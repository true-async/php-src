PHP                                                                        NEWS
|||||||||||||||||||||||||||||||||||||||||||||||||||||||||||||||||||||||||||||||
<<<<<<< HEAD
?? ??? 2018, PHP 7.2.13

- SOAP:
  . Fixed bug #50675 (SoapClient can't handle object references correctly).
    (Cameron Porter)

08 Nov 2018, PHP 7.2.12
=======
?? ??? 2018, PHP 7.1.25

- Opcache:
  . Fixed bug #77058 (Type inference in opcache causes side effects). (Nikita)

08 Nov 2018, PHP 7.1.24
>>>>>>> f1ceec55

- Core:
  . Fixed bug #76846 (Segfault in shutdown function after memory limit error).
    (Nikita)
  . Fixed bug #76946 (Cyclic reference in generator not detected). (Nikita)
  . Fixed bug #77035 (The phpize and ./configure create redundant .deps file).
    (Peter Kokot)
  . Fixed bug #77041 (buildconf should output error messages to stderr)
    (Mizunashi Mana)

- Date:
  . Upgraded timelib to 2017.08. (Derick)
  . Fixed bug #75851 (Year component overflow with date formats "c", "o", "r"
    and "y"). (Adam Saponara)
  . Fixed bug #77007 (fractions in `diff()` are not correctly normalized).
    (Derick)

- FCGI:
  . Fixed #76948 (Failed shutdown/reboot or end session in Windows). (Anatol)
  . Fixed bug #76954 (apache_response_headers removes last character from header
    name). (stodorovic)

- FTP:
  . Fixed bug #76972 (Data truncation due to forceful ssl socket shutdown).
    (Manuel Mausz)

- intl:
  . Fixed bug #76942 (U_ARGUMENT_TYPE_MISMATCH). (anthrax at unixuser dot org)

- Reflection:
  . Fixed bug #76936 (Objects cannot access their private attributes while
    handling reflection errors). (Nikita)
  . Fixed bug #66430 (ReflectionFunction::invoke does not invoke closure with
    object scope). (Nikita)

- Sodium:
  . Some base64 outputs were truncated; this is not the case any more.
    (jedisct1)
  . block sizes >= 256 bytes are now supposed by sodium_pad() even
    when an old version of libsodium has been installed. (jedisct1)
  . Fixed bug #77008 (sodium_pad() could read (but not return nor write)
    uninitialized memory when trying to pad an empty input). (jedisct1)

- Standard:
  . Fixed bug #76965 (INI_SCANNER_RAW doesn't strip trailing whitespace).
    (Pierrick)

- Tidy:
  . Fixed bug #77027 (tidy::getOptDoc() not available on Windows). (cmb)

- XML:
  . Fixed bug #30875 (xml_parse_into_struct() does not resolve entities). (cmb)
  . Add support for getting SKIP_TAGSTART and SKIP_WHITE options. (cmb)

- XMLRPC:
  . Fixed bug #75282 (xmlrpc_encode_request() crashes). (cmb)

11 Oct 2018, PHP 7.2.11

- Core:
  . Fixed bug #76800 (foreach inconsistent if array modified during loop).
    (Dmitry)
  . Fixed bug #76901 (method_exists on SPL iterator passthrough method corrupts
    memory). (Nikita)

- CURL:
  . Fixed bug #76480 (Use curl_multi_wait() so that timeouts are respected).
    (Pierrick)

- iconv:
  . Fixed bug #66828 (iconv_mime_encode Q-encoding longer than it should be).
    (cmb)

- Opcache:
  . Fixed bug #76832 (ZendOPcache.MemoryBase periodically deleted by the OS).
    (Anatol)
  . Fixed bug #76796 (Compile-time evaluation of disabled function in opcache
    causes segfault). (Nikita)

- POSIX:
  . Fixed bug #75696 (posix_getgrnam fails to print details of group). (cmb)

- Reflection:
  . Fixed bug #74454 (Wrong exception being thrown when using ReflectionMethod).
    (cmb)

- Standard:
  . Fixed bug #73457 (Wrong error message when fopen FTP wrapped fails to open
    data connection). (Ville Hukkamäki)
  . Fixed bug #74764 (Bindto IPv6 works with file_get_contents but fails with
    stream_socket_client). (Ville Hukkamäki)
  . Fixed bug #75533 (array_reduce is slow when $carry is large array).
    (Manabu Matsui)

- XMLRPC:
  . Fixed bug #76886 (Can't build xmlrpc with expat). (Thomas Petazzoni, cmb)

- Zlib:
  . Fixed bug #75273 (php_zlib_inflate_filter() may not update bytes_consumed).
    (Martin Burke, cmb)

13 Sep 2018, PHP 7.2.10

- Core:
  . Fixed bug #76754 (parent private constant in extends class memory leak).
    (Laruence)
  . Fixed bug #72443 (Generate enabled extension). (petk)
  . Fixed bug #75797 (Memory leak when using class_alias() in non-debug mode).
    (Massimiliano Braglia)

- Apache2:
  . Fixed bug #76582 (Apache bucket brigade sometimes becomes invalid). (stas)

- Bz2:
  . Fixed arginfo for bzcompress. (Tyson Andre)

- gettext:
  . Fixed bug #76517 (incorrect restoring of LDFLAGS). (sji)

- iconv:
  . Fixed bug #68180 (iconv_mime_decode can return extra characters in a
    header). (cmb)
  . Fixed bug #63839 (iconv_mime_decode_headers function is skipping headers).
    (cmb)
  . Fixed bug #60494 (iconv_mime_decode does ignore special characters). (cmb)
  . Fixed bug #55146 (iconv_mime_decode_headers() skips some headers). (cmb)

- intl:
  . Fixed bug #74484 (MessageFormatter::formatMessage memory corruption with
    11+ named placeholders). (Anatol)

- libxml:
  . Fixed bug #76777 ("public id" parameter of libxml_set_external_entity_loader
    callback undefined). (Ville Hukkamäki)

- mbstring:
  . Fixed bug #76704 (mb_detect_order return value varies based on argument
    type). (cmb)

- Opcache:
  . Fixed bug #76747 (Opcache treats path containing "test.pharma.tld" as a phar
    file). (Laruence)

- OpenSSL:
  . Fixed bug #76705 (unusable ssl => peer_fingerprint in
    stream_context_create()). (Jakub Zelenka)

- phpdbg:
  . Fixed bug #76595 (phpdbg man page contains outdated information).
    (Kevin Abel)

- SPL:
  . Fixed bug #68825 (Exception in DirectoryIterator::getLinkTarget()). (cmb)
  . Fixed bug #68175 (RegexIterator pregFlags are NULL instead of 0). (Tim
    Siebels)

- Standard:
  . Fixed bug #76778 (array_reduce leaks memory if callback throws exception).
    (cmb)

- zlib:
  . Fixed bug #65988 (Zlib version check fails when an include/zlib/ style dir
    is passed to the --with-zlib configure option). (Jay Bonci)
  . Fixed bug #76709 (Minimal required zlib library is 1.2.0.4). (petk)

16 Aug 2018, PHP 7.2.9

- Calendar:
  . Fixed bug #52974 (jewish.c: compile error under Windows with GBK charset).
    (cmb)

- Filter:
  . Fixed bug #76366 (References in sub-array for filtering breaks the filter).
    (ZiHang Gao)

- PDO_Firebird:
  . Fixed bug #76488 (Memory leak when fetching a BLOB field). (Simonov Denis)

- PDO_PgSQL:
  . Fixed bug #75402 (Possible Memory Leak using PDO::CURSOR_SCROLL option).
    (Anatol)

- SQLite3:
  . Fixed #76665 (SQLite3Stmt::bindValue() with SQLITE3_FLOAT doesn't juggle).
    (cmb)

- Standard:
  . Fixed bug #73817 (Incorrect entries in get_html_translation_table). (cmb)
  . Fixed bug #68553 (array_column: null values in $index_key become incrementing
    keys in result). (Laruence)
  . Fixed bug #76643 (Segmentation fault when using `output_add_rewrite_var`).
    (cmb)

- Zip:
  . Fixed bug #76524 (ZipArchive memory leak (OVERWRITE flag and empty archive)).
    (Timur Ibragimov)

19 Jul 2018, PHP 7.2.8

- Core:
  . Fixed bug #76534 (PHP hangs on 'illegal string offset on string references
    with an error handler). (Laruence)
  . Fixed bug #76520 (Object creation leaks memory when executed over HTTP).
    (Nikita)
  . Fixed bug #76502 (Chain of mixed exceptions and errors does not serialize
    properly). (Nikita)

- Date:
  . Fixed bug #76462 (Undefined property: DateInterval::$f). (Anatol)

- EXIF:
  . Fixed bug #76409 (heap use after free in _php_stream_free). (cmb)
  . Fixed bug #76423 (Int Overflow lead to Heap OverFlow in
    exif_thumbnail_extract of exif.c). (Stas)
  . Fixed bug #76557 (heap-buffer-overflow (READ of size 48) while reading exif
    data). (Stas)

- FPM:
  . Fixed bug #73342 (Vulnerability in php-fpm by changing stdin to
    non-blocking). (Nikita)

- GMP:
  . Fixed bug #74670 (Integer Underflow when unserializing GMP and possible
    other classes). (Nikita)

- intl:
  . Fixed bug #76556 (get_debug_info handler for BreakIterator shows wrong
    type). (cmb)

- mbstring:
  . Fixed bug #76532 (Integer overflow and excessive memory usage
    in mb_strimwidth). (MarcusSchwarz)

- Opcache:
  . Fixed bug #76477 (Opcache causes empty return value).
    (Nikita, Laruence)

- PGSQL:
  . Fixed bug #76548 (pg_fetch_result did not fetch the next row). (Anatol)

- phpdbg:
  . Fix arginfo wrt. optional/required parameters. (cmb)

- Reflection:
  . Fixed bug #76536 (PHP crashes with core dump when throwing exception in
    error handler). (Laruence)
  . Fixed bug #75231 (ReflectionProperty#getValue() incorrectly works with
    inherited classes). (Nikita)

- Standard:
  . Fixed bug #76505 (array_merge_recursive() is duplicating sub-array keys).
    (Laruence)
  . Fixed bug #71848 (getimagesize with $imageinfo returns false). (cmb)

- Win32:
  . Fixed bug #76459 (windows linkinfo lacks openbasedir check). (Anatol)

- ZIP:
  . Fixed bug #76461 (OPSYS_Z_CPM defined instead of OPSYS_CPM).
    (Dennis Birkholz, Remi)

07 Jun 2018, PHP 7.2.7

- Core:
  . Fixed bug #76337 (segfault when opcache enabled + extension use
    zend_register_class_alias). (xKhorasan)

- CLI Server:
  . Fixed bug #76333 (PHP built-in server does not find files if root path
    contains special characters). (Anatol)

- OpenSSL:
  . Fixed bug #76296 (openssl_pkey_get_public does not respect open_basedir).
    (Erik Lax, Jakub Zelenka)
  . Fixed bug #76174 (openssl extension fails to build with LibreSSL 2.7).
    (Jakub Zelenka)

- SPL:
  . Fixed bug #76367 (NoRewindIterator segfault 11). (Laruence)

- Standard:
  . Fixed bug #76410 (SIGV in zend_mm_alloc_small). (Laruence)
  . Fixed bug #76335 ("link(): Bad file descriptor" with non-ASCII path).
    (Anatol)

24 May 2018, PHP 7.2.6

- EXIF:
  . Fixed bug #76164 (exif_read_data zend_mm_heap corrupted). (cmb)

- FPM:
  . Fixed bug #76075 --with-fpm-acl wrongly tries to find libacl on FreeBSD.
    (mgorny)

- intl:
  . Fixed bug #74385 (Locale::parseLocale() broken with some arguments).
    (Anatol)

- Opcache:
  . Fixed bug #76205 (PHP-FPM sporadic crash when running Infinitewp). (Dmitry)
  . Fixed bug #76275 (Assertion failure in file cache when unserializing empty
    try_catch_array). (Nikita)
  . Fixed bug #76281 (Opcache causes incorrect "undefined variable" errors).
    (Nikita)

- Reflection:
  . Fixed arginfo of array_replace(_recursive) and array_merge(_recursive).
    (carusogabriel)

- Session:
  . Fixed bug #74892 (Url Rewriting (trans_sid) not working on urls that start
    with "#"). (Andrew Nester)

26 Apr 2018, PHP 7.2.5

- Core:
  . Fixed bug #75722 (Convert valgrind detection to configure option).
    (Michael Heimpold)

- Date:
  . Fixed bug #76131 (mismatch arginfo for date_create). (carusogabriel)

- Exif:
  . Fixed bug #76130 (Heap Buffer Overflow (READ: 1786) in exif_iif_add_value).
    (Stas)

- FPM:
  . Fixed bug #68440 (ERROR: failed to reload: execvp() failed: Argument list
    too long). (Jacob Hipps)
  . Fixed incorrect write to getenv result in FPM reload. (Jakub Zelenka)

- GD:
  . Fixed bug #52070 (imagedashedline() - dashed line sometimes is not visible).
    (cmb)

- iconv:
  . Fixed bug #76249 (stream filter convert.iconv leads to infinite loop on
    invalid sequence). (Stas)

- intl:
  . Fixed bug #76153 (Intl compilation fails with icu4c 61.1). (Anatol)

- ldap:
  . Fixed bug #76248 (Malicious LDAP-Server Response causes Crash). (Stas)

- mbstring:
  . Fixed bug #75944 (Wrong cp1251 detection). (dmk001)
  . Fixed bug #76113 (mbstring does not build with Oniguruma 6.8.1).
    (chrullrich, cmb)

- ODBC:
  . Fixed bug #76088 (ODBC functions are not available by default on Windows).
    (cmb)

- Opcache:
  . Fixed bug #76094 (Access violation when using opcache). (Laruence)

- Phar:
  . Fixed bug #76129 (fix for CVE-2018-5712 may not be complete). (Stas)

- phpdbg:
  . Fixed bug #76143 (Memory corruption: arbitrary NUL overwrite). (Laruence)

- SPL:
  . Fixed bug #76131 (mismatch arginfo for splarray constructor).
    (carusogabriel)

- standard:
  . Fixed bug #74139 (mail.add_x_header default inconsistent with docs). (cmb)
  . Fixed bug #75996 (incorrect url in header for mt_rand). (tatarbj)

29 Mar 2018, PHP 7.2.4

- Core:
  . Fixed bug #76025 (Segfault while throwing exception in error_handler).
    (Dmitry, Laruence)
  . Fixed bug #76044 ('date: illegal option -- -' in ./configure on FreeBSD).
    (Anatol)

- FPM:
  . Fixed bug #75605 (Dumpable FPM child processes allow bypassing opcache
    access controls). (Jakub Zelenka)

- FTP:
  . Fixed ftp_pasv arginfo. (carusogabriel)

-GD:
  . Fixed bug #73957 (signed integer conversion in imagescale()). (cmb)
  . Fixed bug #76041 (null pointer access crashed php). (cmb)
  . Fixed imagesetinterpolation arginfo. (Gabriel Caruso)

- iconv:
  . Fixed bug #75867 (Freeing uninitialized pointer). (Philip Prindeville)

- Mbstring:
  . Fixed bug #62545 (wrong unicode mapping in some charsets). (cmb)

- Opcache:
  . Fixed bug #75969 (Assertion failure in live range DCE due to block pass
    misoptimization). (Nikita)

- OpenSSL:
  . Fixed openssl_* arginfos. (carusogabriel)

- PCNTL:
  . Fixed bug #75873 (pcntl_wexitstatus returns incorrect on Big_Endian platform
    (s390x)). (Sam Ding)

- Phar:
  . Fixed bug #76085 (Segmentation fault in buildFromIterator when directory
    name contains a \n). (Laruence)

- Standard:
  . Fixed bug #75961 (Strange references behavior). (Laruence)
  . Fixed some arginfos. (carusogabriel)
  . Fixed bug #76068 (parse_ini_string fails to parse "[foo]\nbar=1|>baz" with
    segfault). (Anatol)

01 Mar 2018, PHP 7.2.3

- Core:
  . Fixed bug #75864 ("stream_isatty" returns wrong value on s390x). (Sam Ding)

- Apache2Handler:
  . Fixed bug #75882 (a simple way for segfaults in threadsafe php just with
    configuration). (Anatol)

- Date:
  . Fixed bug #75857 (Timezone gets truncated when formatted). (carusogabriel)
  . Fixed bug #75928 (Argument 2 for `DateTimeZone::listIdentifiers()` should
    accept `null`). (Pedro Lacerda)
  . Fixed bug #68406 (calling var_dump on a DateTimeZone object modifies it).
    (jhdxr)

- LDAP:
  . Fixed bug #49876 (Fix LDAP path lookup on 64-bit distros). (dzuelke)

- libxml2:
  . Fixed bug #75871 (use pkg-config where available). (pmmaga)

- PGSQL:
  . Fixed bug #75838 (Memory leak in pg_escape_bytea()). (ard_1 at mail dot ru)

- Phar:
  . Fixed bug #54289 (Phar::extractTo() does not accept specific directories to
    be extracted). (bishop)
  . Fixed bug #65414 (deal with leading slash while adding files correctly).
    (bishopb)
  . Fixed bug #65414 (deal with leading slash when adding files correctly).
    (bishopb)

- ODBC:
  . Fixed bug #73725 (Unable to retrieve value of varchar(max) type). (Anatol)

- Opcache:
  . Fixed bug #75729 (opcache segfault when installing Bitrix). (Nikita)
  . Fixed bug #75893 (file_get_contents $http_response_header variable bugged
    with opcache). (Nikita)
  . Fixed bug #75938 (Modulus value not stored in variable). (Nikita)

- SPL:
  . Fixed bug #74519 (strange behavior of AppendIterator). (jhdxr)

- Standard:
  . Fixed bug #75916 (DNS_CAA record results contain garbage). (Mike,
    Philip Sharp)
  . Fixed bug #75981 (Prevent reading beyond buffer start in http wrapper).
    (Stas)

01 Feb 2018, PHP 7.2.2

- Core:
  . Fixed bug #75742 (potential memleak in internal classes's static members).
    (Laruence)
  . Fixed bug #75679 (Path 260 character problem). (Anatol)
  . Fixed bug #75614 (Some non-portable == in shell scripts). (jdolecek)
  . Fixed bug #75786 (segfault when using spread operator on generator passed
    by reference). (Nikita)
  . Fixed bug #75799 (arg of get_defined_functions is optional). (carusogabriel)
  . Fixed bug #75396 (Exit inside generator finally results in fatal error).
    (Nikita)

- FCGI:
  . Fixed bug #75794 (getenv() crashes on Windows 7.2.1 when second parameter is
    false). (Anatol)

- IMAP:
  . Fixed bug #75774 (imap_append HeapCorruction). (Anatol)

- Opcache:
  . Fixed bug #75720 (File cache not populated after SHM runs full). (Dmitry)
  . Fixed bug #75687 (var 8 (TMP) has array key type but not value type).
    (Nikita, Laruence)
  . Fixed bug #75698 (Using @ crashes php7.2-fpm). (Nikita)
  . Fixed bug #75579 (Interned strings buffer overflow may cause crash).
    (Dmitry)

- PDO:
  . Fixed bug #75616 (PDO extension doesn't allow to be built shared on Darwin).
    (jdolecek)

- PDO MySQL:
  . Fixed bug #75615 (PDO Mysql module can't be built as module). (jdolecek)

- PGSQL:
  . Fixed bug #75671 (pg_version() crashes when called on a connection to
    cockroach). (magicaltux at gmail dot com)

- Readline:
  . Fixed bug #75775 (readline_read_history segfaults with empty file).
    (Anatol)

- SAPI:
  . Fixed bug #75735 ([embed SAPI] Segmentation fault in
    sapi_register_post_entry). (Laruence)

- SOAP:
  . Fixed bug #70469 (SoapClient generates E_ERROR even if exceptions=1 is
    used). (Anton Artamonov)
  . Fixed bug #75502 (Segmentation fault in zend_string_release). (Nikita)

- SPL:
  . Fixed bug #75717 (RecursiveArrayIterator does not traverse arrays by
    reference). (Nikita)
  . Fixed bug #75242 (RecursiveArrayIterator doesn't have constants from parent
    class). (Nikita)
  . Fixed bug #73209 (RecursiveArrayIterator does not iterate object
    properties). (Nikita)

- Standard:
   . Fixed bug #75781 (substr_count incorrect result). (Laruence)
   . Fixed bug #75653 (array_values don't work on empty array). (Nikita)

- Zip:
  . Display headers (buildtime) and library (runtime) versions in phpinfo
    (with libzip >= 1.3.1). (Remi)

04 Jan 2018, PHP 7.2.1

- Core:
  . Fixed bug #75573 (Segmentation fault in 7.1.12 and 7.0.26). (Laruence)
  . Fixed bug #75384 (PHP seems incompatible with OneDrive files on demand).
    (Anatol)
  . Fixed bug #75525 (Access Violation in vcruntime140.dll). (Anatol)
  . Fixed bug #74862 (Unable to clone instance when private __clone defined).
    (Daniel Ciochiu)
  . Fixed bug #75074 (php-process crash when is_file() is used with strings
    longer 260 chars). (Anatol)
  . Fixed bug #69727 (Remove timestamps from build to make it reproducible).
    (jelle van der Waa)

- CLI server:
  . Fixed bug #73830 (Directory does not exist). (Anatol)

- FPM:
  . Fixed bug #64938 (libxml_disable_entity_loader setting is shared between
    requests). (Remi)

- GD:
  . Fixed bug #75571 (Potential infinite loop in gdImageCreateFromGifCtx).
    (Christoph)

- Opcache:
  . Fixed bug #75608 ("Narrowing occurred during type inference" error).
    (Laruence, Dmitry)
  . Fixed bug #75579 (Interned strings buffer overflow may cause crash).
    (Dmitry)
  . Fixed bug #75570 ("Narrowing occurred during type inference" error).
    (Dmitry)
  . Fixed bug #75681 (Warning: Narrowing occurred during type inference,
    specific case). (Nikita)
  . Fixed bug #75556 (Invalid opcode 138/1/1). (Laruence)

- PCRE:
  . Fixed bug #74183 (preg_last_error not returning error code after error).
    (Andrew Nester)

- Phar:
  . Fixed bug #74782 (remove file name from output to avoid XSS). (stas)

- Standard:
  . Fixed bug #75511 (fread not free unused buffer). (Laruence)
  . Fixed bug #75514 (mt_rand returns value outside [$min,$max]+ on 32-bit)
    (Remi)
  . Fixed bug #75535 (Inappropriately parsing HTTP response leads to PHP
    segment fault). (Nikita)
  . Fixed bug #75409 (accept EFAULT in addition to ENOSYS as indicator
    that getrandom() is missing). (sarciszewski)
  . Fixed bug #73124 (php_ini_scanned_files() not reporting correctly).
    (John Stevenson)
  . Fixed bug #75574 (putenv does not work properly if parameter contains
    non-ASCII unicode character). (Anatol)

- Zip:
  . Fixed bug #75540 (Segfault with libzip 1.3.1). (Remi)

30 Nov 2017, PHP 7.2.0

- BCMath:
  . Fixed bug #46564 (bcmod truncates fractionals). (liborm85)

- CLI:
  . Fixed bug #74849 (Process is started as interactive shell in PhpStorm).
    (Anatol)
  . Fixed bug #74979 (Interactive shell opening instead of script execution
    with -f flag). (Anatol)

- CLI server:
  . Fixed bug #60471 (Random "Invalid request (unexpected EOF)" using a router
    script). (SammyK)

- Core:
  . Added ZEND_COUNT, ZEND_GET_CLASS, ZEND_GET_CALLED_CLASS, ZEND_GET_TYPE,
    ZEND_FUNC_NUM_ARGS, ZEND_FUNC_GET_ARGS instructions, to implement
    corresponding builtin functions. (Dmitry)
  . "Countable" interface is moved from SPL to Core. (Dmitry)
  . Added ZEND_IN_ARRAY instruction, implementing optimized in_array() builtin
    function, through hash lookup in flipped array. (Dmitry)
  . Removed IS_TYPE_IMMUTABLE (it's the same as COPYABLE & !REFCOUNTED). (Dmitry)
  . Removed the sql.safe_mode directive. (Kalle)
  . Removed support for Netware. (Kalle)
  . Renamed ReflectionClass::isIterateable() to ReflectionClass::isIterable()
    (alias original name for BC). (Sara)
  . Fixed bug #54535 (WSA cleanup executes before MSHUTDOWN). (Kalle)
  . Implemented FR #69791 (Disallow mail header injections by extra headers)
    (Yasuo)
  . Implemented FR #49806 (proc_nice() for Windows). (Kalle)
  . Fix pthreads detection when cross-compiling (ffontaine)
  . Fixed memory leaks caused by exceptions thrown from destructors. (Bob,
    Dmitry).
  . Fixed bug #73215 (uniqid() should use better random source). (Yasuo)
  . Implemented FR #72768 (Add ENABLE_VIRTUAL_TERMINAL_PROCESSING flag for
    php.exe). (Michele Locati)
  . Implemented "Convert numeric keys in object/array casts" RFC, fixes
    bugs #53838, #61655, #66173, #70925, #72254, etc. (Andrea)
  . Implemented "Deprecate and Remove Bareword (Unquoted) Strings" RFC.
    (Rowan Collins)
  . Raised minimum supported Windows versions to Windows 7/Server 2008 R2.
    (Anatol)
  . Implemented minor optimization in array_keys/array_values(). (Sara)
  . Added PHP_OS_FAMILY constant to determine on which OS we are. (Jan Altensen)
  . Fixed bug #73987 (Method compatibility check looks to original
    definition and not parent). (pmmaga)
  . Fixed bug #73991 (JSON_OBJECT_AS_ARRAY not respected). (Sara)
  . Fixed bug #74053 (Corrupted class entries on shutdown when a destructor
    spawns another object). (jim at commercebyte dot com)
  . Fixed bug #73971 (Filename got limited to MAX_PATH on Win32 when scan
    directory). (Anatol)
  . Fixed bug #72359, bug #72451, bug #73706, bug #71115 and others related
    to interned strings handling in TS builds. (Anatol, Dmitry)
  . Implemented "Trailing Commas In List Syntax" RFC for group use lists only.
    (Sammy Kaye Powers)
  . Fixed bug #74269 (It's possible to override trait property with different
    loosely-equal value). (pmmaga)
  . Fixed bug #61970 (Restraining __construct() access level in subclass gives
    a fatal error). (pmmaga)
  . Fixed bug #63384 (Cannot override an abstract method with an abstract
    method). (pmmaga, wes)
  . Fixed bug #74607 (Traits enforce different inheritance rules). (pmmaga)
  . Fixed misparsing of abstract unix domain socket names. (Sara)
  . Change PHP_OS_FAMILY value from "OSX" to "Darwin". (Sebastian, Kalle)
  . Allow loading PHP/Zend extensions by name in ini files (extension=<name>).
    (francois at tekwire dot net)
  . Added object type annotation. (brzuchal)
  . Fixed bug #74815 (crash with a combination of INI entries at startup).
    (Anatol)
  . Fixed bug #74836 (isset on zero-prefixed numeric indexes in array broken).
    (Dmitry)
  . Added new VM instuctions ISSET_ISEMPTY_CV and UNSET_CV. Previously they
    were implemented as ISSET_ISEMPTY_VAR and UNSET_VAR variants with
    ZEND_QUICK_SET flag. (Nikita, Dmitry)
  . Fixed bug #49649 (unserialize() doesn't handle changes in property
    visibility). (pmmaga)
  . Fixed #74866 (extension_dir = "./ext" now use current directory for base).
    (Francois Laupretre)
  . Implemented FR #74963 (Improved error message on fetching property of
    non-object). (Laruence)
  . Fixed Bug #75142 (buildcheck.sh check for autoconf version needs to be updated
    for v2.64). (zizzy at zizzy dot net, Remi)
  . Fixed bug #74878 (Data race in ZTS builds). (Nikita, Dmitry)
  . Fixed bug #75515 ("stream_copy_to_stream" doesn't stream anymore). (Sara)

- cURL:
  . Fixed bug #75093 (OpenSSL support not detected). (Remi)
  . Better fix for #74125 (use pkg-config instead of curl-config). (Remi)

- Date:
  . Fixed bug #55407 (Impossible to prototype DateTime::createFromFormat).
    (kelunik)
  . Implemented FR #71520 (Adding the DateTime constants to the
    DateTimeInterface interface). (Majkl578)
  . Fixed bug #75149 (redefinition of typedefs ttinfo and t1info). (Remi)
  . Fixed bug #75222 (DateInterval microseconds property always 0). (jhdxr)

- Dba:
  . Fixed bug #72885 (flatfile: dba_fetch() fails to read replaced entry).
    (Anatol)

- DOM:
  . Implement #74837 (Implement Countable for DomNodeList and DOMNamedNodeMap).
    (Andreas Treichel)

- EXIF:
  . Added support for vendor specific tags for the following formats:
    Samsung, DJI, Panasonic, Sony, Pentax, Minolta, Sigma/Foveon, AGFA,
	Kyocera, Ricoh & Epson. (Kalle)
  . Fixed bug #72682 (exif_read_data() fails to read all data for some
    images). (Kalle)
  . Fixed bug #71534 (Type confusion in exif_read_data() leading to heap
    overflow in debug mode). (hlt99 at blinkenshell dot org, Kalle)
  . Fixed bug #68547 (Exif Header component value check error).
    (sjh21a at gmail dot com, Kalle)
  . Fixed bug #66443 (Corrupt EXIF header: maximum directory nesting level
    reached for some cameras). (Kalle)
  . Fixed Redhat bug #1362571 (PHP not returning full results for
    exif_read_data function). (Kalle)
  . Implemented #65187 (exif_read_data/thumbnail: add support for stream
    resource). (Kalle)
  . Deprecated the read_exif_data() alias. (Kalle)
  . Fixed bug #74428 (exif_read_data(): "Illegal IFD size" warning occurs with
    correct exif format). (bradpiccho at gmail dot com, Kalle)
  . Fixed bug #72819 (EXIF thumbnails not read anymore). (Kalle)
  . Fixed bug #62523 (php crashes with segfault when exif_read_data called).
    (Kalle)
  . Fixed bug #50660 (exif_read_data(): Illegal IFD offset (works fine with
    other exif readers). (skinny dot bravo at gmail dot com, Kalle)

- Fileinfo:
  . Upgrade bundled libmagic to 5.31. (Anatol)

- FPM:
  . Configuration to limit fpm slow log trace callers. (Sannis)
  . Fixed bug #75212 (php_value acts like php_admin_value). (Remi)

- FTP:
  . Implement MLSD for structured listing of directories. (blar)
  . Added ftp_append() function. (blar)

- GD:
  . Implemented imageresolution as getter and setter (Christoph)
  . Fixed bug #74744 (gd.h: stdarg.h include missing for va_list use in
    gdErrorMethod). (rainer dot jung at kippdata dot de, cmb)
  . Fixed bug #75111 (Memory disclosure or DoS via crafted .bmp image). (cmb)

- GMP:
  . Fixed bug #70896 (gmp_fact() silently ignores non-integer input). (Sara)

- Hash:
  . Changed HashContext from resource to object. (Rouven Weßling, Sara)
  . Disallowed usage of non-cryptographic hash functions with HMAC and PBKDF2.
    (Andrey Andreev, Nikita)
  . Fixed Bug #75284 (sha3 is not supported on bigendian machine). (Remi)

- IMAP:
  . Fixed bug #72324 (imap_mailboxmsginfo() return wrong size).
    (ronaldpoon at udomain dot com dot hk, Kalle)

- Intl:
  . Fixed bug #63790 (test using Spoofchecker which may be unavailable). (Sara)
  . Fixed bug #75378 ([REGRESSION] IntlDateFormatter::parse() does not change
    $position argument). (Laruence)

- JSON:
  . Add JSON_INVALID_UTF8_IGNORE and JSON_INVALID_UTF8_SUBSTITUTE options for
    json_encode and json_decode to ignore or replace invalid UTF-8 byte
    sequences - it addresses request #65082. (Jakub Zelenka)
  . Fixed bug #75185 (Buffer overflow in json_decode() with
    JSON_INVALID_UTF8_IGNORE or JSON_INVALID). (Jakub Zelenka)
  . Fixed bug #68567 (JSON_PARTIAL_OUTPUT_ON_ERROR can result in JSON with null
    key). (Jakub Zelenka)

- LDAP:
  . Implemented FR #69445 (Support for LDAP EXOP operations)
  . Fixed support for LDAP_OPT_SERVER_CONTROLS and LDAP_OPT_CLIENT_CONTROLS in ldap_get_option
  . Fixed passing an empty array to ldap_set_option for client or server controls.

- Mbstring:
  . Implemented request #66024 (mb_chr() and mb_ord()). (Masakielastic, Yasuo)
  . Implemented request #65081 (mb_scrub()). (Masakielastic, Yasuo)
  . Implemented request #69086 (enhancement for mb_convert_encoding() that
    handles multibyte replacement char nicely). (Masakielastic, Yasuo)
  . Added array input support to mb_convert_encoding(). (Yasuo)
  . Added array input support to mb_check_encoding(). (Yasuo)
  . Fixed bug #69079 (enhancement for mb_substitute_character). (masakielastic)
  . Update to oniguruma version 6.3.0. (Remi)
  . Fixed bug #69267 (mb_strtolower fails on titlecase characters). (Nikita)

- Mcrypt:
  . The deprecated mcrypt extension has been moved to PECL. (leigh)

- Opcache:
  . Added global optimisation passes based on data flow analysis using Single
    Static Assignment (SSA) form: Sparse Conditional Constant Propagation (SCCP),
    Dead Code Elimination (DCE), and removal of unused local variables
    (Nikita, Dmitry)
  . Fixed incorect constant conditional jump elimination. (Dmitry)
  . Fixed bug #75230 (Invalid opcode 49/1/8 using opcache). (Laruence)
  . Fixed bug (assertion fails with extended info generated). (Laruence)
  . Fixed bug (Phi sources removel). (Laruence)
  . Fixed bug #75370 (Webserver hangs on valid PHP text). (Laruence)
  . Fixed bug #75357 (segfault loading WordPress wp-admin). (Laruence)

- OpenSSL:
  . Use TLS_ANY for default ssl:// and tls:// negotiation. (kelunik)
  . Fix leak in openssl_spki_new(). (jelle at vdwaa dot nl)
  . Added openssl_pkcs7_read() and pk7 parameter to openssl_pkcs7_verify().
    (jelle at vdwaa dot nl)
  . Add ssl security_level stream option to support OpenSSL security levels.
    (Jakub Zelenka).
  . Allow setting SNI cert and private key in separate files. (Jakub Zelenka)
  . Fixed bug #74903 (openssl_pkcs7_encrypt() uses different EOL than before).
    (Anatol)
  . Automatically load OpenSSL configuration file. (Jakub Zelenka)

- PCRE:
  . Added support for PCRE JIT fast path API. (dmitry)
  . Fixed bug #61780 (Inconsistent PCRE captures in match results). (cmb)
  . Fixed bug #74873 (Minor BC break: PCRE_JIT changes output of preg_match()).
    (Dmitry)
  . Fixed bug #75089 (preg_grep() is not reporting PREG_BAD_UTF8_ERROR after
    first input string). (Dmitry)
  . Fixed bug #75223 (PCRE JIT broken in 7.2). (Dmitry)
  . Fixed bug #75285 (Broken build when system libpcre don't have jit support).
    (Remi)

- phar:
  . Fixed bug #74196 (phar does not correctly handle names containing dots).
    (mhagstrand)

- PDO:
  . Add "Sent SQL" to debug dump for emulated prepares. (Adam Baratz)
  . Add parameter types for national character set strings. (Adam Baratz)

- PDO_DBlib:
  . Fixed bug #73234 (Emulated statements let value dictate parameter type).
    (Adam Baratz)
  . Fixed bug #73396 (bigint columns are returned as strings). (Adam Baratz)
  . Expose DB-Library version as \PDO::DBLIB_ATTR_VERSION attribute on \PDO
    instance. (Adam Baratz)
  . Add test coverage for bug #72969. (Jeff Farr)

- PDO_OCI:
  . Fixed Bug #74537 (Align --with-pdo-oci configure option with --with-oci8 syntax).
    (Tianfang Yang)

- PDO_Sqlite
  . Switch to sqlite3_prepare_v2() and sqlite3_close_v2() functions (rasmus)

- PHPDBG
  . Added extended_value to opcode dump output. (Sara)

- Session:
  . Fixed bug #73461 (Prohibit session save handler recursion). (Yasuo)
  . PR #2233 Removed register_globals related code and "!" can be used as $_SESSION key name. (Yasuo)
  . Improved bug #73100 fix. 'user' save handler can only be set by session_set_save_handler()
  . Fixed bug #74514 (5 session functions incorrectly warn when calling in
    read-only/getter mode). (Yasuo)
  . Fixed bug #74936 (session_cache_expire/cache_limiter/save_path() trigger a
    warning in read mode). (morozov)
  . Fixed bug #74941 (session fails to start after having headers sent).
    (morozov)

- Sodium:
  . New cryptographic extension
  . Added missing bindings for libsodium > 1.0.13. (Frank)

- SPL:
  . Fixed bug #71412 (Incorrect arginfo for ArrayIterator::__construct).
    (tysonandre775 at hotmail dot com)
  . Added spl_object_id(). (Tyson Andre)

- SQLite3:
  . Implement writing to blobs. (bohwaz at github dot com)
  . Update to Sqlite 3.20.1. (cmb)

- Standard:
  . Fixed bug #69442 (closing of fd incorrect when PTS enabled). (jaytaph)
  . Fixed bug #74300 (unserialize accepts two plus/minus signs for float number exponent part).
    (xKerman)
  . Compatibility with libargon2 versions 20161029 and 20160821.
    (charlesportwoodii at erianna dot com)
  . Fixed Bug #74737 (mysqli_get_client_info reflection info).
    (mhagstrand at gmail dot com)
  . Add support for extension name as argument to dl().
    (francois at tekwire dot net)
  . Fixed bug #74851 (uniqid() without more_entropy performs badly).
    (Emmanuel Dreyfus)
  . Fixed bug #74103 (heap-use-after-free when unserializing invalid array
    size). (Nikita)
  . Fixed bug #75054 (A Denial of Service Vulnerability was found when
    performing deserialization). (Nikita)
  . Fixed bug #75170 (mt_rand() bias on 64-bit machines). (Nikita)
  . Fixed bug #75221 (Argon2i always throws NUL at the end). (cmb)

- Streams:
  . Default ssl/single_dh_use and ssl/honor_cipher_order to true. (kelunik)

- XML:
  . Moved utf8_encode() and utf8_decode() to the Standard extension. (Andrea)

- XMLRPC:
  . Use Zend MM for allocation in bundled libxmlrpc (Joe)

- ZIP:
  . Add support for encrypted archives. (Remi)
  . Use of bundled libzip is deprecated, --with-libzip option is recommended. (Remi)
  . Fixed Bug #73803 (Reflection of ZipArchive does not show public properties). (Remi)
  . ZipArchive implements countable, added ZipArchive::count() method. (Remi)
  . Fix segfault in php_stream_context_get_option call. (Remi)
  . Fixed bug #75143 (new method setEncryptionName() seems not to exist
    in ZipArchive). (Anatol)

- zlib:
  . Expose inflate_get_status() and inflate_get_read_len() functions.
    (Matthew Trescott)

23 Nov 2017, PHP 7.1.12

- Core:
  . Fixed bug #75420 (Crash when modifing property name in __isset for
    BP_VAR_IS). (Laruence)
  . Fixed bug #75368 (mmap/munmap trashing on unlucky allocations). (Nikita,
    Dmitry)

- CLI:
  . Fixed bug #75287 (Builtin webserver crash after chdir in a shutdown
    function). (Laruence)

- Enchant:
  . Fixed bug #53070 (enchant_broker_get_path crashes if no path is set). (jelle
    van der Waa, cmb)
  . Fixed bug #75365 (Enchant still reports version 1.1.0). (cmb)

- Exif:
  . Fixed bug #75301 (Exif extension has built in revision version). (Peter
    Kokot)

- GD:
  . Fixed bug #65148 (imagerotate may alter image dimensions). (cmb)
  . Fixed bug #75437 (Wrong reflection on imagewebp). (Fabien Villepinte)

- intl:
  . Fixed bug #75317 (UConverter::setDestinationEncoding changes source instead
    of destination). (andrewnester)

- interbase:
  . Fixed bug #75453 (Incorrect reflection for ibase_[p]connect). (villfa)

- Mysqli:
  . Fixed bug #75434 (Wrong reflection for mysqli_fetch_all function). (Fabien
    Villepinte)

- OCI8:
  . Fixed valgrind issue. (Tianfang Yang)

- OpenSSL:
  . Fixed bug #75363 (openssl_x509_parse leaks memory). (Bob, Jakub Zelenka)
  . Fixed bug #75307 (Wrong reflection for openssl_open function). (villfa)

- Opcache:
  . Fixed bug #75373 (Warning Internal error: wrong size calculation). (Laruence, Dmitry)

- PGSQL:
  . Fixed bug #75419 (Default link incorrectly cleared/linked by pg_close()). (Sara)

- SOAP:
  . Fixed bug #75464 (Wrong reflection on SoapClient::__setSoapHeaders). (villfa)

- Zlib:
  . Fixed bug #75299 (Wrong reflection on inflate_init and inflate_add). (Fabien
    Villepinte)

26 Oct 2017, PHP 7.1.11

- Core:
  . Fixed bug #75241 (Null pointer dereference in zend_mm_alloc_small()).
    (Laruence)
  . Fixed bug #75236 (infinite loop when printing an error-message). (Andrea)
  . Fixed bug #75252 (Incorrect token formatting on two parse errors in one
    request). (Nikita)
  . Fixed bug #75220 (Segfault when calling is_callable on parent).
    (andrewnester)
  . Fixed bug #75290 (debug info of Closures of internal functions contain
    garbage argument names). (Andrea)

- Apache2Handler:
  . Fixed bug #75311 (error: 'zend_hash_key' has no member named 'arKey' in
    apache2handler). (mcarbonneaux)

- Date:
  . Fixed bug #75055 (Out-Of-Bounds Read in timelib_meridian()). (Derick)

- Hash:
  . Fixed bug #75303 (sha3 hangs on bigendian). (Remi)

- Intl:
  . Fixed bug #75318 (The parameter of UConverter::getAliases() is not
    optional). (cmb)

- litespeed:
  . Fixed bug #75248 (Binary directory doesn't get created when building
    only litespeed SAPI). (petk)
  . Fixed bug #75251 (Missing program prefix and suffix). (petk)

- mcrypt:
  . Fixed bug #72535 (arcfour encryption stream filter crashes php). (Leigh)

- MySQLi:
  . Fixed bug #75018 (Data corruption when reading fields of bit type). (Anatol)

- OCI8:
  . Fixed incorrect reference counting. (Dmitry, Tianfang Yang)

- Opcache
  . Fixed bug #75255 (Request hangs and not finish). (Dmitry)

- PCRE:
  . Fixed bug #75207 (applied upstream patch for CVE-2016-1283). (Anatol)

- PDO_mysql:
  . Fixed bug #75177 (Type 'bit' is fetched as unexpected string). (Anatol)

- SPL:
  . Fixed bug #73629 (SplDoublyLinkedList::setIteratorMode masks intern flags).
    (J. Jeising, cmb)

28 Sep 2017, PHP 7.1.10

- Core:
  . Fixed bug #75042 (run-tests.php issues with EXTENSION block). (John Boehr)

- BCMath:
  . Fixed bug #44995 (bcpowmod() fails if scale != 0). (cmb)
  . Fixed bug #46781 (BC math handles minus zero incorrectly). (cmb)
  . Fixed bug #54598 (bcpowmod() may return 1 if modulus is 1). (okano1220, cmb)
  . Fixed bug #75178 (bcpowmod() misbehaves for non-integer base or modulus). (cmb)

- CLI server:
  . Fixed bug #70470 (Built-in server truncates headers spanning over TCP
    packets). (bouk)

- CURL:
  . Fixed bug #75093 (OpenSSL support not detected). (Remi)

- GD:
  . Fixed bug #75124 (gdImageGrayScale() may produce colors). (cmb)
  . Fixed bug #75139 (libgd/gd_interpolation.c:1786: suspicious if ?). (cmb)

- Gettext:
  . Fixed bug #73730 (textdomain(null) throws in strict mode). (cmb)

- Intl:
  . Fixed bug #75090 (IntlGregorianCalendar doesn't have constants from parent
    class). (tpunt)
  . Fixed bug #75193 (segfault in collator_convert_object_to_string). (Remi)

- PDO_OCI:
  . Fixed bug #74631 (PDO_PCO with PHP-FPM: OCI environment initialized
    before PHP-FPM sets it up). (Ingmar Runge)

- SPL:
  . Fixed bug #75155 (AppendIterator::append() is broken when appending another
    AppendIterator). (Nikita)
  . Fixed bug #75173 (incorrect behavior of AppendIterator::append in foreach loop).
    (jhdxr)

- Standard:
  . Fixed bug #75152 (signed integer overflow in parse_iv). (Laruence)
  . Fixed bug #75097 (gethostname fails if your host name is 64 chars long). (Andrea)

31 Aug 2017, PHP 7.1.9

- Core:
  . Fixed bug #74947 (Segfault in scanner on INF number). (Laruence)
  . Fixed bug #74954 (null deref and segfault in zend_generator_resume()). (Bob)
  . Fixed bug #74725 (html_errors=1 breaks unhandled exceptions). (Andrea)
  . Fixed bug #75063 (Main CWD initialized with wrong codepage). (Anatol)
  . Fixed bug #75349 (NAN comparison). (Sara)

- cURL:
  . Fixed bug #74125 (Fixed finding CURL on systems with multiarch support).
    (cebe)

- Date:
  . Fixed bug #75002 (Null Pointer Dereference in timelib_time_clone). (Derick)

- Intl:
  . Fixed bug #74993 (Wrong reflection on some locale_* functions). (Sara)

- Mbstring:
  . Fixed bug #71606 (Segmentation fault mb_strcut with HTML-ENTITIES encoding).
    (cmb)
  . Fixed bug #62934 (mb_convert_kana() does not convert iteration marks).
    (Nikita)
  . Fixed bug #75001 (Wrong reflection on mb_eregi_replace). (Fabien
    Villepinte)

- MySQLi:
  . Fixed bug #74968 (PHP crashes when calling mysqli_result::fetch_object with
    an abstract class). (Anatol)

- OCI8:
  . Expose oci_unregister_taf_callback() (Tianfang Yang)

- Opcache:
  . Fixed bug #74980 (Narrowing occurred during type inference). (Laruence)

- phar:
  . Fixed bug #74991 (include_path has a 4096 char limit in some cases).
    (bwbroersma)

- Reflection:
  . Fixed bug #74949 (null pointer dereference in _function_string). (Laruence)

- Session:
  . Fixed bug #74892 (Url Rewriting (trans_sid) not working on urls that start
    with "#"). (Andrew Nester)
  . Fixed bug #74833 (SID constant created with wrong module number). (Anatol)

- SimpleXML:
  . Fixed bug #74950 (nullpointer deref in simplexml_element_getDocNamespaces).
    (Laruence)

- SPL:
  . Fixed bug #75049 (spl_autoload_unregister can't handle
    spl_autoload_functions results). (Laruence)
  . Fixed bug #74669 (Unserialize ArrayIterator broken). (Andrew Nester)
  . Fixed bug #74977 (Appending AppendIterator leads to segfault).
    (Andrew Nester)
  . Fixed bug #75015 (Crash in recursive iterator destructors). (Julien)

- Standard:
  . Fixed bug #75075 (unpack with X* causes infinity loop). (Laruence)
  . Fixed bug #74103 (heap-use-after-free when unserializing invalid array
    size). (Nikita)
  . Fixed bug #75054 (A Denial of Service Vulnerability was found when
    performing deserialization). (Nikita)

- WDDX:
  . Fixed bug #73793 (WDDX uses wrong decimal seperator). (cmb)

- XMLRPC:
  . Fixed bug #74975 (Incorrect xmlrpc serialization for classes with declared
    properties). (blar)

03 Aug 2017, PHP 7.1.8

- Core:
  . Fixed bug #74832 (Loading PHP extension with already registered function
    name leads to a crash). (jpauli)
  . Fixed bug #74780 (parse_url() broken when query string contains colon).
    (jhdxr)
  . Fixed bug #74761 (Unary operator expected error on some systems). (petk)
  . Fixed bug #73900 (Use After Free in unserialize() SplFixedArray). (nikic)
  . Fixed bug #74923 (Crash when crawling through network share). (Anatol)
  . Fixed bug #74913 (fixed incorrect poll.h include). (petk)
  . Fixed bug #74906 (fixed incorrect errno.h include). (petk)

- Date:
  . Fixed bug #74852 (property_exists returns true on unknown DateInterval
    property). (jhdxr)

- OCI8:
  . Fixed bug #74625 (Integer overflow in oci_bind_array_by_name). (Ingmar Runge)

- Opcache:
  . Fixed bug #74623 (Infinite loop in type inference when using HTMLPurifier).
    (nikic)

- OpenSSL:
 . Fixed bug #74798 (pkcs7_en/decrypt does not work if \x0a is used in content).
   (Anatol)
 . Added OPENSSL_DONT_ZERO_PAD_KEY constant to prevent key padding and fix bug
   #71917 (openssl_open() returns junk on envelope < 16 bytes) and bug #72362
   (OpenSSL Blowfish encryption is incorrect for short keys). (Jakub Zelenka)

- PDO:
  . Fixed bug #69356 (PDOStatement::debugDumpParams() truncates query). (Adam
    Baratz)

- SPL:
  . Fixed bug #73471 (PHP freezes with AppendIterator). (jhdxr)

- SQLite3:
  . Fixed bug #74883 (SQLite3::__construct() produces "out of memory" exception
    with invalid flags). (Anatol)

- Wddx:
  . Fixed bug #73173 (huge memleak when wddx_unserialize).
    (tloi at fortinet dot com)

- zlib:
  . Fixed bug #73944 (dictionary option of inflate_init() does not work).
    (wapmorgan)

06 Jul 2017, PHP 7.1.7

- Core:
  . Fixed bug #74738 (Multiple [PATH=] and [HOST=] sections not properly
    parsed). (Manuel Mausz)
  . Fixed bug #74658 (Undefined constants in array properties result in broken
    properties). (Laruence)
  . Fixed misparsing of abstract unix domain socket names. (Sara)
  . Fixed bug #74603 (PHP INI Parsing Stack Buffer Overflow Vulnerability).
    (Stas)
  . Fixed bug #74101, bug #74614 (Unserialize Heap Use-After-Free (READ: 1) in
    zval_get_type). (Nikita)
  . Fixed bug #74111 (Heap buffer overread (READ: 1) finish_nested_data from
    unserialize). (Nikita)
  . Fixed bug #74819 (wddx_deserialize() heap out-of-bound read via
    php_parse_date()). (Derick)

- Date:
  . Fixed bug #74639 (implement clone for DatePeriod and DateInterval).
    (andrewnester)

- DOM:
  . Fixed bug #69373 (References to deleted XPath query results). (ttoohey)

- GD:
  . Fixed bug #74435 (Buffer over-read into uninitialized memory). (cmb)

- Intl:
  . Fixed bug #73473 (Stack Buffer Overflow in msgfmt_parse_message). (libnex)
  . Fixed bug #74705 (Wrong reflection on Collator::getSortKey and
    collator_get_sort_key). (Tyson Andre, Remi)

- Mbstring:
  . Add oniguruma upstream fix (CVE-2017-9224, CVE-2017-9226, CVE-2017-9227,
    CVE-2017-9228, CVE-2017-9229) (Remi, Mamoru TASAKA)

- OCI8:
  . Add TAF callback (PR #2459). (KoenigsKind)

- Opcache:
  . Fixed bug #74663 (Segfault with opcache.memory_protect and
    validate_timestamp). (Laruence)
  . Revert opcache.enable_cli to default disabled. (Nikita)

- OpenSSL:
  . Fixed bug #74720 (pkcs7_en/decrypt does not work if \x1a is used in
    content). (Anatol)
  . Fixed bug #74651 (negative-size-param (-1) in memcpy in zif_openssl_seal()).
    (Stas)

- PDO_OCI:
  . Support Instant Client 12.2 in --with-pdo-oci configure option.
    (Tianfang Yang)

- Reflection:
  . Fixed bug #74673 (Segfault when cast Reflection object to string with
    undefined constant). (Laruence)

- SPL:
  . Fixed bug #74478 (null coalescing operator failing with SplFixedArray).
    (jhdxr)

- FTP:
  . Fixed bug #74598 (ftp:// wrapper ignores context arg). (Sara)

- PHAR:
  . Fixed bug #74386 (Phar::__construct reflection incorrect). (villfa)

- SOAP
  . Fixed bug #74679 (Incorrect conversion array with WSDL_CACHE_MEMORY).
    (Dmitry)

- Streams:
  . Fixed bug #74556 (stream_socket_get_name() returns '\0'). (Sara)

8 Jun 2017, PHP 7.1.6

- Core:
  . Fixed bug #74600 (crash (SIGSEGV) in _zend_hash_add_or_update_i).
    (Laruence)
  . Fixed bug #74546 (SIGILL in ZEND_FETCH_CLASS_CONSTANT_SPEC_CONST_CONST).
    (Laruence)
  . Fixed bug #74589 (__DIR__ wrong for unicode character). (Anatol)

- intl:
  . Fixed bug #74468 (wrong reflection on Collator::sortWithSortKeys). (villfa)

- MySQLi:
  . Fixed bug #74547 (mysqli::change_user() doesn't accept null as $database
    argument w/strict_types). (Anatol)

- Opcache:
  . Fixed bug #74596 (SIGSEGV with opcache.revalidate_path enabled). (Laruence)

- phar:
  . Fixed bug #51918 (Phar::webPhar() does not handle requests sent through PUT
    and DELETE method). (Christian Weiske)

- Readline:
  . Fixed bug #74490 (readline() moves the cursor to the beginning of the line).
    (Anatol)

- Standard:
  . Fixed bug #74510 (win32/sendmail.c anchors CC header but not BCC).
    (Damian Wadley, Anatol)

- xmlreader:
  . Fixed bug #74457 (Wrong reflection on XMLReader::expand). (villfa)

11 May 2017, PHP 7.1.5

- Core:
  . Fixed bug #74408 (Endless loop bypassing execution time limit). (Laruence)
  . Fixed bug #74353 (Segfault when killing within bash script trap code).
    (Laruence)
  . Fixed bug #74340 (Magic function __get has different behavior in php 7.1.x).
    (Nikita)
  . Fixed bug #74188 (Null coalescing operator fails for undeclared static
    class properties). (tpunt)
  . Fixed bug #74444 (multiple catch freezes in some cases). (David Matějka)
  . Fixed bug #74410 (stream_select() is broken on Windows Nanoserver).
    (Matt Ficken)
  . Fixed bug #74337 (php-cgi.exe crash on facebook callback).
    (Anton Serbulov)
  . Patch for bug #74216 was reverted. (Anatol)

- Date:
  . Fixed bug #74404 (Wrong reflection on DateTimeZone::getTransitions).
    (krakjoe)
  . Fixed bug #74080 (add constant for RFC7231 format datetime). (duncan3dc)

- DOM:
  . Fixed bug #74416 (Wrong reflection on DOMNode::cloneNode).
    (Remi, Fabien Villepinte)

- Fileinfo:
  . Fixed bug #74379 (syntax error compile error in libmagic/apprentice.c).
    (Laruence)

- GD:
  . Fixed bug #74343 (compile fails on solaris 11 with system gd2 library).
    (krakjoe)

- MySQLi:
  . Fixed bug #74432 (mysqli_connect adding ":3306" to $host if $port parameter
    not given). (Anatol)

- MySQLnd:
  . Fixed bug #74376 (Invalid free of persistent results on error/connection
    loss). (Yussuf Khalil)

- Intl:
  . Fixed bug #65683 (Intl does not support DateTimeImmutable). (Ben Scholzen)
  . Fixed bug #74298 (IntlDateFormatter->format() doesn't return
    microseconds/fractions). (Andrew Nester)
  . Fixed bug #74433 (wrong reflection for Normalizer methods). (villfa)
  . Fixed bug #74439 (wrong reflection for Locale methods). (villfa)

- Opcache:
  . Fixed bug #74456 (Segmentation error while running a script in CLI mode).
    (Laruence)
  . Fixed bug #74431 (foreach infinite loop). (Nikita)
  . Fixed bug #74442 (Opcached version produces a nested array). (Nikita)

- OpenSSL:
  . Fixed bug #73833 (null character not allowed in openssl_pkey_get_private).
    (Jakub Zelenka)
  . Fixed bug #73711 (Segfault in openssl_pkey_new when generating DSA or DH
    key). (Jakub Zelenka)
  . Fixed bug #74341 (openssl_x509_parse fails to parse ASN.1 UTCTime without
    seconds). (Moritz Fain)
  . Fixed bug #73808 (iv length warning too restrictive for aes-128-ccm).
    (Jakub Zelenka)

- phar:
  . Fixed bug #74383 (phar method parameters reflection correction).
    (mhagstrand)

- Readline:
  . Fixed bug #74489 (readline() immediately returns false in interactive
    console mode). (Anatol)

- Standard:
  . Fixed bug #72071 (setcookie allows max-age to be negative). (Craig Duncan)
  . Fixed bug #74361 (Compaction in array_rand() violates COW). (Nikita)

- Streams:
  . Fixed bug #74429 (Remote socket URI with unique persistence identifier
    broken). (Sara)

13 Apr 2017, PHP 7.1.4

- Core:
  . Fixed bug #74149 (static embed SAPI linkage error). (krakjoe)
  . Fixed bug #73370 (falsely exits with "Out of Memory" when using
    USE_ZEND_ALLOC=0). (Nikita)
  . Fixed bug #73960 (Leak with instance method calling static method with
    referenced return). (Nikita)
  . Fixed bug #69676 (Resolution of self::FOO in class constants not correct).
    (Nikita)
  . Fixed bug #74265 (Build problems after 7.0.17 release: undefined reference
    to `isfinite'). (Nikita)
  . Fixed bug #74302 (yield fromLABEL is over-greedy). (Sara)

- Apache:
  . Reverted patch for bug #61471, fixes bug #74318. (Anatol)

- Date:
  . Fixed bug #72096 (Swatch time value incorrect for dates before 1970). (mcq8)

- DOM:
  . Fixed bug #74004 (LIBXML_NOWARNING flag ingnored on loadHTML*).
    (somedaysummer)

- iconv:
  . Fixed bug #74230 (iconv fails to fail on surrogates). (Anatol)

- OCI8:
  . Fixed uninitialized data causing random crash. (Dmitry)

- Opcache:
  . Fixed bug #74250 (OPcache compilation performance regression in PHP 5.6/7
    with huge classes). (Nikita)

- OpenSSL:
  . Fixed bug #72333 (fwrite() on non-blocking SSL sockets doesn't work).
    (Jakub Zelenka)

- PDO MySQL:
  . Fixed bug #71003 (Expose MYSQLI_CLIENT_SSL_DONT_VERIFY_SERVER_CERT to PDO
    interface). (Thomas Orozco)

- SPL:
  . Fixed bug #74058 (ArrayObject can not notice changes). (Andrew Nester)

- Sqlite:
  . Implemented FR #74217 (Allow creation of deterministic sqlite functions).
    (Andrew Nester)

- Streams:
  . Fixed bug #74216 (Correctly fail on invalid IP address ports). (Sara)

- Zlib:
  . Fixed bug #74240 (deflate_add can allocate too much memory). (Matt Bonneau)

16 Mar 2017, PHP 7.1.3

- Core:
  . Fixed bug #74157 (Segfault with nested generators). (Laruence)
  . Fixed bug #74164 (PHP hangs when an invalid value is dynamically passed to
    typehinted by-ref arg). (Laruence)
  . Fixed bug #74093 (Maximum execution time of n+2 seconds exceed not written
    in error_log). (Laruence)
  . Fixed bug #73989 (PHP 7.1 Segfaults within Symfony test suite).
    (Dmitry, Laruence)
  . Fixed bug #74084 (Out of bound read - zend_mm_alloc_small). (Laruence)
  . Fixed bug #73807 (Performance problem with processing large post request).
    (Nikita)
  . Fixed bug #73998 (array_key_exists fails on arrays created by
    get_object_vars). (mhagstrand)
  . Fixed bug #73954 (NAN check fails on Alpine Linux with musl). (Andrea)
  . Fixed bug #73677 (Generating phar.phar core dump with gcc ASAN enabled
    build). (ondrej)

- Apache:
  . Fixed bug #61471 (Incomplete POST does not timeout but is passed to PHP).
    (Zheng Shao)

- Date:
  . Fixed bug #73837 ("new DateTime()" sometimes returns 1 second ago value).
    (Derick)

- FPM:
  . Fixed bug #69860 (php-fpm process accounting is broken with keepalive).
    (Denis Yeldandi)

- Hash:
  . Fixed bug #73127 (gost-crypto hash incorrect if input data contains long
    0xFF sequence). (Grundik)

- GD:
  . Fixed bug #74031 (ReflectionFunction for imagepng is missing last two
    parameters). (finwe)

- Mysqlnd:
  . Fixed bug #74021 (fetch_array broken data. Data more then MEDIUMBLOB).
    (Andrew Nester, Nikita)

- Opcache:
  . Fixed bug #74152 (if statement says true to a null variable). (Laruence)
  . Fixed bug #74019 (Segfault with list). (Laruence)

- OpenSSL:
  . Fixed bug #74022 (PHP Fast CGI crashes when reading from a pfx file).
    (Anatol)
  . Fixed bug #74099 (Memory leak with openssl_encrypt()). (Andrew Nester)
  . Fixed bug #74159 (Writing a large buffer to a non-blocking encrypted stream
    fails with "bad write retry"). (trowski)

- PDO_OCI:
  . Fixed bug #54379 (PDO_OCI: UTF-8 output gets truncated). (gureedo / Oracle)

- SQLite3:
  . Fixed bug #74413 (incorrect reflection for SQLite3::enableExceptions).
    (krakjoe)

- Standard:
  . Fixed bug #74005 (mail.add_x_header causes RFC-breaking lone line feed).
    (Anatol)
  . Fixed bug #74041 (substr_count with length=0 broken). (Nikita)
  . Fixed bug #73118 (is_callable callable name reports misleading value for
    anonymous classes). (Adam Saponara)
  . Fixed bug #74105 (PHP on Linux should use /dev/urandom when getrandom is
    not available). (Benjamin Robin)
  . Fixed bug #74708 (Invalid Reflection signatures for random_bytes and
    random_int). (Tyson Andre, Remi)

- Streams:
  . Fixed bug #73496 (Invalid memory access in zend_inline_hash_func).
    (Laruence)
  . Fixed bug #74090 (stream_get_contents maxlength>-1 returns empty string).
    (Anatol)

16 Feb 2017, PHP 7.1.2

- Core:
  . Improved GENERATOR_CREATE opcode handler. (Bob, Dmitry)
  . Fixed bug #73877 (readlink() returns garbage for UTF-8 paths). (Anatol)
  . Fixed bug #73876 (Crash when exporting **= in expansion of assign op).
    (Sara)
  . Fixed bug #73962 (bug with symlink related to cyrillic directory). (Anatol)
  . Fixed bug #73969 (segfault in debug_print_backtrace). (andrewnester)
  . Fixed bug #73994 (arginfo incorrect for unpack). (krakjoe)
  . Fixed bug #73973 (assertion error in debug_zval_dump). (andrewnester)

- DOM:
  . Fixed bug #54382 (getAttributeNodeNS doesn't get xmlns* attributes).
    (aboks)

- DTrace:
  . Fixed bug #73965 (DTrace reported as enabled when disabled). (Remi)

- FCGI:
  . Fixed bug #73904 (php-cgi fails to load -c specified php.ini file). (Anatol)
  . Fixed bug #72898 (PHP_FCGI_CHILDREN is not included in phpinfo()). (Anatol)

- FPM:
  . Fixed bug #69865 (php-fpm does not close stderr when using syslog).
    (m6w6)

- GD:
  . Fixed bug #73968 (Premature failing of XBM reading). (cmb)

- GMP:
  . Fixed bug #69993 (test for gmp.h needs to test machine includes).
    (Jordan Gigov)

- Hash:
  . Added hash_hkdf() function. (Andrey Andreev)
  . Fixed bug #73961 (environmental build dependency in hash sha3 source).
    (krakjoe)

- Intl:
  . Fix bug #73956 (Link use CC instead of CXX). (Remi)

- LDAP:
  . Fixed bug #73933 (error/segfault with ldap_mod_replace and opcache).
    (Laruence)

- MySQLi:
  . Fixed bug #73949 (leak in mysqli_fetch_object). (krakjoe)

- Mysqlnd:
  . Fixed bug #69899 (segfault on close() after free_result() with mysqlnd).
    (Richard Fussenegger)

- Opcache:
  . Fixed bug #73983 (crash on finish work with phar in cli + opcache).
    (Anatol)

- OpenSSL:
  . Fixed bug #71519 (add serial hex to return value array). (xrobau)
  . Fixed bug #73692 (Compile ext/openssl with openssl 1.1.0 on Win). (Anatol)
  . Fixed bug #73978 (openssl_decrypt triggers bug in PDO). (Jakub Zelenka)

- PDO_Firebird:
  . Implemented FR #72583 (All data are fetched as strings). (Dorin Marcoci)

- PDO_PgSQL:
  . Fixed bug #73959 (lastInsertId fails to throw an exception for wrong
    sequence name). (andrewnester)

- Phar:
  . Fixed bug #70417 (PharData::compress() doesn't close temp file). (cmb)

- posix:
  . Fixed bug #71219 (configure script incorrectly checks for ttyname_r). (atoh)

- Session:
  . Fixed bug #69582 (session not readable by root in CLI). (EvgeniySpinov)

- SPL:
  . Fixed bug #73896 (spl_autoload() crashes when calls magic _call()). (Dmitry)

- Standard:
  . Fixed bug #69442 (closing of fd incorrect when PTS enabled). (jaytaph)
  . Fixed bug #47021 (SoapClient stumbles over WSDL delivered with
    "Transfer-Encoding: chunked"). (Rowan Collins)
  . Fixed bug #72974 (imap is undefined service on AIX). (matthieu.sarter)
  . Fixed bug #72979 (money_format stores wrong length AIX). (matthieu.sarter)
  . Fixed bug #73374 (intval() with base 0 should detect binary). (Leigh)
  . Fixed bug #69061 (mail.log = syslog contains double information).
    (Tom Sommer)

- ZIP:
  . Fixed bug #70103 (ZipArchive::addGlob ignores remove_all_path option). (cmb,
    Mitch Hagstrand)

19 Jan 2017, PHP 7.1.1

- Core:
  . Fixed bug #73792 (invalid foreach loop hangs script). (Dmitry)
  . Fixed bug #73686 (Adding settype()ed values to ArrayObject results in
    references). (Nikita, Laruence)
  . Fixed bug #73663 ("Invalid opcode 65/16/8" occurs with a variable created
    with list()). (Laruence)
  . Fixed bug #73727 (ZEND_MM_BITSET_LEN is "undefined symbol" in
    zend_bitset.h). (Nikita)
  . Fixed bug #73753 (unserialized array pointer not advancing). (David Walker)
  . Fixed bug #73783 (SIG_IGN doesn't work when Zend Signals is enabled).
    (David Walker)

- CLI:
  . Fixed bug #72555 (CLI output(japanese) on Windows). (Anatol)

- COM:
  . Fixed bug #73679 (DOTNET read access violation using invalid codepage).
    (Anatol)

- DOM:
  . Fixed bug #67474 (getElementsByTagNameNS filter on default ns). (aboks)

- Mbstring:
  . Fixed bug #73646 (mb_ereg_search_init null pointer dereference).
    (Laruence)

- Mysqli:
  . Fixed bug #73462 (Persistent connections don't set $connect_errno).
    (darkain)

- Mysqlnd:
  . Optimized handling of BIT fields - less memory copies and lower memory
    usage. (Andrey)
  . Fixed bug #73800 (sporadic segfault with MYSQLI_OPT_INT_AND_FLOAT_NATIVE).
	(vanviegen)

- Opcache:
  . Fixed bug #73789 (Strange behavior of class constants in switch/case block).
    (Laruence)
  . Fixed bug #73746 (Method that returns string returns UNKNOWN:0 instead).
    (Laruence)
  . Fixed bug #73654 (Segmentation fault in zend_call_function). (Nikita)
  . Fixed bug #73668 ("SIGFPE Arithmetic exception" in opcache when divide by
    minus 1). (Nikita)
  . Fixed bug #73847 (Recursion when a variable is redefined as array). (Nikita)

- PDO_Firebird:
  . Fixed bug #72931 (PDO_FIREBIRD with Firebird 3.0 not work on returning
    statement). (Dorin Marcoci)

- phpdbg:
  . Fixed bug #73794 (Crash (out of memory) when using run and # command
    separator). (Bob)
  . Fixed bug #73704 (phpdbg shows the wrong line in files with shebang). (Bob)

- SQLite3:
  . Reverted fix for bug #73530	(Unsetting result set may reset other result
    set). (cmb)

- Standard:
  . Fixed bug #73594 (dns_get_record does not populate $additional out
    parameter). (Bruce Weirdan)
  . Fixed bug #70213 (Unserialize context shared on double class lookup).
    (Taoguang Chen)
  . Fixed bug #73154 (serialize object with __sleep function crash). (Nikita)
  . Fixed bug #70490 (get_browser function is very slow). (Nikita)
  . Fixed bug #73265 (Loading browscap.ini at startup causes high memory usage).
    (Nikita)
  . Add subject to mail log. (tomsommer)
  . Fixed bug #31875 (get_defined_functions additional param to exclude
	disabled functions). (willianveiga)

- Zlib
  . Fixed bug #73373 (deflate_add does not verify that output was not truncated).
    (Matt Bonneau)

01 Dec 2016, PHP 7.1.0

- Core:
  . Added nullable types. (Levi, Dmitry)
  . Added DFA optimization framework based on e-SSA form. (Dmitry, Nikita)
  . Added specialized opcode handlers (e.g. ZEND_ADD_LONG_NO_OVERFLOW).
    (Dmitry)
  . Added [] = as alternative construct to list() =. (Bob)
  . Added void return type. (Andrea)
  . Added support for negative string offsets in string offset syntax and
    various string functions. (Francois)
  . Added a form of the list() construct where keys can be specified. (Andrea)
  . Implemented safe execution timeout handling, that prevents random crashes
    after "Maximum execution time exceeded" error. (Dmitry)
  . Implemented the RFC `Support Class Constant Visibility`. (Sean DuBois,
    Reeze Xia, Dmitry)
  . Implemented the RFC `Catching multiple exception types`. (Bronislaw Bialek,
    Pierrick)
  . Implemented logging to syslog with dynamic error levels. (Jani Ollikainen)
  . Implemented FR #72614 (Support "nmake test" on building extensions by
    phpize). (Yuji Uchiyama)
  . Implemented RFC: Iterable. (Aaron Piotrowski)
  . Implemented RFC: Closure::fromCallable (Danack)
  . Implemented RFC: Replace "Missing argument" warning with "\ArgumentCountError"
    exception. (Dmitry, Davey)
  . Implemented RFC: Fix inconsistent behavior of $this variable. (Dmitry)
  . Fixed bug #73585 (Logging of "Internal Zend error - Missing class
    information" missing class name). (Laruence)
  . Fixed memory leak(null coalescing operator with Spl hash). (Tyson Andre)
  . Fixed bug #72736 (Slow performance when fetching large dataset with mysqli
    / PDO). (Dmitry)
  . Fixed bug #72482 (Ilegal write/read access caused by gdImageAALine
    overflow). (cmb)
  . Fixed bug #72696 (imagefilltoborder stackoverflow on truecolor images).
    (cmb)
  . Fixed bug #73350 (Exception::__toString() cause circular references).
    (Laruence)
  . Fixed bug #73329 ((Float)"Nano" == NAN). (Anatol)
  . Fixed bug #73288 (Segfault in __clone > Exception.toString > __get).
    (Laruence)
  . Fixed for #73240 (Write out of bounds at number_format). (Stas)
  . Fix pthreads detection when cross-compiling (ffontaine)
  . Fixed bug #73337 (try/catch not working with two exceptions inside a same
    operation). (Dmitry)
  . Fixed bug #73156 (segfault on undefined function). (Dmitry)
  . Fixed bug #73163 (PHP hangs if error handler throws while accessing undef
    const in default value). (Nikita)
  . Fixed bug #73172 (parse error: Invalid numeric literal). (Nikita, Anatol)
  . Fixed bug #73181 (parse_str() without a second argument leads to crash).
    (Nikita)
  . Fixed bug #73025 (Heap Buffer Overflow in virtual_popen of
    zend_virtual_cwd.c). (cmb)
  . Fixed bug #73058 (crypt broken when salt is 'too' long). (Anatol)
  . Fixed bug #72944 (Null pointer deref in zval_delref_p). (Dmitry)
  . Fixed bug #72943 (assign_dim on string doesn't reset hval). (Laruence)
  . Fixed bug #72598 (Reference is lost after array_slice()) (Nikita)
  . Fixed bug #72703 (Out of bounds global memory read in BF_crypt triggered by
    password_verify). (Anatol)
  . Fixed bug #72813 (Segfault with __get returned by ref). (Laruence)
  . Fixed bug #72767 (PHP Segfaults when trying to expand an infinite operator).
    (Nikita)
  . TypeError messages for arg_info type checks will now say "must be ...
    or null" where the parameter or return type accepts null. (Andrea)
  . Fixed bug #72857 (stream_socket_recvfrom read access violation). (Anatol)
  . Fixed bug #72663 (Create an Unexpected Object and Don't Invoke
    __wakeup() in Deserialization). (Stas)
  . Fixed bug #72681 (PHP Session Data Injection Vulnerability). (Stas)
  . Fixed bug #72742 (memory allocator fails to realloc small block to large
    one). (Stas)
  . Fixed URL rewriter. It would not rewrite '//example.com/' URL
    unconditionally. URL rewrite target hosts whitelist is implemented. (Yasuo)
  . Fixed bug #72641 (phpize (on Windows) ignores PHP_PREFIX).
    (Yuji Uchiyama)
  . Fixed bug #72683 (getmxrr broken). (Anatol)
  . Fixed bug #72629 (Caught exception assignment to variables ignores
    references). (Laruence)
  . Fixed bug #72594 (Calling an earlier instance of an included anonymous
    class fatals). (Laruence)
  . Fixed bug #72581 (previous property undefined in Exception after
    deserialization). (Laruence)
  . Fixed bug #72543 (Different references behavior comparing to PHP 5)
    (Laruence, Dmitry, Nikita)
  . Fixed bug #72347 (VERIFY_RETURN type casts visible in finally). (Dmitry)
  . Fixed bug #72216 (Return by reference with finally is not memory safe).
    (Dmitry)
  . Fixed bug #72215 (Wrong return value if var modified in finally). (Dmitry)
  . Fixed bug #71818 (Memory leak when array altered in destructor). (Dmitry)
  . Fixed bug #71539 (Memory error on $arr[$a] =& $arr[$b] if RHS rehashes)
    (Dmitry, Nikita)
  . Added new constant PHP_FD_SETSIZE. (cmb)
  . Added optind parameter to getopt(). (as)
  . Added PHP to SAPI error severity mapping for logs. (Martin Vobruba)
  . Fixed bug #71911 (Unable to set --enable-debug on building extensions by
    phpize on Windows). (Yuji Uchiyama)
  . Fixed bug #29368 (The destructor is called when an exception is thrown from
    the constructor). (Dmitry)
  . Implemented RFC: RNG Fixes. (Leigh)
  . Implemented email validation as per RFC 6531. (Leo Feyer, Anatol)
  . Fixed bug #72513 (Stack-based buffer overflow vulnerability in
    virtual_file_ex). (Stas)
  . Fixed bug #72573 (HTTP_PROXY is improperly trusted by some PHP libraries
    and applications). (Stas)
  . Fixed bug #72523 (dtrace issue with reflection (failed test)). (Laruence)
  . Fixed bug #72508 (strange references after recursive function call and
    "switch" statement). (Laruence)
  . Fixed bug #72441 (Segmentation fault: RFC list_keys). (Laruence)
  . Fixed bug #72395 (list() regression). (Laruence)
  . Fixed bug #72373 (TypeError after Generator function w/declared return type
    finishes). (Nikita)
  . Fixed bug #69489 (tempnam() should raise notice if falling back to temp dir).
    (Laruence, Anatol)
  . Fixed UTF-8 and long path support on Windows. (Anatol)
  . Fixed bug #53432 (Assignment via string index access on an empty string
    converts to array). (Nikita)
  . Fixed bug #62210 (Exceptions can leak temporary variables). (Dmitry, Bob)
  . Fixed bug #62814 (It is possible to stiffen child class members visibility).
    (Nikita)
  . Fixed bug #69989 (Generators don't participate in cycle GC). (Nikita)
  . Fixed bug #70228 (Memleak if return in finally block). (Dmitry)
  . Fixed bug #71266 (Missing separation of properties HT in foreach etc).
    (Dmitry)
  . Fixed bug #71604 (Aborted Generators continue after nested finally).
    (Nikita)
  . Fixed bug #71572 (String offset assignment from an empty string inserts
    null byte). (Francois)
  . Fixed bug #71897 (ASCII 0x7F Delete control character permitted in
    identifiers). (Andrea)
  . Fixed bug #72188 (Nested try/finally blocks losing return value). (Dmitry)
  . Fixed bug #72213 (Finally leaks on nested exceptions). (Dmitry, Nikita)
  . Fixed bug #47517 (php-cgi.exe missing UAC manifest).
    (maxdax15801 at users noreply github com)
  . Change statement and fcall extension handlers to accept frame. (Joe)
  . Number operators taking numeric strings now emit E_NOTICEs or E_WARNINGs
    when given malformed numeric strings. (Andrea)
  . (int), intval() where $base is 10 or unspecified, settype(), decbin(),
    decoct(), dechex(), integer operators and other conversions now always
    respect scientific notation in numeric strings. (Andrea)
  . Raise a compile-time warning on octal escape sequence overflow. (Sara)

- Apache2handler:
  . Enable per-module logging in Apache 2.4+. (Martin Vobruba)

- BCmath:
  . Fix bug #73190 (memcpy negative parameter _bc_new_num_ex). (Stas)

- Bz2:
  . Fixed bug #72837 (integer overflow in bzdecompress caused heap
    corruption). (Stas)
  . Fixed bug #72613 (Inadequate error handling in bzread()). (Stas)

- Calendar:
  . Fix integer overflows (Joshua Rogers)
  . Fixed bug #67976 (cal_days_month() fails for final month of the French
    calendar). (cmb)
  . Fixed bug #71894 (AddressSanitizer: global-buffer-overflow in
    zif_cal_from_jd). (cmb)

- CLI Server:
  . Fixed bug #73360 (Unable to work in root with unicode chars). (Anatol)
  . Fixed bug #71276 (Built-in webserver does not send Date header).
    (see at seos fr)

- COM:
  . Fixed bug #73126 (Cannot pass parameter 1 by reference). (Anatol)
  . Fixed bug #69579 (Invalid free in extension trait). (John Boehr)
  . Fixed bug #72922 (COM called from PHP does not return out parameters).
    (Anatol)
  . Fixed bug #72569 (DOTNET/COM array parameters broke in PHP7). (Anatol)
  . Fixed bug #72498 (variant_date_from_timestamp null dereference). (Anatol)

- Curl
  . Implement support for handling HTTP/2 Server Push. (Davey)
  . Add curl_multi_errno(), curl_share_errno() and curl_share_strerror()
    functions. (Pierrick)
  . Fixed bug #72674 (Heap overflow in curl_escape). (Stas)
  . Fixed bug #72541 (size_t overflow lead to heap corruption). (Stas).
  . Fixed bug #71709 (curl_setopt segfault with empty CURLOPT_HTTPHEADER).
    (Pierrick)
  . Fixed bug #71929 (CURLINFO_CERTINFO data parsing error). (Pierrick)

- Date:
  . Fixed bug #69587 (DateInterval properties and isset). (jhdxr)
  . Fixed bug #73426 (createFromFormat with 'z' format char results in
    incorrect time). (Derick)
  . Fixed bug #45554 (Inconsistent behavior of the u format char). (Derick)
  . Fixed bug #48225 (DateTime parser doesn't set microseconds for "now").
    (Derick)
  . Fixed bug #52514 (microseconds are missing in DateTime class). (Derick)
  . Fixed bug #52519 (microseconds in DateInterval are missing). (Derick)
  . Fixed bug #60089 (DateTime::createFromFormat() U after u nukes microtime).
    (Derick)
  . Fixed bug #64887 (Allow DateTime modification with subsecond items).
    (Derick)
  . Fixed bug #68506 (General DateTime improvments needed for microseconds to
    become useful). (Derick)
  . Fixed bug #73109 (timelib_meridian doesn't parse dots correctly). (Derick)
  . Fixed bug #73247 (DateTime constructor does not initialise microseconds
    property). (Derick)
  . Fixed bug #73147 (Use After Free in PHP7 unserialize()). (Stas)
  . Fixed bug #73189 (Memcpy negative size parameter php_resolve_path). (Stas)
  . Fixed bug #66836 (DateTime::createFromFormat 'U' with pre 1970 dates fails
    parsing). (derick)
  . Invalid serialization data for a DateTime or DatePeriod object will now
    throw an instance of Error from __wakeup() or __set_state() instead of
    resulting in a fatal error. (Aaron Piotrowski)
  . Timezone initialization failure from serialized data will now throw an
    instance of Error from __wakeup() or __set_state() instead of resulting in
    a fatal error. (Aaron Piotrowski)
  . Export date_get_interface_ce() for extension use. (Jeremy Mikola)
  . Fixed bug #63740 (strtotime seems to use both sunday and monday as start of
    week). (Derick)

- Dba:
  . Fixed bug #70825 (Cannot fetch multiple values with group in ini file).
    (cmb)
  . Data modification functions (e.g.: dba_insert()) now throw an instance of
    Error instead of triggering a catchable fatal error if the key is does not
    contain exactly two elements. (Aaron Piotrowski)

- DOM:
  . Fixed bug #73150 (missing NULL check in dom_document_save_html). (Stas)
  . Fixed bug #66502 (DOM document dangling reference). (Sean Heelan, cmb)
  . Invalid schema or RelaxNG validation contexts will throw an instance of
    Error instead of resulting in a fatal error. (Aaron Piotrowski)
  . Attempting to register a node class that does not extend the appropriate
    base class will now throw an instance of Error instead of resulting in a
    fatal error. (Aaron Piotrowski)
  . Attempting to read an invalid or write to a readonly property will throw
    an instance of Error instead of resulting in a fatal error. (Aaron
    Piotrowski)

- DTrace:
  . Disabled PHP call tracing by default (it makes significant overhead).
    This may be enabled again using envirionment variable USE_ZEND_DTRACE=1.
    (Dmitry)

- EXIF:
  . Fixed bug #72735 (Samsung picture thumb not read (zero size)). (Kalle, Remi)
  . Fixed bug #72627 (Memory Leakage In exif_process_IFD_in_TIFF). (Stas)
  . Fixed bug #72603 (Out of bound read in exif_process_IFD_in_MAKERNOTE).
    (Stas)
  . Fixed bug #72618 (NULL Pointer Dereference in exif_process_user_comment).
    (Stas)

- Filter:
  . Fixed bug #72972 (Bad filter for the flags FILTER_FLAG_NO_RES_RANGE and
    FILTER_FLAG_NO_PRIV_RANGE). (julien)
  . Fixed bug #73054 (default option ignored when object passed to int filter).
    (cmb)
  . Fixed bug #71745 (FILTER_FLAG_NO_RES_RANGE does not cover whole 127.0.0.0/8
    range). (bugs dot php dot net at majkl578 dot cz)

- FPM:
  . Fixed bug #72575 (using --allow-to-run-as-root should ignore missing user).
    (gooh)

- FTP:
  . Fixed bug #70195 (Cannot upload file using ftp_put to FTPES with
    require_ssl_reuse). (Benedict Singer)
  . Implemented FR #55651 (Option to ignore the returned FTP PASV address).
    (abrender at elitehosts dot com)

- GD:
  . Fixed bug #73213 (Integer overflow in imageline() with antialiasing). (cmb)
  . Fixed bug #73272 (imagescale() is not affected by, but affects
    imagesetinterpolation()). (cmb)
  . Fixed bug #73279 (Integer overflow in gdImageScaleBilinearPalette()). (cmb)
  . Fixed bug #73280 (Stack Buffer Overflow in GD dynamicGetbuf). (cmb)
  . Fixed bug #50194 (imagettftext broken on transparent background w/o
    alphablending). (cmb)
  . Fixed bug #73003 (Integer Overflow in gdImageWebpCtx of gd_webp.c). (trylab,
    cmb)
  . Fixed bug #53504 (imagettfbbox gives incorrect values for bounding box).
    (Mark Plomer, cmb)
  . Fixed bug #73157 (imagegd2() ignores 3rd param if 4 are given). (cmb)
  . Fixed bug #73155 (imagegd2() writes wrong chunk sizes on boundaries). (cmb)
  . Fixed bug #73159 (imagegd2(): unrecognized formats may result in corrupted
    files). (cmb)
  . Fixed bug #73161 (imagecreatefromgd2() may leak memory). (cmb)
  . Fixed bug #67325 (imagetruecolortopalette: white is duplicated in palette).
    (cmb)
  . Fixed bug #66005 (imagecopy does not support 1bit transparency on truecolor
    images). (cmb)
  . Fixed bug #72913 (imagecopy() loses single-color transparency on palette
    images). (cmb)
  . Fixed bug #68716 (possible resource leaks in _php_image_convert()). (cmb)
  . Fixed bug #72709 (imagesetstyle() causes OOB read for empty $styles). (cmb)
  . Fixed bug #72697 (select_colors write out-of-bounds). (Stas)
  . Fixed bug #72730 (imagegammacorrect allows arbitrary write access). (Stas)
  . Fixed bug #72596 (imagetypes function won't advertise WEBP support). (cmb)
  . Fixed bug #72604 (imagearc() ignores thickness for full arcs). (cmb)
  . Fixed bug #70315 (500 Server Error but page is fully rendered). (cmb)
  . Fixed bug #43828 (broken transparency of imagearc for truecolor in
    blendingmode). (cmb)
  . Fixed bug #72512 (gdImageTrueColorToPaletteBody allows arbitrary write/read
    access). (Pierre)
  . Fixed bug #72519 (imagegif/output out-of-bounds access). (Pierre)
  . Fixed bug #72558 (Integer overflow error within _gdContributionsAlloc()).
    (Pierre)
  . Fixed bug #72482 (Ilegal write/read access caused by gdImageAALine
    overflow). (Pierre)
  . Fixed bug #72494 (imagecropauto out-of-bounds access). (Fernando, Pierre,
    cmb)
  . Fixed bug #72404 (imagecreatefromjpeg fails on selfie). (cmb)
  . Fixed bug #43475 (Thick styled lines have scrambled patterns). (cmb)
  . Fixed bug #53640 (XBM images require width to be multiple of 8). (cmb)
  . Fixed bug #64641 (imagefilledpolygon doesn't draw horizontal line). (cmb)

- Hash:
  . Added SHA3 fixed mode algorithms (224, 256, 384, and 512 bit). (Sara)
  . Added SHA512/256 and SHA512/224 algorithms. (Sara)

- iconv:
  . Fixed bug #72320 (iconv_substr returns false for empty strings). (cmb)

- IMAP:
  . Fixed bug #73418 (Integer Overflow in "_php_imap_mail" leads to crash).
    (Anatol)
  . An email address longer than 16385 bytes will throw an instance of Error
    instead of resulting in a fatal error. (Aaron Piotrowski)

- Interbase:
  . Fixed bug #73512 (Fails to find firebird headers as don't use fb_config
    output). (Remi)

- Intl:
  . Fixed bug #73007 (add locale length check). (Stas)
  . Fixed bug #73218 (add mitigation for ICU int overflow). (Stas)
  . Fixed bug #65732 (grapheme_*() is not Unicode compliant on CR LF
    sequence). (cmb)
  . Fixed bug #73007 (add locale length check). (Stas)
  . Fixed bug #72639 (Segfault when instantiating class that extends
    IntlCalendar and adds a property). (Laruence)
  . Fixed bug #72658 (Locale::lookup() / locale_lookup() hangs if no match
    found). (Anatol)
  . Partially fixed #72506 (idn_to_ascii for UTS #46 incorrect for long domain
    names). (cmb)
  . Fixed bug #72533 (locale_accept_from_http out-of-bounds access). (Stas)
  . Failure to call the parent constructor in a class extending Collator
    before invoking the parent methods will throw an instance of Error
    instead of resulting in a recoverable fatal error. (Aaron Piotrowski)
  . Cloning a Transliterator object may will now throw an instance of Error
    instead of resulting in a fatal error if cloning the internal
    transliterator fails. (Aaron Piotrowski)
  . Added IntlTimeZone::getWindowsID() and
    IntlTimeZone::getIDForWindowsID(). (Sara)
  . Fixed bug #69374 (IntlDateFormatter formatObject returns wrong utf8 value).
    (lenhatanh86 at gmail com)
  . Fixed bug #69398 (IntlDateFormatter formatObject returns wrong value when
    time style is NONE). (lenhatanh86 at gmail com)

- JSON:
  . Introduced encoder struct instead of global which fixes bugs #66025 and
    #73254 related to pretty print indentation. (Jakub Zelenka)
  . Fixed bug #73113 (Segfault with throwing JsonSerializable). (julien)
  . Implemented earlier return when json_encode fails, fixes bugs #68992
    (Stacking exceptions thrown by JsonSerializable) and #70275 (On recursion
    error, json_encode can eat up all system memory). (Jakub Zelenka)
  . Implemented FR #46600 ("_empty_" key in objects). (Jakub Zelenka)
  . Exported JSON parser API including json_parser_method that can be used
    for implementing custom logic when parsing JSON. (Jakub Zelenka)
  . Escaped U+2028 and U+2029 when JSON_UNESCAPED_UNICODE is supplied as
    json_encode options and added JSON_UNESCAPED_LINE_TERMINATORS to restore
    the previous behaviour. (Eddie Kohler)

- LDAP:
  . Providing an unknown modification type to ldap_batch_modify() will now
    throw an instance of Error instead of resulting in a fatal error.
    (Aaron Piotrowski)

- Mbstring:
  . Fixed bug #73532 (Null pointer dereference in mb_eregi). (Laruence)
  . Fixed bug #66964 (mb_convert_variables() cannot detect recursion) (Yasuo)
  . Fixed bug #72992 (mbstring.internal_encoding doesn't inherit default_charset).
    (Yasuo)
  . Fixed bug #66797 (mb_substr only takes 32-bit signed integer). (cmb)
  . Fixed bug #72711 (`mb_ereg` does not clear the `$regs` parameter on
    failure). (ju1ius)
  . Fixed bug #72691 (mb_ereg_search raises a warning if a match zero-width).
    (cmb)
  . Fixed bug #72693 (mb_ereg_search increments search position when a match
    zero-width). (cmb)
  . Fixed bug #72694 (mb_ereg_search_setpos does not accept a string's last
    position). (cmb)
  . Fixed bug #72710 (`mb_ereg` causes buffer overflow on regexp compile error).
    (ju1ius)
  . Deprecated mb_ereg_replace() eval option. (Rouven Weßling, cmb)
  . Fixed bug #69151 (mb_ereg should reject ill-formed byte sequence).
    (Masaki Kagaya)
  . Fixed bug #72405 (mb_ereg_replace - mbc_to_code (oniguruma) -
    oob read access). (Laruence)
  . Fixed bug #72399 (Use-After-Free in MBString (search_re)). (Laruence)
  . mb_ereg() and mb_eregi() will now throw an instance of ParseError if an
    invalid PHP expression is provided and the 'e' option is used. (Aaron
    Piotrowski)

- Mcrypt:
  . Deprecated ext/mcrypt. (Scott Arciszewski, cmb)
  . Fixed bug #72782 (Heap Overflow due to integer overflows). (Stas)
  . Fixed bug #72551, bug #72552 (In correct casting from size_t to int lead to
    heap overflow in mdecrypt_generic). (Stas)
  . mcrypt_encrypt() and mcrypt_decrypt() will throw an instance of Error
    instead of resulting in a fatal error if mcrypt cannot be initialized.
    (Aaron Piotrowski)

- Mysqli:
  . Attempting to read an invalid or write to a readonly property will throw
    an instance of Error instead of resulting in a fatal error. (Aaron
    Piotrowski)

- Mysqlnd:
  . Fixed bug #64526 (Add missing mysqlnd.* parameters to php.ini-*). (cmb)
  . Fixed bug #71863 (Segfault when EXPLAIN with "Unknown column" error when
    using MariaDB). (Andrey)
  . Fixed bug #72701 (mysqli_get_host_info() wrong output). (Anatol)

- OCI8
  . Fixed bug #71148 (Bind reference overwritten on PHP 7). (Oracle Corp.)
  . Fixed invalid handle error with Implicit Result Sets. (Chris Jones)
  . Fixed bug #72524 (Binding null values triggers ORA-24816 error). (Chris Jones)

- ODBC:
  . Fixed bug #73448 (odbc_errormsg returns trash, always 513 bytes).
    (Anatol)

- Opcache:
  . Fixed bug #73583 (Segfaults when conditionally declared class and function
    have the same name). (Laruence)
  . Fixed bug #69090 (check cached files permissions)
  . Fixed bug #72982 (Memory leak in zend_accel_blacklist_update_regexp()
    function). (Laruence)
  . Fixed bug #72949 (Typo in opcache error message). (cmb)
  . Fixed bug #72762 (Infinite loop while parsing a file with opcache enabled).
    (Nikita)
  . Fixed bug #72590 (Opcache restart with kill_all_lockers does not work).
    (Keyur)

- OpenSSL:
  . Fixed bug #73478 (openssl_pkey_new() generates wrong pub/priv keys with
    Diffie Hellman). (Jakub Zelenka)
  . Fixed bug #73276 (crash in openssl_random_pseudo_bytes function). (Stas)
  . Fixed bug #73072 (Invalid path SNI_server_certs causes segfault).
    (Jakub Zelenka)
  . Fixed bug #72360 (ext/openssl build failure with OpenSSL 1.1.0).
    (Jakub Zelenka)
  . Bumped a minimal version to 1.0.1. (Jakub Zelenka)
  . Dropped support for SSL2. (Remi)
  . Implemented FR #61204 (Add elliptic curve support for OpenSSL).
    (Dominic Luechinger)
  . Implemented FR #67304 (Added AEAD support [CCM and GCM modes] to
    openssl_encrypt and openssl_decrypt). (Jakub Zelenka)
  . Implemented error storing to the global queue and cleaning up the OpenSSL
    error queue (resolves bugs #68276 and #69882). (Jakub Zelenka)

- Pcntl
  . Implemented asynchronous signal handling without TICKS. (Dmitry)
  . Added pcntl_signal_get_handler() that returns the current signal handler
    for a particular signal. Addresses FR #72409. (David Walker)
  . Add signinfo to pcntl_signal() handler args (Bishop Bettini, David Walker)

- PCRE:
  . Fixed bug #73483 (Segmentation fault on pcre_replace_callback). (Laruence)
  . Fixed bug #73612 (preg_*() may leak memory). (cmb)
  . Fixed bug #73392 (A use-after-free in zend allocator management).
    (Laruence)
  . Fixed bug #73121 (Bundled PCRE doesn't compile because JIT isn't supported
    on s390). (Anatol)
  . Fixed bug #72688 (preg_match missing group names in matches). (cmb)
  . Downgraded to PCRE 8.38. (Anatol)
  . Fixed bug #72476 (Memleak in jit_stack). (Laruence)
  . Fixed bug #72463 (mail fails with invalid argument). (Anatol)
  . Upgraded to PCRE 8.39. (Anatol)

- PDO:
  . Fixed bug #72788 (Invalid memory access when using persistent PDO
    connection). (Keyur)
  . Fixed bug #72791 (Memory leak in PDO persistent connection handling). (Keyur)
  . Fixed bug #60665 (call to empty() on NULL result using PDO::FETCH_LAZY
    returns false). (cmb)

- PDO_DBlib:
  . Fixed bug #72414 (Never quote values as raw binary data). (Adam Baratz)
  . Allow \PDO::setAttribute() to set query timeouts. (Adam Baratz)
  . Handle SQLDECIMAL/SQLNUMERIC types, which are used by later TDS versions.
    (Adam Baratz)
  . Add common PDO test suite. (Adam Baratz)
  . Free error and message strings when cleaning up PDO instances.
    (Adam Baratz)
  . Fixed bug #67130 (\PDOStatement::nextRowset() should succeed when all rows
    in current rowset haven't been fetched). (Peter LeBrun)
  . Ignore potentially misleading dberr values. (Chris Kings-Lynne)
  . Implemented stringify 'uniqueidentifier' fields.
    (Alexander Zhuravlev, Adam Baratz)

- PDO_Firebird:
  . Fixed bug #73087, #61183, #71494 (Memory corruption in bindParam).
    (Dorin Marcoci)
  . Fixed bug #60052 (Integer returned as a 64bit integer on X86_64). (Mariuz)

- PDO_pgsql:
  . Fixed bug #70313 (PDO statement fails to throw exception). (Matteo)
  . Fixed bug #72570 (Segmentation fault when binding parameters on a query
    without placeholders). (Matteo)
  . Implemented FR #72633 (Postgres PDO lastInsertId() should work without
    specifying a sequence). (Pablo Santiago Sánchez, Matteo)

- Phar:
  . Fixed bug #72928 (Out of bound when verify signature of zip phar in
    phar_parse_zipfile). (Stas)
  . Fixed bug #73035 (Out of bound when verify signature of tar phar in
    phar_parse_tarfile). (Stas)

- phpdbg:
  . Added generator command for inspection of currently alive generators. (Bob)

- Postgres:
  . Fixed bug #73498 (Incorrect SQL generated for pg_copy_to()). (Craig Duncan)
  . Implemented FR #31021 (pg_last_notice() is needed to get all notice
    messages). (Yasuo)
  . Implemented FR #48532 (Allow pg_fetch_all() to index numerically). (Yasuo)

- Readline:
  . Fixed bug #72538 (readline_redisplay crashes php). (Laruence)

- Reflection
  . Undo backwards compatiblity break in ReflectionType->__toString() and
    deprecate via documentation instead. (Nikita)
  . Reverted prepending \ for class names. (Trowski)
  . Implemented request #38992 (invoke() and invokeArgs() static method calls
    should match). (cmb).
  . Add ReflectionNamedType::getName(). This method should be used instead of
    ReflectionType::__toString()
  . Prepend \ for class names and ? for nullable types returned from
    ReflectionType::__toString(). (Trowski)
  . Fixed bug #72661 (ReflectionType::__toString crashes with iterable).
    (Laruence)
  . Fixed bug #72222 (ReflectionClass::export doesn't handle array constants).
    (Nikita Nefedov)
  . Failure to retrieve a reflection object or retrieve an object property
    will now throw an instance of Error instead of resulting in a fatal error.
    (Aaron Piotrowski)
  . Fix #72209 (ReflectionProperty::getValue() doesn't fail if object doesn't match type). (Joe)

- Session:
  . Fixed bug #73273 (session_unset() empties values from all variables in which
    is $_session stored). (Nikita)
  . Fixed bug #73100 (session_destroy null dereference in ps_files_path_create).
    (cmb)
  . Fixed bug #68015 (Session does not report invalid uid for files save handler).
    (Yasuo)
  . Fixed bug #72940 (SID always return "name=ID", even if session
    cookie exist). (Yasuo)
  . Implemented session_gc() (Yasuo)
    https://wiki.php.net/rfc/session-create-id
  . Implemented session_create_id() (Yasuo)
    https://wiki.php.net/rfc/session-gc
  . Implemented RFC: Session ID without hashing. (Yasuo)
    https://wiki.php.net/rfc/session-id-without-hashing
  . Fixed bug #72531 (ps_files_cleanup_dir Buffer overflow). (Laruence)
  . Custom session handlers that do not return strings for session IDs will
    now throw an instance of Error instead of resulting in a fatal error
    when a function is called that must generate a session ID.
    (Aaron Piotrowski)
  . An invalid setting for session.hash_function will throw an instance of
    Error instead of resulting in a fatal error when a session ID is created.
    (Aaron Piotrowski)
  . Fixed bug #72562 (Use After Free in unserialize() with Unexpected Session
    Deserialization). (Stas)
  . Improved fix for bug #68063 (Empty session IDs do still start sessions).
    (Yasuo)
  . Fixed bug #71038 (session_start() returns TRUE on failure).
    Session save handlers must return 'string' always for successful read.
    i.e. Non-existing session read must return empty string. PHP 7.0 is made
    not to tolerate buggy return value. (Yasuo)
  . Fixed bug #71394 (session_regenerate_id() must close opened session on
    errors). (Yasuo)

- SimpleXML:
  . Fixed bug #73293 (NULL pointer dereference in SimpleXMLElement::asXML()).
    (Stas)
  . Fixed bug #72971 (SimpleXML isset/unset do not respect namespace). (Nikita)
  . Fixed bug #72957 (Null coalescing operator doesn't behave as expected with
    SimpleXMLElement). (Nikita)
  . Fixed bug #72588 (Using global var doesn't work while accessing SimpleXML
    element). (Laruence)
  . Creating an unnamed or duplicate attribute will throw an instance of Error
    instead of resulting in a fatal error. (Aaron Piotrowski)

- SNMP:
  . Fixed bug #72708 (php_snmp_parse_oid integer overflow in memory
    allocation). (djodjo at gmail dot com)
  . Fixed bug #72479 (Use After Free Vulnerability in SNMP with GC and
    unserialize()). (Stas)

- Soap:
  . Fixed bug #73538 (SoapClient::__setSoapHeaders doesn't overwrite SOAP
    headers). (duncan3dc)
  . Fixed bug #73452 (Segfault (Regression for #69152)). (Dmitry)
  . Fixed bug #73037 (SoapServer reports Bad Request when gzipped). (Anatol)
  . Fixed bug #73237 (Nested object in "any" element overwrites other fields).
    (Keith Smiley)
  . Fixed bug #69137 (Peer verification fails when using a proxy with SoapClient)
    (Keith Smiley)
  . Fixed bug #71711 (Soap Server Member variables reference bug). (Nikita)
  . Fixed bug #71996 (Using references in arrays doesn't work like expected).
    (Nikita)

- SPL:
  . Fixed bug #73423 (Reproducible crash with GDB backtrace). (Laruence)
  . Fixed bug #72888 (Segfault on clone on splFileObject). (Laruence)
  . Fixed bug #73029 (Missing type check when unserializing SplArray). (Stas)
  . Fixed bug #72646 (SplFileObject::getCsvControl does not return the escape
    character). (cmb)
  . Fixed bug #72684 (AppendIterator segfault with closed generator). (Pierrick)
  . Attempting to clone an SplDirectory object will throw an instance of Error
    instead of resulting in a fatal error. (Aaron Piotrowski)
  . Calling ArrayIterator::append() when iterating over an object will throw an
    instance of Error instead of resulting in a fatal error. (Aaron Piotrowski)
  . Fixed bug #55701 (GlobIterator throws LogicException). (Valentin VĂLCIU)

- SQLite3:
  . Update to SQLite 3.15.1. (cmb)
  . Fixed bug #73530 (Unsetting result set may reset other result set). (cmb)
  . Fixed bug #73333 (2147483647 is fetched as string). (cmb)
  . Fixed bug #72668 (Spurious warning when exception is thrown in user defined
    function). (Laruence)
  . Implemented FR #72653 (SQLite should allow opening with empty filename).
    (cmb)
  . Fixed bug #70628 (Clearing bindings on an SQLite3 statement doesn't work).
    (cmb)
  . Implemented FR #71159 (Upgraded bundled SQLite lib to 3.9.2). (Laruence)

- Standard:
  . Fixed bug #73297 (HTTP stream wrapper should ignore HTTP 100 Continue).
    (rowan dot collins at gmail dot com)
  . Fixed bug #73303 (Scope not inherited by eval in assert()). (nikic)
  . Fixed bug #73192 (parse_url return wrong hostname). (Nikita)
  . Fixed bug #73203 (passing additional_parameters causes mail to fail). (cmb)
  . Fixed bug #73203 (passing additional_parameters causes mail to fail). (cmb)
  . Fixed bug #72920 (Accessing a private constant using constant() creates
    an exception AND warning). (Laruence)
  . Fixed bug #65550 (get_browser() incorrectly parses entries with "+" sign).
    (cmb)
  . Fixed bug #71882 (Negative ftruncate() on php://memory exhausts memory).
    (cmb)
  . Fixed bug #55451 (substr_compare NULL length interpreted as 0). (Lauri
    Kenttä)
  . Fixed bug #72278 (getimagesize returning FALSE on valid jpg). (cmb)
  . Fixed bug #61967 (unset array item in array_walk_recursive cause
    inconsistent array). (Nikita)
  . Fixed bug #62607 (array_walk_recursive move internal pointer). (Nikita)
  . Fixed bug #69068 (Exchanging array during array_walk -> memory errors).
    (Nikita)
  . Fixed bug #70713 (Use After Free Vulnerability in array_walk()/
    array_walk_recursive()). (Nikita)
  . Fixed bug #72622 (array_walk + array_replace_recursive create references
    from nothing). (Laruence)
  . Fixed bug #72330 (CSV fields incorrectly split if escape char followed by
    UTF chars). (cmb)
  . Implemented RFC: More precise float values. (Jakub Zelenka, Yasuo)
  . array_multisort now uses zend_sort instead zend_qsort. (Laruence)
  . Fixed bug #72505 (readfile() mangles files larger than 2G). (Cschneid)
  . assert() will throw a ParseError when evaluating a string given as the first
    argument if the PHP code is invalid instead of resulting in a catchable
    fatal error. (Aaron Piotrowski)
  . Calling forward_static_call() outside of a class scope will now throw an
    instance of Error instead of resulting in a fatal error. (Aaron Piotrowski)
  . Added is_iterable() function. (Aaron Piotrowski)
  . Fixed bug #72306 (Heap overflow through proc_open and $env parameter).
    (Laruence)
  . Fixed bug #71100 (long2ip() doesn't accept integers in strict mode).
    (Laruence)
  . Implemented FR #55716 (Add an option to pass a custom stream context to
    get_headers()). (Ferenc)
  . Additional validation for parse_url() for login/pass components).
    (Ilia) (Julien)
  . Implemented FR #69359 (Provide a way to fetch the current environment
    variables). (Ferenc)
  . unpack() function accepts an additional optional argument $offset. (Dmitry)
  . Implemented #51879 stream context socket option tcp_nodelay (Joe)

- Streams:
  . Fixed bug #73586 (php_user_filter::$stream is not set to the stream the
    filter is working on). (Dmitry)
  . Fixed bug #72853 (stream_set_blocking doesn't work). (Laruence)
  . Fixed bug #72743 (Out-of-bound read in php_stream_filter_create).
    (Loianhtuan)
  . Implemented FR #27814 (Multiple small packets send for HTTP request).
    (vhuk)
  . Fixed bug #72764 (ftps:// opendir wrapper data channel encryption fails
    with IIS FTP 7.5, 8.5). (vhuk)
  . Fixed bug #72810 (Missing SKIP_ONLINE_TESTS checks). (vhuk)
  . Fixed bug #41021 (Problems with the ftps wrapper). (vhuk)
  . Fixed bug #54431 (opendir() does not work with ftps:// wrapper). (vhuk)
  . Fixed bug #72667 (opendir() with ftp:// attempts to open data stream for
    non-existent directories). (vhuk)
  . Fixed bug #72771 (ftps:// wrapper is vulnerable to protocol downgrade
    attack). (Stas)
  . Fixed bug #72534 (stream_socket_get_name crashes). (Anatol)
  . Fixed bug #72439 (Stream socket with remote address leads to a segmentation
    fault). (Laruence)

- sysvshm:
  . Fixed bug #72858 (shm_attach null dereference). (Anatol)

- Tidy:
  . Implemented support for libtidy 5.0.0 and above. (Michael Orlitzky, Anatol)
  . Creating a tidyNode manually will now throw an instance of Error instead of
    resulting in a fatal error. (Aaron Piotrowski)

- Wddx:
  . Fixed bug #73331 (NULL Pointer Dereference in WDDX Packet Deserialization
    with PDORow). (Stas)
  . Fixed bug #72142 (WDDX Packet Injection Vulnerability in
    wddx_serialize_value()). (Taoguang Chen)
  . Fixed bug #72749 (wddx_deserialize allows illegal memory access) (Stas)
  . Fixed bug #72750 (wddx_deserialize null dereference). (Stas)
  . Fixed bug #72790 (wddx_deserialize null dereference with invalid xml).
    (Stas)
  . Fixed bug #72799 (wddx_deserialize null dereference in
    php_wddx_pop_element). (Stas)
  . Fixed bug #72860 (wddx_deserialize use-after-free). (Stas)
  . Fixed bug #73065 (Out-Of-Bounds Read in php_wddx_push_element). (Stas)
  . Fixed bug #72564 (boolean always deserialized as "true") (Remi)
  . A circular reference when serializing will now throw an instance of Error
    instead of resulting in a fatal error. (Aaron Piotrowski)

- XML:
  . Fixed bug #72135 (malformed XML causes fault) (edgarsandi)
  . Fixed bug #72714 (_xml_startElementHandler() segmentation fault). (cmb)
  . Fixed bug #72085 (SEGV on unknown address zif_xml_parse). (cmb)

- XMLRPC:
  . Fixed bug #72647 (xmlrpc_encode() unexpected output after referencing
    array elements). (Laruence)
  . Fixed bug #72606 (heap-buffer-overflow (write) simplestring_addn
    simplestring.c). (Stas)
  . A circular reference when serializing will now throw an instance of Error
    instead of resulting in a fatal error. (Aaron Piotrowski)

- Zip:
  . Fixed bug #68302 (impossible to compile php with zip support). (cmb)
  . Fixed bug #72660 (NULL Pointer dereference in zend_virtual_cwd).
    (Laruence)
  . Fixed bug #72520 (Stack-based buffer overflow vulnerability in
    php_stream_zip_opener). (Stas)
  . ZipArchive::addGlob() will throw an instance of Error instead of resulting
    in a fatal error if glob support is not available. (Aaron Piotrowski)<|MERGE_RESOLUTION|>--- conflicted
+++ resolved
@@ -1,21 +1,15 @@
 PHP                                                                        NEWS
 |||||||||||||||||||||||||||||||||||||||||||||||||||||||||||||||||||||||||||||||
-<<<<<<< HEAD
 ?? ??? 2018, PHP 7.2.13
+
+- Opcache:
+  . Fixed bug #77058 (Type inference in opcache causes side effects). (Nikita)
 
 - SOAP:
   . Fixed bug #50675 (SoapClient can't handle object references correctly).
     (Cameron Porter)
 
 08 Nov 2018, PHP 7.2.12
-=======
-?? ??? 2018, PHP 7.1.25
-
-- Opcache:
-  . Fixed bug #77058 (Type inference in opcache causes side effects). (Nikita)
-
-08 Nov 2018, PHP 7.1.24
->>>>>>> f1ceec55
 
 - Core:
   . Fixed bug #76846 (Segfault in shutdown function after memory limit error).
