--- conflicted
+++ resolved
@@ -2,17 +2,12 @@
 |||||||||||||||||||||||||||||||||||||||||||||||||||||||||||||||||||||||||||||||
 ?? ??? 2021, PHP 8.0.13
 
-<<<<<<< HEAD
+- Core:
+  . Fixed bug #81518 (Header injection via default_mimetype / default_charset).
+    (cmb)
+
 - Opcache:
   . Fixed bug #81512 (Unexpected behavior with arrays and JIT). (Dmitry)
-=======
-- Core:
-  . Fixed bug #81518 (Header injection via default_mimetype / default_charset).
-    (cmb)
-
-- MySQLi:
-  . Fixed bug #81494 (Stopped unbuffered query does not throw error). (Nikita)
->>>>>>> 36576936
 
 - PCRE:
   . Fixed bug #81424 (PCRE2 10.35 JIT performance regression). (cmb)
