PHP                                                                        NEWS
|||||||||||||||||||||||||||||||||||||||||||||||||||||||||||||||||||||||||||||||
<<<<<<< HEAD
?? ??? ????, PHP 8.0.0alpha1
=======
?? ??? ????, PHP 7.4.0RC4

- Pcntl:
  . Fixed bug #77335 (PHP is preventing SIGALRM from specifying SA_RESTART).
    (Nikita)

- MySQLi:
  . Fixed bug #76809 (SSL settings aren't respected when persistent connections 
    are used). (fabiomsouto)

- SimpleXML:
  . Fixed bug #75245 (Don't set content of elements with only whitespaces). 
    (eriklundin)

- Standard:
  . Fixed bug #76859 (stream_get_line skips data if used with data-generating 
    filter). (kkopachev)

03 Oct 2019, PHP 7.4.0RC3

- Core:
  . Fixed bug #78604 (token_get_all() does not properly tokenize FOO<?php with
    short_open_tag=0). (Nikita)

- FFI:
  . Fixed bug #78543 (is_callable() on FFI\CData throws Exception). (cmb)

- GMP:
  . Fixed bug #78574 (broken shared build). (Remi)

- MBString:
  . Fixed bug #78579 (mb_decode_numericentity: args number inconsistency).
    (cmb)
  . Fixed bug #78609 (mb_check_encoding() no longer supports stringable
    objects). (cmb)

- OpenSSL:
  . Changed the default config path (Windows only). (cmb)

- Standard:
  . Fixed bug #78549 (Stack overflow due to nested serialized input). (Nikita)

19 Sep 2019, PHP 7.4.0RC2

- Core:
  . Fixed incorrect usage of QM_ASSIGN instruction. It must not return IS_VAR.
    As a side effect, this allowed passing left hand list() "by reference",
    instead of compile-time error. (Dmitry)
  . Fixed bug #78531 (Crash when using undefined variable as object). (Dmitry)
  . Fixed bug #78535 (auto_detect_line_endings value not parsed as bool).
    (bugreportuser)

- FFI:
  . Added missing FFI::isNull(). (Philip Hofstetter)
  . Fixed bug #78488 (OOB in ZEND_FUNCTION(ffi_trampoline)). (Dmitry)

- Opcache:
  . Add opcache.preload_user INI directive. (Dmitry)
  . Fixed bug #78514 (Preloading segfaults with inherited typed property).
    (Nikita)
  . Fixed bug #78429 (opcache_compile_file(__FILE__); segfaults). (cmb)

- PCRE:
  . Fixed bug #78349 (Bundled pcre2 library missing LICENCE file). (Peter Kokot)

- PDO_Firebird:
  . Implemented FR #77863 (PDO firebird support type Boolean in input
    parameters). (Simonov Denis)

- PDO_MySQL:
  . Fixed bug #41997 (SP call yields additional empty result set). (cmb)

- sodium:
  . Fixed bug #78510 (Partially uninitialized buffer returned by
    sodium_crypto_generichash_init()). (Frank Denis, cmb)
  . Fixed bug #78516 (password_hash(): Memory cost is not in allowed range).
    (cmb, Nikita)

- Standard:
  . Fixed bug #78506 (Error in a php_user_filter::filter() is not reported).
    (Nikita)

05 Sep 2019, PHP 7.4.0RC1
>>>>>>> 5a8e7b95

- Core:
  . Removed the pdo_odbc.db2_instance_name php.ini directive. (Kalle)
  . Fixed bug #77619 (Wrong reflection on MultipleIterator::__construct).
    (Fabien Villepinte)

- Date:
  . Fixed bug #65547 (Default value for sunrise/sunset zenith still wrong).
    (cmb)
  . Fixed bug #69044 (discrepency between time and microtime). (krakjoe)

- GD:
  . Replaced gd resources with objects. (Mark Randall)
  . Removed deprecated image2wbmp(). (cmb)
  . Removed deprecated png2wbmp() and jpeg2wbmp(). (cmb)

- Intl:
  . Removed deprecated INTL_IDNA_VARIANT_2003. (cmb)

- JIT:
  . Fixed bug #77857 (Wrong result if executed with JIT). (Laruence)

- LDAP:
  . Removed deprecated ldap_sort. (mcmic)

- MBString:
  . Removed the unused $is_hex parameter from mb_decode_numericentity(). (cmb)

- mysqlnd:
  . Fixed #60594 (mysqlnd exposes 160 lines of stats in phpinfo). (PeeHaa)

- PCRE:
  . Don't ignore invalid escape sequences. (sjon)

- PDO:
  . Fixed bug #77849 (Disable cloning of PDO handle/connection objects).
    (camporter)

- phpdbg:
  . Fixed bug #76596 (phpdbg support for display_errors=stderr). (kabel)
  . Fixed bug #76801 (too many open files). (alekitto)
  . Fixed bug #77800 (phpdbg segfaults on listing some conditional breakpoints).
    (krakjoe)
  . Fixed bug #77805 (phpdbg build fails when readline is shared). (krakjoe)

- SimpleXML:
  . Fixed bug #75245 (Don't set content of elements with only whitespaces). 
    (eriklundin)

- sodium:
  . Fixed bug #77646 (sign_detached() strings not terminated). (Frank)

- Standard:
  . Fixed bug #77204 (getimagesize(): Read error! should mention file path).
    (peter279k)
  . Fixed bug #76859 (stream_get_line skips data if used with data-generating 
    filter). (kkopachev)

- tidy:
  . Removed the unused $use_include_path parameter from tidy_repair_string().
    (cmb)

- XML:
  . Fixed bug #76874 (xml_parser_free() should never leak memory). (Nikita)

- XMLWriter:
  . Changed functions to accept/return XMKWriter objects instead of resources.
    (cmb)

- Zip:
  . Fixed bug #72374 (remove_path strips first char of filename). (tyage)

<<< NOTE: Insert NEWS from last stable release here prior to actual release! >>><|MERGE_RESOLUTION|>--- conflicted
+++ resolved
@@ -1,92 +1,6 @@
 PHP                                                                        NEWS
 |||||||||||||||||||||||||||||||||||||||||||||||||||||||||||||||||||||||||||||||
-<<<<<<< HEAD
 ?? ??? ????, PHP 8.0.0alpha1
-=======
-?? ??? ????, PHP 7.4.0RC4
-
-- Pcntl:
-  . Fixed bug #77335 (PHP is preventing SIGALRM from specifying SA_RESTART).
-    (Nikita)
-
-- MySQLi:
-  . Fixed bug #76809 (SSL settings aren't respected when persistent connections 
-    are used). (fabiomsouto)
-
-- SimpleXML:
-  . Fixed bug #75245 (Don't set content of elements with only whitespaces). 
-    (eriklundin)
-
-- Standard:
-  . Fixed bug #76859 (stream_get_line skips data if used with data-generating 
-    filter). (kkopachev)
-
-03 Oct 2019, PHP 7.4.0RC3
-
-- Core:
-  . Fixed bug #78604 (token_get_all() does not properly tokenize FOO<?php with
-    short_open_tag=0). (Nikita)
-
-- FFI:
-  . Fixed bug #78543 (is_callable() on FFI\CData throws Exception). (cmb)
-
-- GMP:
-  . Fixed bug #78574 (broken shared build). (Remi)
-
-- MBString:
-  . Fixed bug #78579 (mb_decode_numericentity: args number inconsistency).
-    (cmb)
-  . Fixed bug #78609 (mb_check_encoding() no longer supports stringable
-    objects). (cmb)
-
-- OpenSSL:
-  . Changed the default config path (Windows only). (cmb)
-
-- Standard:
-  . Fixed bug #78549 (Stack overflow due to nested serialized input). (Nikita)
-
-19 Sep 2019, PHP 7.4.0RC2
-
-- Core:
-  . Fixed incorrect usage of QM_ASSIGN instruction. It must not return IS_VAR.
-    As a side effect, this allowed passing left hand list() "by reference",
-    instead of compile-time error. (Dmitry)
-  . Fixed bug #78531 (Crash when using undefined variable as object). (Dmitry)
-  . Fixed bug #78535 (auto_detect_line_endings value not parsed as bool).
-    (bugreportuser)
-
-- FFI:
-  . Added missing FFI::isNull(). (Philip Hofstetter)
-  . Fixed bug #78488 (OOB in ZEND_FUNCTION(ffi_trampoline)). (Dmitry)
-
-- Opcache:
-  . Add opcache.preload_user INI directive. (Dmitry)
-  . Fixed bug #78514 (Preloading segfaults with inherited typed property).
-    (Nikita)
-  . Fixed bug #78429 (opcache_compile_file(__FILE__); segfaults). (cmb)
-
-- PCRE:
-  . Fixed bug #78349 (Bundled pcre2 library missing LICENCE file). (Peter Kokot)
-
-- PDO_Firebird:
-  . Implemented FR #77863 (PDO firebird support type Boolean in input
-    parameters). (Simonov Denis)
-
-- PDO_MySQL:
-  . Fixed bug #41997 (SP call yields additional empty result set). (cmb)
-
-- sodium:
-  . Fixed bug #78510 (Partially uninitialized buffer returned by
-    sodium_crypto_generichash_init()). (Frank Denis, cmb)
-  . Fixed bug #78516 (password_hash(): Memory cost is not in allowed range).
-    (cmb, Nikita)
-
-- Standard:
-  . Fixed bug #78506 (Error in a php_user_filter::filter() is not reported).
-    (Nikita)
-
-05 Sep 2019, PHP 7.4.0RC1
->>>>>>> 5a8e7b95
 
 - Core:
   . Removed the pdo_odbc.db2_instance_name php.ini directive. (Kalle)
@@ -114,6 +28,10 @@
 
 - MBString:
   . Removed the unused $is_hex parameter from mb_decode_numericentity(). (cmb)
+
+- MySQLi:
+  . Fixed bug #76809 (SSL settings aren't respected when persistent connections 
+    are used). (fabiomsouto)
 
 - mysqlnd:
   . Fixed #60594 (mysqlnd exposes 160 lines of stats in phpinfo). (PeeHaa)
