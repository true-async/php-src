--- conflicted
+++ resolved
@@ -3,7 +3,6 @@
 ?? ??? ????, PHP 8.1.6
 
 - Core:
-<<<<<<< HEAD
   . Fixed bug GH-8310 (Registry settings are no longer recognized). (cmb)
 
 - Date:
@@ -18,17 +17,11 @@
 - Hash:
   . Fixed bug #81714 (segfault when serializing finalized HashContext). (cmb)
 
-31 Mar 2022, PHP 8.1.5
-=======
-  . Fixed bug GH-8289 (Exceptions thrown within a yielded from iterator are
-    not rethrown into the generator). (Bob)
-
 - MySQLi:
   . Fixed bug GH-8267 (MySQLi uses unsupported format specifier on Windows).
     (cmb)
 
-14 Apr 2022, PHP 8.0.18
->>>>>>> 7c702b72
+14 Apr 2022, PHP 8.1.5
 
 - Core:
   . Fixed bug GH-8176 (Enum values in property initializers leak). (Bob)
