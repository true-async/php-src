--- conflicted
+++ resolved
@@ -9,25 +9,22 @@
 - FFI:
   . Fixed incorrect bitshifting and masking in ffi bitfield. (nielsdos)
 
-<<<<<<< HEAD
 - GMP:
   . Properly implement GMP::__construct(). (nielsdos)
+
+- Opcache:
+  . Fix incorrect page_size check. (nielsdos)
 
 - Random:
   . Fix GH-10390 (Do not trust arc4random_buf() on glibc). (timwolla)
   . Fix GH-10292 (Made the default value of the first param of srand() and
-=======
-- Opcache:
-  . Fix incorrect page_size check. (nielsdos)
+    mt_srand() unknown). (kocsismate)
 
 - Standard:
+  - Fixed bug GH-8086 (Introduce mail.mixed_lf_and_crlf INI). (Jakub Zelenka)
   . Fixed bug GH-10292 (Made the default value of the first param of srand() and
->>>>>>> a8c8fb25
     mt_srand() unknown). (kocsismate)
   . Fix incorrect check in cs_8559_5 in map_from_unicode(). (nielsdos)
-
-- Standard:
-  - Fixed bug GH-8086 (Introduce mail.mixed_lf_and_crlf INI). (Jakub Zelenka)
 
 02 Feb 2023, PHP 8.2.2
 
