--- conflicted
+++ resolved
@@ -17,6 +17,8 @@
     (Andrew Nester, Laruence, Anatol)
 
 - iconv:
+  . Fixed bug #63839 (iconv_mime_decode_headers function is skipping headers).
+    (cmb)
   . Fixed bug #55146 (iconv_mime_decode_headers() skips some headers). (cmb)
   . Fixed bug #53891 (iconv_mime_encode() fails to Q-encode UTF-8 string). (cmb)
 
@@ -61,14 +63,6 @@
 - gettext:
   . Fixed bug #76517 (incorrect restoring of LDFLAGS). (sji)
 
-<<<<<<< HEAD
-=======
-- iconv:
-  . Fixed bug #63839 (iconv_mime_decode_headers function is skipping headers).
-    (cmb)
-  . Fixed bug #55146 (iconv_mime_decode_headers() skips some headers). (cmb)
-
->>>>>>> 7e176ddb
 - intl:
   . Fixed bug #74484 (MessageFormatter::formatMessage memory corruption with
     11+ named placeholders). (Anatol)
