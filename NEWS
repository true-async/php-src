--- conflicted
+++ resolved
@@ -21,6 +21,9 @@
 - OpenSSL:
   . Fixed bug #77390 (feof might hang on TLS streams in case of fragmented TLS
     records). (Abyl Valg, Jakub Zelenka)
+
+- phpdbg:
+  . Fixed bug #76596 (phpdbg support for display_errors=stderr). (kabel)
 
 07 Feb 2019, PHP 7.3.2
 
@@ -91,7 +94,6 @@
   . Fixed bug #77273 (array_walk_recursive corrupts value types leading to PDO
     failure). (Nikita)
 
-<<<<<<< HEAD
 - PDO MySQL:
   . Fixed bug #77289 (PDO MySQL segfaults with persistent connection).
     (Lauri Kenttä)
@@ -99,10 +101,6 @@
 - SOAP:
   . Fixed bug #77410 (Segmentation Fault when executing method with an empty
     parameter). (Nikita)
-=======
-- phpdbg:
-  . Fixed bug #76596 (phpdbg support for display_errors=stderr). (kabel)
->>>>>>> 3890c8bc
 
 - Sockets:
   . Fixed bug #76839 (socket_recvfrom may return an invalid 'from' address
