--- conflicted
+++ resolved
@@ -3,58 +3,14 @@
 ?? ??? ????, PHP 7.4.0alpha1
 
 - Core:
-<<<<<<< HEAD
+  . Fixed bug #77345 (Stack Overflow caused by circular reference in garbage
+    collection). (Alexandru Patranescu, Nikita, Dmitry)
   . Implemented request #76148 (Add array_key_exists() to the list of
     specially compiled functions). (Majkl578)
   . Fixed bug #76430 (__METHOD__ inconsistent outside of method).
     (Ryan McCullagh, Nikita)
   . Fixed bug #75921 (Inconsistent: No warning in some cases when stdObj is
     created on the fly). (David Walker)
-=======
-  . Fixed bug #77660 (Segmentation fault on break 2147483648). (Laruence)
-  . Fixed bug #77652 (Anonymous classes can lose their interface information).
-    (Nikita)
-  . Fixed bug #77345 (Stack Overflow caused by circular reference in garbage
-    collection). (Alexandru Patranescu, Nikita, Dmitry)
-- Apache2Handler:
-  . Fixed bug #77648 (BOM in sapi/apache2handler/php_functions.c). (cmb)
-
-- FPM:
-  . Fixed bug #77677 (FPM fails to build on AIX due to missing WCOREDUMP).
-    (Kevin Adler)
-
-- GD:
-  . Fixed bug #77700 (Writing truecolor images as GIF ignores interlace flag).
-    (cmb)
-
-- MySQLi:
-  . Fixed bug #77597 (mysqli_fetch_field hangs scripts). (Nikita)
-
-- sodium:
-  . Fixed bug #77646 (sign_detached() strings not terminated). (Frank)
-
-- Standard:
-  . Fixed bug #77664 (Segmentation fault when using undefined constant in
-    custom wrapper). (Laruence)
-  . Fixed bug #77669 (Crash in extract() when overwriting extracted array).
-    (Nikita)
-
-07 Mar 2019, PHP 7.3.3
-
-- Core:
-  . Fixed bug #77589 (Core dump using parse_ini_string with numeric sections).
-    (Laruence)
-  . Fixed bug #77329 (Buffer Overflow via overly long Error Messages).
-    (Dmitry)
-  . Fixed bug #77494 (Disabling class causes segfault on member access).
-    (Dmitry)
-  . Fixed bug #77498 (Custom extension Segmentation fault when declare static
-    property). (Nikita)
-  . Fixed bug #77530 (PHP crashes when parsing `(2)::class`). (Ekin)
-  . Fixed bug #77546 (iptcembed broken function). (gdegoulet)
-  . Fixed bug #77630 (rename() across the device may allow unwanted access
-    during processing). (Stas)
->>>>>>> 5da591c5
 
 - COM:
   . Deprecated registering of case-insensitive constants from typelibs. (cmb)
