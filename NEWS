--- conflicted
+++ resolved
@@ -3,22 +3,14 @@
 ?? ??? 2014, PHP 5.6.0 Beta 2
 
 - Core:
-<<<<<<< HEAD
+  . Fixed bug #64604 (parse_url is inconsistent with specified port).
+    (Ingo Walz)
   . Fixed bug #66015 (Unexpected array indexing in class's static property). (Bob)
   . Added (constant) string/array dereferencing to static scalar expressions
     to complete the set; now possible thanks to bug #66015 being fixed. (Bob)
   . Fixed bug #66568 (Update reflection information for unserialize() function).
     (Ferenc)
   . Fixed bug #66660 (Composer.phar install/update fails). (Ferenc)
-=======
-  . Fixed bug #61019 (Out of memory on command stream_get_contents). (Mike)
-  . Fixed bug #64330 (stream_socket_server() creates wrong Abstract Namespace 
-    UNIX sockets). (Mike)
-  . Fixed bug #64604 (parse_url is inconsistent with specified port).
-    (Ingo Walz)
-  . Fixed bug #66182 (exit in stream filter produces segfault). (Mike)  
-  . Fixed bug #66736 (fpassthru broken). (Mike)
->>>>>>> 30ec1c00
   . Fixed bug #67024 (getimagesize should recognize BMP files with negative
     height). (Gabor Buella)
   . Fixed bug #67064  (Countable interface prevents using 2nd parameter
