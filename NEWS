--- conflicted
+++ resolved
@@ -5,6 +5,10 @@
 - Intl:
   . Fixed bug #72639 (Segfault when instantiating class that extends
     IntlCalendar and adds a property). (Laruence)
+
+- SPL:
+  . Fixed bug #72646 (SplFileObject::getCsvControl does not return the escape
+    character). (cmb)
 
 21 Jul 2016, PHP 7.1.0beta1
 
@@ -127,17 +131,6 @@
   . Fixed bug #72588 (Using global var doesn't work while accessing SimpleXML
     element). (Laruence)
 
-<<<<<<< HEAD
-=======
-- SPL:
-  . Fixed bug #55701 (GlobIterator throws LogicException). (Valentin VĂLCIU)
-  . Fixed bug #72646 (SplFileObject::getCsvControl does not return the escape
-    character). (cmb)
-
-- SQLite3:
-  . Fixed bug #72571 (SQLite3::bindValue, SQLite3::bindParam crash). (Laruence)
-
->>>>>>> 9a2207c9
 - Standard:
   . Fixed bug #72622 (array_walk + array_replace_recursive create references
     from nothing). (Laruence)
