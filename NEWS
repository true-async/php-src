--- conflicted
+++ resolved
@@ -1,38 +1,6 @@
 PHP                                                                        NEWS
 |||||||||||||||||||||||||||||||||||||||||||||||||||||||||||||||||||||||||||||||
-<<<<<<< HEAD
 ?? ??? ????, PHP 8.0.0alpha1
-=======
-?? ??? ????, PHP 7.4.0alpha3
-
-- Date:
-  . Updated timelib to 2018.02. (Derick)
-
-- Fileinfo:
-  . Fixed bug #78183 (finfo_file shows wrong mime-type for .tga file).
-   (Anatol)
-
-- Opcache:
-  . Fixed #78202 (Opcache stats for cache hits are capped at 32bit NUM). (cmb)
-
-- mysqlnd:
-  . Fixed #60594 (mysqlnd exposes 160 lines of stats in phpinfo). (PeeHaa)
-
-- PDO:
-  . Implemented FR #78033 (PDO - support username & password specified in
-    DSN). (sjon)
-
-- PDO_Sqlite:
-  . Fixed #78192 (SegFault when reuse statement after schema has changed).
-    (Vincent Quatrevieux)
-
-- Standard:
-  . Implemented FR #78177 (Make proc_open accept command array). (Nikita)
-  . Fixed #78208 (password_needs_rehash() with an unknown algo should always
-    return true). (Sara)
-
-27 Jun 2019, PHP 7.4.0alpha2
->>>>>>> 6ab04a6e
 
 - Core:
   . Removed the pdo_odbc.db2_instance_name php.ini directive. (Kalle)
@@ -55,6 +23,9 @@
 - LDAP:
   . Removed deprecated ldap_sort. (mcmic)
 
+- mysqlnd:
+  . Fixed #60594 (mysqlnd exposes 160 lines of stats in phpinfo). (PeeHaa)
+
 - PDO:
   . Fixed bug #77849 (Disable cloning of PDO handle/connection objects).
     (camporter)
