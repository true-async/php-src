--- conflicted
+++ resolved
@@ -1,22 +1,10 @@
 PHP                                                                        NEWS
 |||||||||||||||||||||||||||||||||||||||||||||||||||||||||||||||||||||||||||||||
-<<<<<<< HEAD
 ?? ??? 2016, PHP 7.1.0RC3
-=======
-?? ??? 2016 PHP 7.0.12
 
 - Core:
-  . Fixed bug #73067 (__debugInfo crashes when throwing an exception).
-    (Laruence)
-  . Fixed bug #73025 (Heap Buffer Overflow in virtual_popen of
-    zend_virtual_cwd.c). (cmb)
-  . Fixed bug #72703 (Out of bounds global memory read in BF_crypt triggered by
-    password_verify). (Anatol)
-  . Fixed bug #73058 (crypt broken when salt is 'too' long). (Anatol)
-  . Fixed bug #69579 (Invalid free in extension trait). (John Boehr)
   . Fixed bug #73163 (PHP hangs if error handler throws while accessing undef
     const in default value). (Nikita)
->>>>>>> 8831a12d
 
 - COM:
   . Fixed bug #73126 (Cannot pass parameter 1 by reference). (Anatol)
