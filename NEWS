--- conflicted
+++ resolved
@@ -2,14 +2,10 @@
 |||||||||||||||||||||||||||||||||||||||||||||||||||||||||||||||||||||||||||||||
 ?? ??? 2020, PHP 7.4.10
 
-<<<<<<< HEAD
+- Core:
+  . Fixed bug #79884 (PHP_CONFIG_FILE_PATH is meaningless). (cmb)
+
 06 Aug 2020, PHP 7.4.9
-=======
-- Core:
-  . Fixed bug #79884 (PHP_CONFIG_FILE_PATH is meaningless). (cmb)
-
-?? ??? ????, PHP 7.3.21
->>>>>>> 15efb96d
 
 - Apache:
   . Fixed bug #79030 (Upgrade apache2handler's php_apache_sapi_get_request_time
