PHP                                                                        NEWS
|||||||||||||||||||||||||||||||||||||||||||||||||||||||||||||||||||||||||||||||
?? ??? ????, PHP 8.1.23

<<<<<<< HEAD
- CLI:
  . Fixed bug GH-11716 (cli server crashes on SIGINT when compiled with
    ZEND_RC_DEBUG=1). (nielsdos)

- DOM:
  . Fix DOMEntity field getter bugs. (nielsdos)
  . Fix incorrect attribute existence check in DOMElement::setAttributeNodeNS.
    (nielsdos)
  . Fix DOMCharacterData::replaceWith() with itself. (nielsdos)
  . Fix empty argument cases for DOMParentNode methods. (nielsdos)
  . Fixed bug GH-11791 (Wrong default value of DOMDocument::xmlStandalone).
    (nielsdos)

- FFI:
  . Fix leaking definitions when using FFI::cdef()->new(...). (ilutov)

- Opcache:
  . Fixed bug GH-11715 (opcache.interned_strings_buffer either has no effect or
    opcache_get_status() / phpinfo() is wrong). (nielsdos)
  . Avoid adding an unnecessary read-lock when loading script from shm if
    restart is in progress. (mikhainin)

- Standard:
  . Prevent int overflow on $decimals in number_format. (Marc Bennewitz)

03 Aug 2023, PHP 8.1.22

- Build:
  . Fixed bug GH-11522 (PHP version check fails with '-' separator).
    (SVGAnimate)

- CLI:
  . Fix interrupted CLI output causing the process to exit. (nielsdos)

- Core:
  . Fixed oss-fuzz #60011 (Mis-compilation of by-reference nullsafe operator).
    (ilutov)
  . Fixed use-of-uninitialized-value with ??= on assert. (ilutov)
  . Fixed build for FreeBSD before the 11.0 releases. (David Carlier)

- Curl:
  . Fix crash when an invalid callback function is passed to
    CURLMOPT_PUSHFUNCTION. (nielsdos)

- Date:
  . Fixed bug GH-11368 (Date modify returns invalid datetime). (Derick)

- DOM:
  . Fixed bug GH-11625 (DOMElement::replaceWith() doesn't replace node with
    DOMDocumentFragment but just deletes node or causes wrapping <></>
    depending on libxml2 version). (nielsdos)

- Fileinfo:
  . Fixed bug GH-11298 (finfo returns wrong mime type for xz files). (Anatol)

- FTP:
  . Fix context option check for "overwrite". (JonasQuinten)
  . Fixed bug GH-10562 (Memory leak and invalid state with consecutive
    ftp_nb_fget). (nielsdos)

- GD:
  . Fix most of the external libgd test failures. (Michael Orlitzky)

- Hash:
  . Fix use-of-uninitialized-value in hash_pbkdf2(), fix missing $options
    parameter in signature. (ilutov)

- Intl:
  . Fix memory leak in MessageFormatter::format() on failure. (Girgias)

- MBString:
  . Fix GH-11300 (license issue: restricted unicode license headers).
    (nielsdos)

- Opcache:
  . Fixed bug GH-10914 (OPCache with Enum and Callback functions results in
    segmentation fault). (nielsdos)
  . Prevent potential deadlock if accelerated globals cannot be allocated.
    (nielsdos)

- PCNTL:
  . Fixed bug GH-11498 (SIGCHLD is not always returned from proc_open).
    (nielsdos)

- PCRE:
  . Mangle PCRE regex cache key with JIT option. (mvorisek)

- PDO:
  . Fix GH-11587 (After php8.1, when PDO::ATTR_EMULATE_PREPARES is true
    and PDO::ATTR_STRINGIFY_FETCHES is true, decimal zeros are no longer
    filled). (SakiTakamachi)

- PDO SQLite:
  . Fix GH-11492 (Make test failure: ext/pdo_sqlite/tests/bug_42589.phpt).
    (KapitanOczywisty, CViniciusSDias)

- Phar:
  . Add missing check on EVP_VerifyUpdate() in phar util. (nielsdos)

- PHPDBG:
  . Fixed bug GH-9669 (phpdbg -h options doesn't list the -z option). (adsr)

- Session:
  . Removed broken url support for transferring session ID. (ilutov)

- Standard:
  . Fix serialization of RC1 objects appearing in object graph twice. (ilutov)

- SQLite3:
  . Fix replaced error handling in SQLite3Stmt::__construct. (nielsdos)

06 Jul 2023, PHP 8.1.21

- CLI:
  . Fixed bug GH-11246 (cli/get_set_process_title fails on MacOS).
    (James Lucas)

- Core:
  . Fixed build for the riscv64 architecture/GCC 12. (Daniil Gentili)

- Curl:
  . Fixed bug GH-11433 (Unable to set CURLOPT_ACCEPT_ENCODING to NULL).
    (nielsdos)

- DOM:
  . Fixed bugs GH-11288 and GH-11289 and GH-11290 and GH-9142 (DOMExceptions
    and segfaults with replaceWith). (nielsdos)
  . Fixed bug GH-10234 (Setting DOMAttr::textContent results in an empty
    attribute value). (nielsdos)
  . Fix return value in stub file for DOMNodeList::item. (divinity76)
  . Fix spec compliance error with '*' namespace for
    DOMDocument::getElementsByTagNameNS. (nielsdos)
  . Fix DOMElement::append() and DOMElement::prepend() hierarchy checks.
    (nielsdos)
  . Fixed bug GH-11347 (Memory leak when calling a static method inside an
    xpath query). (nielsdos)
  . Fixed bug #67440 (append_node of a DOMDocumentFragment does not reconcile
    namespaces). (nielsdos)
  . Fixed bug #81642 (DOMChildNode::replaceWith() bug when replacing a node
    with itself). (nielsdos)
  . Fixed bug #77686 (Removed elements are still returned by getElementById).
    (nielsdos)
  . Fixed bug #70359 (print_r() on DOMAttr causes Segfault in
    php_libxml_node_free_list()). (nielsdos)
  . Fixed bug #78577 (Crash in DOMNameSpace debug info handlers). (nielsdos)
  . Fix lifetime issue with getAttributeNodeNS(). (nielsdos)
  . Fix "invalid state error" with cloned namespace declarations. (nielsdos)
  . Fixed bug #55294 and #47530 and #47847 (various namespace reconciliation
    issues). (nielsdos)
  . Fixed bug #80332 (Completely broken array access functionality with
    DOMNamedNodeMap). (nielsdos)

- Opcache:
  . Fix allocation loop in zend_shared_alloc_startup(). (nielsdos)
  . Access violation on smm_shared_globals with ALLOC_FALLBACK. (KoudelkaB)
  . Fixed bug GH-11336 (php still tries to unlock the shared memory ZendSem
    with opcache.file_cache_only=1 but it was never locked). (nielsdos)

- OpenSSL:
  . Fixed bug GH-9356 Incomplete validation of IPv6 Address fields in
    subjectAltNames (James Lucas, Jakub Zelenka).
=======
- Libxml:
  . Fixed bug GHSA-3qrf-m4j2-pcrr (Security issue with external entity loading
    in XML without enabling it). (CVE-2023-3823) (nielsdos, ilutov)

- Phar:
  . Fixed bug GHSA-jqcx-ccgc-xwhv (Buffer mismanagement in phar_dir_read()).
    (CVE-2023-3824) (nielsdos)
>>>>>>> d8f2584e

- PGSQL:
  . Fixed intermittent segfault with pg_trace. (David Carlier)

- Phar:
  . Fix cross-compilation check in phar generation for FreeBSD. (peter279k)

- SPL:
  . Fixed bug GH-11338 (SplFileInfo empty getBasename with more than one
    slash). (nielsdos)

- Standard:
  . Fix access on NULL pointer in array_merge_recursive(). (ilutov)
  . Fix exception handling in array_multisort(). (ilutov)

08 Jun 2023, PHP 8.1.20

- Core:
  . Fixed bug GH-9068 (Conditional jump or move depends on uninitialised
    value(s)). (nielsdos)
  . Fixed bug GH-11189 (Exceeding memory limit in zend_hash_do_resize leaves
    the array in an invalid state). (Bob)
  . Fixed bug GH-11222 (foreach by-ref may jump over keys during a rehash).
    (Bob)

- Date:
  . Fixed bug GH-11281 (DateTimeZone::getName() does not include seconds in
    offset). (nielsdos)

- Exif:
  . Fixed bug GH-10834 (exif_read_data() cannot read smaller stream wrapper
    chunk sizes). (nielsdos)

- FPM:
  . Fixed bug GH-10461 (PHP-FPM segfault due to after free usage of
    child->ev_std(out|err)). (Jakub Zelenka)
  . Fixed bug #64539 (FPM status page: query_string not properly JSON encoded).
    (Jakub Zelenka)
  . Fixed memory leak for invalid primary script file handle. (Jakub Zelenka)

- Hash:
  . Fixed bug GH-11180 (hash_file() appears to be restricted to 3 arguments).
    (nielsdos)

- LibXML:
  . Fixed bug GH-11160 (Few tests failed building with new libxml 2.11.0).
    (nielsdos)

- Opcache:
  . Fixed bug GH-11134 (Incorrect match default branch optimization). (ilutov)
  . Fixed too wide OR and AND range inference. (nielsdos)
  . Fixed bug GH-11245 (In some specific cases SWITCH with one default
    statement will cause segfault). (nielsdos)

- PGSQL:
  . Fixed parameter parsing of pg_lo_export(). (kocsismate)

- Phar:
  . Fixed bug GH-11099 (Generating phar.php during cross-compile can't be
    done). (peter279k)

- Soap:
  . Fixed bug GHSA-76gg-c692-v2mw (Missing error check and insufficient random
    bytes in HTTP Digest authentication for SOAP).
    (CVE-2023-3247) (nielsdos, timwolla)
  . Fixed bug GH-8426 (make test fail while soap extension build). (nielsdos)

- SPL:
  . Fixed bug GH-11178 (Segmentation fault in spl_array_it_get_current_data
    (PHP 8.1.18)). (nielsdos)

- Standard:
  . Fixed bug GH-11138 (move_uploaded_file() emits open_basedir warning for
    source file). (ilutov)
  . Fixed bug GH-11274 (POST/PATCH request switches to GET after a HTTP 308
    redirect). (nielsdos)

- Streams:
  . Fixed bug GH-10031 ([Stream] STREAM_NOTIFY_PROGRESS over HTTP emitted
    irregularly for last chunk of data). (nielsdos)
  . Fixed bug GH-11175 (Stream Socket Timeout). (nielsdos)
  . Fixed bug GH-11177 (ASAN UndefinedBehaviorSanitizer when timeout = -1
    passed to stream_socket_accept/stream_socket_client). (nielsdos)

11 May 2023, PHP 8.1.19

- Core:
  . Fix inconsistent float negation in constant expressions. (ilutov)
  . Fixed bug GH-8841 (php-cli core dump calling a badly formed function).
    (nielsdos)
  . Fixed bug GH-10737 (PHP 8.1.16 segfaults on line 597 of
    sapi/apache2handler/sapi_apache2.c). (nielsdos, ElliotNB)
  . Fixed bug GH-11028 (Heap Buffer Overflow in zval_undefined_cv.). (nielsdos)
  . Fixed bug GH-11108 (Incorrect CG(memoize_mode) state after bailout in ??=).
    (ilutov)

- DOM:
  . Fixed bug #80602 (Segfault when using DOMChildNode::before()).
    (Nathan Freeman)
  . Fixed incorrect error handling in dom_zvals_to_fragment(). (nielsdos)

- Exif:
  . Fixed bug GH-9397 (exif read : warnings and errors : Potentially invalid
    endianess, Illegal IFD size and Undefined index). (nielsdos)

- Intl:
  . Fixed bug GH-11071 (TZData version not displayed anymore). (Remi)

- PCRE:
  . Fixed bug GH-10968 (Segfault in preg_replace_callback_array()). (ilutov)

- Standard:
  . Fixed bug GH-10990 (mail() throws TypeError after iterating over
    $additional_headers array by reference). (nielsdos)
  . Fixed bug GH-9775 (Duplicates returned by array_unique when using enums).
    (ilutov)

13 Apr 2023, PHP 8.1.18

- Core:
  . Added optional support for max_execution_time in ZTS/Linux builds
    (Kévin Dunglas)
  . Fixed use-after-free in recursive AST evaluation. (ilutov)
  . Fixed bug GH-8646 (Memory leak PHP FPM 8.1). (nielsdos)
  . Fixed bug GH-10801 (Named arguments in CTE functions cause a segfault).
    (nielsdos)
  . Fixed bug GH-8789 (PHP 8.0.20 (ZTS) zend_signal_handler_defer crashes on
    apache). (nielsdos)
  . Fixed bug GH-10015 (zend_signal_handler_defer crashes on apache shutdown).
    (nielsdos)
  . Fixed bug GH-10810 (Fix NUL byte terminating Exception::__toString()).
    (ilutov)
  . Fix potential memory corruption when mixing __callStatic() and FFI. (ilutov)

- Date:
  . Fixed bug GH-10583 (DateTime modify with tz pattern should not update
    linked timezone). (Derick)

- FPM:
  . Fixed bug GH-10611 (fpm_env_init_main leaks environ). (nielsdos)
  . Destroy file_handle in fpm_main. (Jakub Zelenka, nielsdos)
  . Fixed bug #74129 (Incorrect SCRIPT_NAME with apache ProxyPassMatch when
    spaces are in path). (Jakub Zelenka)

- FTP:
  . Propagate success status of ftp_close(). (nielsdos)
  . Fixed bug GH-10521 (ftp_get/ftp_nb_get resumepos offset is maximum 10GB).
    (nielsdos)

- IMAP:
  . Fix build failure with Clang 16. (orlitzky)

- MySQLnd:
  . Fixed bug GH-8979 (Possible Memory Leak with SSL-enabled MySQL
    connections). (nielsdos)

- Opcache:
  . Fixed build for macOS to cater with pkg-config settings. (David Carlier)
  . Fixed bug GH-8065 (opcache.consistency_checks > 0 causes segfaults in
    PHP >= 8.1.5 in fpm context). (nielsdos)

- OpenSSL:
  . Add missing error checks on file writing functions. (nielsdos)

- PDO Firebird:
  . Fixed bug GH-10908 (Bus error with PDO Firebird on RPI with 64 bit kernel
    and 32 bit userland). (nielsdos)

- PDO ODBC:
  . Fixed missing and inconsistent error checks on SQLAllocHandle. (nielsdos)

- Phar:
  . Fixed bug GH-10766 (PharData archive created with Phar::Zip format does
    not keep files metadata (datetime)). (nielsdos)
  . Add missing error checks on EVP_MD_CTX_create() and EVP_VerifyInit().
    (nielsdos)

- PGSQL:
  . Fixed typo in the array returned from pg_meta_data (extended mode).
    (David Carlier)

- SPL:
  . Fixed bug GH-10519 (Array Data Address Reference Issue). (Nathan Freeman)
  . Fixed bug GH-10844 (ArrayIterator allows modification of readonly props).
    (ilutov)

- Standard:
  . Fixed bug GH-10885 (stream_socket_server context leaks). (ilutov)
  . Fixed bug GH-10052 (Browscap crashes PHP 8.1.12 on request shutdown
    (apache2)). (nielsdos)
  . Fixed oss-fuzz #57392 (Buffer-overflow in php_fgetcsv() with \0 delimiter
    and enclosure). (ilutov)
  . Fixed undefined behaviour in unpack(). (nielsdos)

16 Mar 2023, PHP 8.1.17

- Core:
  . Fixed incorrect check condition in ZEND_YIELD. (nielsdos)
  . Fixed incorrect check condition in type inference. (nielsdos)
  . Fixed overflow check in OnUpdateMemoryConsumption. (nielsdos)
  . Fixed bug GH-9916 (Entering shutdown sequence with a fiber suspended in a
    Generator emits an unavoidable fatal error or crashes). (Arnaud)
  . Fixed bug GH-10437 (Segfault/assertion when using fibers in shutdown
    function after bailout). (trowski)
  . Fixed SSA object type update for compound assignment opcodes. (nielsdos)
  . Fixed language scanner generation build. (Daniel Black)
  . Fixed zend_update_static_property() calling zend_update_static_property_ex()
    misleadingly with the wrong return type. (nielsdos)
  . Fix bug GH-10570 (Fixed unknown string hash on property fetch with integer
    constant name). (nielsdos)
  . Fixed php_fopen_primary_script() call resulted on zend_destroy_file_handle()
    freeing dangling pointers on the handle as it was uninitialized. (nielsdos)

- Curl:
  . Fixed deprecation warning at compile time. (Max Kellermann)
  . Fixed bug GH-10270 (Unable to return CURL_READFUNC_PAUSE in readfunc
    callback). (Pierrick Charron)

- Date:
  . Fix GH-10447 ('p' format specifier does not yield 'Z' for 00:00). (Derick)

- FFI:
  . Fixed incorrect bitshifting and masking in ffi bitfield. (nielsdos)

- Fiber:
  . Fixed assembly on alpine x86. (nielsdos)
  . Fixed bug GH-10496 (segfault when garbage collector is invoked inside of
    fiber). (Bob, Arnaud)

- FPM:
  . Fixed bug GH-10315 (FPM unknown child alert not valid). (Jakub Zelenka)
  . Fixed bug GH-10385 (FPM successful config test early exit). (nielsdos)

- Intl:
  . Fixed bug GH-10647 (Spoolchecker isSuspicious/areConfusable methods
    error code's argument always returning NULL0. (Nathan Freeman)

- JSON:
  . Fixed JSON scanner and parser generation build.
    (Daniel Black, Jakub Zelenka)

- MBString:
  . ext/mbstring: fix new_value length check. (Max Kellermann)
  . Fix bug GH-10627 (mb_convert_encoding crashes PHP on Windows). (nielsdos)

- Opcache:
  . Fix incorrect page_size check. (nielsdos)
  . Fix readonly modification check when using inc/dec operators on readonly
    property with JIT. (ilutov)

- OpenSSL:
  . Fixed php_openssl_set_server_dh_param() DH params errors handling. (nielsdos)

- PDO OCI:
  . Fixed bug #60994 (Reading a multibyte CLOB caps at 8192 chars).
    (Michael Voříšek)

- PHPDBG:
  . Fixed bug GH-10715 (heap buffer overflow on --run option misuse). (nielsdos)

- PGSQL:
  . Fix GH-10672 (pg_lo_open segfaults in the strict_types mode). (girgias)

- Phar:
  . Fix incorrect check in phar tar parsing. (nielsdos)

- Reflection:
  . Fixed bug GH-10623 (Reflection::getClosureUsedVariables opcode fix with
    variadic arguments). (nielsdos)
  . Fix Segfault when using ReflectionFiber suspended by an internal function.
    (danog)

- Session:
  . Fixed ps_files_cleanup_dir() on failure code paths with -1 instead of 0 as
    the latter was considered success by callers. (nielsdos).

- Standard:
  . Fixed bug GH-10292 (Made the default value of the first param of srand() and
    mt_srand() unknown). (kocsismate)
  . Fix incorrect check in cs_8559_5 in map_from_unicode(). (nielsdos)
  . Fix bug GH-9697 for reset/end/next/prev() attempting to move pointer of
    properties table for certain internal classes such as FFI classes
  . Fix incorrect error check in browsecap for pcre2_match(). (nielsdos)

- Tidy:
  . Fix memory leaks when attempting to open a non-existing file or a file over
    4GB. (Girgias)
  . Add missing error check on tidyLoadConfig. (nielsdos)

- Zlib:
  . Fixed output_handler directive value's length which counted the string
    terminator. (nieldos)

14 Feb 2023, PHP 8.1.16

- Core:
  . Fixed bug #81744 (Password_verify() always return true with some hash).
    (CVE-2023-0567). (Tim Düsterhus)
  . Fixed bug #81746 (1-byte array overrun in common path resolve code).
    (CVE-2023-0568). (Niels Dossche)

- SAPI:
  . Fixed bug GHSA-54hq-v5wp-fqgv (DOS vulnerability when parsing multipart
    request body). (CVE-2023-0662) (Jakub Zelenka)

02 Feb 2023, PHP 8.1.15

- Apache:
  . Fixed bug GH-9949 (Partial content on incomplete POST request). (cmb)

- Core:
  . Fixed bug GH-10072 (PHP crashes when execute_ex is overridden and a __call
    trampoline is used from internal code). (Derick)
  . Fix GH-10251 (Assertion `(flag & (1<<3)) == 0' failed). (nielsdos)
  . Fix wrong comparison in block optimisation pass after opcode update. (nieldsdos)
  . Fix GH-10248 (Assertion `!(zval_get_type(&(*(property))) == 10)' failed).
    (nielsdos)

- Date:
  . Fixed bug GH-9891 (DateTime modify with unixtimestamp (@) must work like
    setTimestamp). (Derick)
  . Fixed bug GH-10218 (DateTimeZone fails to parse time zones that contain the
    "+" character). (Derick)

- Fiber:
  . Fix assertion on stack allocation size. (nielsdos)

- FPM:
  . Fixed bug GH-9981 (FPM does not reset fastcgi.error_header).
    (Jakub Zelenka)
  . Fixed bug #67244 (Wrong owner:group for listening unix socket).
    (Jakub Zelenka)

- Hash:
  . Handle exceptions from __toString in XXH3's initialization (nielsdos)

- LDAP:
  . Fixed bug GH-10112 (LDAP\Connection::__construct() refers to ldap_create()).
    (cmb)

- MBString:
  . Fixed: mb_strlen (and a couple of other mbstring functions) would wrongly treat 0x80, 0xFD, 0xFE, 0xFF, and certain other byte values as the first byte of a 2-byte SJIS character. (Alex Dowad)

- Opcache:
  . Fix inverted bailout value in zend_runtime_jit() (Max Kellermann).
  . Fix access to uninitialized variable in accel_preload(). (nielsdos)
  . Fix zend_jit_find_trace() crashes. (Max Kellermann)
  . Added missing lock for EXIT_INVALIDATE in zend_jit_trace_exit. (Max Kellermann)

- Phar:
  . Fix wrong flags check for compression method in phar_object.c (nielsdos)

- PHPDBG:
  . Fix undefined behaviour in phpdbg_load_module_or_extension(). (nielsdos)
  . Fix NULL pointer dereference in phpdbg_create_conditional_breal(). (nielsdos)
  . Fix GH-9710: phpdbg memory leaks by option "-h" (nielsdos)
  . Fix phpdbg segmentation fault in case of malformed input (nielsdos)

- Posix:
  . Fix memory leak in posix_ttyname() (girgias)

- Standard:
  . Fix GH-10187 (Segfault in stripslashes() with arm64). (nielsdos)
  . Fix substr_replace with slots in repl_ht being UNDEF. (nielsdos)

- TSRM:
  . Fixed Windows shmget() wrt. IPC_PRIVATE. (Tyson Andre)

- XMLWriter
  . Fix missing check for xmlTextWriterEndElement (nielsdos)

05 Jan 2023, PHP 8.1.14

- Core:
  . Fixed bug GH-9905 (constant() behaves inconsistent when class is undefined).
    (cmb)
  . Fixed bug GH-9918 (License information for xxHash is not included in
    README.REDIST.BINS file). (Akama Hitoshi)
  . Fixed bug GH-9650 (Can't initialize heap: [0x000001e7]). (Michael Voříšek)
  . Fixed potentially undefined behavior in Windows ftok(3) emulation. (cmb)

- Date:
  . Fixed bug GH-9699 (DateTimeImmutable::diff differences in 8.1.10 onwards -
    timezone related). (Derick)
  . Fixed bug GH-9700 (DateTime::createFromFormat: Parsing TZID string is too
    greedy). (Derick)
  . Fixed bug GH-9866 (Time zone bug with \DateTimeInterface::diff()). (Derick)
  . Fixed bug GH-9880 (DateTime diff returns wrong sign on day count when using
    a timezone). (Derick)

- FPM:
  . Fixed bug GH-9959 (Solaris port event mechanism is still broken after bug
    #66694). (Petr Sumbera)
  . Fixed bug #68207 (Setting fastcgi.error_header can result in a WARNING).
    (Jakub Zelenka)
  . Fixed bug GH-8517 (Random crash of FPM master process in
    fpm_stdio_child_said). (Jakub Zelenka)

- MBString:
  . Fixed bug GH-9535 (The behavior of mb_strcut in mbstring has been changed in
    PHP8.1). (Nathan Freeman)

- Opcache:
  . Fixed bug GH-9968 (Segmentation Fault during OPCache Preload).
    (Arnaud, michdingpayc)

- OpenSSL:
  . Fixed bug GH-9064 (PHP fails to build if openssl was built with --no-ec).
    (Jakub Zelenka)
  . Fixed bug GH-10000 (OpenSSL test failures when OpenSSL compiled with
    no-dsa). (Jakub Zelenka)

- Pcntl:
  . Fixed bug GH-9298 (Signal handler called after rshutdown leads to crash).
    (Erki Aring)

- PDO_Firebird:
  . Fixed bug GH-9971 (Incorrect NUMERIC value returned from PDO_Firebird).
    (cmb)

- PDO/SQLite:
  . Fixed bug #81740 (PDO::quote() may return unquoted string). (CVE-2022-31631)
    (cmb)

- Session:
  . Fixed GH-9932 (session name silently fails with . and [). (David Carlier)

- SPL:
  . Fixed GH-9883 (SplFileObject::__toString() reads next line). (Girgias)
  . Fixed GH-10011 (Trampoline autoloader will get reregistered and cannot be
    unregistered). (Girgias)

- SQLite3:
  . Fixed bug #81742 (open_basedir bypass in SQLite3 by using file URI). (cmb)

24 Nov 2022, PHP 8.1.13

- CLI:
  . Fixed bug GH-9709 (Null pointer dereference with -w/-s options). (Adam Saponara)

- Core:
  . Fixed bug GH-9752 (Generator crashes when interrupted during argument
    evaluation with extra named params). (Arnaud)
  . Fixed bug GH-9801 (Generator crashes when memory limit is exceeded during
    initialization). (Arnaud)
  . Fixed potential NULL pointer dereference Windows shm*() functions. (cmb)
  . Fixed bug GH-9750 (Generator memory leak when interrupted during argument
    evaluation. (Arnaud)

- Date:
  . Fixed bug GH-9763 (DateTimeZone ctr mishandles input and adds null byte if
    the argument is an offset larger than 100*60 minutes). (Derick)

- FPM:
  . Fixed bug GH-9754 (SaltStack (using Python subprocess) hangs when running
    php-fpm 8.1.11). (Jakub Zelenka)

- mysqli:
  . Fixed bug GH-9841 (mysqli_query throws warning despite using
    silenced error mode). (Kamil Tekiela)

- MySQLnd:
  . Fixed potential heap corruption due to alignment mismatch. (cmb)

- OpenSSL:
  . Fixed bug GH-8430 (OpenSSL compiled with no-md2, no-md4 or no-rmd160 does
    not build). (Jakub Zelenka, fsbruva)

- SOAP:
  . Fixed GH-9720 (Null pointer dereference while serializing the response).
    (cmb)

27 Oct 2022, PHP 8.1.12

- Core:
  . Fixes segfault with Fiber on FreeBSD i386 architecture. (David Carlier)

- Fileinfo:
  . Fixed bug GH-8805 (finfo returns wrong mime type for woff/woff2 files).
    (Anatol)

- GD:
  . Fixed bug #81739: OOB read due to insufficient input validation in
    imageloadfont(). (CVE-2022-31630) (cmb)

- Hash:
  . Fixed bug #81738: buffer overflow in hash_update() on long parameter.
    (CVE-2022-37454) (nicky at mouha dot be)

- MBString:
  - Fixed bug GH-9683 (Problem when ISO-2022-JP-MS is specified in
    mb_ encode_mimeheader). (Alex Dowad)

- Opcache:
  . Added indirect call reduction for jit on x86 architectures. (wxue1)

- Session:
  . Fixed bug GH-9583 (session_create_id() fails with user defined save handler
    that doesn't have a validateId() method). (Girgias)

- Streams:
  . Fixed bug GH-9590 (stream_select does not abort upon exception or empty
    valid fd set). (Arnaud)

29 Sep 2022, PHP 8.1.11

- Core:
  . Fixed bug GH-9323 (Crash in ZEND_RETURN/GC/zend_call_function)
    (Tim Starling)
  . Fixed bug GH-9361 (Segmentation fault on script exit #9379). (cmb,
    Christian Schneider)
  . Fixed bug GH-9447 (Invalid class FQN emitted by AST dump for new and class
    constants in constant expressions). (ilutov)
  . Fixed bug #81727: Don't mangle HTTP variable names that clash with ones
    that have a specific semantic meaning. (CVE-2022-31629). (Derick)

- DOM:
  . Fixed bug #79451 (DOMDocument->replaceChild on doctype causes double free).
    (Nathan Freeman)

- FPM:
  . Fixed bug GH-8885 (FPM access.log with stderr begins to write logs to
    error_log after daemon reload). (Dmitry Menshikov)
  . Fixed bug #77780 ("Headers already sent..." when previous connection was
    aborted). (Jakub Zelenka)

- GMP
  . Fixed bug GH-9308 (GMP throws the wrong error when a GMP object is passed
    to gmp_init()). (Girgias)

- Intl
  . Fixed bug GH-9421 (Incorrect argument number for ValueError in NumberFormatter).
    (Girgias)

- PCRE:
  . Fixed pcre.jit on Apple Silicon. (Niklas Keller)

- PDO_PGSQL:
  . Fixed bug GH-9411 (PgSQL large object resource is incorrectly closed).
    (Yurunsoft)

- Phar:
  . Fixed bug #81726: phar wrapper: DOS when using quine gzip file.
    (CVE-2022-31628). (cmb)

- Reflection:
  . Fixed bug GH-8932 (ReflectionFunction provides no way to get the called
    class of a Closure). (cmb, Nicolas Grekas)

- Streams:
  . Fixed bug GH-9316 ($http_response_header is wrong for long status line).
    (cmb, timwolla)

01 Sep 2022, PHP 8.1.10

- Core:
  . Fixed --CGI-- support of run-tests.php. (cmb)
  . Fixed incorrect double to long casting in latest clang. (zeriyoshi)
  . Fixed bug GH-9266 (GC root buffer keeps growing when dtors are present).
    (Michael Olšavský)

- Date:
  . Fixed bug GH-8730 (DateTime::diff miscalculation is same time zone of
    different type). (Derick)
  . Fixed bug GH-8964 (DateTime object comparison after applying delta less
    than 1 second). (Derick)
  . Fixed bug GH-9106: (DateInterval 1.5s added to DateTimeInterface is rounded
    down since PHP 8.1.0). (Derick)
  . Fixed bug #81263 (Wrong result from DateTimeImmutable::diff). (Derick)

- DBA:
  . Fixed LMDB driver memory leak on DB creation failure (Girgias)
  . Fixed bug GH-9155 (dba_open("non-existing", "c-", "flatfile") segfaults)
    (cmb)

- IMAP:
  . Fixed bug GH-9309 (Segfault when connection is used after imap_close()).
    (cmb)

- Intl:
  . Fixed IntlDateFormatter::formatObject() parameter type. (Gert de Pagter)

- MBString:
  . Fixed bug GH-9008 (mb_detect_encoding(): wrong results with null $encodings).
    (cmb)

- OPcache:
  . Fixed bug GH-9033 (Loading blacklist file can fail due to negative length).
    (cmb)
  . Fixed bug GH-9164 (Segfault in zend_accel_class_hash_copy).
    (Arnaud, Sergei Turchanov)

- OpenSSL:
  . Fixed bug GH-9339 (OpenSSL oid_file path check warning contains
    uninitialized path). (Jakub Zelenka)

- PDO_SQLite:
  . Fixed bug GH-9032 (SQLite3 authorizer crashes on NULL values). (cmb)

- SQLite3:
  . Fixed bug GH-9032 (SQLite3 authorizer crashes on NULL values). (cmb)

- Streams:
  . Fixed bug GH-8472 (The resource returned by stream_socket_accept may have
    incorrect metadata). (Jakub Zelenka)
  . Fixed bug GH-8409 (SSL handshake timeout leaves persistent connections
    hanging). (Jakub Zelenka, Twosee)

04 Aug 2022, PHP 8.1.9

- CLI:
  . Fixed potential overflow for the builtin server via the PHP_CLI_SERVER_WORKERS
    environment variable. (yiyuaner)

- Core:
  . Fixed bug GH-8923 (error_log on Windows can hold the file write lock). (cmb)
  . Fixed bug GH-8995 (WeakMap object reference offset causing TypeError).
    (Tobias Bachert)

- CLI:
  . Fixed GH-8952 (Intentionally closing std handles no longer possible).
    (Arnaud, cmb)

- Date:
  . Fixed bug #80047 (DatePeriod doesn't warn with custom DateTimeImmutable).
    (Derick)

- FPM:
  . Fixed zlog message prepend, free on incorrect address. (Heiko Weber)
  . Fixed possible double free on configuration loading failure. (Heiko Weber).

- GD:
  . Fixed bug GH-8848 (imagecopyresized() error refers to the wrong argument).
    (cmb)

- Intl:
  . Fixed build for ICU 69.x and onwards. (David Carlier)

- OPcache:
  . Fixed bug GH-8847 (PHP hanging infinitly at 100% cpu when check php
    syntaxe of a valid file). (Dmitry)
  . Fixed bug GH-8030 (Segfault with JIT and large match/switch statements).
    (Arnaud)

- Reflection:
  . Fixed bug GH-8943 (Fixed Reflection::getModifiersNames() with readonly
    modifier). (Pierrick)
  . Fixed bug GH-8982 (Attribute with TARGET_METHOD is rejected on fake
    closure of method). (ilutov)

- Standard:
  . Fixed the crypt_sha256/512 api build with clang > 12. (David Carlier)
  . Uses CCRandomGenerateBytes instead of arc4random_buf on macOs. (David Carlier).
  . Fixed bug GH-9017 (php_stream_sock_open_from_socket could return NULL).
    (Heiko Weber)

07 Jul 2022, PHP 8.1.8

- Core:
  . Fixed bug GH-8338 (Intel CET is disabled unintentionally). (Chen, Hu)
  . Fixed leak in Enum::from/tryFrom for internal enums when using JIT (ilutov)
  . Fixed calling internal methods with a static return type from
    extension code. (Sara)
  . Fixed bug GH-8655 (Casting an object to array does not unwrap refcount=1
    references). (Nicolas Grekas)
  . Fixed potential use after free in php_binary_init(). (Heiko Weber)
  . Fixed bug GH-7942 (Indirect mutation of readonly properties through
    references). (ilutov)

- CLI:
  . Fixed GH-8827 (Intentionally closing std handles no longer possible). (cmb)

- COM:
  . Fixed bug GH-8778 (Integer arithmethic with large number variants fails).
    (cmb)

- Curl:
  . Fixed CURLOPT_TLSAUTH_TYPE is not treated as a string option. (Pierrick)

- Date:
  . Fixed bug #72963 (Null-byte injection in CreateFromFormat and related
    functions). (Derick)
  . Fixed bug #74671 (DST timezone abbreviation has incorrect offset). (Derick)
  . Fixed bug #77243 (Weekdays are calculated incorrectly for negative years).
    (Derick)
  . Fixed bug #78139 (timezone_open accepts invalid timezone string argument).
    (Derick)

- Fileinfo:
  . Fixed bug #81723 (Heap buffer overflow in finfo_buffer). (CVE-2022-31627)
    (cmb)

- FPM:
  . Fixed bug #67764 (fpm: syslog.ident don't work). (Jakub Zelenka)

- GD:
  . Fixed imagecreatefromavif() memory leak. (cmb)

- MBString:
  . mb_detect_encoding recognizes all letters in Czech alphabet (alexdowad)
  . mb_detect_encoding recognizes all letters in Hungarian alphabet (alexdowad)
  . Fixed bug GH-8685 (pcre not ready at mbstring startup). (Remi)
  . Backwards-compatible mappings for 0x5C/0x7E in Shift-JIS are restored,
    after they had been changed in 8.1.0. (Alex Dowad)

- ODBC:
  . Fixed handling of single-key connection strings. (Calvin Buckley)

- OPcache:
  . Fixed bug GH-8591 (tracing JIT crash after private instance method change).
    (Arnaud, Dmitry, Oleg Stepanischev)

- OpenSSL:
  . Fixed bug #50293 (Several openssl functions ignore the VCWD).
    (Jakub Zelenka, cmb)
  . Fixed bug #81713 (NULL byte injection in several OpenSSL functions working
    with certificates). (Jakub Zelenka)

- PDO_ODBC:
  . Fixed handling of single-key connection strings. (Calvin Buckley)

- Zip:
  . Fixed bug GH-8781 (ZipArchive::close deletes zip file without updating stat
    cache). (Remi)

09 Jun 2022, PHP 8.1.7

- CLI:
  . Fixed bug GH-8575 (CLI closes standard streams too early). (Levi Morrison)

- Date:
  . Fixed bug #51934 (strtotime plurals / incorrect time). (Derick)
  . Fixed bug #51987 (Datetime fails to parse an ISO 8601 ordinal date
    (extended format)). (Derick)
  . Fixed bug #66019 (DateTime object does not support short ISO 8601 time
    format - YYYY-MM-DDTHH) (cmb, Derick)
  . Fixed bug #68549 (Timezones and offsets are not properly used when working
    with dates) (Derick, Roel Harbers)
  . Fixed bug #81565 (date parsing fails when provided with timezones including
    seconds). (Derick)
  . Fixed bug GH-7758 (Problems with negative timestamps and fractions).
    (Derick, Ilija)

- FPM:
  . Fixed ACL build check on MacOS. (David Carlier)
  . Fixed bug #72185: php-fpm writes empty fcgi record causing nginx 502.
    (Jakub Zelenka, loveharmful)
  . Fixes use after free. (Heiko Weber).

- mysqlnd:
  . Fixed bug #81719: mysqlnd/pdo password buffer overflow. (CVE-2022-31626)
    (c dot fol at ambionics dot io)

- OPcache:
  . Fixed bug GH-8461 (tracing JIT crash after function/method change).
    (Arnaud, Dmitry)

- OpenSSL:
  . Fixed bug #79589 (error:14095126:SSL routines:ssl3_read_n:unexpected eof
    while reading). (Jakub Zelenka)

- Pcntl:
  . Fixed Haiku build. (David Carlier)

- pgsql
  . Fixed bug #81720: Uninitialized array in pg_query_params().
    (CVE-2022-31625) (cmb)

- Soap:
  . Fixed bug GH-8578 (Error on wrong parameter on SoapHeader constructor).
    (robertnisipeanu)
  . Fixed bug GH-8538 (SoapClient may strip parts of nmtokens). (cmb)

- SPL:
  . Fixed bug GH-8235 (iterator_count() may run indefinitely). (cmb)

- Standard:
  . Fixed bug GH-8185 (Crash during unloading of extension after dl() in ZTS).
    (Arnaud)

- Zip:
  . Fixed type for index in ZipArchive::replaceFile. (Martin Rehberger)

12 May 2022, PHP 8.1.6

- Core:
  . Fixed bug GH-8310 (Registry settings are no longer recognized). (cmb)
  . Fixed potential race condition during resource ID allocation. (ryancaicse)
  . Fixed bug GH-8133 (Preloading of constants containing arrays with enums
    segfaults). (ilutov)
  . Fixed Haiku ZTS builds. (David Carlier)

- Date:
  . Fixed bug GH-7752 (DateTimeZone::getTransitions() returns insufficient
    data). (Derick)
  . Fixed bug GH-8108 (Timezone doesn't work as intended). (Derick)
  . Fixed bug #81660 (DateTimeZone::getTransitions() returns invalid data).
    (Derick)
  . Fixed bug GH-8289 (Exceptions thrown within a yielded from iterator are
    not rethrown into the generator). (Bob)

- FFI:
  . Fixed bug GH-8433 (Assigning function pointers to structs in FFI leaks).
    (Bob)

- FPM:
  . Fixed bug #76003 (FPM /status reports wrong number of active processe).
    (Jakub Zelenka)
  . Fixed bug #77023 (FPM cannot shutdown processes). (Jakub Zelenka)
  . Fixed comment in kqueue remove callback log message. (David Carlier)

- Hash:
  . Fixed bug #81714 (segfault when serializing finalized HashContext). (cmb)

- Iconv:
  . Fixed bug GH-8218 (ob_end_clean does not reset Content-Encoding header).
    (cmb)

- Intl:
  . Fixed bug GH-8364 (msgfmt_format $values may not support references). (cmb)

- MBString:
  . Number of error markers emitted for invalid UTF-8 text matches WHATWG specification.
    This is a return to the behavior of PHP 8.0 and earlier. (alexdowad)

- MySQLi:
  . Fixed bug GH-8267 (MySQLi uses unsupported format specifier on Windows).
    (cmb)

- OPcache:
  . Fixed bug GH-8063 (OPcache breaks autoloading after E_COMPILE_ERROR).
    (Arnaud)

- SPL:
  . Fixed bug GH-8366 (ArrayIterator may leak when calling __construct()).
    (cmb)
  . Fixed bug GH-8273 (SplFileObject: key() returns wrong value). (Girgias)

- Streams:
  . Fixed php://temp does not preserve file-position when switched to temporary
    file. (Bernd Holzmüller)

- zlib:
  . Fixed bug GH-8218 (ob_end_clean does not reset Content-Encoding header).
    (cmb)

14 Apr 2022, PHP 8.1.5

- Core:
  . Fixed bug GH-8176 (Enum values in property initializers leak). (Bob)
  . Fixed freeing of internal attribute arguments. (Bob)
  . Fixed bug GH-8070 (memory leak of internal function attribute hash).
    (Tim Düsterhus)
  . Fixed bug GH-8160 (ZTS support on Alpine is broken). (Michael Voříšek)

- Filter:
  . Fixed signedness confusion in php_filter_validate_domain(). (cmb)

- Intl:
  . Fixed bug GH-8115 (Can't catch arg type deprecation when instantiating Intl
    classes). (ilutov)
  . Fixed bug GH-8142 (Compilation error on cygwin). (David Carlier)
  . Fixed bug GH-7734 (Fix IntlPartsIterator key off-by-one error and first
    key). (ilutov)

- MBString:
  . Fixed bug GH-8208 (mb_encode_mimeheader: $indent functionality broken).
    (cmb)

- MySQLi:
  . Fixed bug GH-8068 (mysqli_fetch_object creates inaccessible properties).
    (cmb)

- Pcntl:
  . Fixed bug GH-8142 (Compilation error on cygwin). (David Carlier)

- PgSQL:
  . Fixed result_type related stack corruption on LLP64 architectures. (cmb)
  . Fixed bug GH-8253 (pg_insert() fails for references). (cmb)

- Sockets:
  . Fixed Solaris builds. (David Carlier)
  . Fix undefined behavior in php_set_inet6_addr. (ilutov)

- SPL:
  . Fixed bug GH-8121 (SplFileObject - seek and key with csv file inconsistent).
    (cmb)
  . Fixed bug GH-8192 (Cannot override DirectoryIterator::current() without
    return typehint in 8.1). (Nikita)

- Standard:
  . Fixed bug GH-8048 (Force macOS to use statfs). (risner)

17 Mar 2022, PHP 8.1.4

- Core:
  . Fixed Haiku ZTS build. (David Carlier)
  . Fixed bug GH-8059 arginfo not regenerated for extension. (Remi)
  . Fixed bug GH-8083 Segfault when dumping uncalled fake closure with static
    variables. (ilutov)
  . Fixed bug GH-7958 (Nested CallbackFilterIterator is leaking memory). (cmb)
  . Fixed bug GH-8074 (Wrong type inference of range() result). (cmb)
  . Fixed bug GH-8140 (Wrong first class callable by name optimization). (cmb)
  . Fixed bug GH-8082 (op_arrays with temporary run_time_cache leak memory
    when observed). (Bob)

- GD:
  . Fixed libpng warning when loading interlaced images. (Brett)

- FPM:
  . Fixed bug #76109 (Unsafe access to fpm scoreboard).
    (Till Backhaus, Jakub Zelenka)

- Iconv:
  . Fixed bug GH-7953 (ob_clean() only does not set Content-Encoding). (cmb)
  . Fixed bug GH-7980 (Unexpected result for iconv_mime_decode). (cmb)

- MBString:
  . Fixed bug GH-8128 (mb_check_encoding wrong result for 7bit). (alexdowad)

- MySQLnd:
  . Fixed bug GH-8058 (NULL pointer dereference in mysqlnd package). (Kamil Tekiela)

- Reflection:
  . Fixed bug GH-8080 (ReflectionClass::getConstants() depends on def. order).
    (cmb)
  . Fixed bug GH-8444 (Fix ReflectionProperty::__toString() of properties
    containing instantiated enums). (ilutov)

- Zlib:
  . Fixed bug GH-7953 (ob_clean() only does not set Content-Encoding). (cmb)

03 Feb 2022, PHP 8.1.3

- Core:
  . Fixed bug #81430 (Attribute instantiation leaves dangling pointer).
    (beberlei)
  . Fixed bug GH-7896 (Environment vars may be mangled on Windows). (cmb)
  . Fixed bug GH-7883 (Segfault when INI file is not readable). (Remi)

- FFI:
  . Fixed bug GH-7867 (FFI::cast() from pointer to array is broken). (cmb,
    dmitry)

- Filter:
  . Fix #81708: UAF due to php_filter_float() failing for ints.
    (CVE-2021-21708) (cmb)

- FPM:
  . Fixed memory leak on invalid port. (David Carlier)
  . Fixed bug GH-7842 (Invalid OpenMetrics response format returned by FPM
    status page. (Stefano Arlandini)

- MBString:
  . Fixed bug GH-7902 (mb_send_mail may delimit headers with LF only). (cmb)

- MySQLnd:
  . Fixed bug GH-7972 (MariaDB version prefix 5.5.5- is not stripped). (Kamil Tekiela)

- pcntl:
  . Fixed pcntl_rfork build for DragonFlyBSD. (David Carlier)

- Sockets:
  . Fixed bug GH-7978 (sockets extension compilation errors). (David Carlier)

- Standard:
  . Fixed bug GH-7899 (Regression in unpack for negative int value). (Remi)
  . Fixed bug GH-7875 (mails are sent even if failure to log throws exception).
    (cmb)

20 Jan 2022, PHP 8.1.2

- Core:
  . Fixed bug #81216 (Nullsafe operator leaks dynamic property name). (Dmitry)
  . Fixed bug #81684 (Using null coalesce assignment with $GLOBALS["x"] produces
    opcode error). (ilutov)
  . Fixed bug #81656 (GCC-11 silently ignores -R). (Michael Wallner)
  . Fixed bug #81683 (Misleading "access type ... must be public" error message
    on final or abstract interface methods). (ilutov)
  . Fixed bug #81585 (cached_chunks are not counted to real_size on shutdown).
    (cmb)
  . Fixed bug GH-7757 (Multi-inherited final constant causes fatal error).
    (cmb)
  . Fixed zend_fibers.c build with ZEND_FIBER_UCONTEXT. (Petr Sumbera)
  . Added riscv64 support for fibers. (Jeremie Courreges-Anglas)

- Filter:
  . Fixed FILTER_FLAG_NO_RES_RANGE flag. (Yifan Tong)

- Hash:
  . Fixed bug GH-7759 (Incorrect return types for hash() and hash_hmac()).
    (cmb)
  . Fixed bug GH-7826 (Inconsistent argument name in hash_hmac_file and
    hash_file). (cmb)

- MBString:
  . Fixed bug #81693 (mb_check_encoding(7bit) segfaults). (cmb)

- MySQLi:
  . Fixed bug #81658 (MYSQL_OPT_LOAD_DATA_LOCAL_DIR not available in MariaDB).
    (devnexen)
  . Introduced MYSQLI_IS_MARIADB. (devnexen)
  . Fixed bug GH-7746 (mysqli_sql_exception->getSqlState()). (Kamil Tekiela)

- MySQLnd:
  . Fixed bug where large bigints may be truncated. (Nathan Freeman, cmb)

- OCI8:
  . Fixed bug GH-7765 (php_oci_cleanup_global_handles segfaults at second
    call). (cmb)

- OPcache:
  . Fixed bug #81679 (Tracing JIT crashes on reattaching). (cmb)

- Readline:
  . Fixed bug #81598 (Cannot input unicode characters in PHP 8 interactive
    shell). (Nikita)

- Reflection:
  . Fixed bug #81681 (ReflectionEnum throwing exceptions). (cmb)

- PDO_PGSQL:
  . Fixed error message allocation of PDO PgSQL. (SATO Kentaro)

- Sockets:
  . Avoid void* arithmetic in sockets/multicast.c on NetBSD. (David Carlier)
  . Fixed ext/sockets build on Haiku. (David Carlier)

- Spl:
  . Fixed bug #75917 (SplFileObject::seek broken with CSV flags). (Aliaksandr
    Bystry)
  . Fixed bug GH-7809 (Cloning a faked SplFileInfo object may segfault). (cmb)

- Standard:
  . Fixed bug GH-7748 (gethostbyaddr outputs binary string). (cmb)
  . Fixed bug GH-7815 (php_uname doesn't recognise latest Windows versions).
    (David Warner)

02 Dec 2021, PHP 8.1.1

- IMAP:
  . Fixed bug #81649 (imap_(un)delete accept sequences, not single numbers).
    (cmb)

- PCRE:
  . Update bundled PCRE2 to 10.39. (cmb)
  . Fixed bug #74604 (Out of bounds in php_pcre_replace_impl). (cmb, Dmitry)

- Standard:
  . Fixed bug #81659 (stream_get_contents() may unnecessarily overallocate).
    (cmb)

25 Nov 2021, PHP 8.1.0

- Core:
  . Fixed inclusion order for phpize builds on Windows. (cmb)
  . Added missing hashtable insertion APIs for arr/obj/ref. (Sara)
  . Implemented FR #77372 (Relative file path is removed from uploaded file).
    (Björn Tantau)
  . Fixed bug #81607 (CE_CACHE allocation with concurrent access). (Nikita,
    Dmitry)
  . Fixed bug #81507 (Fiber does not compile on AIX). (Clément Chigot)
  . Fixed bug #78647 (SEGFAULT in zend_do_perform_implementation_check).
    (Nikita)
  . Fixed bug #81518 (Header injection via default_mimetype / default_charset).
    (cmb)
  . Fixed bug #75941 (Fix compile failure on Solaris with clang). (Jaromír
    Doleček)
  . Fixed bug #81380 (Observer may not be initialized properly). (krakjoe)
  . Fixed bug #81514 (Using Enum as key in WeakMap triggers GC + SegFault).
    (Nikita)
  . Fixed bug #81520 (TEST_PHP_CGI_EXECUTABLE badly set in run-tests.php).
    (Remi)
  . Fixed bug #81377 (unset() of $GLOBALS sub-key yields warning). (Nikita)
  . Fixed bug #81342 (New ampersand token parsing depends on new line after it).
    (Nikita)
  . Fixed bug #81280 (Unicode characters in cli.prompt causes segfault).
    (krakjoe)
  . Fixed bug #81192 ("Declaration should be compatible with" gives incorrect
    line number with traits). (Nikita)
  . Fixed bug #78919 (CLI server: insufficient cleanup if request startup
    fails). (cataphract, cmb)
  . Fixed bug #81303 (match error message improvements). (krakjoe)
  . Fixed bug #81238 (Fiber support missing for Solaris Sparc). (trowski)
  . Fixed bug #81237 (Comparison of fake closures doesn't work). (krakjoe)
  . Fixed bug #81202 (powerpc64 build fails on fibers). (krakjoe)
  . Fixed bug #80072 (Cyclic unserialize in TMPVAR operand may leak). (Nikita)
  . Fixed bug #81163 (__sleep allowed to return non-array). (krakjoe)
  . Fixed bug #75474 (function scope static variables are not bound to a unique
    function). (Nikita)
  . Fixed bug #53826 (__callStatic fired in base class through a parent call if
    the method is private). (Nikita)
  . Fixed bug #81076 (incorrect debug info on Closures with implicit binds).
    (krakjoe)

- CLI:
  . Fixed bug #81496 (Server logs incorrect request method). (lauri)

- COM:
  . Dispatch using LANG_NEUTRAL instead of LOCALE_SYSTEM_DEFAULT. (Dmitry
    Maksimov)

- Curl:
  . Fixed bug #81085 (Support CURLOPT_SSLCERT_BLOB for cert strings).
    (camporter)

- Date:
  . Fixed bug #81458 (Regression Incorrect difference after timezone change).
    (Derick)
  . Fixed bug #81500 (Interval serialization regression since 7.3.14 / 7.4.2).
    (cmb)
  . Fixed bug #81504 (Incorrect timezone transition details for POSIX data).
    (Derick)
  . Fixed bug #80998 (Missing second with inverted interval). (Derick)
  . Speed up finding timezone offset information. (Derick)
  . Fixed bug #79580 (date_create_from_format misses leap year). (Derick)
  . Fixed bug #80963 (DateTimeZone::getTransitions() truncated). (Derick)
  . Fixed bug #80974 (Wrong diff between 2 dates in different timezones).
    (Derick)
  . Fixed bug #80998 (Missing second with inverted interval). (Derick)
  . Fixed bug #81097 (DateTimeZone silently falls back to UTC when providing an
    offset with seconds). (Derick)
  . Fixed bug #81106 (Regression in 8.1: add() now truncate ->f). (Derick)
  . Fixed bug #81273 (Date interval calculation not correct). (Derick)
  . Fixed bug #52480 (Incorrect difference using DateInterval). (Derick)
  . Fixed bug #62326 (date_diff() function returns false result). (Derick)
  . Fixed bug #64992 (dst not handled past 2038). (Derick)
  . Fixed bug #65003 (Wrong date diff). (Derick)
  . Fixed bug #66545 (DateTime. diff returns negative values). (Derick)
  . Fixed bug #68503 (date_diff on two dates with timezone set localised
    returns wrong results). (Derick)
  . Fixed bug #69806 (Incorrect date from timestamp). (Derick)
  . Fixed bug #71700 (Extra day on diff between begin and end of march 2016).
    (Derick)
  . Fixed bug #71826 (DateTime::diff confuse on timezone 'Asia/Tokyo'). (Derick)
  . Fixed bug #73460 (Datetime add not realising it already applied DST
    change). (Derick)
  . Fixed bug #74173 (DateTimeImmutable::getTimestamp() triggers DST switch in
    incorrect time). (Derick)
  . Fixed bug #74274 (Handling DST transitions correctly). (Derick)
  . Fixed bug #74524 (Date diff is bad calculated, in same time zone). (Derick)
  . Fixed bug #75167 (DateTime::add does only care about backward DST
    transition, not forward). (Derick)
  . Fixed bug #76032 (DateTime->diff having issues with leap days for
    timezones ahead of UTC). (Derick)
  . Fixed bug #76374 (Date difference varies according day time). (Derick)
  . Fixed bug #77571 (DateTime's diff DateInterval incorrect in timezones from
    UTC+01:00 to UTC+12:00). (Derick)
  . Fixed bug #78452 (diff makes wrong in hour for Asia/Tehran). (Derick)
  . Fixed bug #79452 (DateTime::diff() generates months differently between
    time zones). (Derick)
  . Fixed bug #79698 (timelib mishandles future timestamps (triggered by 'zic
    -b slim')). (Derick)
  . Fixed bug #79716 (Invalid date time created (with day "00")). (Derick)
  . Fixed bug #80610 (DateTime calculate wrong with DateInterval). (Derick)
  . Fixed bug #80664 (DateTime objects behave incorrectly around DST
    transition). (Derick)
  . Fixed bug #80913 (DateTime(Immutable)::sub around DST yield incorrect
    time). (Derick)

- DBA:
  . Fixed bug #81588 (TokyoCabinet driver leaks memory). (girgias)

- DOM:
  . Fixed bug #81433 (DOMElement::setIdAttribute() called twice may remove ID).
    (Viktor Volkov)

- FFI:
  . Fixed bug #79576 ("TYPE *" shows unhelpful message when type is not
    defined). (Dmitry)

- Filter:
  . Fixed bug #61700 (FILTER_FLAG_IPV6/FILTER_FLAG_NO_PRIV|RES_RANGE failing).
    (cmb, Nikita)

- FPM:
  . Fixed bug #81513 (Future possibility for heap overflow in FPM zlog).
    (Jakub Zelenka)
  . Fixed bug #81026 (PHP-FPM oob R/W in root process leading to privilege
    escalation) (CVE-2021-21703). (Jakub Zelenka)
  . Added openmetrics status format. (Cees-Jan Kiewiet)
  . Enable process renaming on macOS. (devnexen)
  . Added pm.max_spawn_rate option to configure max spawn child processes rate.
    (Paulius Sapragonas)
  . Fixed bug #65800 (Events port mechanism). (psumbera)

- FTP:
  . Convert resource<ftp> to object \FTP\Connection. (Sara)

- GD:
  . Fixed bug #71316 (libpng warning from imagecreatefromstring). (cmb)
  . Convert resource<gd font> to object \GdFont. (Sara)

- hash:
  . Implemented FR #68109 (Add MurmurHash V3). (Anatol, Michael)
  . Implemented FR #73385 (Add xxHash support). (Anatol)

- JSON:
  . Fixed bug #81532 (Change of $depth behaviour in json_encode() on PHP 8.1).
    (Nikita)
  . Fixed bug GH-8238 (Register JSON_ERROR_NON_BACKED_ENUM constant). (ilutov)

- LDAP:
  . Convert resource<ldap link> to object \LDAP\Connection. (Máté)
  . Convert resource<ldap result> to object \LDAP\Result. (Máté)
  . Convert resource<ldap result entry> to object \LDAP\ResultEntry. (Máté)

- MBString:
  . Fixed bug #76167 (mbstring may use pointer from some previous request).
    (cmb, cataphract)
  . Fixed bug #81390 (mb_detect_encoding() regression). (alexdowad)
  . Fixed bug #81349 (mb_detect_encoding misdetcts ASCII in some cases).
    (Nikita)
  . Fixed bug #81298 (mb_detect_encoding() segfaults when 7bit encoding is
    specified). (Nikita)

- MySQLi:
  . Fixed bug #70372 (Emulate mysqli_fetch_all() for libmysqlclient). (Nikita)
  . Fixed bug #80330 (Replace language in APIs and source code/docs).
    (Darek Ślusarczyk)
  . Fixed bug #80329 (Add option to specify LOAD DATA LOCAL white list folder
    (including libmysql)). (Darek Ślusarczyk)

- MySQLnd:
  . Fixed bug #63327 (Crash (Bus Error) in mysqlnd due to wrong alignment).
    (Nikita)
  . Fixed bug #80761 (PDO uses too much memory). (Nikita)

- Opcache:
  . Fixed bug #81409 (Incorrect JIT code for ADD with a reference to array).
    (Dmitry)
  . Fixed bug #81255 (Memory leak in PHPUnit with functional JIT).
  . Fixed bug #80959 (infinite loop in building cfg during JIT compilation).
    (Nikita, Dmitry)
  . Fixed bug #81225 (Wrong result with pow operator with JIT enabled).
    (Dmitry)
  . Fixed bug #81249 (Intermittent property assignment failure with JIT
    enabled). (Dmitry)
  . Fixed bug #81256 (Assertion `zv != ((void *)0)' failed for "preload" with
    JIT). (Dmitry)
  . Fixed bug #81133 (building opcache with phpize fails). (krakjoe)
  . Fixed bug #81136 (opcache header not installed). (krakjoe)
  . Added inheritance cache. (Dmitry)

- OpenSSL:
  . Fixed bug #81502 ($tag argument of openssl_decrypt() should accept
    null/empty string). (Nikita)
  . Bump minimal OpenSSL version to 1.0.2. (Jakub Zelenka)

- PCRE:
  . Fixed bug #81424 (PCRE2 10.35 JIT performance regression). (cmb)
  . Bundled PCRE2 is 10.37.

- PDO:
  . Fixed bug #40913 (PDO_MYSQL: PDO::PARAM_LOB does not bind to a stream for
    fetching a BLOB). (Nikita)

- PDO MySQL:
  . Fixed bug #80908 (PDO::lastInsertId() return wrong). (matt)
  . Fixed bug #81037 (PDO discards error message text from prepared
    statement). (Kamil Tekiela)

- PDO OCI:
  . Fixed bug #77120 (Support 'success with info' at connection).
    (Sergei Morozov)

- PDO ODBC:
  . Implement PDO_ATTR_SERVER_VERSION and PDO_ATTR_SERVER_INFO for
    PDO::getAttribute(). (Calvin Buckley)

- PDO PgSQL:
  . Fixed bug #81343 (pdo_pgsql: Inconsitent boolean conversion after calling
    closeCursor()). (Philip Hofstetter)

- PDO SQLite:
  . Fixed bug #38334 (Proper data-type support for PDO_SQLITE). (Nikita)

- PgSQL:
  . Fixed bug #81509 (pg_end_copy still expects a resource). (Matteo)
  . Convert resource<pgsql link> to object \PgSql\Connection. (Máté)
  . Convert resource<pgsql result> to object \PgSql\Result. (Máté)
  . Convert resource<pgsql large object> to object \PgSql\Lob. (Máté)

- Phar:
  . Use SHA256 by default for signature. (remi)
  . Add support for OpenSSL_SHA256 and OpenSSL_SHA512 signature. (remi)

- phpdbg:
  . Fixed bug #81135 (unknown help topic causes assertion failure). (krakjoe)

- PSpell:
  . Convert resource<pspell> to object \PSpell\Dictionary. (Sara)
  . Convert resource<pspell config> to object \PSpell\Config. (Sara)

- readline:
  . Fixed bug #72998 (invalid read in readline completion). (krakjoe)

- Reflection:
  . Fixed bug #81611 (ArgumentCountError when getting default value from
    ReflectionParameter with new). (Cameron Porter)
  . Fixed bug #81630 (PHP 8.1: ReflectionClass->getTraitAliases() crashes with
    Internal error). (Nikita)
  . Fixed bug #81457 (Enum: ReflectionMethod->getDeclaringClass() return a
    ReflectionClass). (Nikita)
  . Fixed bug #81474 (Make ReflectionEnum and related class non-final). (Nikita)
  . Fixed bug #80821 (ReflectionProperty::getDefaultValue() returns current
    value for statics). (Nikita)
  . Fixed bug #80564 (ReflectionProperty::__toString() renders current value,
    not default value). (Nikita)
  . Fixed bug #80097 (ReflectionAttribute is not a Reflector). (beberlei)
  . Fixed bug #81200 (no way to determine if Closure is static). (krakjoe)
  . Implement ReflectionFunctionAbstract::getClosureUsedVariables. (krakjoe)

- Shmop:
  . Fixed bug #81407 (shmop_open won't attach and causes php to crash). (cmb)

- SimpleXML:
  . Fixed bug #81325 (Segfault in zif_simplexml_import_dom). (remi)

- SNMP:
  . Implement SHA256 and SHA512 for security protocol. (remi)

- Sodium:
  . Added the XChaCha20 stream cipher functions. (P.I.E. Security Team)
  . Added the Ristretto255 functions, which are available in libsodium 1.0.18.
    (P.I.E. Security Team)

- SPL:
  . Fixed bug #66588 (SplFileObject::fgetcsv incorrectly returns a row on
    premature EOF). (Aliaksandr Bystry)
  . Fixed bug #80663 (Recursive SplFixedArray::setSize() may cause double-free).
    (cmb, Nikita, Tyson Andre)
  . Fixed bug #81477 (LimitIterator + SplFileObject regression in 8.0.1). (cmb)
  . Fixed bug #81112 (Special json_encode behavior for SplFixedArray). (Nikita)
  . Fixed bug #80945 ("Notice: Undefined index" on unset() ArrayObject
    non-existing key). (Nikita)
  . Fixed bug #80724 (FilesystemIterator::FOLLOW_SYMLINKS remove KEY_AS_FILE
    from bitmask). (Cameron Porter)

- Standard:
  . Fixed bug #81441 (gethostbyaddr('::1') returns ip instead of name after
    calling some other method). (Nikita)
  . Fixed bug #81491 (Incorrectly using libsodium for argon2 hashing).
    (Dan Pock)
  . Fixed bug #81142 (PHP 7.3+ memory leak when unserialize() is used on an
    associative array). (Nikita)
  . Fixed bug #81111 (Serialization is unexpectedly allowed on anonymous classes
    with __serialize()). (Nikita)
  . Fixed bug #81137 (hrtime breaks build on OSX before Sierra). (krakjoe)
  . Fixed bug #77627 (method_exists on Closure::__invoke inconsistency).
    (krakjoe)

- Streams:
  . Fixed bug #81475 (stream_isatty emits warning with attached stream wrapper).
    (cmb)

- XML:
  . Fixed bug #79971 (special character is breaking the path in xml function)
    (CVE-2021-21707). (cmb)
  . Fixed bug #70962 (XML_OPTION_SKIP_WHITE strips embedded whitespace).
    (Aliaksandr Bystry, cmb)

- Zip:
  . Fixed bug #81490 (ZipArchive::extractTo() may leak memory). (cmb, Remi)
  . Fixed bug #77978 (Dirname ending in colon unzips to wrong dir). (cmb)
  . Fixed bug #81420 (ZipArchive::extractTo extracts outside of destination)
    (CVE-2021-21706). (cmb)
  . Fixed bug #80833 (ZipArchive::getStream doesn't use setPassword). (Remi)<|MERGE_RESOLUTION|>--- conflicted
+++ resolved
@@ -2,7 +2,6 @@
 |||||||||||||||||||||||||||||||||||||||||||||||||||||||||||||||||||||||||||||||
 ?? ??? ????, PHP 8.1.23
 
-<<<<<<< HEAD
 - CLI:
   . Fixed bug GH-11716 (cli server crashes on SIGINT when compiled with
     ZEND_RC_DEBUG=1). (nielsdos)
@@ -73,6 +72,10 @@
 - Intl:
   . Fix memory leak in MessageFormatter::format() on failure. (Girgias)
 
+- Libxml:
+  . Fixed bug GHSA-3qrf-m4j2-pcrr (Security issue with external entity loading
+    in XML without enabling it). (CVE-2023-3823) (nielsdos, ilutov)
+
 - MBString:
   . Fix GH-11300 (license issue: restricted unicode license headers).
     (nielsdos)
@@ -101,6 +104,8 @@
 
 - Phar:
   . Add missing check on EVP_VerifyUpdate() in phar util. (nielsdos)
+  . Fixed bug GHSA-jqcx-ccgc-xwhv (Buffer mismanagement in phar_dir_read()).
+    (CVE-2023-3824) (nielsdos)
 
 - PHPDBG:
   . Fixed bug GH-9669 (phpdbg -h options doesn't list the -z option). (adsr)
@@ -164,15 +169,6 @@
 - OpenSSL:
   . Fixed bug GH-9356 Incomplete validation of IPv6 Address fields in
     subjectAltNames (James Lucas, Jakub Zelenka).
-=======
-- Libxml:
-  . Fixed bug GHSA-3qrf-m4j2-pcrr (Security issue with external entity loading
-    in XML without enabling it). (CVE-2023-3823) (nielsdos, ilutov)
-
-- Phar:
-  . Fixed bug GHSA-jqcx-ccgc-xwhv (Buffer mismanagement in phar_dir_read()).
-    (CVE-2023-3824) (nielsdos)
->>>>>>> d8f2584e
 
 - PGSQL:
   . Fixed intermittent segfault with pg_trace. (David Carlier)
