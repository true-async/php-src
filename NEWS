--- conflicted
+++ resolved
@@ -14,16 +14,13 @@
 - DOM:
   . Fixed bug GH-16039 (Segmentation fault (access null pointer) in
     ext/dom/parentnode/tree.c). (nielsdos)
-<<<<<<< HEAD
   . Fixed bug GH-16149 (Null pointer dereference in
     DOMElement->getAttributeNames()). (nielsdos)
+  . Fixed bug GH-16151 (Assertion failure in ext/dom/parentnode/tree.c).
+    (nielsdos)
 
 - JSON:
   . Fixed bug GH-15168 (stack overflow in json_encode()). (nielsdos)
-=======
-  . Fixed bug GH-16151 (Assertion failure in ext/dom/parentnode/tree.c).
-    (nielsdos)
->>>>>>> 066d18f2
 
 - LDAP:
   . Fixed bug GH-16032 (Various NULL pointer dereferencements in
