--- conflicted
+++ resolved
@@ -28,6 +28,9 @@
 - Standard:
   . Fixed bug #76859 (stream_get_line skips data if used with data-generating 
     filter). (kkopachev)
+
+- Zip:
+  . Fixed bug #78641 (addGlob can modify given remove_path value). (cmb)
 
 03 Oct 2019, PHP 7.4.0RC3
 
@@ -97,14 +100,7 @@
   . Fixed bug #78506 (Error in a php_user_filter::filter() is not reported).
     (Nikita)
 
-<<<<<<< HEAD
 05 Sep 2019, PHP 7.4.0RC1
-=======
-- Zip:
-  . Fixed bug #78641 (addGlob can modify given remove_path value). (cmb)
-
-26 Sep 2019, PHP 7.3.10
->>>>>>> 11654fdf
 
 - Core:
   . Fixed bug #77812 (Interactive mode does not support PHP 7.3-style heredoc).
