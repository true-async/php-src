PHP                                                                        NEWS
|||||||||||||||||||||||||||||||||||||||||||||||||||||||||||||||||||||||||||||||
?? ??? ????, PHP 8.4.0RC4

- Core:
  . Fixed bug GH-16574 (Incorrect error "undefined method" messages).
    (nielsdos)

- GD:
  . Fixed bug GH-16559 (UBSan abort in ext/gd/libgd/gd_interpolation.c:1007).
    (nielsdos)

- PDO:
  . Fixed bug GH-16167 (Prevent mixing PDO sub-classes with different DSN).
    (kocsismate)

- SPL:
  . Fixed bug GH-16588 (UAF in Observer->serialize). (nielsdos)

24 Oct 2024, PHP 8.4.0RC3

- Cli:
  . Fixed bug GH-16373 (Shebang is not skipped for router script in cli-server
    started through shebang). (ilutov)

- COM:
  . Fixed out of bound writes to SafeArray data. (cmb)

- Core:
  . Fixed bug OSS-Fuzz #371445205 (Heap-use-after-free in attr_free).
    (nielsdos)
  . Fixed bug GH-16168 (php 8.1 and earlier crash immediately when compiled
    with Xcode 16 clang on macOS 15). (nielsdos)
  . Fixed bug GH-16371 (Assertion failure in Zend/zend_weakrefs.c:646). (Arnaud)
  . Fixed missing error when adding asymmetric visibility to static properties.
    (ilutov)
  . Fixed bug OSS-Fuzz #71407 (Null-dereference WRITE in
    zend_lazy_object_clone). (Arnaud)
  . Fixed bug GH-16515 (Incorrect propagation of ZEND_ACC_RETURN_REFERENCE for
    call trampoline). (ilutov)
  . Fixed bug GH-16509 (Incorrect line number in function redeclaration error).
    (ilutov)
  . Fixed bug GH-16508 (Incorrect line number in inheritance errors of delayed
    early bound classes). (ilutov)

- Curl:
  . Fixed bug GH-16302 (CurlMultiHandle holds a reference to CurlHandle if
    curl_multi_add_handle fails). (timwolla)
  . Fixed bug GH-16359 (crash with curl_setopt* CURLOPT_WRITEFUNCTION
    without null callback). (David Carlier)

- Date:
  . Fixed bug GH-16454 (Unhandled INF in date_sunset() with tiny $utcOffset).
    (cmb)

- DBA:
  . Fixed bug GH-16390 (dba_open() can segfault for "pathless" streams). (cmb)

- DOM:
  . Fixed bug GH-16316 (DOMXPath breaks when not initialized properly).
    (nielsdos)
  . Add missing hierarchy checks to replaceChild. (nielsdos)
  . Fixed bug GH-16465 (Heap buffer overflow in DOMNode->getElementByTagName).
    (nielsdos)
  . Fixed bug GH-16336 (Attribute intern document mismanagement). (nielsdos)
  . Fixed bug GH-16338 (Null-dereference in ext/dom/node.c). (nielsdos)
  . Fixed bug GH-16473 (dom_import_simplexml stub is wrong). (nielsdos)
  . Fixed bug GH-16533 (Segfault when adding attribute to parent that is not
    an element). (nielsdos)
  . Fixed bug GH-16535 (UAF when using document as a child). (nielsdos)

- EXIF:
  . Fixed bug GH-16409 (Segfault in exif_thumbnail when not dealing with a
    real file). (nielsdos, cmb)

- FFI:
  . Fixed bug GH-16397 (Segmentation fault when comparing FFI object).
    (nielsdos)

- Filter:
  . Fixed bug GH-16523 (FILTER_FLAG_HOSTNAME accepts ending hyphen). (cmb)

- GD:
  . Fixed bug GH-16334 (imageaffine overflow on matrix elements).
    (David Carlier)
  . Fixed bug GH-16427 (Unchecked libavif return values). (cmb)

- GMP:
  . Fixed floating point exception bug with gmp_pow when using
    large exposant values. (David Carlier).
  . Fixed bug GH-16411 (gmp_export() can cause overflow). (cmb)
  . Fixed bug GH-16501 (gmp_random_bits() can cause overflow).
    (David Carlier)
  . Fixed gmp_pow() overflow bug with large base/exponents.
    (David Carlier)

- MBstring:
  . Fixed bug GH-16361 (mb_substr overflow on start/length arguments).
    (David Carlier)

- Opcache:
  . Fixed bug GH-16408 (Array to string conversion warning emitted in
    optimizer). (ilutov)

- OpenSSL:
  . Fixed bug GH-16357 (openssl may modify member types of certificate arrays).
    (cmb)
  . Fixed bug GH-16433 (Large values for openssl_csr_sign() $days overflow).
    (cmb)

- Phar:
  . Fixed bug GH-16406 (Assertion failure in ext/phar/phar.c:2808). (nielsdos)

- PHPDBG:
  . Fixed bug GH-16174 (Empty string is an invalid expression for ev). (cmb)

- Session:
  . Fixed bug GH-16385 (Unexpected null returned by session_set_cookie_params).
    (nielsdos)
  . Fixed bug GH-16290 (overflow on cookie_lifetime ini value).
    (David Carlier)

- SOAP:
  . Fixed bug GH-16318 (Recursive array segfaults soap encoding). (nielsdos)
  . Fixed bug GH-16429 (Segmentation fault access null pointer in SoapClient).
    (nielsdos)

- Sockets:
  . Fixed bug with overflow socket_recvfrom $length argument. (David Carlier)

- SPL:
  . Fixed bug GH-16337 (Use-after-free in SplHeap). (nielsdos)
  . Fixed bug GH-16464 (Use-after-free in SplDoublyLinkedList::offsetSet()).
    (ilutov)
  . Fixed bug GH-16479 (Use-after-free in SplObjectStorage::setInfo()). (ilutov)
  . Fixed bug GH-16478 (Use-after-free in SplFixedArray::unset()). (ilutov)
<<<<<<< HEAD
=======
  . Fixed bug GH-16588 (UAF in Observer->serialize). (nielsdos)
  . Fix GH-16477 (Segmentation fault when calling __debugInfo() after failed
    SplFileObject::__constructor). (Girgias)
>>>>>>> eab17aea

- Standard:
  . Fixed bug GH-16293 (Failed assertion when throwing in assert() callback with
    bail enabled). (ilutov)

- XMLReader:
  . Fixed bug GH-16292 (Segmentation fault in ext/xmlreader/php_xmlreader.c).
    (nielsdos)

- Zlib:
  . Fixed bug GH-16326 (Memory management is broken for bad dictionaries.)
    (cmb)

10 Oct 2024, PHP 8.4.0RC2

- CGI:
  . Fixed bug GHSA-p99j-rfp4-xqvq (Bypass of CVE-2024-4577, Parameter Injection
    Vulnerability). (CVE-2024-8926) (nielsdos)
  . Fixed bug GHSA-94p6-54jq-9mwp (cgi.force_redirect configuration is
    bypassable due to the environment variable collision). (CVE-2024-8927)
    (nielsdos)

- Calendar:
  . Fixed GH-16240: jdtounix overflow on argument value. (David Carlier)
  . Fixed GH-16241: easter_days/easter_date overflow on year argument.
    (David Carlier)
  . Fixed GH-16263: jddayofweek overflow. (cmb)
  . Fixed GH-16234: jewishtojd overflow. (nielsdos)

- CLI:
  . Fixed bug GH-16137: duplicate http headers when set several times by
    the client. (David Carlier)

- Core:
  . Fixed bug GH-16040 (Use-after-free of object released in hook). (ilutov)
  . Fixed bug GH-16054 (Segmentation fault when resizing hash table iterator
    list while adding). (nielsdos)
  . Fixed bug GH-15905 (Assertion failure for TRACK_VARS_SERVER). (cmb)
  . Fixed bug GH-15907 (Failed assertion when promoting Serialize deprecation to
    exception). (ilutov)
  . Fixed bug GH-15851 (Segfault when printing backtrace during cleanup of
    nested generator frame). (ilutov)
  . Fixed bug GH-16026 (Reuse of dtor fiber during shutdown). (Arnaud)
  . Fixed bug GH-15999 (zend_std_write_property() assertion failure with lazy
    objects). (Arnaud)
  . Fixed bug GH-15866 (Core dumped in Zend/zend_generators.c). (Arnaud)
  . Fixed bug GH-15960 (Foreach edge cases with lazy objects). (Arnaud)
  . Fixed bug GH-16188 (Assertion failure in Zend/zend_exceptions.c). (Arnaud)
  . Fixed bug GH-16233 (Observer segfault when calling user function in
    internal function via trampoline). (nielsdos)
  . Fixed bug GH-16185 (Various hooked object iterator issues). (ilutov)

- DOM:
  . Fixed bug GH-16039 (Segmentation fault (access null pointer) in
    ext/dom/parentnode/tree.c). (nielsdos)
  . Fixed bug GH-16149 (Null pointer dereference in
    DOMElement->getAttributeNames()). (nielsdos)
  . Fixed bug GH-16151 (Assertion failure in ext/dom/parentnode/tree.c).
    (nielsdos)
  . Fixed bug GH-16190 (Using reflection to call Dom\Node::__construct
    causes assertion failure). (nielsdos)
  . Fixed bug GH-16150 (Use after free in php_dom.c). (nielsdos)
  . Fixed bug GH-16152 (Memory leak in DOMProcessingInstruction/DOMDocument).
    (nielsdos)
  . Fix edge-case in DOM parsing decoding. (nielsdos)

- FPM:
  . Fixed bug GHSA-865w-9rf3-2wh5 (Logs from childrens may be altered).
    (CVE-2024-9026) (Jakub Zelenka)

- JSON:
  . Fixed bug GH-15168 (stack overflow in json_encode()). (nielsdos)

- GD:
  . Fixed bug GH-16232 (bitshift overflow on wbmp file content reading /
    fix backport from upstream). (David Carlier)
  . Fixed bug GH-12264 (overflow/underflow on imagerotate degrees value)
    (David Carlier)
  . Fixed bug GH-16274 (imagescale underflow on RBG channels /
    fix backport from upstream). (David Carlier)

- LDAP:
  . Fixed bug GH-16032 (Various NULL pointer dereferencements in
    ldap_modify_batch()). (Girgias)
  . Fixed bug GH-16101 (Segfault in ldap_list(), ldap_read(), and ldap_search()
    when LDAPs array is not a list). (Girgias)
  . Fix GH-16132 (php_ldap_do_modify() attempts to free pointer not allocated
    by ZMM.). (Girgias)
  . Fix GH-16136 (Memory leak in php_ldap_do_modify() when entry is not a
    proper dictionary). (Girgias)

- MBString:
  . Fixed bug GH-16261 (Reference invariant broken in mb_convert_variables()).
    (nielsdos)

- Opcache:
  . Fixed bug GH-16009 (Segmentation fault with frameless functions and
    undefined CVs). (nielsdos)
  . Fixed bug GH-16186 (Assertion failure in Zend/zend_operators.c). (Arnaud)

- PCRE:
  . Fixed bug GH-16184 (UBSan address overflowed in ext/pcre/php_pcre.c).
    (nielsdos)

- PHPDBG:
  . Fixed bug GH-16181 (phpdbg: exit in exception handler reports fatal error).
    (cmb)
  . Fixed bug GH-16041 (Support stack limit in phpdbg). (Arnaud)

- Reflection:
  . Fixed bug GH-16122 (The return value of ReflectionFunction::getNamespaceName()
    and ReflectionFunction::inNamespace() for closures is incorrect). (timwolla)
  . Fixed bug GH-16187 (Assertion failure in ext/reflection/php_reflection.c).
    (DanielEScherzer)
  . Fixed bug GH-16162 (No ReflectionProperty::IS_VIRTUAL) (DanielEScherzer)

- SAPI:
  . Fixed bug GHSA-9pqp-7h25-4f32 (Erroneous parsing of multipart form data).
    (CVE-2024-8925) (Arnaud)

- SOAP:
  . Fixed bug GH-16237 (Segmentation fault when cloning SoapServer). (nielsdos)
  . Fix Soap leaking http_msg on error. (nielsdos)
  . Fixed bug GH-16256 (Assertion failure in ext/soap/php_encoding.c:460).
    (nielsdos)
  . Fixed bug GH-16259 (Soap segfault when classmap instantiation fails).
    (nielsdos)

- Standard:
  . Fixed bug GH-16053 (Assertion failure in Zend/zend_hash.c). (Arnaud)
  . Fixed bug GH-15169 (stack overflow when var serialization in
    ext/standard/var). (nielsdos)

- Windows:
  . Fixed bug GH-16199 (GREP_HEADER() is broken). (Peter Kokot)

26 Sep 2024, PHP 8.4.0RC1

- BcMath:
  . bcpow() performance improvement. (Jorg Sowa)
  . ext/bcmath: Check for scale overflow. (SakiTakamachi)
  . [RFC] ext/bcmath: Added bcdivmod. (SakiTakamachi)
  . Fix GH-15968 (Avoid converting objects to strings in operator calculations).
    (SakiTakamachi)

- Curl:
  . Added CURLOPT_DEBUGFUNCTION as a Curl option. (Ayesh Karunaratne)

- Debugging:
  . Fixed bug GH-15923 (GDB: Python Exception <class 'TypeError'>:
    exceptions must derive from BaseException). (nielsdos)

- DOM:
  . Fix XML serializer errata: xmlns="" serialization should be allowed.
    (nielsdos)
  . Fixed bug GH-15910 (Assertion failure in ext/dom/element.c). (nielsdos)
  . Fix unsetting DOM properties. (nielsdos)

- MBString:
  . Fixed bug GH-15824 (mb_detect_encoding(): Argument $encodings contains
    invalid encoding "UTF8"). (Yuya Hamada)
  . Updated Unicode data tables to Unicode 16.0. (Ayesh Karunaratne)

- Opcache:
  . Fixed bug GH-15657 (Segmentation fault in dasm_x86.h). (nielsdos)
  . Added opcache_jit_blacklist() function. (Bob)

- PCRE:
  . Fixed GH-16189 (underflow on offset argument). (David Carlier)

- PHPDBG:
  . Fixed bug GH-15901 (phpdbg: Assertion failure on i funcs). (cmb)

- PCRE:
  . Fix UAF issues with PCRE after request shutdown. (nielsdos)

- PDO_MYSQL:
  . Fixed GH-15949 (PDO_MySQL not properly quoting PDO_PARAM_LOB binary
    data). (mbeccati, lcobucci)

- PDO_PGSQL:
  . Fixed GH-15986 (Double-free due to Pdo\Pgsql::setNoticeCallback()). (cmb,
    nielsdos)
  . Fixed GH-12940 (Using PQclosePrepared when available instead of
    the DEALLOCATE command to free statements resources). (David Carlier)

- Reflection:
  . Add missing ReflectionProperty::hasHook[s]() methods. (ilutov)
  . Add missing ReflectionProperty::isFinal() method. (ilutov)

- SimpleXML:
  . Fixed bug GH-15837 (Segmentation fault in ext/simplexml/simplexml.c).
    (nielsdos)

- Sockets:
  . Fixed bug GH-16267 (socket_strerror overflow on errno argument).
    (David Carlier)

- SOAP:
  . Fixed bug #73182 (PHP SOAPClient does not support stream context HTTP
    headers in array form). (nielsdos)
  . Fixed bug #62900 (Wrong namespace on xsd import error message). (nielsdos)
  . Fixed bug GH-15711 (SoapClient can't convert BackedEnum to scalar value).
    (nielsdos)

- SPL:
  . Fixed bug GH-15918 (Assertion failure in ext/spl/spl_fixedarray.c).
    (nielsdos)

- Standard:
  . Add support for backed enums in http_build_query(). (ilutov)
  . Fixed bug GH-15982 (Assertion failure with array_find when references are
    involved). (nielsdos)

- Streams:
  . Fixed bugs GH-15908 and GH-15026 (leak / assertion failure in streams.c).
    (nielsdos)
  . Fixed bug GH-15980 (Signed integer overflow in main/streams/streams.c).
    (cmb)

- TSRM:
  . Prevent closing of unrelated handles. (cmb)

- Windows:
  . Fixed minimal Windows version. (cmb)

- Zip:
  . Added ZipArchive::ER_TRUNCATED_ZIP added in libzip 1.11. (Remi)

12 Sep 2024, PHP 8.4.0beta5

- BCMath:
  . Fixed LONG_MAX in BCMath ext. (Saki Takamachi)
  . Fixed bcdiv() div by one. (Saki Takamachi)
  . [RFC] Support object types in BCMath. (Saki Takamachi)

- Core:
  . Fixed bug GH-15330 (Do not scan generator frames more than once). (Arnaud)
  . Fixed bug GH-15644 (Asymmetric visibility doesn't work with hooks). (ilutov)
  . Implemented lazy objects RFC. (Arnaud)
  . Fixed bug GH-15686 (Building shared iconv with external iconv library).
    (Peter Kokot, zeriyoshi)
  . Fixed missing error when adding asymmetric visibility to unilateral virtual
    property. (ilutov)
  . Fixed bug GH-15693 (Unnecessary include in main.c bloats binary).
    (nielsdos)
  . Fixed bug GH-15731 (AllowDynamicProperties validation should error on
    enums). (DanielEScherzer)
  . Fixed uninitialized lineno in constant AST of internal enums. (ilutov)

- Curl:
  . The CURLOPT_DNS_USE_GLOBAL_CACHE option is now silently ignored. (Ayesh Karunaratne)

- DOM:
  . Fixed bug GH-13988 (Storing DOMElement consume 4 times more memory in
    PHP 8.1 than in PHP 8.0). (nielsdos)
  . Fixed bug GH-15654 (Signed integer overflow in ext/dom/nodelist.c).
    (nielsdos)

- GD:
  . Added gdImageClone to bundled libgd. (David Carlier)

- Hash:
  . Fixed bug GH-15742 (php_hash_sha.h incompatible with C++). (cmb)

- OpenSSL:
  . Implement GH-13514 PASSWORD_ARGON2 from OpenSSL 3.2. (Remi)

- PDO:
  . The internal header php_pdo_int.h is no longer installed; it is not
    supposed to be used by PDO drivers. (cmb)

- PDO_Firebird:
  . Fixed GH-15604 (Always make input parameters nullable). (sim1984)

- Reflection:
  . Fixed bug GH-15718 (Segfault on ReflectionProperty::get{Hook,Hooks}() on
    dynamic properties). (DanielEScherzer)
  . Fixed bug GH-15694 (ReflectionProperty::isInitialized() is incorrect for
    hooked properties). (ilutov)

- SOAP:
  . Fixed bug #61525 (SOAP functions require at least one space after HTTP
    header colon). (nielsdos)
  . Implement request #47317 (SoapServer::__getLastResponse()). (nielsdos)

- Standard:
  . Fixed bug GH-15552 (Signed integer overflow in ext/standard/scanf.c). (cmb)
  . Implemented GH-15685 (improve proc_open error reporting on Windows). (cmb)

- Streams:
  . Fixed bug GH-15628 (php_stream_memory_get_buffer() not zero-terminated).
    (cmb)

29 Aug 2024, PHP 8.4.0beta4

- Core:
  . Fixed bug GH-15408 (MSan false-positve on zend_max_execution_timer).
    (zeriyoshi)
  . Fixed bug GH-15438 (Hooks on constructor promoted properties without
    visibility are ignored). (ilutov)
  . Fixed bug GH-15419 (Missing readonly+hook incompatibility check for readonly
    classes). (ilutov)
  . Fixed bug GH-15187 (Various hooked object iterator issues). (ilutov)
  . Fixed bug GH-15456 (Crash in get_class_vars() on virtual properties).
    (ilutov)
  . Fixed bug GH-15501 (Windows HAVE_<header>_H macros defined to 1 or
    undefined). (Peter Kokot)
  . Fixed bug GH-15565 (--disable-ipv6 during compilation produces error
    EAI_SYSTEM not found). (nielsdos)
  . Implemented asymmetric visibility for properties. (ilutov)

- Curl:
  . Added CURLOPT_PREREQFUNCTION Curl option to set a custom callback
    after the connection is established, but before the request is
    performed. (Ayesh Karunaratne)
  . Added CURLOPT_SERVER_RESPONSE_TIMEOUT, which was formerly known as
    CURLOPT_FTP_RESPONSE_TIMEOUT. (Ayesh Karunaratne)

- Date:
  . Fixed bug GH-13773 (DatePeriod not taking into account microseconds for end
    date). (Mark Bennewitz, Derick)

- DOM:
  . Fixed bug GH-15551 (Segmentation fault (access null pointer) in
    ext/dom/xml_common.h). (nielsdos)
  . Fixed bug GH-15570 (Segmentation fault (access null pointer) in
    ext/dom/html5_serializer.c). (nielsdos)

- FPM:
  . Added memory peak to the scoreboard / status page. (Flávio Heleno)

- MySQLnd:
  . Fixed bug GH-15432 (Heap corruption when querying a vector). (cmb,
    Kamil Tekiela)

- Opcache:
  . Fixed bug GH-15490 (Building of callgraph modifies preloaded symbols).
    (ilutov)
  . Fixed bug GH-15178 (Assertion in tracing JIT on hooks). (ilutov)

- PDO_MYSQL:
  . mysqlnd: support ER_CLIENT_INTERACTION_TIMEOUT. (Appla)

- Session:
  . Emit warnings for non-positive values of session.gc_divisor and negative values
    of session.gc_probability. (Jorg Sowa)

- Standard:
  . The "allowed_classes" option for unserialize() now throws TypeErrors and
    ValueErrors	if it is not an	array of class names. (Girgias)

- Streams:
  . Fixed bug GH-14930 (Custom stream wrapper dir_readdir output truncated to
    255 characters in PHP 8.3). (Joe Cai)


15 Aug 2024, PHP 8.4.0beta3

- Core:
  . Exiting a namespace now clears seen symbols. (ilutov)
  . The exit (and die) language constructs now behave more like a function.
    They can be passed liked callables, are affected by the strict_types
    declare statement, and now perform the usual type coercions instead of
    casting any non-integer value to a string.
    As such, passing invalid types to exit/die may now result in a TypeError
    being thrown. (Girgias)

- CURL:
  . Added CURLOPT_TCP_KEEPCNT to set the number of probes to send before
    dropping the connection. (David Carlier)

- Hash:
  . Fix GH-15384 (Build fails on Alpine / Musl for amd64). (timwolla)

- Sockets:
  . Added SO_BINDTOIFINDEX to bind a socket to an interface index.
    (David Carlier)

- Standard:
  . php_uname() now throws ValueErrors on invalid inputs. (Girgias)

15 Aug 2024, PHP 8.4.0beta1

- Core:
  . Updated build system scripts config.guess to 2024-07-27 and config.sub to
    2024-05-27. (Peter Kokot)
  . Fixed bug GH-15240 (Infinite recursion in trait hook). (ilutov)
  . Fixed bug GH-15140 (Missing variance check for abstract set with asymmetric
    type). (ilutov)
  . Fixed bug GH-15181 (Disabled output handler is flushed again). (cmb)
  . Passing E_USER_ERROR to trigger_error() is now deprecated. (Girgias)
  . Fixed bug GH-15292 (Dynamic AVX detection is broken for MSVC). (nielsdos)
  . Using "_" as a class name is now deprecated. (Girgias)

- Curl:
  . Added constants CURL_HTTP_VERSION_3 (libcurl 7.66) and CURL_HTTP_VERSION_3ONLY
    (libcurl 7.88) as options for CURLOPT_HTTP_VERSION (Ayesh Karunaratne)

- Date:
  . Constants SUNFUNCS_RET_TIMESTAMP, SUNFUNCS_RET_STRING, and SUNFUNCS_RET_DOUBLE
    are now deprecated. (Jorg Sowa)

- DBA:
  . Passing null or false to dba_key_split() is deprecated. (Grigias)

- DOM:
  . Fixed bug GH-15192 (Segmentation fault in dom extension
    (html5_serializer)). (nielsdos)
  . Deprecated DOM_PHP_ERR constant. (nielsdos)
  . Removed DOMImplementation::getFeature(). (nielsdos)
  . Fixed bug GH-15331 (Element::$substitutedNodeValue test failed). (nielsdos)

- Hash:
  . Deprecated passing incorrect data types for options to ext/hash functions.
    (nielsdos)
  . Added SSE2 and SHA-NI implementation of SHA-256. (timwolla, Colin Percival,
    Graham Percival)

- Mysqli:
  . The mysqli_ping() function and mysqli::ping() method are now deprecated,
    as the reconnect feature was removed in PHP 8.2. (Kamil Tekiela)
  . The mysqli_kill() function and mysqli::kill() method are now deprecated.
    If this functionality is needed a SQL "KILL" command can be used instead.
    (Kamil Tekiela)
  . The mysqli_refresh() function and mysqli::refresh() method are now deprecated.
    If this functionality is needed a SQL "FLUSH" command can be used instead.
    (Kamil Tekiela)
  . Passing explicitly the $mode parameter to mysqli_store_result() has been
    deprecated. As the MYSQLI_STORE_RESULT_COPY_DATA constant was only used in
    conjunction with this function it has also been deprecated. (Girgias)

- PDO_Firebird:
  . Support proper formatting of time zone types. (sim1984)

- PHPDBG:
  . array out of bounds, stack overflow handled for segfault handler on windows.
    (David Carlier)

- Random:
  . lcg_value() is now deprecated. (timwolla)

- Readline:
  . Fixed bug #51558 (Shared readline build fails). (Peter Kokot)

- Session:
  . INI settings session.sid_length and session.sid_bits_per_character are now
    deprecated. (timwolla)

- SOAP:
  . Passing an int to SoapServer::addFunction() is now deprecated.
    If all PHP functions need to be provided flatten the array returned by
    get_defined_functions(). (Girgias)
  . The SOAP_FUNCTIONS_ALL constant is now deprecated. (Girgias)

- Sockets:
  . Added IP_PORTRANGE* constants for BSD systems to control ephemeral port
    ranges. (David Carlier)
  . Added SOCK_NONBLOCK/SOCK_CLOEXEC constants for socket_create and
    socket_create_pair to apply O_NONBLOCK/O_CLOEXEC flags to the
    newly created sockets. (David Carlier)

- SPL:
  . The SplFixedArray::__wakeup() method has been deprecated as it implements
    __serialize() and __unserialize() which need to be overwritten instead.
    (TysonAndre)
  . Passing a non-empty string for the $escape parameter of:
    - SplFileObject::setCsvControl()
    - SplFileObject::fputcsv()
    - SplFileObject::fgetcsv()
    is now deprecated. (Girgias)

- Standard:
  . Unserializing the uppercase 'S' tag is now deprecated. (timwolla)
  . Enables crc32 auxiliary detection on OpenBSD. (David Carlier)
  . Passing a non-empty string for the $escape parameter of:
    - fputcsv()
    - fgetcsv()
    - str_getcsv()
    is now deprecated. (Girgias)
  . The str_getcsv() function now throws ValueErrors when the $separator and
    $enclosure arguments are not one byte long, or if the $escape is not one
    byte long or the empty string. This aligns the behaviour to be identical
    to that of fputcsv() and fgetcsv(). (Girgias)

- Streams:
  . Implemented GH-15155 (Stream context is lost when custom stream wrapper is
    being filtered). (Quentin Dreyer)

- XML:
  . The xml_set_object() function has been deprecated. (Girgias)
  . Passing non-callable strings to the xml_set_*_handler() functions is now
    deprecated. (Girgias)

01 Aug 2024, PHP 8.4.0alpha4

- GMP:
  . RFC: Change GMP bool cast behavior. (Saki Takamachi)

01 Aug 2024, PHP 8.4.0alpha3

- Core:
  . Fix GH-14978 (The xmlreader extension phpize build). (Peter Kokot)
  . Throw Error exception when encountering recursion during comparison, rather
    than fatal error. (ilutov)
  . Added missing cstddef include for C++ builds. (cmb)
  . Fixed bug GH-15108 (Segfault when destroying generator during shutdown).
    (Arnaud)
  . Fixed bug GH-15275 (Crash during GC of suspended generator delegate).
    (Arnaud)

- BCMath:
  . Adjust bcround()'s $mode parameter to only accept the RoundingMode
    enum. (timwolla, saki)

- DOM:
  . Fix trampoline leak in xpath callables. (nielsdos)
  . Throw instead of silently failing when creating a too long text node in
    (DOM)ParentNode and (DOM)ChildNode. (nielsdos)

- FPM:
  . /dev/poll events.mechanism for Solaris/Illumos setting had been retired.
    (David Carlier)

- GMP:
  . The GMP class is now final and cannot be extended anymore. (Girgias)

- Intl:
  . Added SpoofChecker::setAllowedChars to set unicode chars ranges.
    (David Carlier)
  . Fixed bug GH-15087 (IntlChar::foldCase()'s $option is not optional). (cmb)

- Opcache:
  . Fixed bug GH-13775 (Memory leak possibly related to opcache SHM placement).
    (Arnaud, nielsdos)

- OpenSSL:
  . Bumped minimum required OpenSSL version to 1.1.0. (cmb)

- PDO_FIREBIRD:
  . Added Pdo\Firebird::ATTR_API_VERSION. (SakiTakamachi)
  . Added getApiVersion() and removed from getAttribute().
    (SakiTakamachi)
  . Supported Firebird 4.0 datatypes. (sim1984)

- PGSQL:
  . pg_convert/pg_insert/pg_update/pg_delete ; regexes are now cached.
    (David Carlier)

- Random:
  . Fixed bug GH-15094 (php_random_default_engine() is not C++ conforming).
    (cmb)

- Readline:
  . Fixed readline_info, rl_line_buffer_length/rl_len globals on update.
    (David Carlier)

- Standard:
  . Fix references in request_parse_body() options array. (nielsdos)
  . Add RoundingMode enum. (timwolla, saki)

- Tidy:
  . Failures in the constructor now throw exceptions rather than emitting
    warnings and having a broken object. (nielsdos)
  . Add tidyNode::getNextSibling() and tidyNode::getPreviousSibling().
    (nielsdos)

- XMLReader:
  . Fixed bug GH-15123 (var_dump doesn't actually work on XMLReader).
    (nielsdos)

- XSL:
  . Fix trampoline leak in xpath callables. (nielsdos)

18 Jul 2024, PHP 8.4.0alpha2

- Core:
  . Fixed bug GH-14801 (Fix build for armv7). (andypost)
  . Implemented property hooks RFC. (ilutov)

- DOM:
  . Improve support for template elements. (nielsdos)

- GD:
  . Check overflow/underflow for imagescale/imagefilter. (David Carlier)

- LibXML:
  . Added LIBXML_NO_XXE constant. (nielsdos)

- Opcache:
  . Fixed bug GH-14873 (PHP 8.4 min function fails on typed integer).
    (nielsdos)

- PDO:
  . Fixed bug GH-14792 (Compilation failure on pdo_* extensions).
    (Peter Kokot)

- Standard:
  . Change highlight_string() and print_r() return type to string|true. (Ayesh)

- Windows:
  . Update the icon of the Windows executables, e.g. php.exe. (Ayesh,
    Nurudin Imširović)

- XML:
  . Fixed bug #81481 (xml_get_current_byte_index limited to 32-bit numbers on
    64-bit builds). (nielsdos)

04 Jul 2024, PHP 8.4.0alpha1

- BCMath:
  . [RFC] Add bcfloor, bcceil and bcround to BCMath. (Saki Takamachi)
  . Improve performance. (Saki Takamachi, nielsdos)

- Core:
  . Added zend_call_stack_get implementation for NetBSD, DragonFlyBSD,
    Solaris and Haiku. (David Carlier)
  . Enabled ifunc checks on FreeBSD from the 12.x releases. (Freaky)
  . Changed the type of PHP_DEBUG and PHP_ZTS constants to bool. (haszi)
  . Fixed bug GH-13142 (Undefined variable name is shortened when contains \0).
    (nielsdos)
  . Fixed bug GH-13178 (Iterator positions incorrect when converting packed
    array to hashed). (ilutov)
  . Fixed zend fiber build for solaris default mode (32 bits). (David Carlier)
  . Fixed zend call stack size for macOs/arm64. (David Carlier)
  . Added support for Zend Max Execution Timers on FreeBSD. (Kévin Dunglas)
  . Ensure fiber stack is not backed by THP. (crrodriguez)
  . Implement GH-13609 (Dump wrapped object in WeakReference class). (nielsdos)
  . Added sparc64 arch assembly support for zend fiber. (Claudio Jeker)
  . Fixed GH-13581 no space available for TLS on NetBSD. (Paul Ripke)
  . Added fiber Sys-V loongarch64 support. (qiangxuhui)
  . Adjusted closure names to include the parent function's name. (timwolla)
  . Improve randomness of uploaded file names and files created by tempnam().
    (Arnaud)
  . Added gc and shutdown callbacks to zend_mm custom handlers.
    (Florian Engelhardt)
  . Fixed bug GH-14650 (Compute the size of pages before allocating memory).
    (Julien Voisin)
  . Fixed bug GH-11928 (The --enable-re2c-cgoto doesn't add the -g flag).
    (Peter Kokot)
  . Added the #[\Deprecated] attribute. (beberlei, timwolla)
  . Fixed GH-11389 (Allow suspending fibers in destructors). (Arnaud, trowski)

- Curl:
  . Deprecated the CURLOPT_BINARYTRANSFER constant. (divinity76)
  . Bumped required libcurl version to 7.61.0. (Ayesh)
  . Added feature_list key to the curl_version() return value. (Ayesh)

- Date:
  . Added DateTime[Immutable]::createFromTimestamp. (Marc Bennewitz)
  . Added DateTime[Immutable]::[get|set]Microsecond. (Marc Bennewitz)

- DOM:
  . Added DOMNode::compareDocumentPosition(). (nielsdos)
  . Implement #53655 (Improve speed of DOMNode::C14N() on large XML documents).
    (nielsdos)
  . Fix cloning attribute with namespace disappearing namespace. (nielsdos)
  . Implement DOM HTML5 parsing and serialization RFC. (nielsdos)
  . Fix DOMElement->prefix with empty string creates bogus prefix. (nielsdos)
  . Handle OOM more consistently. (nielsdos)
  . Implemented "Improve callbacks in ext/dom and ext/xsl" RFC. (nielsdos)
  . Added DOMXPath::quote() static method. (divinity76)
  . Implemented opt-in ext/dom spec compliance RFC. (nielsdos)
  . Fixed bug #79701 (getElementById does not correctly work with duplicate
    definitions). (nielsdos)
  . Implemented "New ext-dom features in PHP 8.4" RFC. (nielsdos)
  . Fixed GH-14698 (segfault on DOM node dereference). (David Carlier)

- Fileinfo:
  . Update to libmagic 5.45. (nielsdos)
  . Fixed bug #65106 (PHP fails to compile ext/fileinfo). (Guillaume Outters)

- FPM:
  . Implement GH-12385 (flush headers without body when calling flush()).
    (nielsdos)
  . Added DragonFlyBSD system to the list which set FPM_BACKLOG_DEFAULT
    to SOMAXCONN. (David Carlier)

- FTP:
  . Removed the deprecated inet_ntoa call support. (David Carlier)
  . Fixed bug #63937 (Upload speed 10 times slower with PHP). (nielsdos)

- GD:
  . Fix parameter numbers and missing alpha check for imagecolorset().
    (Giovanni Giacobbi)
  . imagepng/imagejpeg/imagewep/imageavif now throw an exception on
    invalid quality parameter. (David Carlier)

- Gettext:
  . bind_textdomain_codeset, textdomain and d(*)gettext functions
    now throw an exception on empty domain. (David Carlier)

- Hash:
  . Changed return type of hash_update() to true. (nielsdos)
  . Added HashContext::__debugInfo(). (timwolla)

- IMAP:
  . Moved to PECL. (Derick Rethans)

- Intl:
  . Added IntlDateFormatter::PATTERN constant. (David Carlier)
  . Fixed Numberformatter::__construct when the locale is invalid, now
    throws an exception. (David Carlier)
  . Added NumberFormatter::ROUND_TOWARD_ZERO and ::ROUND_AWAY_FROM_ZERO as
    aliases for ::ROUND_DOWN and ::ROUND_UP. (Jorg Sowa)
  . Added NumberFormatter::ROUND_HALFODD. (Ayesh Karunaratne)
  . Added PROPERTY_IDS_UNARY_OPERATOR, PROPERTY_ID_COMPAT_MATH_START and
    PROPERTY_ID_COMPAT_MATH_CONTINUE constants. (David Carlier)
  . Added IntlDateFormatter::getIanaID/intltz_get_iana_id method/function.
    (David Carlier)
  . Set to C++17 standard for icu 74 and onwards. (David Carlier)
  . resourcebundle_get(), ResourceBundle::get(), and accessing offsets on a
    ResourceBundle object now throw:
    - TypeError for invalid offset types
    - ValueError for an empty string
    - ValueError if the integer index does not fit in a signed 32 bit integer
  . ResourceBundle::get() now has a tentative return type of:
    ResourceBundle|array|string|int|null
  . Added the new Grapheme function grapheme_str_split. (youkidearitai)
  . Added IntlDateFormatter::parseToCalendar. (David Carlier)

- LDAP:
  . Added LDAP_OPT_X_TLS_PROTOCOL_MAX/LDAP_OPT_X_TLS_PROTOCOL_TLS1_3
    constants. (StephenWall)

- LibXML:
  . Added LIBXML_RECOVER constant. (nielsdos)
  . libxml_set_streams_context() now throws immediately on an invalid context
    instead of at the use-site. (nielsdos)

- MBString:
  . Added mb_trim, mb_ltrim and mb_rtrim. (Yuya Hamada)
  . Added mb_ucfirst and mb_lcfirst. (Yuya Hamada)
  . Updated Unicode data tables to Unicode 15.1. (Ayesh Karunaratne)

- MySQLnd:
  . Fixed bug GH-13440 (PDO quote bottleneck). (nielsdos)
  . Fixed bug GH-10599 (Apache crash on Windows when using a self-referencing
    anonymous function inside a class with an active mysqli connection).
    (nielsdos)

- Opcache:
  . Added large shared segments support for FreeBSD. (David Carlier)
  . If JIT is enabled, PHP will now exit with a fatal error on startup in case
    of JIT startup initialization issues. (danog)
  . Increased the maximum value of opcache.interned_strings_buffer to 32767 on
    64bit archs. (Arnaud)
  . Fixed bug GH-13834 (Applying non-zero offset 36 to null pointer in
    zend_jit.c). (nielsdos)
  . Fixed bug GH-14361 (Deep recursion in zend_cfg.c causes segfault).
    (nielsdos)

- OpenSSL:
  . Fixed bug #80269 (OpenSSL sets Subject wrong with extraattribs parameter).
    (Jakub Zelenka)
  . Implement request #48520 (openssl_csr_new - allow multiple values in DN).
    (Jakub Zelenka)
  . Introduced new serial_hex parameter to openssl_csr_sign. (Jakub Zelenka,
    Florian Sowade)
  . Added X509_PURPOSE_OCSP_HELPER and X509_PURPOSE_TIMESTAMP_SIGN constants.
    (Vincent Jardin)
  . Bumped minimum required OpenSSL version to 1.1.1. (Ayesh Karunaratne)
  . Added compile-time option --with-openssl-legacy-provider to enable legacy
    provider. (Adam Saponara)
  . Added support for Curve25519 + Curve448 based keys. (Manuel Mausz)
  . Fixed bug GH-13343 (openssl_x509_parse should not allow omitted seconds in
    UTCTimes). (Jakub Zelenka)

- Output:
  . Clear output handler status flags during handler initialization. (haszi)
  . Fixed bug with url_rewriter.hosts not used by output_add_rewrite_var().
    (haszi)

- PCNTL:
  . Added pcntl_setns for Linux. (David Carlier)
  . Added pcntl_getcpuaffinity/pcntl_setcpuaffinity. (David Carlier)
  . Updated pcntl_get_signal_handler signal id upper limit to be
    more in line with platforms limits. (David Carlier)
  . Added pcntl_getcpu for Linux/FreeBSD/Solaris/Illumos. (David Carlier)
  . Added pcntl_getqos_class/pcntl_setqos_class for macOs. (David Carlier)
  . Added SIGCKPT/SIGCKPTEXIT constants for DragonFlyBSD. (David Carlier)
  . Added FreeBSD's SIGTRAP handling to pcntl_siginfo_to_zval. (David Carlier)
  . Added POSIX pcntl_waitid. (Vladimir Vrzić)

- PCRE:
  . Upgrade bundled pcre2lib to version 10.43. (nielsdos)
  . Add "/r" modifier. (Ayesh)
  . Upgrade bundled pcre2lib to version 10.44. (Ayesh)

- PDO:
  . Fixed setAttribute and getAttribute. (SakiTakamachi)
  . Implemented PDO driver-specific subclasses RFC. (danack, kocsismate)
  . Added support for PDO driver-specific SQL parsers. (Matteo Beccati)

- PDO_DBLIB:
  . Fixed setAttribute and getAttribute. (SakiTakamachi)
  . Added class Pdo\DbLib. (danack, kocsismate)

- PDO_FIREBIRD:
  . Fixed setAttribute and getAttribute. (SakiTakamachi)
  . Feature: Add transaction isolation level and mode settings to pdo_firebird.
    (SakiTakamachi)
  . Added class Pdo\Firebird. (danack, kocsismate)

- PDO_MYSQL:
  . Fixed setAttribute and getAttribute. (SakiTakamachi)
  . Added class Pdo\Mysql. (danack, kocsismate)
  . Added custom SQL parser. (Matteo Beccati)

- PDO_ODBC:
  . Added class Pdo\Odbc. (danack, kocsismate)

- PDO_PGSQL:
  . Fixed GH-12423, DSN credentials being prioritized over the user/password
    PDO constructor arguments. (SakiTakamachi)
  . Fixed native float support with pdo_pgsql query results. (Yurunsoft)
  . Added class Pdo\Pgsql. (danack, kocsismate)
  . Retrieve the memory usage of the query result resource. (KentarouTakeda)
  . Added Pdo\Pgsql::setNoticeCallBack method to receive DB notices.
    (outtersg)
  . Added custom SQL parser. (Matteo Beccati)

- PDO_SQLITE:
  . Added class Pdo\Sqlite. (danack, kocsismate)
  . Fixed bug #81227 (PDO::inTransaction reports false when in transaction).
    (nielsdos)
  . Added custom SQL parser. (Matteo Beccati)

- PGSQL:
  . Added the possibility to have no conditions for pg_select. (OmarEmaraDev)
  . Persistent connections support the PGSQL_CONNECT_FORCE_RENEW flag.
    (David Carlier)
  . Added pg_result_memory_size to get the query result memory usage.
    (KentarouTakeda)
  . Added pg_change_password to alter an user's password. (David Carlier)
  . Added pg_put_copy_data/pg_put_copy_end to send COPY commands and signal
    the end of the COPY. (David Carlier)
  . Added pg_socket_poll to poll on the connection. (David Carlier)
  . Added pg_jit to get infos on server JIT support. (David Carlier)
  . Added pg_set_chunked_rows_size to fetch results per chunk. (David Carlier)

- Phar:
  . Fixed bug GH-12532 (PharData created from zip has incorrect timestamp).
    (nielsdos)

- POSIX:
  . Added POSIX_SC_CHILD_MAX and POSIX_SC_CLK_TCK constants. (Jakub Zelenka)
  . Updated posix_isatty to set the error number on file descriptors.
    (David Carlier)

- PSpell:
  . Moved to PECL. (Derick Rethans)

- Reflection:
  . Implement GH-12908 (Show attribute name/class in ReflectionAttribute dump).
    (nielsdos)
  . Make ReflectionGenerator::getFunction() legal after generator termination.
    (timwolla)
  . Added ReflectionGenerator::isClosed(). (timwolla)

- SimpleXML:
  . Fixed bug GH-12192 (SimpleXML infinite loop when getName() is called
    within foreach). (nielsdos)
  . Fixed bug GH-12208 (SimpleXML infinite loop when a cast is used inside a
    foreach). (nielsdos)
  . Fixed bug #55098 (SimpleXML iteration produces infinite loop). (nielsdos)
  . Fix signature of simplexml_import_dom(). (nielsdos)

- Sockets:
  . Added multicast group support for ipv4 on FreeBSD. (jonathan@tangential.ca)
  . Added the TCP_SYNCNT constant for Linux to set number of attempts to send
    SYN packets from the client. (David Carlier)
  . Added the SO_EXCLBIND constant for exclusive socket binding on illumos/solaris.
    (David Carlier)
  . Updated the socket_create_listen backlog argument default value to SOMAXCONN.
    (David Carlier)
  . Added the SO_NOSIGPIPE constant to control the generation of SIGPIPE for
    macOs and FreeBSD. (David Carlier)
  . Added SO_LINGER_SEC for macOs, true equivalent of SO_LINGER in other platforms.
    (David Carlier)
  . Add close-on-exec on socket created with socket_accept on unixes. (David Carlier)

- SNMP:
  . Removed the deprecated inet_ntoa call support. (David Carlier)

- SOAP:
  . Add support for clark notation for namespaces in class map. (lxShaDoWxl)
  . Mitigate #51561 (SoapServer with a extented class and using sessions,
    lost the setPersistence()). (nielsdos)
  . Fixed bug #49278 (SoapClient::__getLastResponseHeaders returns NULL if
    wsdl operation !has output). (nielsdos)
  . Fixed bug #44383 (PHP DateTime not converted to xsd:datetime). (nielsdos)
  . Fixed bug GH-11941 (soap with session persistence will silently fail when
    "session" built as a shared object). (nielsdos)

- Sockets:
  . Removed the deprecated inet_ntoa call support. (David Carlier)
  . Added the SO_EXECLUSIVEADDRUSE windows constant. (David Carlier)
  . Added the SOCK_CONN_DGRAM/SOCK_DCCP netbsd constants. (David Carlier)

- Sodium:
  . Add support for AEGIS-128L and AEGIS-256. (jedisct1)
  . Enable AES-GCM on aarch64 with the ARM crypto extensions. (jedisct1)

- SPL:
  . Implement SeekableIterator for SplObjectStorage. (nielsdos)

- Standard:
  . Implement GH-12188 (Indication for the int size in phpinfo()). (timwolla)
  . Partly fix GH-12143 (Incorrect round() result for 0.49999999999999994).
    (timwolla)
  . Fix GH-12252 (round(): Validate the rounding mode). (timwolla)
  . Increase the default BCrypt cost to 12. (timwolla)
  . Fixed bug GH-12592 (strcspn() odd behaviour with NUL bytes and empty mask).
    (nielsdos)
  . Removed the deprecated inet_ntoa call support. (David Carlier)
  . Cast large floats that are within int range to int in number_format so
    the precision is not lost. (Marc Bennewitz)
  . Add support for 4 new rounding modes to the round() function. (Jorg Sowa)
  . debug_zval_dump() now indicates whether an array is packed. (Max Semenik)
  . Fix GH-12143 (Optimize round). (SakiTakamachi)
  . Changed return type of long2ip to string from string|false. (Jorg Sowa)
  . Fix GH-12143 (Extend the maximum precision round can handle by one digit).
    (SakiTakamachi)
  . Added the http_get_last_response_headers() and
    http_clear_last_response_headers() that allows retrieving the same content
    as the magic $http_response_header variable.
  . Add php_base64_encode_ex() API. (Remi)
  . Implemented "Raising zero to the power of negative number" RFC. (Jorg Sowa)
  . Added array_find(), array_find_key(), array_all(), and array_any(). (josh)

- XML:
  . Added XML_OPTION_PARSE_HUGE parser option. (nielsdos)

- XMLReader:
  . Declares class constant types. (Ayesh)
  . Add XMLReader::fromStream(), XMLReader::fromUri(), XMLReader::fromString(). (nielsdos)

- XMLWriter:
  . Add XMLWriter::toStream(), XMLWriter::toUri(), XMLWriter::toMemory(). (nielsdos)

- XSL:
  . Implement request #64137 (XSLTProcessor::setParameter() should allow both
    quotes to be used). (nielsdos)
  . Implemented "Improve callbacks in ext/dom and ext/xsl" RFC. (nielsdos)
  . Added XSLTProcessor::$maxTemplateDepth and XSLTProcessor::$maxTemplateVars.
    (nielsdos)

<<< NOTE: Insert NEWS from last stable release here prior to actual release! >>><|MERGE_RESOLUTION|>--- conflicted
+++ resolved
@@ -16,6 +16,8 @@
 
 - SPL:
   . Fixed bug GH-16588 (UAF in Observer->serialize). (nielsdos)
+  . Fix GH-16477 (Segmentation fault when calling __debugInfo() after failed
+    SplFileObject::__constructor). (Girgias)
 
 24 Oct 2024, PHP 8.4.0RC3
 
@@ -134,12 +136,6 @@
     (ilutov)
   . Fixed bug GH-16479 (Use-after-free in SplObjectStorage::setInfo()). (ilutov)
   . Fixed bug GH-16478 (Use-after-free in SplFixedArray::unset()). (ilutov)
-<<<<<<< HEAD
-=======
-  . Fixed bug GH-16588 (UAF in Observer->serialize). (nielsdos)
-  . Fix GH-16477 (Segmentation fault when calling __debugInfo() after failed
-    SplFileObject::__constructor). (Girgias)
->>>>>>> eab17aea
 
 - Standard:
   . Fixed bug GH-16293 (Failed assertion when throwing in assert() callback with
