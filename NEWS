--- conflicted
+++ resolved
@@ -43,13 +43,10 @@
     sorting). (research at insighti dot org, Laruence)
   . Fixed bug #67538 (SPL Iterators use-after-free). (CVE-2014-4670) (Laruence)
 
-<<<<<<< HEAD
-=======
 - Session:
   . Fixed bug #66827 (Session raises E_NOTICE when session name variable is array).
     (Yasuo)
 
->>>>>>> f19eb82f
 - OPCache:
   . Fixed bug #67215 (php-cgi work with opcache, may be segmentation fault
     happen) (Dmitry, Laruence)
@@ -81,7 +78,6 @@
   . Fixed bug #67349 (Locale::parseLocale Double Free). (Stas)
   . Fixed bug #67397 (Buffer overflow in locale_get_display_name and
     uloc_getDisplayName (libicu 4.8.1)). (Stas)
-<<<<<<< HEAD
 
 - pgsql:
   . Fix bug #67550 (Error in code "form" instead of "from", pgsql.c, line 756),
@@ -102,28 +98,6 @@
   . Fixed bug #67492 (unserialize() SPL ArrayObject / SPLObjectStorage Type
     Confusion) (CVE-2014-3515). (Stefan Esser)
 
-=======
-
-- pgsql:
-  . Fix bug #67550 (Error in code "form" instead of "from", pgsql.c, line 756),
-    which affected builds against libpq < 7.3. (Adam)
-
-- phpdbg:
-  . Fix Bug #67499 (readline feature not enabled when build with libedit). (Remi)
-  . Fix issue krakjoe/phpdbg#94 (List behavior is inconsistent). (Bob)
-  . Fix issue krakjoe/phpdbg#97 (The prompt should always ensure it is on a
-    newline). (Bob)
-  . Fix issue krakjoe/phpdbg#98 (break if does not seem to work). (Bob)
-  . Fix issue krakjoe/phpdbg#99 (register function has the same behavior as
-    run). (Bob)
-  . Fix issue krakjoe/phpdbg#100 (No way to list the current stack/frames)
-    (Help entry was missing). (Bob)
-
-- SPL:
-  . Fixed bug #67492 (unserialize() SPL ArrayObject / SPLObjectStorage Type
-    Confusion) (CVE-2014-3515). (Stefan Esser)
-
->>>>>>> f19eb82f
 19 Jun 2014, PHP 5.6.0 Release Candidate 1
 
 - Core:
@@ -489,7 +463,6 @@
   . Check for openssl.cafile ini directive when loading CA certs. (Daniel Lowrey)
   . Remove cURL close policy related constants as these have no effect and are
     no longer used in libcurl. (Chris Wright)
-<<<<<<< HEAD
 
 - Fileinfo
   . Upgraded to libmagic-5.17 (Anatol)
@@ -499,17 +472,6 @@
   . Added clear_env configuration directive to disable clearenv() call.
   (Github PR# 598, Paul Annesley)
 
-=======
-
-- Fileinfo
-  . Upgraded to libmagic-5.17 (Anatol)
-  . Fixed bug #66731 (file: infinite recursion). (CVE-2014-1943) (Remi)
-
-- FPM:
-  . Added clear_env configuration directive to disable clearenv() call.
-  (Github PR# 598, Paul Annesley)
-
->>>>>>> f19eb82f
 - GD:
   . Fixed imagettftext to load the correct character map rather than the last one.
     (Scott)
