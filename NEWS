--- conflicted
+++ resolved
@@ -12,15 +12,11 @@
 - Opcache:
   . Fixed build for macOS to cater with pkg-config settings. (David Carlier)
 
-<<<<<<< HEAD
-16 Mar 2023, PHP 8.2.4
-=======
 - Phar:
   . Fixed bug GH-10766 (PharData archive created with Phar::Zip format does
     not keep files metadata (datetime)). (nielsdos)
 
-16 Mar 2023, PHP 8.1.17
->>>>>>> e633be3e
+16 Mar 2023, PHP 8.2.4
 
 - Core:
   . Fixed incorrect check condition in ZEND_YIELD. (nielsdos)
