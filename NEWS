PHP                                                                        NEWS
|||||||||||||||||||||||||||||||||||||||||||||||||||||||||||||||||||||||||||||||
?? ??? ????, PHP 8.2.3

- Core:
  . Fixed incorrect check condition in ZEND_YIELD. (nielsdos)
  . Fixed incorrect check condition in type inference. (nielsdos)
  . Fix incorrect check in zend_internal_call_should_throw(). (nielsdos)
  . Fixed overflow check in OnUpdateMemoryConsumption. (nielsdos)
  . Fixed bug GH-9916 (Entering shutdown sequence with a fiber suspended in a
    Generator emits an unavoidable fatal error or crashes). (Arnaud)
  . Fixed bug GH-10437 (Segfault/assertion when using fibers in shutdown
    function after bailout). (trowski)

- FFI:
  . Fixed incorrect bitshifting and masking in ffi bitfield. (nielsdos)

- GMP:
  . Properly implement GMP::__construct(). (nielsdos)

- Opcache:
  . Fix incorrect page_size check. (nielsdos)

<<<<<<< HEAD
- Random:
  . Fix GH-10390 (Do not trust arc4random_buf() on glibc). (timwolla)
  . Fix GH-10292 (Made the default value of the first param of srand() and
    mt_srand() unknown). (kocsismate)
=======
- Phar:
  . Fix incorrect check in phar tar parsing. (nielsdos)
>>>>>>> ec4939b1

- Standard:
  - Fixed bug GH-8086 (Introduce mail.mixed_lf_and_crlf INI). (Jakub Zelenka)
  . Fixed bug GH-10292 (Made the default value of the first param of srand() and
    mt_srand() unknown). (kocsismate)
  . Fix incorrect check in cs_8559_5 in map_from_unicode(). (nielsdos)

02 Feb 2023, PHP 8.2.2

- Core:
  . Fixed bug GH-10200 (zif_get_object_vars:
    Assertion `!(((__ht)->u.flags & (1<<2)) != 0)' failed). (nielsdos)
  . Fix GH-10251 (Assertion `(flag & (1<<3)) == 0' failed). (nielsdos)
  . Fix GH-10240 (Assertion failure when adding more than 2**30 elements to an
    unpacked array). (Arnaud)
  . Fix GH-9735 (Fiber stack variables do not participate in cycle collector).
    (Arnaud)
  . Fix GH-9675 (Broken run_time_cache init for internal enum methods).
    (Petar Obradović, Bob)
  . Fix GH-10248 (Assertion `!(zval_get_type(&(*(property))) == 10)' failed).
    (nielsdos)

- FPM:
  . Fixed bug #77106 (Missing separator in FPM FastCGI errors). (Jakub Zelenka)
  . Fixed bug GH-9981 (FPM does not reset fastcgi.error_header).
    (Jakub Zelenka)
  . Fixed bug #68591 (Configuration test does not perform UID lookups).
    (Jakub Zelenka)
  . Fixed memory leak when running FPM config test. (Jakub Zelenka)
  . Fixed bug #67244 (Wrong owner:group for listening unix socket).
    (Jakub Zelenka)

- Hash:
  . Handle exceptions from __toString in XXH3's initialization (nielsdos)

- LDAP:
  . Fixed bug GH-10112 (LDAP\Connection::__construct() refers to ldap_create()).
    (cmb)

- Opcache:
  . Fix inverted bailout value in zend_runtime_jit() (Max Kellermann).
  . Fix access to uninitialized variable in accel_preload(). (nielsdos)
  . Fix zend_jit_find_trace() crashes. (Max Kellermann)
  . Added missing lock for EXIT_INVALIDATE in zend_jit_trace_exit. (Max Kellermann)

- Phar:
  . Fix wrong flags check for compression method in phar_object.c (nielsdos)

- PHPDBG:
  . Fix undefined behaviour in phpdbg_load_module_or_extension(). (nielsdos)
  . Fix NULL pointer dereference in phpdbg_create_conditional_breal(). (nielsdos)
  . Fix GH-9710: phpdbg memory leaks by option "-h" (nielsdos)
  . Fix phpdbg segmentation fault in case of malformed input (nielsdos)

- Posix:
  . Fix memory leak in posix_ttyname() (girgias)

- Random:
  . Fixed bug GH-10247 (Theoretical file descriptor leak for /dev/urandom). (timwolla)

- Standard:
  . Fix GH-10187 (Segfault in stripslashes() with arm64). (nielsdos)
  . Fixed bug GH-10214 (Incomplete validation of object syntax during
    unserialize()). (timwolla)
  . Fix substr_replace with slots in repl_ht being UNDEF. (nielsdos)

- XMLWriter
  . Fix missing check for xmlTextWriterEndElement (nielsdos)

05 Jan 2023, PHP 8.2.1

- Core:
  . Fixed bug GH-9905 (constant() behaves inconsistent when class is undefined).
    (cmb)
  . Fixed bug GH-9918 (License information for xxHash is not included in
    README.REDIST.BINS file). (Akama Hitoshi)
  . Fixed bug GH-9890 (OpenSSL legacy providers not available on Windows). (cmb)
  . Fixed bug GH-9650 (Can't initialize heap: [0x000001e7]). (Michael Voříšek)
  . Fixed potentially undefined behavior in Windows ftok(3) emulation. (cmb)
  . Fixed GH-9769 (Misleading error message for unpacking of objects). (jhdxr)

- Apache:
  . Fixed bug GH-9949 (Partial content on incomplete POST request). (cmb)

- FPM:
  . Fixed bug GH-9959 (Solaris port event mechanism is still broken after bug
    #66694). (Petr Sumbera)
  . Fixed bug #68207 (Setting fastcgi.error_header can result in a WARNING).
    (Jakub Zelenka)
  . Fixed bug #80669 (FPM numeric user fails to set groups). (Jakub Zelenka)
  . Fixed bug GH-8517 (Random crash of FPM master process in
    fpm_stdio_child_said). (Jakub Zelenka)

- Imap:
  . Fixed bug GH-10051 (IMAP: there's no way to check if a IMAP\Connection is
    still open). (Girgias)

- MBString:
  . Fixed bug GH-9535 (The behavior of mb_strcut in mbstring has been changed in
    PHP8.1). (Nathan Freeman)

- Opcache:
  . Fixed bug GH-9968 (Segmentation Fault during OPCache Preload).
    (Arnaud, michdingpayc)

- OpenSSL:
  . Fixed bug GH-9997 (OpenSSL engine clean up segfault). (Jakub Zelenka)
  . Fixed bug GH-9064 (PHP fails to build if openssl was built with --no-ec).
    (Jakub Zelenka)
  . Fixed bug GH-10000 (OpenSSL test failures when OpenSSL compiled with
    no-dsa). (Jakub Zelenka)

- Pcntl:
  . Fixed bug GH-9298 (Signal handler called after rshutdown leads to crash).
    (Erki Aring)

- PDO_Firebird:
  . Fixed bug GH-9971 (Incorrect NUMERIC value returned from PDO_Firebird).
    (cmb)

- PDO/SQLite:
  . Fixed bug #81740 (PDO::quote() may return unquoted string). (CVE-2022-31631)
    (cmb)

- Session:
  . Fixed GH-9932 (session name silently fails with . and [). (David Carlier)

- SPL:
  . Fixed GH-9883 (SplFileObject::__toString() reads next line). (Girgias)
  . Fixed GH-10011 (Trampoline autoloader will get reregistered and cannot be
    unregistered). (Girgias)

- SQLite3:
  . Fixed bug #81742 (open_basedir bypass in SQLite3 by using file URI). (cmb)

- TSRM:
  . Fixed Windows shmget() wrt. IPC_PRIVATE. (Tyson Andre)

08 Dec 2022, PHP 8.2.0

- CLI:
  . Fixed bug #81496 (Server logs incorrect request method). (lauri)
  . Updated the mime-type table for the builtin-server. (Ayesh Karunaratne)
  . Fixed potential overflow for the builtin server via the
    PHP_CLI_SERVER_WORKERS environment variable. (yiyuaner)
  . Fixed GH-8575 by changing STDOUT, STDERR and STDIN to not close on resource
    destruction. (Jakub Zelenka)
  . Implement built-in web server responding without body to HEAD request on
    a static resource. (Vedran Miletic, Marin Martuslovic)
  . Implement built-in web server responding with HTTP status 405 to
    DELETE/PUT/PATCH request on a static resource.
    (Vedran Miletic, Marin Martuslovic)
  . Fixed bug GH-9709 (Null pointer dereference with -w/-s options).
    (Adam Saponara)

- COM:
  . Fixed bug GH-8750 (Can not create VT_ERROR variant type). (cmb)

- Core:
  . Fixed bug #81380 (Observer may not be initialized properly). (krakjoe)
  . Fixed bug GH-7771 (Fix filename/lineno of constant expressions). (ilutov)
  . Fixed bug GH-7792 (Improve class type in error messages). (ilutov)
  . Support huge pages on MacOS. (David CARLIER)
  . Fixed bug GH-8655 (Casting an object to array does not unwrap refcount=1
    references). (Nicolas Grekas)
  . Fixed bug GH-8661 (Nullsafe in coalesce triggers undefined variable
    warning). (ilutov)
  . Fixed bug GH-7821 and GH-8418 (Allow arbitrary const expressions in backed
    enums). (ilutov)
  . Fixed bug GH-8810 (Incorrect lineno in backtrace of multi-line function
    calls). (ilutov)
  . Optimised code path for newly created file with the stream plain wrapper. (Max Kellermann)
  . Uses safe_perealloc instead of perealloc for the
    ZEND_PTR_STACK_RESIZE_IF_NEEDED to avoid possible overflows. (David Carlier)
  . Reduced the memory footprint of strings returned by var_export(),
    json_encode(), serialize(), iconv_*(), mb_ereg*(), session_create_id(),
    http_build_query(), strstr(), Reflection*::__toString(). (Arnaud)
  . Fixed bug GH-8995 (WeakMap object reference offset causing TypeError).
    (Tobias Bachert)
  . Added error_log_mode ini setting. (Mikhail Galanin)
  . Updated request startup messages. (Eric Norris)
  . Fixed bug GH-7900 (Arrow function with never return type compile-time
    errors). (ilutov)
  . Fixed incorrect double to long casting in latest clang. (zeriyoshi)
  . Added support for defining constants in traits. (sj-i)
  . Stop incorrectly emitting false positive deprecation notice alongside
    unsupported syntax fatal error for `"{$g{'h'}}"`. (TysonAndre)
  . Fix unexpected deprecated dynamic property warning, which occurred when
    exit() in finally block after an exception was thrown without catching.
    (Twosee)
  . Fixed bug GH-9323 (Crash in ZEND_RETURN/GC/zend_call_function)
    (Tim Starling)
  . Fixed bug GH-9227 (Trailing dots and spaces in filenames are ignored).
    (cmb)
  . Fixed bug GH-9285 (Traits cannot be used in readonly classes).
    (kocsismate)
  . Fixed bug GH-9186 (@strict-properties can be bypassed using
    unserialization). (kocsismate)
  . Fixed bug GH-9500 (Using dnf type with parentheses after readonly keyword
    results in a parse error). (ilutov)
  . Fixed bug GH-9516 ((A&B)|D as a param should allow AB or D. Not just A).
    (Girgias)
  . Fixed observer class notify with Opcache file_cache_only=1. (ilutov)
  . Fixes segfault with Fiber on FreeBSD i386 architecture. (David Carlier)
  . Fixed bug GH-9655 (Pure intersection types cannot be implicitly nullable)
    (Girgias)
  . Fixed bug GH-9589 (dl() segfaults when module is already loaded). (cmb,
    Arnaud)
  . Fixed bug GH-9752 (Generator crashes when interrupted during argument
    evaluation with extra named params). (Arnaud)
  . Fixed bug GH-9801 (Generator crashes when memory limit is exceeded during
    initialization). (Arnaud)
  . Fixed a bug with preloaded enums possibly segfaulting. (Bob)
  . Fixed bug GH-9823 (Don’t reset func in zend_closure_internal_handler).
    (Florian Sowade)
  . Fixed potential NULL pointer dereference Windows shm*() functions. (cmb)
  . Fix target validation for internal attributes with constructor property
    promotion. (kooldev)
  . Fixed bug GH-9750 (Generator memory leak when interrupted during argument
    evaluation. (Arnaud)

- Curl:
  . Added support for CURLOPT_XFERINFOFUNCTION. (David Carlier)
  . Added support for CURLOPT_MAXFILESIZE_LARGE. (David Carlier)
  . Added new constants from cURL 7.62 to 7.80. (Pierrick)
  . New function curl_upkeep(). (Pierrick)

- Date:
  . Fixed GH-8458 (DateInterval::createFromDateString does not throw if
    non-relative items are present). (Derick)
  . Fixed bug #52015 (Allow including end date in DatePeriod iterations)
    (Daniel Egeberg, Derick)
  . idate() now accepts format specifiers "N" (ISO Day-of-Week) and "o" (ISO
    Year). (Pavel Djundik)
  . Fixed bug GH-8730 (DateTime::diff miscalculation is same time zone of
    different type). (Derick)
  . Fixed bug GH-8964 (DateTime object comparison after applying delta less
    than 1 second). (Derick)
  . Fixed bug GH-9106: (DateInterval 1.5s added to DateTimeInterface is rounded
    down since PHP 8.1.0). (Derick)
  . Fixed bug #75035 (Datetime fails to unserialize "extreme" dates).
    (Derick)
  . Fixed bug #80483 (DateTime Object with 5-digit year can't unserialized).
    (Derick)
  . Fixed bug #81263 (Wrong result from DateTimeImmutable::diff). (Derick)
  . Fixed bug GH-9431 (DateTime::getLastErrors() not returning false when no
    errors/warnings). (Derick)
  . Fixed bug with parsing large negative numbers with the @ notation. (Derick)

- DBA:
  . Fixed LMDB driver hanging when attempting to delete a non-existing key
    (Girgias)
  . Fixed LMDB driver memory leak on DB creation failure (Girgias)
  . Fixed GH-8856 (dba: lmdb: allow to override the MDB_NOSUBDIR flag). (Girgias)

- FFI:
  . Fixed bug GH-9090 (Support assigning function pointers in FFI). (Adam
    Saponara)

- Fileinfo:
  . Fixed bug GH-8805 (finfo returns wrong mime type for woff/woff2 files).
    (Anatol)

- Filter:
  . Added FILTER_FLAG_GLOBAL_RANGE to filter Global IPs. (vnsavage)

- FPM:
  . Emit error for invalid port setting. (David Carlier)
  . Added extra check for FPM proc dumpable on SELinux based systems.
    (David Carlier)
  . Added support for listening queue on macOS. (David Carlier)
  . Changed default for listen.backlog on Linux to -1. (Cristian Rodríguez)
  . Added listen.setfib pool option to set route FIB on FreeBSD. (David Carlier)
  . Added access.suppress_path pool option to filter access log entries.
    (Mark Gallagher)
  . Fixed on fpm scoreboard occasional warning on acquisition failure.
    (Felix Wiedemann)
  . Fixed bug GH-9754 (SaltStack (using Python subprocess) hangs when running
    php-fpm 8.1.11). (Jakub Zelenka)

- FTP:
  . Fix datetime format string to follow POSIX spec in ftp_mdtm(). (Jihwan Kim)

- GD:
  . Fixed bug #81739: OOB read due to insufficient input validation in
    imageloadfont(). (CVE-2022-31630) (cmb)

- GMP:
  . Fixed bug GH-9308 (GMP throws the wrong error when a GMP object is passed
    to gmp_init()). (Girgias)

- Hash:
  . Fixed bug #81738: buffer overflow in hash_update() on long parameter.
    (CVE-2022-37454) (nicky at mouha dot be)
  . Fixed bug GH-10077: Fix compilation on RHEL 7 ppc64le. (Mattias Ellert)

- Intl:
  . Update all grandfathered language tags with preferred values
  . Fixed GH-7939 (Cannot unserialize IntlTimeZone objects). (cmb)
  . Fixed build for ICU 69.x and onwards. (David Carlier)
  . Declared Transliterator::$id as readonly to unlock subclassing it. (Nicolas
    Grekas)
  . Fixed bug GH-9421 (Incorrect argument number for ValueError in NumberFormatter).
    (Girgias)

- MBString:
  . Fixed bug GH-9248 (Segmentation fault in mb_strimwidth()). (cmb)

- mysqli:
  . Fixed bug GH-9841 (mysqli_query throws warning despite using
    silenced error mode). (Kamil Tekiela)

- MySQLnd:
  . Fixed potential heap corruption due to alignment mismatch. (cmb)

- OCI8:
  . Added oci8.prefetch_lob_size directive to tune LOB query performance
  . Support for building against Oracle Client libraries 10.1 and 10.2 has been
    dropped. Oracle Client libraries 11.2 or newer are now required.

- ODBC:
  . Fixed bug GH-8300 (User input not escaped when building connection string).
    (Calvin Buckley)
  . Fixed bug GH-9347 (Current ODBC liveness checks may be inadequate). (Calvin
    Buckley)

- Opcache:
  . Allocate JIT buffer close to PHP .text segemnt to allow using direct
    IP-relative calls and jumps.
    (Su Tao, Wang Xue, Chen Hu, Lizhen Lizhen, Dmitry)
  . Added initial support for JIT performance profiling generation
    for macOs Instrument. (David Carlier)
  . Fixed bug GH-8030 (Segfault with JIT and large match/switch statements).
    (Arnaud)
  . Added JIT support improvement for macOs for segments and executable permission
    bit handling. (David Carlier)
  . Added JIT buffer allocation near the .text section on FreeNSD. (David Carlier)
  . Fixed bug GH-9371 (Crash with JIT on mac arm64)
    (jdp1024/David Carlier)
  . Fixed bug GH-9259 (opcache.interned_strings_buffer setting integer
    overflow). (Arnaud)
  . Added indirect call reduction for jit on x86 architectures. (wxue1)

- OPcache:
  . Fixed bug GH-9164 (Segfault in zend_accel_class_hash_copy).
    (Arnaud, Sergei Turchanov)

- OpenSSL:
  . Discard poll calls on socket when no timeout/non blocking/MSG_DONTWAIT. (Max Kellermann)
  . Fixed bug GH-9310 (SSL local_cert and local_pk do not respect
    open_basedir). (Jakub Zelenka)
  . Implement FR #76935 ("chacha20-poly1305" is an AEAD but does not work like
    AEAD). (Jakub Zelenka)
  . Added openssl_cipher_key_length function. (Jakub Zelenka)
  . Fixed bug GH-9517 (Compilation error openssl extension related to PR
    GH-9366). (Jakub Zelenka)
  . Fixed missing clean up of OpenSSL engine list - attempt to fix GH-8620.
    (Jakub Zelenka)
  . Fixed bug GH-8430 (OpenSSL compiled with no-md2, no-md4 or no-rmd160 does
    not build). (Jakub Zelenka, fsbruva)

- PCNTL:
  . Fixed pcntl_(get|set)priority error handling for MacOS. (Juan Morales)

- PCRE:
  . Implemented FR #77726 (Allow null character in regex patterns). (tobil4sk)
  . Updated bundled libpcre to 10.40. (cmb)

- PDO:
  . Fixed bug GH-9818 (Initialize run time cache in PDO methods).
    (Florian Sowade)

- PDO_Firebird:
  . Fixed bug GH-8576 (Bad interpretation of length when char is UTF-8). (cmb)

- PDO_ODBC:
  . Fixed bug #80909 (crash with persistent connections in PDO_ODBC). (Calvin
    Buckley)
  . Fixed bug GH-8300 (User input not escaped when building connection string).
    (Calvin Buckley)
  . Fixed bug GH-9347 (Current ODBC liveness checks may be inadequate). (Calvin
    Buckley)
  . Fixed bug GH-9372 (HY010 when binding overlong parameter). (cmb)

- PDO_PGSQL:
  . Fixed bug GH-9411 (PgSQL large object resource is incorrectly closed).
    (Yurunsoft)

- Random:
  . Added new random extension. (Go Kudo)
  . Fixed bug GH-9067 (random extension is not thread safe). (cmb)
  . Fixed bug GH-9055 (segmentation fault if user engine throws). (timwolla)
  . Fixed bug GH-9066 (signed integer overflow). (zeriyoshi)
  . Fixed bug GH-9083 (undefined behavior during shifting). (timwolla)
  . Fixed bug GH-9088, GH-9056 (incorrect expansion of bytes when
    generating uniform integers within a given range). (timwolla)
  . Fixed bug GH-9089 (Fix memory leak on Randomizer::__construct()
    call twice). (zeriyoshi)
  . Fixed bug GH-9212 (PcgOneseq128XslRr64::jump() should not allow negative
    $advance). (Anton Smirnov)
  . Changed Mt19937 to throw a ValueError instead of InvalidArgumentException
    for invalid $mode. (timwolla)
  . Splitted Random\Randomizer::getInt() (without arguments) to
    Random\Randomizer::nextInt(). (zeriyoshi)
  . Fixed bug GH-9235 (non-existant $sequence parameter in stub for
    PcgOneseq128XslRr64::__construct()). (timwolla)
  . Fixed bug GH-9190, GH-9191 (undefined behavior for MT_RAND_PHP when
    handling large ranges). (timwolla)
  . Fixed bug GH-9249 (Xoshiro256StarStar does not reject the invalid
    all-zero state). (timwolla)
  . Removed redundant RuntimeExceptions from Randomizer methods. The
    exceptions thrown by the engines will be exposed directly. (timwolla)
  . Added extension specific Exceptions/Errors (RandomException, RandomError,
    BrokenRandomEngineError). (timwolla)
  . Fixed bug GH-9415 (Randomizer::getInt(0, 2**32 - 1) with Mt19937
    always returns 1). (timwolla)
  . Fixed Randomizer::getInt() consistency for 32-bit engines. (timwolla)
  . Fixed bug GH-9464 (build on older macOs releases). (David Bohman)
  . Fixed bug GH-9839 (Pre-PHP 8.2 output compatibility for non-mt_rand()
    functions for MT_RAND_PHP). (timwolla)

- Reflection:
  . Added ReflectionFunction::isAnonymous(). (Nicolas Grekas)
  . Added ReflectionMethod::hasPrototype(). (Ollie Read)
  . Narrow ReflectionEnum::getBackingType() return type to ReflectionNamedType.
    (SamMousa)
  . Fixed bug GH-8932 (ReflectionFunction provides no way to get the called
    class of a Closure). (cmb, Nicolas Grekas)

- Session:
  . Fixed bug GH-7787 (Improve session write failure message for user error
    handlers). (ilutov)
  . Fixed GH-9200 (setcookie has an obsolete expires date format). (timwolla)
  . Fixed GH-9584 (Avoid memory corruption when not unregistering custom session
    handler). (ilutov)
  . Fixed bug GH-9583 (session_create_id() fails with user defined save handler
      that doesn't have a validateId() method). (Girgias)

- SOAP:
  . Fixed bug GH-9720 (Null pointer dereference while serializing the response).
    (cmb)

- Sockets:
  . Added TCP_NOTSENT_LOWAT socket option. (David Carlier)
  . Added SO_MEMINFO socket option. (David Carlier)
  . Added SO_RTABLE socket option (OpenBSD), equivalent of SO_MARK (Linux).
    (David Carlier)
  . Added TCP_KEEPALIVE, TCP_KEEPIDLE, TCP_KEEPINTVL, TCP_KEEPCNT socket
    options. (David Carlier)
  . Added ancillary data support for FreeBSD. (David Carlier)
  . Added ancillary data support for NetBSD. (David Carlier)
  . Added SO_BPF_EXTENSIONS socket option. (David Carlier)
  . Added SO_SETFIB socket option. (David Carlier)
  . Added TCP_CONGESTION socket option. (David Carlier)
  . Added SO_ZEROCOPY/MSG_ZEROCOPY options. (David Carlier)
  . Added SOL_FILTER socket option for Solaris. (David Carlier)
  . Fixed socket constants regression as of PHP 8.2.0beta3. (Bruce Dou)

- Sodium:
  . Added sodium_crypto_stream_xchacha20_xor_ic(). (Scott)

- SPL:
  . Uses safe_erealloc instead of erealloc to handle heap growth
    for the SplHeap::insert method to avoid possible overflows. (David Carlier)
  . Widen iterator_to_array() and iterator_count()'s $iterator parameter to
    iterable. (timwolla)
  . Fixed bug #69181 (READ_CSV|DROP_NEW_LINE drops newlines within fields).
    (cmb)
  . Fixed bug #65069 (GlobIterator incorrect handling of open_basedir check).
    (Jakub Zelenka)

- SQLite3:
  . Changed sqlite3.defensive from PHP_INI_SYSTEM to PHP_INI_USER. (bohwaz)

- Standard:
  . net_get_interfaces() also reports wireless network interfaces on Windows.
    (Yurun)
  . Finished AVIF support in getimagesize(). (Yannis Guyon)
  . Fixed bug GH-7847 (stripos with large haystack has bad performance).
    (ilutov)
  . New function memory_reset_peak_usage(). (Patrick Allaert)
  . Fixed parse_url(): can not recognize port without scheme. (pandaLIU)
  . Deprecated utf8_encode() and utf8_decode(). (Rowan Tommins)
  . Fixed the crypt_sha256/512 api build with clang > 12. (David Carlier)
  . Uses safe_erealloc instead of erealloc to handle options in getopt
    to avoid possible overflows. (David Carlier)
  . Implemented FR GH-8924 (str_split should return empty array for empty
    string). (Michael Vorisek)
  . Added ini_parse_quantity function to convert ini quantities shorthand
    notation to int. (Dennis Snell)
  . Enable arc4random_buf for Linux glibc 2.36 and onwards
    for the random_bytes. (Cristian Rodriguez)
  . Uses CCRandomGenerateBytes instead of arc4random_buf on macOs. (David Carlier).
  . Fixed bug #65489 (glob() basedir check is inconsistent). (Jakub Zelenka)
  . Fixed GH-9200 (setcookie has an obsolete expires date format). (Derick)
  . Fixed GH-9244 (Segfault with array_multisort + array_shift). (cmb)
  . Fixed bug GH-9296 (`ksort` behaves incorrectly on arrays with mixed keys).
    (Denis Vaksman)
  . Marked crypt()'s $string parameter as #[\SensitiveParameter]. (timwolla)
  . Fixed bug GH-9464 (build on older macOs releases). (David Bohman)
  . Fixed bug GH-9518 (Disabling IPv6 support disables unrelated constants).
    (cmb)
  . Revert "Fixed parse_url(): can not recognize port without scheme."
    (andypost)

- Streams:
  . Set IP_BIND_ADDRESS_NO_PORT if available when connecting to remote host.
    (Cristian Rodríguez)
  . Fixed bug GH-8548 (stream_wrapper_unregister() leaks memory). (ilutov)
  . Discard poll calls on socket when no timeout/non blocking/MSG_DONTWAIT. (Max Kellermann)
  . Fixed bug GH-9316 ($http_response_header is wrong for long status line).
    (cmb, timwolla)
  . Fixed bug GH-9590 (stream_select does not abort upon exception or empty
    valid fd set). (Arnaud)
  . Fixed bug GH-9653 (file copy between different filesystems). (David Carlier)
  . Fixed bug GH-9779 (stream_copy_to_stream fails if dest in append mode).
    (Jakub Zelenka)

- Windows:
  . Added preliminary support for (cross-)building for ARM64. (Yun Dou)

- XML:
  . Added libxml_get_external_entity_loader() function. (Tim Starling)

- Zip:
  . add ZipArchive::clearError() method
  . add ZipArchive::getStreamName() method
  . add ZipArchive::getStreamIndex() method
  . On Windows, the Zip extension is now built as shared library (DLL) by
    default. (cmb)
  . Implement fseek for zip stream when possible with libzip 1.9.1. (Remi)<|MERGE_RESOLUTION|>--- conflicted
+++ resolved
@@ -21,15 +21,13 @@
 - Opcache:
   . Fix incorrect page_size check. (nielsdos)
 
-<<<<<<< HEAD
+- Phar:
+  . Fix incorrect check in phar tar parsing. (nielsdos)
+
 - Random:
   . Fix GH-10390 (Do not trust arc4random_buf() on glibc). (timwolla)
   . Fix GH-10292 (Made the default value of the first param of srand() and
     mt_srand() unknown). (kocsismate)
-=======
-- Phar:
-  . Fix incorrect check in phar tar parsing. (nielsdos)
->>>>>>> ec4939b1
 
 - Standard:
   - Fixed bug GH-8086 (Introduce mail.mixed_lf_and_crlf INI). (Jakub Zelenka)
