PHP                                                                        NEWS
|||||||||||||||||||||||||||||||||||||||||||||||||||||||||||||||||||||||||||||||
?? ??? ????, PHP 8.4.5

- BCMath:
  . Fixed bug GH-17398 (bcmul memory leak). (SakiTakamachi)

- Core:
  . Fixed bug GH-17623 (Broken stack overflow detection for variable
    compilation). (ilutov)
  . Fixed bug GH-17618 (UnhandledMatchError does not take
    zend.exception_ignore_args=1 into account). (timwolla)

<<<<<<< HEAD
- DOM:
  . Fixed bug GH-17609 (Typo in error message: Dom\NO_DEFAULT_NS instead of
    Dom\HTML_NO_DEFAULT_NS). (nielsdos)
=======
- Opcache:
  . Fixed bug GH-17654 (Multiple classes using same trait causes function
    JIT crash). (nielsdos)
>>>>>>> f88445bd

- PHPDBG:
  . Partially fixed bug GH-17387 (Trivial crash in phpdbg lexer). (nielsdos)
  . Fix memory leak in phpdbg calling registered function. (nielsdos)

30 Jan 2025, PHP 8.4.4

- Core:
  . Fixed bug GH-17234 (Numeric parent hook call fails with assertion).
    (nielsdos)
  . Fixed bug GH-16892 (ini_parse_quantity() fails to parse inputs starting
    with 0x0b). (nielsdos)
  . Fixed bug GH-16886 (ini_parse_quantity() fails to emit warning for 0x+0).
    (nielsdos)
  . Fixed bug GH-17222 (__PROPERTY__ magic constant does not work in all
    constant expression contexts). (ilutov)
  . Fixed bug GH-17214 (Relax final+private warning for trait methods with
    inherited final). (ilutov)
  . Fixed NULL arithmetic during system program execution on Windows. (cmb,
    nielsdos)
  . Fixed potential OOB when checking for trailing spaces on Windows. (cmb)
  . Fixed bug GH-17408 (Assertion failure Zend/zend_exceptions.c).
    (nielsdos, ilutov)
  . Fix may_have_extra_named_args flag for ZEND_AST_UNPACK. (nielsdos)
  . Fix NULL arithmetic in System V shared memory emulation for Windows. (cmb)
  . Fixed bug GH-17597 (#[\Deprecated] does not work for __call() and
    __callStatic()). (timwolla)

- DOM:
  . Fixed bug GH-17397 (Assertion failure ext/dom/php_dom.c). (nielsdos)
  . Fixed bug GH-17486 (Incorrect error line numbers reported in
    Dom\HTMLDocument::createFromString). (nielsdos)
  . Fixed bug GH-17481 (UTF-8 corruption in \Dom\HTMLDocument). (nielsdos)
  . Fixed bug GH-17500 (Segfault with requesting nodeName on nameless doctype).
    (nielsdos)
  . Fixed bug GH-17485 (upstream fix, Self-closing tag on void elements
    shouldn't be a parse error/warning in \Dom\HTMLDocument). (lexborisov)
  . Fixed bug GH-17572 (getElementsByTagName returns collections with
    tagName-based indexing). (nielsdos)

- Enchant:
  . Fix crashes in enchant when passing null bytes. (nielsdos)

- FTP:
  . Fixed bug GH-16800 (ftp functions can abort with EINTR). (nielsdos)

- GD:
  . Fixed bug GH-17349 (Tiled truecolor filling looses single color
    transparency). (cmb)
  . Fixed bug GH-17373 (imagefttext() ignores clipping rect for palette
    images). (cmb)
  . Ported fix for libgd 223 (gdImageRotateGeneric() does not properly
    interpolate). (cmb)
  . Added support for reading GIFs without colormap to bundled libgd. (Andrew
    Burley, cmb)

- Gettext:
  . Fixed bug GH-17400 (bindtextdomain SEGV on invalid domain).
    (David Carlier)

- Intl:
  . Fixed bug GH-11874 (intl causing segfault in docker images). (nielsdos)

- Opcache:
  . Fixed bug GH-15981 (Segfault with frameless jumps and minimal JIT).
    (nielsdos)
  . Fixed bug GH-17307 (Internal closure causes JIT failure). (nielsdos)
  . Fixed bug GH-17428 (Assertion failure ext/opcache/jit/zend_jit_ir.c:8940).
    (nielsdos)
  . Fixed bug GH-17564 (Potential UB when reading from / writing to struct
    padding). (ilutov)

- PCNTL:
  . Fixed pcntl_setcpuaffinity exception type from ValueError to TypeError for
    the cpu mask argument with entries type different than int/string.
    (David Carlier)

- PCRE:
  . Fixed bug GH-17122 (memory leak in regex). (nielsdos)

- PDO:
  . Fixed a memory leak when the GC is used to free a PDOStatment. (Girgias)
  . Fixed a crash in the PDO Firebird Statement destructor. (nielsdos)
  . Fixed UAFs when changing default fetch class ctor args. (Girgias, nielsdos)

- PgSql:
  . Fixed build failure when the constant PGRES_TUPLES_CHUNK is not present
    in the system. (chschneider)

- Phar:
  . Fixed bug GH-17518 (offset overflow phar extractTo()). (nielsdos)

- PHPDBG:
  . Fix crashes in function registration + test. (nielsdos, Girgias)

- Session:
  . Fix type confusion with session SID constant. (nielsdos)
  . Fixed bug GH-17541 (ext/session NULL pointer dereferencement during
    ID reset). (Girgias)

- SimpleXML:
  . Fixed bug GH-17409 (Assertion failure Zend/zend_hash.c:1730). (nielsdos)

- SNMP:
  . Fixed bug GH-17330 (SNMP::setSecurity segfault on closed session).
    (David Carlier)

- SPL:
  . Fixed bug GH-15833 (Segmentation fault (access null pointer) in
    ext/spl/spl_array.c). (nielsdos)
  . Fixed bug GH-17516 (SplFileTempObject::getPathInfo() Undefined behavior
    on invalid class). (David Carlier)

- Standard:
  . Fixed bug GH-17447 (Assertion failure when array popping a self addressing
    variable). (nielsdos)

- Windows:
  . Fixed clang compiler detection. (cmb)

- Zip:
  . Fixed bug GH-17139 (Fix zip_entry_name() crash on invalid entry).
    (nielsdos)

02 Jan 2025, PHP 8.4.3

- BcMath:
  . Fixed bug GH-17049 (Correctly compare 0 and -0). (Saki Takamachi)
  . Fixed bug GH-17061 (Now Number::round() does not remove trailing zeros).
    (Saki Takamachi)
  . Fixed bug GH-17064 (Correctly round rounding mode with zero edge case).
    (Saki Takamachi)
  . Fixed bug GH-17275 (Fixed the calculation logic of dividend scale).
    (Saki Takamachi)

- Core:
  . Fixed bug OSS-Fuzz #382922236 (Duplicate dynamic properties in hooked object
    iterator properties table). (ilutov)
  . Fixed unstable get_iterator pointer for hooked classes in shm on Windows.
    (ilutov)
  . Fixed bug GH-17106 (ZEND_MATCH_ERROR misoptimization). (ilutov)
  . Fixed bug GH-17162 (zend_array_try_init() with dtor can cause engine UAF).
    (nielsdos)
  . Fixed bug GH-17101 (AST->string does not reproduce constructor property
    promotion correctly). (nielsdos)
  . Fixed bug GH-17200 (Incorrect dynamic prop offset in hooked prop iterator).
    (ilutov)
  . Fixed bug GH-17216 (Trampoline crash on error). (nielsdos)

- DBA:
  . Skip test if inifile is disabled. (orlitzky)

- DOM:
  . Fixed bug GH-17145 (DOM memory leak). (nielsdos)
  . Fixed bug GH-17201 (Dom\TokenList issues with interned string replace).
    (nielsdos)
  . Fixed bug GH-17224 (UAF in importNode). (nielsdos)

- Embed:
  . Make build command for program using embed portable. (dunglas)

- FFI:
  . Fixed bug #79075 (FFI header parser chokes on comments). (nielsdos)
  . Fix memory leak on ZEND_FFI_TYPE_CHAR conversion failure. (nielsdos)
  . Fixed bug GH-16013 and bug #80857 (Big endian issues). (Dmitry, nielsdos)

- Fileinfo:
  . Fixed bug GH-17039 (PHP 8.4: Incorrect MIME content type). (nielsdos)

- FPM:
  . Fixed bug GH-13437 (FPM: ERROR: scoreboard: failed to lock (already
    locked)). (Jakub Zelenka)
  . Fixed bug GH-17112 (Macro redefinitions). (cmb, nielsdos)
  . Fixed bug GH-17208 (bug64539-status-json-encoding.phpt fail on 32-bits).
    (nielsdos)

- GD:
  . Fixed bug GH-16255 (Unexpected nan value in ext/gd/libgd/gd_filter.c).
    (nielsdos, cmb)
  . Ported fix for libgd bug 276 (Sometimes pixels are missing when storing
    images as BMPs). (cmb)

- Gettext:
  . Fixed bug GH-17202 (Segmentation fault ext/gettext/gettext.c
    bindtextdomain()). (Michael Orlitzky)

- Iconv:
  . Fixed bug GH-17047 (UAF on iconv filter failure). (nielsdos)

- LDAP:
  . Fixed bug GH-17280 (ldap_search() fails when $attributes array has holes).
    (nielsdos)

- LibXML:
  . Fixed bug GH-17223 (Memory leak in libxml encoding handling). (nielsdos)

- MBString:
  . Fixed bug GH-17112 (Macro redefinitions). (nielsdos, cmb)

- Opcache:
  . opcache_get_configuration() properly reports jit_prof_threshold. (cmb)
  . Fixed bug GH-17140 (Assertion failure in JIT trace exit with
    ZEND_FETCH_DIM_FUNC_ARG). (nielsdos, Dmitry)
  . Fixed bug GH-17151 (Incorrect RC inference of op1 of FETCH_OBJ and
    INIT_METHOD_CALL). (Dmitry, ilutov)
  . Fixed bug GH-17246 (GC during SCCP causes segfault). (Dmitry)
  . Fixed bug GH-17257 (UBSAN warning in ext/opcache/jit/zend_jit_vm_helpers.c).
    (nielsdos, Dmitry)

- PCNTL:
  . Fix memory leak in cleanup code of pcntl_exec() when a non stringable
    value is encountered past the first entry. (Girgias)

- PgSql:
  . Fixed bug GH-17158 (pg_fetch_result Shows Incorrect ArgumentCountError
    Message when Called With 1 Argument). (nielsdos)
  . Fixed further ArgumentCountError for calls with flexible
    number of arguments. (David Carlier)

- Phar:
  . Fixed bug GH-17137 (Segmentation fault ext/phar/phar.c). (nielsdos)

- SimpleXML:
  . Fixed bug GH-17040 (SimpleXML's unset can break DOM objects). (nielsdos)
  . Fixed bug GH-17153 (SimpleXML crash when using autovivification on
    document). (nielsdos)

- Sockets:
  . Fixed bug GH-16276 (socket_strerror overflow handling with INT_MIN).
    (David Carlier / cmb)
  . Fixed overflow on SO_LINGER values setting, strengthening values check
    on SO_SNDTIMEO/SO_RCVTIMEO for socket_set_option().
    (David Carlier)

- SPL:
  . Fixed bug GH-17198 (SplFixedArray assertion failure with get_object_vars).
    (nielsdos)
  . Fixed bug GH-17225 (NULL deref in spl_directory.c). (nielsdos)

- Streams:
  . Fixed bug GH-17037 (UAF in user filter when adding existing filter name due
    to incorrect error handling). (nielsdos)
  . Fixed bug GH-16810 (overflow on fopen HTTP wrapper timeout value).
    (David Carlier)
  . Fixed bug GH-17067 (glob:// wrapper doesn't cater to CWD for ZTS builds).
    (cmb)

- Windows:
  . Hardened proc_open() against cmd.exe hijacking. (cmb)

- XML:
  . Fixed bug GH-1718 (unreachable program point in zend_hash). (nielsdos)

05 Dec 2024, PHP 8.4.2

- BcMath:
  . Fixed bug GH-16978 (Avoid unnecessary padding with leading zeros).
    (Saki Takamachi)

- COM:
  . Fixed bug GH-16991 (Getting typeinfo of non DISPATCH variant segfaults).
    (cmb)

- Core:
  . Fixed bug GH-16344 (setRawValueWithoutLazyInitialization() and
    skipLazyInitialization() may change initialized proxy). (Arnaud)
  . Fix is_zend_ptr() huge block comparison. (nielsdos)
  . Fixed potential OOB read in zend_dirname() on Windows. (cmb)
  . Fixed bug GH-15964 (printf() can strip sign of -INF). (divinity76, cmb)

- Curl:
  . Fix various memory leaks in curl mime handling. (nielsdos)

- DBA:
  . Fixed bug GH-16990 (dba_list() is now zero-indexed instead of using
    resource ids) (kocsismate)

- DOM:
  . Fixed bug GH-16906 (Reloading document can cause UAF in iterator).
    (nielsdos)

- FPM:
  . Fixed bug GH-16932 (wrong FPM status output). (Jakub Zelenka, James Lucas)

- GMP:
  . Fixed bug GH-16890 (array_sum() with GMP can loose precision (LLP64)).
    (cmb)

- Opcache:
  . Fixed bug GH-16851 (JIT_G(enabled) not set correctly on other threads).
    (dktapps)
  . Fixed bug GH-16902 (Set of opcache tests fail zts+aarch64). (nielsdos)
  . Fixed bug GH-16879 (JIT dead code skipping does not update call_level).
    (nielsdos)

- SAPI:
  . Fixed bug GH-16998 (UBSAN warning in rfc1867). (nielsdos)

- PHPDBG:
  . Fixed bug GH-15208 (Segfault with breakpoint map and phpdbg_clear()).
    (nielsdos)

- Standard:
  . Fixed bug GH-16905 (Internal iterator functions can't handle UNDEF
    properties). (nielsdos)
  . Fixed bug GH-16957 (Assertion failure in array_shift with
    self-referencing array). (nielsdos)

- Streams:
  . Fixed network connect poll interuption handling. (Jakub Zelenka)

- Windows:
  . Fixed bug GH-16849 (Error dialog causes process to hang). (cmb)
  . Windows Server 2025 is now properly reported. (cmb)

21 Nov 2024, PHP 8.4.1

- BcMath:
  . [RFC] Add bcfloor, bcceil and bcround to BCMath. (Saki Takamachi)
  . Improve performance. (Saki Takamachi, nielsdos)
  . Adjust bcround()'s $mode parameter to only accept the RoundingMode
    enum. (timwolla, saki)
  . Fixed LONG_MAX in BCMath ext. (Saki Takamachi)
  . Fixed bcdiv() div by one. (Saki Takamachi)
  . [RFC] Support object types in BCMath. (Saki Takamachi)
  . bcpow() performance improvement. (Jorg Sowa)
  . ext/bcmath: Check for scale overflow. (SakiTakamachi)
  . [RFC] ext/bcmath: Added bcdivmod. (SakiTakamachi)
  . Fix GH-15968 (Avoid converting objects to strings in operator calculations).
    (SakiTakamachi)
  . Fixed bug GH-16265 (Added early return case when result is 0)
    (Saki Takamachi).
  . Fixed bug GH-16262 (Fixed a bug where size_t underflows) (Saki Takamachi).
  . Fixed GH-16236 (Fixed a bug in BcMath\Number::pow() and bcpow() when
    raising negative powers of 0) (Saki Takamachi).

- Core:
  . Added zend_call_stack_get implementation for NetBSD, DragonFlyBSD,
    Solaris and Haiku. (David Carlier)
  . Enabled ifunc checks on FreeBSD from the 12.x releases. (Freaky)
  . Changed the type of PHP_DEBUG and PHP_ZTS constants to bool. (haszi)
  . Fixed bug GH-13142 (Undefined variable name is shortened when contains \0).
    (nielsdos)
  . Fixed bug GH-13178 (Iterator positions incorrect when converting packed
    array to hashed). (ilutov)
  . Fixed zend fiber build for solaris default mode (32 bits). (David Carlier)
  . Fixed zend call stack size for macOs/arm64. (David Carlier)
  . Added support for Zend Max Execution Timers on FreeBSD. (Kévin Dunglas)
  . Ensure fiber stack is not backed by THP. (crrodriguez)
  . Implement GH-13609 (Dump wrapped object in WeakReference class). (nielsdos)
  . Added sparc64 arch assembly support for zend fiber. (Claudio Jeker)
  . Fixed GH-13581 no space available for TLS on NetBSD. (Paul Ripke)
  . Added fiber Sys-V loongarch64 support. (qiangxuhui)
  . Adjusted closure names to include the parent function's name. (timwolla)
  . Improve randomness of uploaded file names and files created by tempnam().
    (Arnaud)
  . Added gc and shutdown callbacks to zend_mm custom handlers.
    (Florian Engelhardt)
  . Fixed bug GH-14650 (Compute the size of pages before allocating memory).
    (Julien Voisin)
  . Fixed bug GH-11928 (The --enable-re2c-cgoto doesn't add the -g flag).
    (Peter Kokot)
  . Added the #[\Deprecated] attribute. (beberlei, timwolla)
  . Fixed GH-11389 (Allow suspending fibers in destructors). (Arnaud, trowski)
  . Fixed bug GH-14801 (Fix build for armv7). (andypost)
  . Implemented property hooks RFC. (ilutov)
  . Fix GH-14978 (The xmlreader extension phpize build). (Peter Kokot)
  . Throw Error exception when encountering recursion during comparison, rather
    than fatal error. (ilutov)
  . Added missing cstddef include for C++ builds. (cmb)
  . Updated build system scripts config.guess to 2024-07-27 and config.sub to
    2024-05-27. (Peter Kokot)
  . Fixed bug GH-15240 (Infinite recursion in trait hook). (ilutov)
  . Fixed bug GH-15140 (Missing variance check for abstract set with asymmetric
    type). (ilutov)
  . Fixed bug GH-15181 (Disabled output handler is flushed again). (cmb)
  . Passing E_USER_ERROR to trigger_error() is now deprecated. (Girgias)
  . Fixed bug GH-15292 (Dynamic AVX detection is broken for MSVC). (nielsdos)
  . Using "_" as a class name is now deprecated. (Girgias)
  . Exiting a namespace now clears seen symbols. (ilutov)
  . The exit (and die) language constructs now behave more like a function.
    They can be passed liked callables, are affected by the strict_types
    declare statement, and now perform the usual type coercions instead of
    casting any non-integer value to a string.
    As such, passing invalid types to exit/die may now result in a TypeError
    being thrown. (Girgias)
  . Fixed bug GH-15438 (Hooks on constructor promoted properties without
    visibility are ignored). (ilutov)
  . Fixed bug GH-15419 (Missing readonly+hook incompatibility check for readonly
    classes). (ilutov)
  . Fixed bug GH-15187 (Various hooked object iterator issues). (ilutov)
  . Fixed bug GH-15456 (Crash in get_class_vars() on virtual properties).
    (ilutov)
  . Fixed bug GH-15501 (Windows HAVE_<header>_H macros defined to 1 or
    undefined). (Peter Kokot)
  . Implemented asymmetric visibility for properties. (ilutov)
  . Fixed bug GH-15644 (Asymmetric visibility doesn't work with hooks). (ilutov)
  . Implemented lazy objects RFC. (Arnaud)
  . Fixed bug GH-15686 (Building shared iconv with external iconv library).
    (Peter Kokot, zeriyoshi)
  . Fixed missing error when adding asymmetric visibility to unilateral virtual
    property. (ilutov)
  . Fixed bug GH-15693 (Unnecessary include in main.c bloats binary).
    (nielsdos)
  . Fixed bug GH-15731 (AllowDynamicProperties validation should error on
    enums). (DanielEScherzer)
  . Fixed bug GH-16040 (Use-after-free of object released in hook). (ilutov)
  . Fixed bug GH-16026 (Reuse of dtor fiber during shutdown). (Arnaud)
  . Fixed bug GH-15999 (zend_std_write_property() assertion failure with lazy
    objects). (Arnaud)
  . Fixed bug GH-15960 (Foreach edge cases with lazy objects). (Arnaud)
  . Fixed bug GH-16185 (Various hooked object iterator issues). (ilutov)
  . Fixed bug OSS-Fuzz #371445205 (Heap-use-after-free in attr_free).
    (nielsdos)
  . Fixed missing error when adding asymmetric visibility to static properties.
    (ilutov)
  . Fixed bug OSS-Fuzz #71407 (Null-dereference WRITE in
    zend_lazy_object_clone). (Arnaud)
  . Fixed bug GH-16574 (Incorrect error "undefined method" messages).
    (nielsdos)
  . Fixed bug GH-16577 (EG(strtod_state).freelist leaks with opcache.preload).
    (nielsdos)
  . Fixed bug GH-16615 (Assertion failure in zend_std_read_property). (Arnaud)
  . Fixed bug GH-16342 (Added ReflectionProperty::isLazy()). (Arnaud)
  . Fixed bug GH-16725 (Incorrect access check for non-hooked props in hooked
    object iterator). (ilutov)

- Curl:
  . Deprecated the CURLOPT_BINARYTRANSFER constant. (divinity76)
  . Bumped required libcurl version to 7.61.0. (Ayesh)
  . Added feature_list key to the curl_version() return value. (Ayesh)
  . Added constants CURL_HTTP_VERSION_3 (libcurl 7.66) and CURL_HTTP_VERSION_3ONLY
    (libcurl 7.88) as options for CURLOPT_HTTP_VERSION (Ayesh Karunaratne)
  . Added CURLOPT_TCP_KEEPCNT to set the number of probes to send before
    dropping the connection. (David Carlier)
  . Added CURLOPT_PREREQFUNCTION Curl option to set a custom callback
    after the connection is established, but before the request is
    performed. (Ayesh Karunaratne)
  . Added CURLOPT_SERVER_RESPONSE_TIMEOUT, which was formerly known as
    CURLOPT_FTP_RESPONSE_TIMEOUT. (Ayesh Karunaratne)
  . The CURLOPT_DNS_USE_GLOBAL_CACHE option is now silently ignored. (Ayesh Karunaratne)
  . Added CURLOPT_DEBUGFUNCTION as a Curl option. (Ayesh Karunaratne)
  . Fixed bug GH-16359 (crash with curl_setopt* CURLOPT_WRITEFUNCTION
    without null callback). (David Carlier)
  . Fixed bug GH-16723 (CURLMOPT_PUSHFUNCTION issues). (cmb)

- Date:
  . Added DateTime[Immutable]::createFromTimestamp. (Marc Bennewitz)
  . Added DateTime[Immutable]::[get|set]Microsecond. (Marc Bennewitz)
  . Constants SUNFUNCS_RET_TIMESTAMP, SUNFUNCS_RET_STRING, and SUNFUNCS_RET_DOUBLE
    are now deprecated. (Jorg Sowa)
  . Fixed bug GH-13773 (DatePeriod not taking into account microseconds for end
    date). (Mark Bennewitz, Derick)

- DBA:
  . Passing null or false to dba_key_split() is deprecated. (Grigias)

- Debugging:
  . Fixed bug GH-15923 (GDB: Python Exception <class 'TypeError'>:
    exceptions must derive from BaseException). (nielsdos)

- DOM:
  . Added DOMNode::compareDocumentPosition(). (nielsdos)
  . Implement #53655 (Improve speed of DOMNode::C14N() on large XML documents).
    (nielsdos)
  . Fix cloning attribute with namespace disappearing namespace. (nielsdos)
  . Implement DOM HTML5 parsing and serialization RFC. (nielsdos)
  . Fix DOMElement->prefix with empty string creates bogus prefix. (nielsdos)
  . Handle OOM more consistently. (nielsdos)
  . Implemented "Improve callbacks in ext/dom and ext/xsl" RFC. (nielsdos)
  . Added DOMXPath::quote() static method. (divinity76)
  . Implemented opt-in ext/dom spec compliance RFC. (nielsdos)
  . Fixed bug #79701 (getElementById does not correctly work with duplicate
    definitions). (nielsdos)
  . Implemented "New ext-dom features in PHP 8.4" RFC. (nielsdos)
  . Fixed GH-14698 (segfault on DOM node dereference). (David Carlier)
  . Improve support for template elements. (nielsdos)
  . Fix trampoline leak in xpath callables. (nielsdos)
  . Throw instead of silently failing when creating a too long text node in
    (DOM)ParentNode and (DOM)ChildNode. (nielsdos)
  . Fixed bug GH-15192 (Segmentation fault in dom extension
    (html5_serializer)). (nielsdos)
  . Deprecated DOM_PHP_ERR constant. (nielsdos)
  . Removed DOMImplementation::getFeature(). (nielsdos)
  . Fixed bug GH-15331 (Element::$substitutedNodeValue test failed). (nielsdos)
  . Fixed bug GH-15570 (Segmentation fault (access null pointer) in
    ext/dom/html5_serializer.c). (nielsdos)
  . Fixed bug GH-13988 (Storing DOMElement consume 4 times more memory in
    PHP 8.1 than in PHP 8.0). (nielsdos)
  . Fix XML serializer errata: xmlns="" serialization should be allowed.
    (nielsdos)
  . Fixed bug GH-15910 (Assertion failure in ext/dom/element.c). (nielsdos)
  . Fix unsetting DOM properties. (nielsdos)
  . Fixed bug GH-16190 (Using reflection to call Dom\Node::__construct
    causes assertion failure). (nielsdos)
  . Fix edge-case in DOM parsing decoding. (nielsdos)
  . Fixed bug GH-16465 (Heap buffer overflow in DOMNode->getElementByTagName).
    (nielsdos)
  . Fixed bug GH-16594 (Assertion failure in DOM -> before). (nielsdos)

- Fileinfo:
  . Update to libmagic 5.45. (nielsdos)
  . Fixed bug #65106 (PHP fails to compile ext/fileinfo). (Guillaume Outters)

- FPM:
  . Implement GH-12385 (flush headers without body when calling flush()).
    (nielsdos)
  . Added DragonFlyBSD system to the list which set FPM_BACKLOG_DEFAULT
    to SOMAXCONN. (David Carlier)
  . /dev/poll events.mechanism for Solaris/Illumos setting had been retired.
    (David Carlier)
  . Added memory peak to the scoreboard / status page. (Flávio Heleno)

- FTP:
  . Removed the deprecated inet_ntoa call support. (David Carlier)
  . Fixed bug #63937 (Upload speed 10 times slower with PHP). (nielsdos)

- GD:
  . Fix parameter numbers and missing alpha check for imagecolorset().
    (Giovanni Giacobbi)
  . imagepng/imagejpeg/imagewep/imageavif now throw an exception on
    invalid quality parameter. (David Carlier)
  . Check overflow/underflow for imagescale/imagefilter. (David Carlier)
  . Added gdImageClone to bundled libgd. (David Carlier)

- Gettext:
  . bind_textdomain_codeset, textdomain and d(*)gettext functions
    now throw an exception on empty domain. (David Carlier)

- GMP:
  . The GMP class is now final and cannot be extended anymore. (Girgias)
  . RFC: Change GMP bool cast behavior. (Saki Takamachi)

- Hash:
  . Changed return type of hash_update() to true. (nielsdos)
  . Added HashContext::__debugInfo(). (timwolla)
  . Deprecated passing incorrect data types for options to ext/hash functions.
    (nielsdos)
  . Added SSE2 and SHA-NI implementation of SHA-256. (timwolla, Colin Percival,
    Graham Percival)
  . Fix GH-15384 (Build fails on Alpine / Musl for amd64). (timwolla)
  . Fixed bug GH-15742 (php_hash_sha.h incompatible with C++). (cmb)

- IMAP:
  . Moved to PECL. (Derick Rethans)

- Intl:
  . Added IntlDateFormatter::PATTERN constant. (David Carlier)
  . Fixed Numberformatter::__construct when the locale is invalid, now
    throws an exception. (David Carlier)
  . Added NumberFormatter::ROUND_TOWARD_ZERO and ::ROUND_AWAY_FROM_ZERO as
    aliases for ::ROUND_DOWN and ::ROUND_UP. (Jorg Sowa)
  . Added NumberFormatter::ROUND_HALFODD. (Ayesh Karunaratne)
  . Added PROPERTY_IDS_UNARY_OPERATOR, PROPERTY_ID_COMPAT_MATH_START and
    PROPERTY_ID_COMPAT_MATH_CONTINUE constants. (David Carlier)
  . Added IntlDateFormatter::getIanaID/intltz_get_iana_id method/function.
    (David Carlier)
  . Set to C++17 standard for icu 74 and onwards. (David Carlier)
  . resourcebundle_get(), ResourceBundle::get(), and accessing offsets on a
    ResourceBundle object now throw:
    - TypeError for invalid offset types
    - ValueError for an empty string
    - ValueError if the integer index does not fit in a signed 32 bit integer
  . ResourceBundle::get() now has a tentative return type of:
    ResourceBundle|array|string|int|null
  . Added the new Grapheme function grapheme_str_split. (youkidearitai)
  . Added IntlDateFormatter::parseToCalendar. (David Carlier)
  . Added SpoofChecker::setAllowedChars to set unicode chars ranges.
    (David Carlier)

- LDAP:
  . Added LDAP_OPT_X_TLS_PROTOCOL_MAX/LDAP_OPT_X_TLS_PROTOCOL_TLS1_3
    constants. (StephenWall)

- LibXML:
  . Added LIBXML_RECOVER constant. (nielsdos)
  . libxml_set_streams_context() now throws immediately on an invalid context
    instead of at the use-site. (nielsdos)
  . Added LIBXML_NO_XXE constant. (nielsdos)

- MBString:
  . Added mb_trim, mb_ltrim and mb_rtrim. (Yuya Hamada)
  . Added mb_ucfirst and mb_lcfirst. (Yuya Hamada)
  . Updated Unicode data tables to Unicode 15.1. (Ayesh Karunaratne)
  . Fixed bug GH-15824 (mb_detect_encoding(): Argument $encodings contains
    invalid encoding "UTF8"). (Yuya Hamada)
  . Updated Unicode data tables to Unicode 16.0. (Ayesh Karunaratne)

- Mysqli:
  . The mysqli_ping() function and mysqli::ping() method are now deprecated,
    as the reconnect feature was removed in PHP 8.2. (Kamil Tekiela)
  . The mysqli_kill() function and mysqli::kill() method are now deprecated.
    If this functionality is needed a SQL "KILL" command can be used instead.
    (Kamil Tekiela)
  . The mysqli_refresh() function and mysqli::refresh() method are now deprecated.
    If this functionality is needed a SQL "FLUSH" command can be used instead.
    (Kamil Tekiela)
  . Passing explicitly the $mode parameter to mysqli_store_result() has been
    deprecated. As the MYSQLI_STORE_RESULT_COPY_DATA constant was only used in
    conjunction with this function it has also been deprecated. (Girgias)

- MySQLnd:
  . Fixed bug GH-13440 (PDO quote bottleneck). (nielsdos)
  . Fixed bug GH-10599 (Apache crash on Windows when using a self-referencing
    anonymous function inside a class with an active mysqli connection).
    (nielsdos)

- Opcache:
  . Added large shared segments support for FreeBSD. (David Carlier)
  . If JIT is enabled, PHP will now exit with a fatal error on startup in case
    of JIT startup initialization issues. (danog)
  . Increased the maximum value of opcache.interned_strings_buffer to 32767 on
    64bit archs. (Arnaud)
  . Fixed bug GH-13834 (Applying non-zero offset 36 to null pointer in
    zend_jit.c). (nielsdos)
  . Fixed bug GH-14361 (Deep recursion in zend_cfg.c causes segfault).
    (nielsdos)
  . Fixed bug GH-14873 (PHP 8.4 min function fails on typed integer).
    (nielsdos)
  . Fixed bug GH-15490 (Building of callgraph modifies preloaded symbols).
    (ilutov)
  . Fixed bug GH-15178 (Assertion in tracing JIT on hooks). (ilutov)
  . Fixed bug GH-15657 (Segmentation fault in dasm_x86.h). (nielsdos)
  . Added opcache_jit_blacklist() function. (Bob)
  . Fixed bug GH-16009 (Segmentation fault with frameless functions and
    undefined CVs). (nielsdos)
  . Fixed bug GH-16186 (Assertion failure in Zend/zend_operators.c). (Arnaud)
  . Fixed bug GH-16572 (Incorrect result with reflection in low-trigger JIT).
    (nielsdos)
  . Fixed GH-16839 (Error on building Opcache JIT for Windows ARM64). (cmb)

- OpenSSL:
  . Fixed bug #80269 (OpenSSL sets Subject wrong with extraattribs parameter).
    (Jakub Zelenka)
  . Implement request #48520 (openssl_csr_new - allow multiple values in DN).
    (Jakub Zelenka)
  . Introduced new serial_hex parameter to openssl_csr_sign. (Jakub Zelenka,
    Florian Sowade)
  . Added X509_PURPOSE_OCSP_HELPER and X509_PURPOSE_TIMESTAMP_SIGN constants.
    (Vincent Jardin)
  . Bumped minimum required OpenSSL version to 1.1.1. (Ayesh Karunaratne)
  . Added compile-time option --with-openssl-legacy-provider to enable legacy
    provider. (Adam Saponara)
  . Added support for Curve25519 + Curve448 based keys. (Manuel Mausz)
  . Fixed bug GH-13343 (openssl_x509_parse should not allow omitted seconds in
    UTCTimes). (Jakub Zelenka)
  . Bumped minimum required OpenSSL version to 1.1.0. (cmb)
  . Implement GH-13514 PASSWORD_ARGON2 from OpenSSL 3.2. (Remi)

- Output:
  . Clear output handler status flags during handler initialization. (haszi)
  . Fixed bug with url_rewriter.hosts not used by output_add_rewrite_var().
    (haszi)

- PCNTL:
  . Added pcntl_setns for Linux. (David Carlier)
  . Added pcntl_getcpuaffinity/pcntl_setcpuaffinity. (David Carlier)
  . Updated pcntl_get_signal_handler signal id upper limit to be
    more in line with platforms limits. (David Carlier)
  . Added pcntl_getcpu for Linux/FreeBSD/Solaris/Illumos. (David Carlier)
  . Added pcntl_getqos_class/pcntl_setqos_class for macOs. (David Carlier)
  . Added SIGCKPT/SIGCKPTEXIT constants for DragonFlyBSD. (David Carlier)
  . Added FreeBSD's SIGTRAP handling to pcntl_siginfo_to_zval. (David Carlier)
  . Added POSIX pcntl_waitid. (Vladimir Vrzić)
  . Fixed bug GH-16769: (pcntl_sigwaitinfo aborts on signal value
    as reference). (David Carlier)

- PCRE:
  . Upgrade bundled pcre2lib to version 10.43. (nielsdos)
  . Add "/r" modifier. (Ayesh)
  . Upgrade bundled pcre2lib to version 10.44. (Ayesh)
  . Fixed GH-16189 (underflow on offset argument). (David Carlier)
  . Fix UAF issues with PCRE after request shutdown. (nielsdos)

- PDO:
  . Fixed setAttribute and getAttribute. (SakiTakamachi)
  . Implemented PDO driver-specific subclasses RFC. (danack, kocsismate)
  . Added support for PDO driver-specific SQL parsers. (Matteo Beccati)
  . Fixed bug GH-14792 (Compilation failure on pdo_* extensions).
    (Peter Kokot)
  . mysqlnd: support ER_CLIENT_INTERACTION_TIMEOUT. (Appla)
  . The internal header php_pdo_int.h is no longer installed; it is not
    supposed to be used by PDO drivers. (cmb)
  . Fixed bug GH-16167 (Prevent mixing PDO sub-classes with different DSN).
    (kocsismate)
  . Fixed bug GH-16314 ("Pdo\Mysql object is uninitialized" when opening a
    persistent connection). (kocsismate)

- PDO_DBLIB:
  . Fixed setAttribute and getAttribute. (SakiTakamachi)
  . Added class Pdo\DbLib. (danack, kocsismate)

- PDO_Firebird:
  . Fixed setAttribute and getAttribute. (SakiTakamachi)
  . Feature: Add transaction isolation level and mode settings to pdo_firebird.
    (SakiTakamachi)
  . Added class Pdo\Firebird. (danack, kocsismate)
  . Added Pdo\Firebird::ATTR_API_VERSION. (SakiTakamachi)
  . Added getApiVersion() and removed from getAttribute().
    (SakiTakamachi)
  . Supported Firebird 4.0 datatypes. (sim1984)
  . Support proper formatting of time zone types. (sim1984)
  . Fixed GH-15604 (Always make input parameters nullable). (sim1984)

- PDO_MYSQL:
  . Fixed setAttribute and getAttribute. (SakiTakamachi)
  . Added class Pdo\Mysql. (danack, kocsismate)
  . Added custom SQL parser. (Matteo Beccati)
  . Fixed GH-15949 (PDO_MySQL not properly quoting PDO_PARAM_LOB binary
    data). (mbeccati, lcobucci)

- PDO_ODBC:
  . Added class Pdo\Odbc. (danack, kocsismate)

- PDO_PGSQL:
  . Fixed GH-12423, DSN credentials being prioritized over the user/password
    PDO constructor arguments. (SakiTakamachi)
  . Fixed native float support with pdo_pgsql query results. (Yurunsoft)
  . Added class Pdo\Pgsql. (danack, kocsismate)
  . Retrieve the memory usage of the query result resource. (KentarouTakeda)
  . Added Pdo\Pgsql::setNoticeCallBack method to receive DB notices.
    (outtersg)
  . Added custom SQL parser. (Matteo Beccati)
  . Fixed GH-15986 (Double-free due to Pdo\Pgsql::setNoticeCallback()). (cmb,
    nielsdos)
  . Fixed GH-12940 (Using PQclosePrepared when available instead of
    the DEALLOCATE command to free statements resources). (David Carlier)
  . Remove PGSQL_ATTR_RESULT_MEMORY_SIZE constant as it is provided by
    the new PDO Subclass as Pdo\Pgsql::ATTR_RESULT_MEMORY_SIZE. (Girgias)

- PDO_SQLITE:
  . Added class Pdo\Sqlite. (danack, kocsismate)
  . Fixed bug #81227 (PDO::inTransaction reports false when in transaction).
    (nielsdos)
  . Added custom SQL parser. (Matteo Beccati)

- PHPDBG:
  . array out of bounds, stack overflow handled for segfault handler on windows.
    (David Carlier)
  . Fixed bug GH-16041 (Support stack limit in phpdbg). (Arnaud)

- PGSQL:
  . Added the possibility to have no conditions for pg_select. (OmarEmaraDev)
  . Persistent connections support the PGSQL_CONNECT_FORCE_RENEW flag.
    (David Carlier)
  . Added pg_result_memory_size to get the query result memory usage.
    (KentarouTakeda)
  . Added pg_change_password to alter an user's password. (David Carlier)
  . Added pg_put_copy_data/pg_put_copy_end to send COPY commands and signal
    the end of the COPY. (David Carlier)
  . Added pg_socket_poll to poll on the connection. (David Carlier)
  . Added pg_jit to get infos on server JIT support. (David Carlier)
  . Added pg_set_chunked_rows_size to fetch results per chunk. (David Carlier)
  . pg_convert/pg_insert/pg_update/pg_delete ; regexes are now cached.
    (David Carlier)

- Phar:
  . Fixed bug GH-12532 (PharData created from zip has incorrect timestamp).
    (nielsdos)

- POSIX:
  . Added POSIX_SC_CHILD_MAX and POSIX_SC_CLK_TCK constants. (Jakub Zelenka)
  . Updated posix_isatty to set the error number on file descriptors.
    (David Carlier)

- PSpell:
  . Moved to PECL. (Derick Rethans)

- Random:
  . Fixed bug GH-15094 (php_random_default_engine() is not C++ conforming).
    (cmb)
  . lcg_value() is now deprecated. (timwolla)

- Readline:
  . Fixed readline_info, rl_line_buffer_length/rl_len globals on update.
    (David Carlier)
  . Fixed bug #51558 (Shared readline build fails). (Peter Kokot)
  . Fixed UAF with readline_info(). (David Carlier)

- Reflection:
  . Implement GH-12908 (Show attribute name/class in ReflectionAttribute dump).
    (nielsdos)
  . Make ReflectionGenerator::getFunction() legal after generator termination.
    (timwolla)
  . Added ReflectionGenerator::isClosed(). (timwolla)
  . Fixed bug GH-15718 (Segfault on ReflectionProperty::get{Hook,Hooks}() on
    dynamic properties). (DanielEScherzer)
  . Fixed bug GH-15694 (ReflectionProperty::isInitialized() is incorrect for
    hooked properties). (ilutov)
  . Add missing ReflectionProperty::hasHook[s]() methods. (ilutov)
  . Add missing ReflectionProperty::isFinal() method. (ilutov)
  . Fixed bug GH-16122 (The return value of ReflectionFunction::getNamespaceName()
    and ReflectionFunction::inNamespace() for closures is incorrect). (timwolla)
  . Fixed bug GH-16162 (No ReflectionProperty::IS_VIRTUAL) (DanielEScherzer)
  . Fixed the name of the second parameter of
    ReflectionClass::resetAsLazyGhost(). (Arnaud)

- Session:
  . INI settings session.sid_length and session.sid_bits_per_character are now
    deprecated. (timwolla)
  . Emit warnings for non-positive values of session.gc_divisor and negative values
    of session.gc_probability. (Jorg Sowa)
  . Fixed bug GH-16590 (UAF in session_encode()). (nielsdos)

- SimpleXML:
  . Fix signature of simplexml_import_dom(). (nielsdos)

- SNMP:
  . Removed the deprecated inet_ntoa call support. (David Carlier)

- SOAP:
  . Add support for clark notation for namespaces in class map. (lxShaDoWxl)
  . Mitigate #51561 (SoapServer with a extented class and using sessions,
    lost the setPersistence()). (nielsdos)
  . Fixed bug #49278 (SoapClient::__getLastResponseHeaders returns NULL if
    wsdl operation !has output). (nielsdos)
  . Fixed bug #44383 (PHP DateTime not converted to xsd:datetime). (nielsdos)
  . Fixed bug GH-11941 (soap with session persistence will silently fail when
    "session" built as a shared object). (nielsdos)
  . Passing an int to SoapServer::addFunction() is now deprecated.
    If all PHP functions need to be provided flatten the array returned by
    get_defined_functions(). (Girgias)
  . The SOAP_FUNCTIONS_ALL constant is now deprecated. (Girgias)
  . Fixed bug #61525 (SOAP functions require at least one space after HTTP
    header colon). (nielsdos)
  . Implement request #47317 (SoapServer::__getLastResponse()). (nielsdos)

- Sockets:
  . Removed the deprecated inet_ntoa call support. (David Carlier)
  . Added the SO_EXECLUSIVEADDRUSE windows constant. (David Carlier)
  . Added the SOCK_CONN_DGRAM/SOCK_DCCP netbsd constants. (David Carlier)
  . Added multicast group support for ipv4 on FreeBSD. (jonathan@tangential.ca)
  . Added the TCP_SYNCNT constant for Linux to set number of attempts to send
    SYN packets from the client. (David Carlier)
  . Added the SO_EXCLBIND constant for exclusive socket binding on illumos/solaris.
    (David Carlier)
  . Updated the socket_create_listen backlog argument default value to SOMAXCONN.
    (David Carlier)
  . Added the SO_NOSIGPIPE constant to control the generation of SIGPIPE for
    macOs and FreeBSD. (David Carlier)
  . Added SO_LINGER_SEC for macOs, true equivalent of SO_LINGER in other platforms.
    (David Carlier)
  . Add close-on-exec on socket created with socket_accept on unixes. (David Carlier)
  . Added IP_PORTRANGE* constants for BSD systems to control ephemeral port
    ranges. (David Carlier)
  . Added SOCK_NONBLOCK/SOCK_CLOEXEC constants for socket_create and
    socket_create_pair to apply O_NONBLOCK/O_CLOEXEC flags to the
    newly created sockets. (David Carlier)
  . Added SO_BINDTOIFINDEX to bind a socket to an interface index.
    (David Carlier)

- Sodium:
  . Add support for AEGIS-128L and AEGIS-256. (jedisct1)
  . Enable AES-GCM on aarch64 with the ARM crypto extensions. (jedisct1)

- SPL:
  . Implement SeekableIterator for SplObjectStorage. (nielsdos)
  . The SplFixedArray::__wakeup() method has been deprecated as it implements
    __serialize() and __unserialize() which need to be overwritten instead.
    (TysonAndre)
  . Passing a non-empty string for the $escape parameter of:
    - SplFileObject::setCsvControl()
    - SplFileObject::fputcsv()
    - SplFileObject::fgetcsv()
    is now deprecated. (Girgias)

- Standard:
  . Implement GH-12188 (Indication for the int size in phpinfo()). (timwolla)
  . Partly fix GH-12143 (Incorrect round() result for 0.49999999999999994).
    (timwolla)
  . Fix GH-12252 (round(): Validate the rounding mode). (timwolla)
  . Increase the default BCrypt cost to 12. (timwolla)
  . Fixed bug GH-12592 (strcspn() odd behaviour with NUL bytes and empty mask).
    (nielsdos)
  . Removed the deprecated inet_ntoa call support. (David Carlier)
  . Cast large floats that are within int range to int in number_format so
    the precision is not lost. (Marc Bennewitz)
  . Add support for 4 new rounding modes to the round() function. (Jorg Sowa)
  . debug_zval_dump() now indicates whether an array is packed. (Max Semenik)
  . Fix GH-12143 (Optimize round). (SakiTakamachi)
  . Changed return type of long2ip to string from string|false. (Jorg Sowa)
  . Fix GH-12143 (Extend the maximum precision round can handle by one digit).
    (SakiTakamachi)
  . Added the http_get_last_response_headers() and
    http_clear_last_response_headers() that allows retrieving the same content
    as the magic $http_response_header variable.
  . Add php_base64_encode_ex() API. (Remi)
  . Implemented "Raising zero to the power of negative number" RFC. (Jorg Sowa)
  . Added array_find(), array_find_key(), array_all(), and array_any(). (josh)
  . Change highlight_string() and print_r() return type to string|true. (Ayesh)
  . Fix references in request_parse_body() options array. (nielsdos)
  . Add RoundingMode enum. (timwolla, saki)
  . Unserializing the uppercase 'S' tag is now deprecated. (timwolla)
  . Enables crc32 auxiliary detection on OpenBSD. (David Carlier)
  . Passing a non-empty string for the $escape parameter of:
    - fputcsv()
    - fgetcsv()
    - str_getcsv()
    is now deprecated. (Girgias)
  . The str_getcsv() function now throws ValueErrors when the $separator and
    $enclosure arguments are not one byte long, or if the $escape is not one
    byte long or the empty string. This aligns the behaviour to be identical
    to that of fputcsv() and fgetcsv(). (Girgias)
  . php_uname() now throws ValueErrors on invalid inputs. (Girgias)
  . The "allowed_classes" option for unserialize() now throws TypeErrors and
    ValueErrors	if it is not an	array of class names. (Girgias)
  . Implemented GH-15685 (improve proc_open error reporting on Windows). (cmb)
  . Add support for backed enums in http_build_query(). (ilutov)
  . Fixed bug GH-15982 (Assertion failure with array_find when references are
    involved). (nielsdos)
  . Fixed parameter names of fpow() to be identical to pow(). (Girgias)

- Streams:
  . Implemented GH-15155 (Stream context is lost when custom stream wrapper is
    being filtered). (Quentin Dreyer)

- Tidy:
  . Failures in the constructor now throw exceptions rather than emitting
    warnings and having a broken object. (nielsdos)
  . Add tidyNode::getNextSibling() and tidyNode::getPreviousSibling().
    (nielsdos)

- Windows:
  . Update the icon of the Windows executables, e.g. php.exe. (Ayesh,
    Nurudin Imširović)
  . Fixed bug GH-16199 (GREP_HEADER() is broken). (Peter Kokot)

- XML:
  . Added XML_OPTION_PARSE_HUGE parser option. (nielsdos)
  . Fixed bug #81481 (xml_get_current_byte_index limited to 32-bit numbers on
    64-bit builds). (nielsdos)
  . The xml_set_object() function has been deprecated. (Girgias)
  . Passing non-callable strings to the xml_set_*_handler() functions is now
    deprecated. (Girgias)

- XMLReader:
  . Declares class constant types. (Ayesh)
  . Add XMLReader::fromStream(), XMLReader::fromUri(), XMLReader::fromString(). (nielsdos)
  . Fixed bug GH-15123 (var_dump doesn't actually work on XMLReader).
    (nielsdos)

- XMLWriter:
  . Add XMLWriter::toStream(), XMLWriter::toUri(), XMLWriter::toMemory(). (nielsdos)

- XSL:
  . Implement request #64137 (XSLTProcessor::setParameter() should allow both
    quotes to be used). (nielsdos)
  . Implemented "Improve callbacks in ext/dom and ext/xsl" RFC. (nielsdos)
  . Added XSLTProcessor::$maxTemplateDepth and XSLTProcessor::$maxTemplateVars.
    (nielsdos)
  . Fix trampoline leak in xpath callables. (nielsdos)

- Zip:
  . Added ZipArchive::ER_TRUNCATED_ZIP added in libzip 1.11. (Remi)<|MERGE_RESOLUTION|>--- conflicted
+++ resolved
@@ -11,15 +11,13 @@
   . Fixed bug GH-17618 (UnhandledMatchError does not take
     zend.exception_ignore_args=1 into account). (timwolla)
 
-<<<<<<< HEAD
 - DOM:
   . Fixed bug GH-17609 (Typo in error message: Dom\NO_DEFAULT_NS instead of
     Dom\HTML_NO_DEFAULT_NS). (nielsdos)
-=======
+
 - Opcache:
   . Fixed bug GH-17654 (Multiple classes using same trait causes function
     JIT crash). (nielsdos)
->>>>>>> f88445bd
 
 - PHPDBG:
   . Partially fixed bug GH-17387 (Trivial crash in phpdbg lexer). (nielsdos)
