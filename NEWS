--- conflicted
+++ resolved
@@ -30,21 +30,10 @@
   . Fixed bug GH-13544 (Pre-PHP 8.2 compatibility for mt_srand with unknown
     modes). (timwolla)
 
-<<<<<<< HEAD
-=======
 - Session:
   . Fixed bug GH-13680 (Segfault with session_decode and compilation error).
     (nielsdos)
 
-- Sockets:
-  . Fixed bug GH-13604 (socket_getsockname returns random characters in the end
-    of the socket name). (David Carlier)
-
-- SPL:
-  . Fixed bug GH-13531 (Unable to resize SplfixedArray after being unserialized
-    in PHP 8.2.15). (nielsdos)
-
->>>>>>> 6985aff7
 - Standard:
   . Fixed bug GH-11808 (Live filesystem modified by tests). (nielsdos)
   . Fixed GH-13402 (Added validation of `\n` in $additional_headers of mail()).
