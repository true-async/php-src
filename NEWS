--- conflicted
+++ resolved
@@ -14,11 +14,14 @@
   . Fixed bug #78383 (Casting a DateTime to array no longer returns its
     properties). (Nikita)
 
+- MySQLnd:
+  . Fixed connect_attr issues and added the _server_host connection attribute.
+    (Qianqian Bu)
+
 - OpenSSL:
   . Fixed bug #78391 (Assertion failure in openssl_random_pseudo_bytes).
     (Nikita)
 
-<<<<<<< HEAD
 - Reflection:
   . Fixed bug #78410 (Cannot "manually" unserialize class that is final and
     extends an internal one). (Nikita)
@@ -28,13 +31,6 @@
     constructor). (Nikita)
 
 08 Aug 2019, PHP 7.4.0beta2
-=======
-- MySQLnd:
-  . Fixed connect_attr issues and added the _server_host connection attribute.
-    (Qianqian Bu)
-
-29 Aug 2019, PHP 7.3.9
->>>>>>> 3771d661
 
 - Core:
   . Fixed bug #78340 (Include of stream wrapper not reading whole file).
