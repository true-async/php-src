--- conflicted
+++ resolved
@@ -1,14 +1,12 @@
 PHP                                                                        NEWS
 |||||||||||||||||||||||||||||||||||||||||||||||||||||||||||||||||||||||||||||||
 
-<<<<<<< HEAD
-?? ??? ????, PHP 7.4.4
-=======
+?? ??? ????, PHP 7.4.5
+
 - Spl:
   . Fixed bug #75673 (SplStack::unserialize() behavior). (cmb)
 
-19 Mar 2020, PHP 7.3.16
->>>>>>> b8427729
+?? ??? ????, PHP 7.4.4
 
 - Core:
   . Fixed bug #79244 (php crashes during parsing INI file). (Laruence)
