PHP                                                                        NEWS
|||||||||||||||||||||||||||||||||||||||||||||||||||||||||||||||||||||||||||||||
?? ??? ????, PHP 7.2.2

- Core:
  . Fixed bug #75742 (potential memleak in internal classes's static members).
    (Laruence)
  . Fixed bug #75679 (Path 260 character problem). (Anatol)
<<<<<<< HEAD
  . Fixed bug #75614 (Some non-portable == in shell scripts). (jdolecek)

- Opcache:
  . Fixed bug #75687 (var 8 (TMP) has array key type but not value type).
    (Nikita, Laruence)
  . Fixed bug #75698 (Using @ crashes php7.2-fpm). (Nikita)

- PDO:
  . Fixed bug #75616 (PDO extension doesn't allow to be built shared on Darwin).
    (jdolecek)

- PDO MySQL:
  . Fixed bug #75615 (PDO Mysql module can't be built as module). (jdolecek)
=======
  . Fixed bug #75786 (segfault when using spread operator on generator passed
    by reference). (Nikita)
>>>>>>> fd30c59e

- Opcache:
  . Fixed bug #75720 (File cache not populated after SHM runs full). (Dmitry)
  . Fixed bug #75579 (Interned strings buffer overflow may cause crash).
    (Dmitry)

- PGSQL:
  . Fixed bug #75671 (pg_version() crashes when called on a connection to
    cockroach). (magicaltux at gmail dot com)

- SAPI:
  . Fixed bug #75735 ([embed SAPI] Segmentation fault in
    sapi_register_post_entry). (Laruence)

- SOAP:
  . Fixed bug #70469 (SoapClient generates E_ERROR even if exceptions=1 is
    used). (Anton Artamonov)
  . Fixed bug #75502 (Segmentation fault in zend_string_release). (Nikita)

- SPL:
  . Fixed bug #75717 (RecursiveArrayIterator does not traverse arrays by 
    reference). (Nikita)
  . Fixed bug #75242 (RecursiveArrayIterator doesn't have constants from parent
    class). (Nikita)
  . Fixed bug #73209 (RecursiveArrayIterator does not iterate object
    properties). (Nikita)

- Standard:
   . Fixed bug #75781 (substr_count incorrect result). (Laruence)

- Zip:
  . Display headers (buildtime) and library (runtime) versions in phpinfo
    (with libzip >= 1.3.1). (Remi)

04 Jan 2018, PHP 7.2.1

- Core:
  . Fixed bug #75573 (Segmentation fault in 7.1.12 and 7.0.26). (Laruence)
  . Fixed bug #75384 (PHP seems incompatible with OneDrive files on demand).
    (Anatol)
  . Fixed bug #75525 (Access Violation in vcruntime140.dll). (Anatol)
  . Fixed bug #74862 (Unable to clone instance when private __clone defined).
    (Daniel Ciochiu)
  . Fixed bug #75074 (php-process crash when is_file() is used with strings
    longer 260 chars). (Anatol)
  . Fixed bug #69727 (Remove timestamps from build to make it reproducible).
    (jelle van der Waa)

- CLI server:
  . Fixed bug #73830 (Directory does not exist). (Anatol)

- FPM:
  . Fixed bug #64938 (libxml_disable_entity_loader setting is shared between
    requests). (Remi)

- GD:
  . Fixed bug #75571 (Potential infinite loop in gdImageCreateFromGifCtx).
    (Christoph)

- Opcache:
  . Fixed bug #75608 ("Narrowing occurred during type inference" error).
    (Laruence, Dmitry)
  . Fixed bug #75579 (Interned strings buffer overflow may cause crash).
    (Dmitry)
  . Fixed bug #75570 ("Narrowing occurred during type inference" error).
    (Dmitry)
  . Fixed bug #75681 (Warning: Narrowing occurred during type inference,
    specific case). (Nikita)
  . Fixed bug #75556 (Invalid opcode 138/1/1). (Laruence)

- PCRE:
  . Fixed bug #74183 (preg_last_error not returning error code after error).
    (Andrew Nester)

- Phar:
  . Fixed bug #74782 (remove file name from output to avoid XSS). (stas)

- Standard:
  . Fixed bug #75511 (fread not free unused buffer). (Laruence)
  . Fixed bug #75514 (mt_rand returns value outside [$min,$max]+ on 32-bit)
    (Remi)
  . Fixed bug #75535 (Inappropriately parsing HTTP response leads to PHP
    segment fault). (Nikita)
  . Fixed bug #75409 (accept EFAULT in addition to ENOSYS as indicator 
    that getrandom() is missing). (sarciszewski)
  . Fixed bug #73124 (php_ini_scanned_files() not reporting correctly).
    (John Stevenson)
  . Fixed bug #75574 (putenv does not work properly if parameter contains
    non-ASCII unicode character). (Anatol)

- Zip:
  . Fixed bug #75540 (Segfault with libzip 1.3.1). (Remi)

30 Nov 2017, PHP 7.2.0

- BCMath:
  . Fixed bug #46564 (bcmod truncates fractionals). (liborm85)

- CLI:
  . Fixed bug #74849 (Process is started as interactive shell in PhpStorm).
    (Anatol)
  . Fixed bug #74979 (Interactive shell opening instead of script execution
    with -f flag). (Anatol)

- CLI server:
  . Fixed bug #60471 (Random "Invalid request (unexpected EOF)" using a router
    script). (SammyK)

- Core:
  . Added ZEND_COUNT, ZEND_GET_CLASS, ZEND_GET_CALLED_CLASS, ZEND_GET_TYPE,
    ZEND_FUNC_NUM_ARGS, ZEND_FUNC_GET_ARGS instructions, to implement
    corresponding builtin functions. (Dmitry)
  . "Countable" interface is moved from SPL to Core. (Dmitry)
  . Added ZEND_IN_ARRAY instruction, implementing optimized in_array() builtin
    function, through hash lookup in flipped array. (Dmitry)
  . Removed IS_TYPE_IMMUTABLE (it's the same as COPYABLE & !REFCOUNTED). (Dmitry)
  . Removed the sql.safe_mode directive. (Kalle)
  . Removed support for Netware. (Kalle)
  . Renamed ReflectionClass::isIterateable() to ReflectionClass::isIterable()
    (alias original name for BC). (Sara)
  . Fixed bug #54535 (WSA cleanup executes before MSHUTDOWN). (Kalle)
  . Implemented FR #69791 (Disallow mail header injections by extra headers)
    (Yasuo)
  . Implemented FR #49806 (proc_nice() for Windows). (Kalle)
  . Fix pthreads detection when cross-compiling (ffontaine)
  . Fixed memory leaks caused by exceptions thrown from destructors. (Bob,
    Dmitry).
  . Fixed bug #73215 (uniqid() should use better random source). (Yasuo)
  . Implemented FR #72768 (Add ENABLE_VIRTUAL_TERMINAL_PROCESSING flag for
    php.exe). (Michele Locati)
  . Implemented "Convert numeric keys in object/array casts" RFC, fixes
    bugs #53838, #61655, #66173, #70925, #72254, etc. (Andrea)
  . Implemented "Deprecate and Remove Bareword (Unquoted) Strings" RFC.
    (Rowan Collins)
  . Raised minimum supported Windows versions to Windows 7/Server 2008 R2.
    (Anatol)
  . Implemented minor optimization in array_keys/array_values(). (Sara)
  . Added PHP_OS_FAMILY constant to determine on which OS we are. (Jan Altensen)
  . Fixed bug #73987 (Method compatibility check looks to original 
    definition and not parent). (pmmaga)
  . Fixed bug #73991 (JSON_OBJECT_AS_ARRAY not respected). (Sara)
  . Fixed bug #74053 (Corrupted class entries on shutdown when a destructor
    spawns another object). (jim at commercebyte dot com)
  . Fixed bug #73971 (Filename got limited to MAX_PATH on Win32 when scan
    directory). (Anatol)
  . Fixed bug #72359, bug #72451, bug #73706, bug #71115 and others related
    to interned strings handling in TS builds. (Anatol, Dmitry)
  . Implemented "Trailing Commas In List Syntax" RFC for group use lists only.
    (Sammy Kaye Powers)
  . Fixed bug #74269 (It's possible to override trait property with different
    loosely-equal value). (pmmaga)
  . Fixed bug #61970 (Restraining __construct() access level in subclass gives
    a fatal error). (pmmaga)
  . Fixed bug #63384 (Cannot override an abstract method with an abstract
    method). (pmmaga, wes)
  . Fixed bug #74607 (Traits enforce different inheritance rules). (pmmaga)
  . Fixed misparsing of abstract unix domain socket names. (Sara)
  . Change PHP_OS_FAMILY value from "OSX" to "Darwin". (Sebastian, Kalle)
  . Allow loading PHP/Zend extensions by name in ini files (extension=<name>).
    (francois at tekwire dot net)
  . Added object type annotation. (brzuchal)
  . Fixed bug #74815 (crash with a combination of INI entries at startup).
    (Anatol)
  . Fixed bug #74836 (isset on zero-prefixed numeric indexes in array broken).
    (Dmitry)
  . Added new VM instuctions ISSET_ISEMPTY_CV and UNSET_CV. Previously they
    were implemented as ISSET_ISEMPTY_VAR and UNSET_VAR variants with
    ZEND_QUICK_SET flag. (Nikita, Dmitry)
  . Fixed bug #49649 (unserialize() doesn't handle changes in property 
    visibility). (pmmaga)
  . Fixed #74866 (extension_dir = "./ext" now use current directory for base).
    (Francois Laupretre)
  . Implemented FR #74963 (Improved error message on fetching property of
    non-object). (Laruence)
  . Fixed Bug #75142 (buildcheck.sh check for autoconf version needs to be updated
    for v2.64). (zizzy at zizzy dot net, Remi)
  . Fixed bug #74878 (Data race in ZTS builds). (Nikita, Dmitry)
  . Fixed bug #75515 ("stream_copy_to_stream" doesn't stream anymore). (Sara)

- cURL:
  . Fixed bug #75093 (OpenSSL support not detected). (Remi)
  . Better fix for #74125 (use pkg-config instead of curl-config). (Remi)

- Date:
  . Fixed bug #55407 (Impossible to prototype DateTime::createFromFormat).
    (kelunik)
  . Implemented FR #71520 (Adding the DateTime constants to the
    DateTimeInterface interface). (Majkl578)
  . Fixed bug #75149 (redefinition of typedefs ttinfo and t1info). (Remi)
  . Fixed bug #75222 (DateInterval microseconds property always 0). (jhdxr)

- Dba:
  . Fixed bug #72885 (flatfile: dba_fetch() fails to read replaced entry).
    (Anatol)

- DOM:
  . Implement #74837 (Implement Countable for DomNodeList and DOMNamedNodeMap).
    (Andreas Treichel)

- EXIF:
  . Added support for vendor specific tags for the following formats:
    Samsung, DJI, Panasonic, Sony, Pentax, Minolta, Sigma/Foveon, AGFA, 
	Kyocera, Ricoh & Epson. (Kalle)
  . Fixed bug #72682 (exif_read_data() fails to read all data for some
    images). (Kalle)
  . Fixed bug #71534 (Type confusion in exif_read_data() leading to heap
    overflow in debug mode). (hlt99 at blinkenshell dot org, Kalle)
  . Fixed bug #68547 (Exif Header component value check error).
    (sjh21a at gmail dot com, Kalle)
  . Fixed bug #66443 (Corrupt EXIF header: maximum directory nesting level
    reached for some cameras). (Kalle)
  . Fixed Redhat bug #1362571 (PHP not returning full results for
    exif_read_data function). (Kalle)
  . Implemented #65187 (exif_read_data/thumbnail: add support for stream 
    resource). (Kalle)
  . Deprecated the read_exif_data() alias. (Kalle)
  . Fixed bug #74428 (exif_read_data(): "Illegal IFD size" warning occurs with 
    correct exif format). (bradpiccho at gmail dot com, Kalle)
  . Fixed bug #72819 (EXIF thumbnails not read anymore). (Kalle)
  . Fixed bug #62523 (php crashes with segfault when exif_read_data called). 
    (Kalle)
  . Fixed bug #50660 (exif_read_data(): Illegal IFD offset (works fine with 
    other exif readers). (skinny dot bravo at gmail dot com, Kalle)

- Fileinfo:
  . Upgrade bundled libmagic to 5.31. (Anatol)

- FPM:
  . Configuration to limit fpm slow log trace callers. (Sannis)
  . Fixed bug #75212 (php_value acts like php_admin_value). (Remi)

- FTP:
  . Implement MLSD for structured listing of directories. (blar)
  . Added ftp_append() function. (blar)

- GD:
  . Implemented imageresolution as getter and setter (Christoph)
  . Fixed bug #74744 (gd.h: stdarg.h include missing for va_list use in
    gdErrorMethod). (rainer dot jung at kippdata dot de, cmb)
  . Fixed bug #75111 (Memory disclosure or DoS via crafted .bmp image). (cmb)

- GMP:
  . Fixed bug #70896 (gmp_fact() silently ignores non-integer input). (Sara)

- Hash:
  . Changed HashContext from resource to object. (Rouven Weßling, Sara)
  . Disallowed usage of non-cryptographic hash functions with HMAC and PBKDF2.
    (Andrey Andreev, Nikita)
  . Fixed Bug #75284 (sha3 is not supported on bigendian machine). (Remi)

- IMAP:
  . Fixed bug #72324 (imap_mailboxmsginfo() return wrong size). 
    (ronaldpoon at udomain dot com dot hk, Kalle)

- Intl:
  . Fixed bug #63790 (test using Spoofchecker which may be unavailable). (Sara)
  . Fixed bug #75378 ([REGRESSION] IntlDateFormatter::parse() does not change
    $position argument). (Laruence)

- JSON:
  . Add JSON_INVALID_UTF8_IGNORE and JSON_INVALID_UTF8_SUBSTITUTE options for
    json_encode and json_decode to ignore or replace invalid UTF-8 byte
    sequences - it addresses request #65082. (Jakub Zelenka)
  . Fixed bug #75185 (Buffer overflow in json_decode() with
    JSON_INVALID_UTF8_IGNORE or JSON_INVALID). (Jakub Zelenka)
  . Fixed bug #68567 (JSON_PARTIAL_OUTPUT_ON_ERROR can result in JSON with null
    key). (Jakub Zelenka)

- LDAP:
  . Implemented FR #69445 (Support for LDAP EXOP operations)
  . Fixed support for LDAP_OPT_SERVER_CONTROLS and LDAP_OPT_CLIENT_CONTROLS in ldap_get_option
  . Fixed passing an empty array to ldap_set_option for client or server controls.

- Mbstring:
  . Implemented request #66024 (mb_chr() and mb_ord()). (Masakielastic, Yasuo)
  . Implemented request #65081 (mb_scrub()). (Masakielastic, Yasuo)
  . Implemented request #69086 (enhancement for mb_convert_encoding() that
    handles multibyte replacement char nicely). (Masakielastic, Yasuo)
  . Added array input support to mb_convert_encoding(). (Yasuo)
  . Added array input support to mb_check_encoding(). (Yasuo)
  . Fixed bug #69079 (enhancement for mb_substitute_character). (masakielastic)
  . Update to oniguruma version 6.3.0. (Remi)
  . Fixed bug #69267 (mb_strtolower fails on titlecase characters). (Nikita)

- Mcrypt:
  . The deprecated mcrypt extension has been moved to PECL. (leigh)

- Opcache:
  . Added global optimisation passes based on data flow analysis using Single
    Static Assignment (SSA) form: Sparse Conditional Constant Propagation (SCCP),
    Dead Code Elimination (DCE), and removal of unused local variables
    (Nikita, Dmitry)
  . Fixed incorect constant conditional jump elimination. (Dmitry)
  . Fixed bug #75230 (Invalid opcode 49/1/8 using opcache). (Laruence)
  . Fixed bug (assertion fails with extended info generated). (Laruence)
  . Fixed bug (Phi sources removel). (Laruence)
  . Fixed bug #75370 (Webserver hangs on valid PHP text). (Laruence)
  . Fixed bug #75357 (segfault loading WordPress wp-admin). (Laruence)

- OpenSSL:
  . Use TLS_ANY for default ssl:// and tls:// negotiation. (kelunik)
  . Fix leak in openssl_spki_new(). (jelle at vdwaa dot nl)
  . Added openssl_pkcs7_read() and pk7 parameter to openssl_pkcs7_verify().
    (jelle at vdwaa dot nl)
  . Add ssl security_level stream option to support OpenSSL security levels.
    (Jakub Zelenka).
  . Allow setting SNI cert and private key in separate files. (Jakub Zelenka)
  . Fixed bug #74903 (openssl_pkcs7_encrypt() uses different EOL than before).
    (Anatol)
  . Automatically load OpenSSL configuration file. (Jakub Zelenka)

- PCRE:
  . Added support for PCRE JIT fast path API. (dmitry)
  . Fixed bug #61780 (Inconsistent PCRE captures in match results). (cmb)
  . Fixed bug #74873 (Minor BC break: PCRE_JIT changes output of preg_match()).
    (Dmitry)
  . Fixed bug #75089 (preg_grep() is not reporting PREG_BAD_UTF8_ERROR after
    first input string). (Dmitry)
  . Fixed bug #75223 (PCRE JIT broken in 7.2). (Dmitry)
  . Fixed bug #75285 (Broken build when system libpcre don't have jit support).
    (Remi)

- phar:
  . Fixed bug #74196 (phar does not correctly handle names containing dots).
    (mhagstrand)

- PDO:
  . Add "Sent SQL" to debug dump for emulated prepares. (Adam Baratz)
  . Add parameter types for national character set strings. (Adam Baratz)

- PDO_DBlib:
  . Fixed bug #73234 (Emulated statements let value dictate parameter type).
    (Adam Baratz)
  . Fixed bug #73396 (bigint columns are returned as strings). (Adam Baratz)
  . Expose DB-Library version as \PDO::DBLIB_ATTR_VERSION attribute on \PDO
    instance. (Adam Baratz)
  . Add test coverage for bug #72969. (Jeff Farr)

- PDO_OCI:
  . Fixed Bug #74537 (Align --with-pdo-oci configure option with --with-oci8 syntax).
    (Tianfang Yang)

- PDO_Sqlite
  . Switch to sqlite3_prepare_v2() and sqlite3_close_v2() functions (rasmus)

- PHPDBG
  . Added extended_value to opcode dump output. (Sara)

- Session:
  . Fixed bug #73461 (Prohibit session save handler recursion). (Yasuo)
  . PR #2233 Removed register_globals related code and "!" can be used as $_SESSION key name. (Yasuo)
  . Improved bug #73100 fix. 'user' save handler can only be set by session_set_save_handler()
  . Fixed bug #74514 (5 session functions incorrectly warn when calling in
    read-only/getter mode). (Yasuo)
  . Fixed bug #74936 (session_cache_expire/cache_limiter/save_path() trigger a
    warning in read mode). (morozov)
  . Fixed bug #74941 (session fails to start after having headers sent). 
    (morozov)

- Sodium:
  . New cryptographic extension
  . Added missing bindings for libsodium > 1.0.13. (Frank)

- SPL:
  . Fixed bug #71412 (Incorrect arginfo for ArrayIterator::__construct).
    (tysonandre775 at hotmail dot com)
  . Added spl_object_id(). (Tyson Andre)

- SQLite3:
  . Implement writing to blobs. (bohwaz at github dot com)
  . Update to Sqlite 3.20.1. (cmb)

- Standard:
  . Fixed bug #69442 (closing of fd incorrect when PTS enabled). (jaytaph)
  . Fixed bug #74300 (unserialize accepts two plus/minus signs for float number exponent part).
    (xKerman)
  . Compatibility with libargon2 versions 20161029 and 20160821.
    (charlesportwoodii at erianna dot com)
  . Fixed Bug #74737 (mysqli_get_client_info reflection info).
    (mhagstrand at gmail dot com)
  . Add support for extension name as argument to dl().
    (francois at tekwire dot net)
  . Fixed bug #74851 (uniqid() without more_entropy performs badly).
    (Emmanuel Dreyfus)
  . Fixed bug #74103 (heap-use-after-free when unserializing invalid array
    size). (Nikita)
  . Fixed bug #75054 (A Denial of Service Vulnerability was found when
    performing deserialization). (Nikita)
  . Fixed bug #75170 (mt_rand() bias on 64-bit machines). (Nikita)
  . Fixed bug #75221 (Argon2i always throws NUL at the end). (cmb)

- Streams:
  . Default ssl/single_dh_use and ssl/honor_cipher_order to true. (kelunik)

- XML:
  . Moved utf8_encode() and utf8_decode() to the Standard extension. (Andrea)

- XMLRPC:
  . Use Zend MM for allocation in bundled libxmlrpc (Joe)

- ZIP:
  . Add support for encrypted archives. (Remi)
  . Use of bundled libzip is deprecated, --with-libzip option is recommended. (Remi)
  . Fixed Bug #73803 (Reflection of ZipArchive does not show public properties). (Remi)
  . ZipArchive implements countable, added ZipArchive::count() method. (Remi)
  . Fix segfault in php_stream_context_get_option call. (Remi)
  . Fixed bug #75143 (new method setEncryptionName() seems not to exist
    in ZipArchive). (Anatol)

- zlib:
  . Expose inflate_get_status() and inflate_get_read_len() functions.
    (Matthew Trescott)

23 Nov 2017, PHP 7.1.12

- Core:
  . Fixed bug #75420 (Crash when modifing property name in __isset for
    BP_VAR_IS). (Laruence)
  . Fixed bug #75368 (mmap/munmap trashing on unlucky allocations). (Nikita,
    Dmitry)

- CLI:
  . Fixed bug #75287 (Builtin webserver crash after chdir in a shutdown
    function). (Laruence)

- Enchant:
  . Fixed bug #53070 (enchant_broker_get_path crashes if no path is set). (jelle
    van der Waa, cmb)
  . Fixed bug #75365 (Enchant still reports version 1.1.0). (cmb)

- Exif:
  . Fixed bug #75301 (Exif extension has built in revision version). (Peter
    Kokot)

- GD:
  . Fixed bug #65148 (imagerotate may alter image dimensions). (cmb)
  . Fixed bug #75437 (Wrong reflection on imagewebp). (Fabien Villepinte)

- intl:
  . Fixed bug #75317 (UConverter::setDestinationEncoding changes source instead 
    of destination). (andrewnester)

- interbase:
  . Fixed bug #75453 (Incorrect reflection for ibase_[p]connect). (villfa)

- Mysqli:
  . Fixed bug #75434 (Wrong reflection for mysqli_fetch_all function). (Fabien
    Villepinte)

- OCI8:
  . Fixed valgrind issue. (Tianfang Yang)

- OpenSSL:
  . Fixed bug #75363 (openssl_x509_parse leaks memory). (Bob, Jakub Zelenka)
  . Fixed bug #75307 (Wrong reflection for openssl_open function). (villfa)

- Opcache:
  . Fixed bug #75373 (Warning Internal error: wrong size calculation). (Laruence, Dmitry)

- PGSQL:
  . Fixed bug #75419 (Default link incorrectly cleared/linked by pg_close()). (Sara)

- SOAP:
  . Fixed bug #75464 (Wrong reflection on SoapClient::__setSoapHeaders). (villfa)

- Zlib:
  . Fixed bug #75299 (Wrong reflection on inflate_init and inflate_add). (Fabien
    Villepinte)

26 Oct 2017, PHP 7.1.11

- Core:
  . Fixed bug #75241 (Null pointer dereference in zend_mm_alloc_small()).
    (Laruence)
  . Fixed bug #75236 (infinite loop when printing an error-message). (Andrea)
  . Fixed bug #75252 (Incorrect token formatting on two parse errors in one
    request). (Nikita)
  . Fixed bug #75220 (Segfault when calling is_callable on parent). 
    (andrewnester)
  . Fixed bug #75290 (debug info of Closures of internal functions contain
    garbage argument names). (Andrea)

- Apache2Handler:
  . Fixed bug #75311 (error: 'zend_hash_key' has no member named 'arKey' in
    apache2handler). (mcarbonneaux)

- Date:
  . Fixed bug #75055 (Out-Of-Bounds Read in timelib_meridian()). (Derick)

- Hash:
  . Fixed bug #75303 (sha3 hangs on bigendian). (Remi)

- Intl:
  . Fixed bug #75318 (The parameter of UConverter::getAliases() is not
    optional). (cmb)

- litespeed:
  . Fixed bug #75248 (Binary directory doesn't get created when building 
    only litespeed SAPI). (petk)
  . Fixed bug #75251 (Missing program prefix and suffix). (petk)

- mcrypt:
  . Fixed bug #72535 (arcfour encryption stream filter crashes php). (Leigh)

- MySQLi:
  . Fixed bug #75018 (Data corruption when reading fields of bit type). (Anatol)

- OCI8:
  . Fixed incorrect reference counting. (Dmitry, Tianfang Yang)

- Opcache
  . Fixed bug #75255 (Request hangs and not finish). (Dmitry)

- PCRE:
  . Fixed bug #75207 (applied upstream patch for CVE-2016-1283). (Anatol)

- PDO_mysql:
  . Fixed bug #75177 (Type 'bit' is fetched as unexpected string). (Anatol)

- SPL:
  . Fixed bug #73629 (SplDoublyLinkedList::setIteratorMode masks intern flags).
    (J. Jeising, cmb)

28 Sep 2017, PHP 7.1.10

- Core:
  . Fixed bug #75042 (run-tests.php issues with EXTENSION block). (John Boehr)

- BCMath:
  . Fixed bug #44995 (bcpowmod() fails if scale != 0). (cmb)
  . Fixed bug #46781 (BC math handles minus zero incorrectly). (cmb)
  . Fixed bug #54598 (bcpowmod() may return 1 if modulus is 1). (okano1220, cmb)
  . Fixed bug #75178 (bcpowmod() misbehaves for non-integer base or modulus). (cmb)

- CLI server:
  . Fixed bug #70470 (Built-in server truncates headers spanning over TCP
    packets). (bouk)

- CURL:
  . Fixed bug #75093 (OpenSSL support not detected). (Remi)

- GD:
  . Fixed bug #75124 (gdImageGrayScale() may produce colors). (cmb)
  . Fixed bug #75139 (libgd/gd_interpolation.c:1786: suspicious if ?). (cmb)

- Gettext:
  . Fixed bug #73730 (textdomain(null) throws in strict mode). (cmb)

- Intl:
  . Fixed bug #75090 (IntlGregorianCalendar doesn't have constants from parent
    class). (tpunt)
  . Fixed bug #75193 (segfault in collator_convert_object_to_string). (Remi)

- PDO_OCI:
  . Fixed bug #74631 (PDO_PCO with PHP-FPM: OCI environment initialized
    before PHP-FPM sets it up). (Ingmar Runge)

- SPL:
  . Fixed bug #75155 (AppendIterator::append() is broken when appending another
    AppendIterator). (Nikita)
  . Fixed bug #75173 (incorrect behavior of AppendIterator::append in foreach loop).
    (jhdxr)

- Standard:
  . Fixed bug #75152 (signed integer overflow in parse_iv). (Laruence)
  . Fixed bug #75097 (gethostname fails if your host name is 64 chars long). (Andrea)

31 Aug 2017, PHP 7.1.9

- Core:
  . Fixed bug #74947 (Segfault in scanner on INF number). (Laruence)
  . Fixed bug #74954 (null deref and segfault in zend_generator_resume()). (Bob)
  . Fixed bug #74725 (html_errors=1 breaks unhandled exceptions). (Andrea)
  . Fixed bug #75063 (Main CWD initialized with wrong codepage). (Anatol)
  . Fixed bug #75349 (NAN comparison). (Sara)

- cURL:
  . Fixed bug #74125 (Fixed finding CURL on systems with multiarch support).
    (cebe)

- Date:
  . Fixed bug #75002 (Null Pointer Dereference in timelib_time_clone). (Derick)

- Intl:
  . Fixed bug #74993 (Wrong reflection on some locale_* functions). (Sara)

- Mbstring:
  . Fixed bug #71606 (Segmentation fault mb_strcut with HTML-ENTITIES encoding).
    (cmb)
  . Fixed bug #62934 (mb_convert_kana() does not convert iteration marks).
    (Nikita)
  . Fixed bug #75001 (Wrong reflection on mb_eregi_replace). (Fabien
    Villepinte)

- MySQLi:
  . Fixed bug #74968 (PHP crashes when calling mysqli_result::fetch_object with
    an abstract class). (Anatol)

- OCI8:
  . Expose oci_unregister_taf_callback() (Tianfang Yang)

- Opcache:
  . Fixed bug #74980 (Narrowing occurred during type inference). (Laruence)

- phar:
  . Fixed bug #74991 (include_path has a 4096 char limit in some cases).
    (bwbroersma)

- Reflection:
  . Fixed bug #74949 (null pointer dereference in _function_string). (Laruence)

- Session:
  . Fixed bug #74892 (Url Rewriting (trans_sid) not working on urls that start
    with "#"). (Andrew Nester)
  . Fixed bug #74833 (SID constant created with wrong module number). (Anatol)

- SimpleXML:
  . Fixed bug #74950 (nullpointer deref in simplexml_element_getDocNamespaces).
    (Laruence)

- SPL:
  . Fixed bug #75049 (spl_autoload_unregister can't handle
    spl_autoload_functions results). (Laruence)
  . Fixed bug #74669 (Unserialize ArrayIterator broken). (Andrew Nester)
  . Fixed bug #74977 (Appending AppendIterator leads to segfault). 
    (Andrew Nester)
  . Fixed bug #75015 (Crash in recursive iterator destructors). (Julien)

- Standard:
  . Fixed bug #75075 (unpack with X* causes infinity loop). (Laruence)
  . Fixed bug #74103 (heap-use-after-free when unserializing invalid array
    size). (Nikita)
  . Fixed bug #75054 (A Denial of Service Vulnerability was found when
    performing deserialization). (Nikita)

- WDDX:
  . Fixed bug #73793 (WDDX uses wrong decimal seperator). (cmb)

- XMLRPC:
  . Fixed bug #74975 (Incorrect xmlrpc serialization for classes with declared
    properties). (blar)

03 Aug 2017, PHP 7.1.8

- Core:
  . Fixed bug #74832 (Loading PHP extension with already registered function 
    name leads to a crash). (jpauli)
  . Fixed bug #74780 (parse_url() broken when query string contains colon). 
    (jhdxr)
  . Fixed bug #74761 (Unary operator expected error on some systems). (petk)
  . Fixed bug #73900 (Use After Free in unserialize() SplFixedArray). (nikic)
  . Fixed bug #74923 (Crash when crawling through network share). (Anatol)
  . Fixed bug #74913 (fixed incorrect poll.h include). (petk)
  . Fixed bug #74906 (fixed incorrect errno.h include). (petk)

- Date:
  . Fixed bug #74852 (property_exists returns true on unknown DateInterval 
    property). (jhdxr)

- OCI8:
  . Fixed bug #74625 (Integer overflow in oci_bind_array_by_name). (Ingmar Runge)

- Opcache:
  . Fixed bug #74623 (Infinite loop in type inference when using HTMLPurifier).
    (nikic)

- OpenSSL:
 . Fixed bug #74798 (pkcs7_en/decrypt does not work if \x0a is used in content).
   (Anatol)
 . Added OPENSSL_DONT_ZERO_PAD_KEY constant to prevent key padding and fix bug
   #71917 (openssl_open() returns junk on envelope < 16 bytes) and bug #72362
   (OpenSSL Blowfish encryption is incorrect for short keys). (Jakub Zelenka)

- PDO:
  . Fixed bug #69356 (PDOStatement::debugDumpParams() truncates query). (Adam
    Baratz)

- SPL:
  . Fixed bug #73471 (PHP freezes with AppendIterator). (jhdxr)

- SQLite3:
  . Fixed bug #74883 (SQLite3::__construct() produces "out of memory" exception
    with invalid flags). (Anatol)

- Wddx:
  . Fixed bug #73173 (huge memleak when wddx_unserialize).
    (tloi at fortinet dot com)

- zlib:
  . Fixed bug #73944 (dictionary option of inflate_init() does not work).
    (wapmorgan)

06 Jul 2017, PHP 7.1.7

- Core:
  . Fixed bug #74738 (Multiple [PATH=] and [HOST=] sections not properly
    parsed). (Manuel Mausz)
  . Fixed bug #74658 (Undefined constants in array properties result in broken
    properties). (Laruence)
  . Fixed misparsing of abstract unix domain socket names. (Sara)
  . Fixed bug #74603 (PHP INI Parsing Stack Buffer Overflow Vulnerability).
    (Stas)
  . Fixed bug #74101, bug #74614 (Unserialize Heap Use-After-Free (READ: 1) in
    zval_get_type). (Nikita)
  . Fixed bug #74111 (Heap buffer overread (READ: 1) finish_nested_data from
    unserialize). (Nikita)
  . Fixed bug #74819 (wddx_deserialize() heap out-of-bound read via
    php_parse_date()). (Derick)

- Date:
  . Fixed bug #74639 (implement clone for DatePeriod and DateInterval).
    (andrewnester)

- DOM:
  . Fixed bug #69373 (References to deleted XPath query results). (ttoohey)

- GD:
  . Fixed bug #74435 (Buffer over-read into uninitialized memory). (cmb)

- Intl:
  . Fixed bug #73473 (Stack Buffer Overflow in msgfmt_parse_message). (libnex)
  . Fixed bug #74705 (Wrong reflection on Collator::getSortKey and
    collator_get_sort_key). (Tyson Andre, Remi)

- Mbstring:
  . Add oniguruma upstream fix (CVE-2017-9224, CVE-2017-9226, CVE-2017-9227,
    CVE-2017-9228, CVE-2017-9229) (Remi, Mamoru TASAKA)

- OCI8:
  . Add TAF callback (PR #2459). (KoenigsKind)

- Opcache:
  . Fixed bug #74663 (Segfault with opcache.memory_protect and
    validate_timestamp). (Laruence)
  . Revert opcache.enable_cli to default disabled. (Nikita)

- OpenSSL:
  . Fixed bug #74720 (pkcs7_en/decrypt does not work if \x1a is used in
    content). (Anatol)
  . Fixed bug #74651 (negative-size-param (-1) in memcpy in zif_openssl_seal()).
    (Stas)

- PDO_OCI:
  . Support Instant Client 12.2 in --with-pdo-oci configure option.
    (Tianfang Yang)

- Reflection:
  . Fixed bug #74673 (Segfault when cast Reflection object to string with
    undefined constant). (Laruence)

- SPL:
  . Fixed bug #74478 (null coalescing operator failing with SplFixedArray).
    (jhdxr)

- FTP:
  . Fixed bug #74598 (ftp:// wrapper ignores context arg). (Sara)

- PHAR:
  . Fixed bug #74386 (Phar::__construct reflection incorrect). (villfa)

- SOAP
  . Fixed bug #74679 (Incorrect conversion array with WSDL_CACHE_MEMORY).
    (Dmitry)

- Streams:
  . Fixed bug #74556 (stream_socket_get_name() returns '\0'). (Sara)

8 Jun 2017, PHP 7.1.6

- Core:
  . Fixed bug #74600 (crash (SIGSEGV) in _zend_hash_add_or_update_i).
    (Laruence)
  . Fixed bug #74546 (SIGILL in ZEND_FETCH_CLASS_CONSTANT_SPEC_CONST_CONST).
    (Laruence)
  . Fixed bug #74589 (__DIR__ wrong for unicode character). (Anatol)

- intl:
  . Fixed bug #74468 (wrong reflection on Collator::sortWithSortKeys). (villfa)

- MySQLi:
  . Fixed bug #74547 (mysqli::change_user() doesn't accept null as $database
    argument w/strict_types). (Anatol)

- Opcache:
  . Fixed bug #74596 (SIGSEGV with opcache.revalidate_path enabled). (Laruence)

- phar:
  . Fixed bug #51918 (Phar::webPhar() does not handle requests sent through PUT
    and DELETE method). (Christian Weiske)

- Readline:
  . Fixed bug #74490 (readline() moves the cursor to the beginning of the line).
    (Anatol)

- Standard:
  . Fixed bug #74510 (win32/sendmail.c anchors CC header but not BCC).
    (Damian Wadley, Anatol)

- xmlreader:
  . Fixed bug #74457 (Wrong reflection on XMLReader::expand). (villfa)

11 May 2017, PHP 7.1.5

- Core:
  . Fixed bug #74408 (Endless loop bypassing execution time limit). (Laruence)
  . Fixed bug #74353 (Segfault when killing within bash script trap code).
    (Laruence)
  . Fixed bug #74340 (Magic function __get has different behavior in php 7.1.x).
    (Nikita)
  . Fixed bug #74188 (Null coalescing operator fails for undeclared static
    class properties). (tpunt)
  . Fixed bug #74444 (multiple catch freezes in some cases). (David Matějka)
  . Fixed bug #74410 (stream_select() is broken on Windows Nanoserver).
    (Matt Ficken)
  . Fixed bug #74337 (php-cgi.exe crash on facebook callback).
    (Anton Serbulov)
  . Patch for bug #74216 was reverted. (Anatol)

- Date:
  . Fixed bug #74404 (Wrong reflection on DateTimeZone::getTransitions).
    (krakjoe)
  . Fixed bug #74080 (add constant for RFC7231 format datetime). (duncan3dc)

- DOM:
  . Fixed bug #74416 (Wrong reflection on DOMNode::cloneNode).
    (Remi, Fabien Villepinte)

- Fileinfo:
  . Fixed bug #74379 (syntax error compile error in libmagic/apprentice.c).
    (Laruence)

- GD:
  . Fixed bug #74343 (compile fails on solaris 11 with system gd2 library).
    (krakjoe)

- MySQLi:
  . Fixed bug #74432 (mysqli_connect adding ":3306" to $host if $port parameter
    not given). (Anatol)

- MySQLnd:
  . Fixed bug #74376 (Invalid free of persistent results on error/connection
    loss). (Yussuf Khalil)

- Intl:
  . Fixed bug #65683 (Intl does not support DateTimeImmutable). (Ben Scholzen)
  . Fixed bug #74298 (IntlDateFormatter->format() doesn't return
    microseconds/fractions). (Andrew Nester)
  . Fixed bug #74433 (wrong reflection for Normalizer methods). (villfa)
  . Fixed bug #74439 (wrong reflection for Locale methods). (villfa)

- Opcache:
  . Fixed bug #74456 (Segmentation error while running a script in CLI mode).
    (Laruence)
  . Fixed bug #74431 (foreach infinite loop). (Nikita)
  . Fixed bug #74442 (Opcached version produces a nested array). (Nikita)

- OpenSSL:
  . Fixed bug #73833 (null character not allowed in openssl_pkey_get_private).
    (Jakub Zelenka)
  . Fixed bug #73711 (Segfault in openssl_pkey_new when generating DSA or DH
    key). (Jakub Zelenka)
  . Fixed bug #74341 (openssl_x509_parse fails to parse ASN.1 UTCTime without
    seconds). (Moritz Fain)
  . Fixed bug #73808 (iv length warning too restrictive for aes-128-ccm).
    (Jakub Zelenka)

- phar:
  . Fixed bug #74383 (phar method parameters reflection correction). 
    (mhagstrand)

- Readline:
  . Fixed bug #74489 (readline() immediately returns false in interactive
    console mode). (Anatol)

- Standard:
  . Fixed bug #72071 (setcookie allows max-age to be negative). (Craig Duncan)
  . Fixed bug #74361 (Compaction in array_rand() violates COW). (Nikita)

- Streams:
  . Fixed bug #74429 (Remote socket URI with unique persistence identifier
    broken). (Sara)

13 Apr 2017, PHP 7.1.4

- Core:
  . Fixed bug #74149 (static embed SAPI linkage error). (krakjoe)
  . Fixed bug #73370 (falsely exits with "Out of Memory" when using
    USE_ZEND_ALLOC=0). (Nikita)
  . Fixed bug #73960 (Leak with instance method calling static method with
    referenced return). (Nikita)
  . Fixed bug #69676 (Resolution of self::FOO in class constants not correct).
    (Nikita)
  . Fixed bug #74265 (Build problems after 7.0.17 release: undefined reference
    to `isfinite'). (Nikita)
  . Fixed bug #74302 (yield fromLABEL is over-greedy). (Sara)

- Apache:
  . Reverted patch for bug #61471, fixes bug #74318. (Anatol)

- Date:
  . Fixed bug #72096 (Swatch time value incorrect for dates before 1970). (mcq8)

- DOM:
  . Fixed bug #74004 (LIBXML_NOWARNING flag ingnored on loadHTML*).
    (somedaysummer)

- iconv:
  . Fixed bug #74230 (iconv fails to fail on surrogates). (Anatol)

- OCI8:
  . Fixed uninitialized data causing random crash. (Dmitry)

- Opcache:
  . Fixed bug #74250 (OPcache compilation performance regression in PHP 5.6/7
    with huge classes). (Nikita)

- OpenSSL:
  . Fixed bug #72333 (fwrite() on non-blocking SSL sockets doesn't work).
    (Jakub Zelenka)

- PDO MySQL:
  . Fixed bug #71003 (Expose MYSQLI_CLIENT_SSL_DONT_VERIFY_SERVER_CERT to PDO
    interface). (Thomas Orozco)

- SPL:
  . Fixed bug #74058 (ArrayObject can not notice changes). (Andrew Nester)

- Sqlite:
  . Implemented FR #74217 (Allow creation of deterministic sqlite functions).
    (Andrew Nester)

- Streams:
  . Fixed bug #74216 (Correctly fail on invalid IP address ports). (Sara)

- Zlib:
  . Fixed bug #74240 (deflate_add can allocate too much memory). (Matt Bonneau)

16 Mar 2017, PHP 7.1.3

- Core:
  . Fixed bug #74157 (Segfault with nested generators). (Laruence)
  . Fixed bug #74164 (PHP hangs when an invalid value is dynamically passed to
    typehinted by-ref arg). (Laruence)
  . Fixed bug #74093 (Maximum execution time of n+2 seconds exceed not written
    in error_log). (Laruence)
  . Fixed bug #73989 (PHP 7.1 Segfaults within Symfony test suite).
    (Dmitry, Laruence)
  . Fixed bug #74084 (Out of bound read - zend_mm_alloc_small). (Laruence)
  . Fixed bug #73807 (Performance problem with processing large post request).
    (Nikita)
  . Fixed bug #73998 (array_key_exists fails on arrays created by
    get_object_vars). (mhagstrand)
  . Fixed bug #73954 (NAN check fails on Alpine Linux with musl). (Andrea)
  . Fixed bug #73677 (Generating phar.phar core dump with gcc ASAN enabled
    build). (ondrej)

- Apache:
  . Fixed bug #61471 (Incomplete POST does not timeout but is passed to PHP).
    (Zheng Shao)

- Date:
  . Fixed bug #73837 ("new DateTime()" sometimes returns 1 second ago value).
    (Derick)

- FPM:
  . Fixed bug #69860 (php-fpm process accounting is broken with keepalive).
    (Denis Yeldandi)

- Hash:
  . Fixed bug #73127 (gost-crypto hash incorrect if input data contains long
    0xFF sequence). (Grundik)

- GD:
  . Fixed bug #74031 (ReflectionFunction for imagepng is missing last two
    parameters). (finwe)

- Mysqlnd:
  . Fixed bug #74021 (fetch_array broken data. Data more then MEDIUMBLOB).
    (Andrew Nester, Nikita)

- Opcache:
  . Fixed bug #74152 (if statement says true to a null variable). (Laruence)
  . Fixed bug #74019 (Segfault with list). (Laruence)

- OpenSSL:
  . Fixed bug #74022 (PHP Fast CGI crashes when reading from a pfx file).
    (Anatol)
  . Fixed bug #74099 (Memory leak with openssl_encrypt()). (Andrew Nester)
  . Fixed bug #74159 (Writing a large buffer to a non-blocking encrypted stream
    fails with "bad write retry"). (trowski)

- PDO_OCI:
  . Fixed bug #54379 (PDO_OCI: UTF-8 output gets truncated). (gureedo / Oracle)

- SQLite3:
  . Fixed bug #74413 (incorrect reflection for SQLite3::enableExceptions).
    (krakjoe)

- Standard:
  . Fixed bug #74005 (mail.add_x_header causes RFC-breaking lone line feed).
    (Anatol)
  . Fixed bug #74041 (substr_count with length=0 broken). (Nikita)
  . Fixed bug #73118 (is_callable callable name reports misleading value for
    anonymous classes). (Adam Saponara)
  . Fixed bug #74105 (PHP on Linux should use /dev/urandom when getrandom is
    not available). (Benjamin Robin)
  . Fixed bug #74708 (Invalid Reflection signatures for random_bytes and
    random_int). (Tyson Andre, Remi)

- Streams:
  . Fixed bug #73496 (Invalid memory access in zend_inline_hash_func).
    (Laruence)
  . Fixed bug #74090 (stream_get_contents maxlength>-1 returns empty string).
    (Anatol)

16 Feb 2017, PHP 7.1.2

- Core:
  . Improved GENERATOR_CREATE opcode handler. (Bob, Dmitry)
  . Fixed bug #73877 (readlink() returns garbage for UTF-8 paths). (Anatol)
  . Fixed bug #73876 (Crash when exporting **= in expansion of assign op).
    (Sara)
  . Fixed bug #73962 (bug with symlink related to cyrillic directory). (Anatol)
  . Fixed bug #73969 (segfault in debug_print_backtrace). (andrewnester)
  . Fixed bug #73994 (arginfo incorrect for unpack). (krakjoe)
  . Fixed bug #73973 (assertion error in debug_zval_dump). (andrewnester)

- DOM:
  . Fixed bug #54382 (getAttributeNodeNS doesn't get xmlns* attributes).
    (aboks)

- DTrace:
  . Fixed bug #73965 (DTrace reported as enabled when disabled). (Remi)

- FCGI:
  . Fixed bug #73904 (php-cgi fails to load -c specified php.ini file). (Anatol)
  . Fixed bug #72898 (PHP_FCGI_CHILDREN is not included in phpinfo()). (Anatol)

- FPM:
  . Fixed bug #69865 (php-fpm does not close stderr when using syslog). 
    (m6w6)

- GD:
  . Fixed bug #73968 (Premature failing of XBM reading). (cmb)

- GMP:
  . Fixed bug #69993 (test for gmp.h needs to test machine includes).
    (Jordan Gigov) 

- Hash:
  . Added hash_hkdf() function. (Andrey Andreev)
  . Fixed bug #73961 (environmental build dependency in hash sha3 source).
    (krakjoe)

- Intl:
  . Fix bug #73956 (Link use CC instead of CXX). (Remi)

- LDAP:
  . Fixed bug #73933 (error/segfault with ldap_mod_replace and opcache).
    (Laruence)

- MySQLi:
  . Fixed bug #73949 (leak in mysqli_fetch_object). (krakjoe)

- Mysqlnd:
  . Fixed bug #69899 (segfault on close() after free_result() with mysqlnd).
    (Richard Fussenegger)

- Opcache:
  . Fixed bug #73983 (crash on finish work with phar in cli + opcache).
    (Anatol)

- OpenSSL:
  . Fixed bug #71519 (add serial hex to return value array). (xrobau)
  . Fixed bug #73692 (Compile ext/openssl with openssl 1.1.0 on Win). (Anatol)
  . Fixed bug #73978 (openssl_decrypt triggers bug in PDO). (Jakub Zelenka)

- PDO_Firebird:
  . Implemented FR #72583 (All data are fetched as strings). (Dorin Marcoci)

- PDO_PgSQL:
  . Fixed bug #73959 (lastInsertId fails to throw an exception for wrong 
    sequence name). (andrewnester)

- Phar:
  . Fixed bug #70417 (PharData::compress() doesn't close temp file). (cmb)

- posix:
  . Fixed bug #71219 (configure script incorrectly checks for ttyname_r). (atoh)

- Session:
  . Fixed bug #69582 (session not readable by root in CLI). (EvgeniySpinov)

- SPL:
  . Fixed bug #73896 (spl_autoload() crashes when calls magic _call()). (Dmitry)

- Standard:
  . Fixed bug #69442 (closing of fd incorrect when PTS enabled). (jaytaph)
  . Fixed bug #47021 (SoapClient stumbles over WSDL delivered with
    "Transfer-Encoding: chunked"). (Rowan Collins)
  . Fixed bug #72974 (imap is undefined service on AIX). (matthieu.sarter)
  . Fixed bug #72979 (money_format stores wrong length AIX). (matthieu.sarter)
  . Fixed bug #73374 (intval() with base 0 should detect binary). (Leigh)
  . Fixed bug #69061 (mail.log = syslog contains double information).
    (Tom Sommer)

- ZIP:
  . Fixed bug #70103 (ZipArchive::addGlob ignores remove_all_path option). (cmb,
    Mitch Hagstrand)

19 Jan 2017, PHP 7.1.1

- Core:
  . Fixed bug #73792 (invalid foreach loop hangs script). (Dmitry)
  . Fixed bug #73686 (Adding settype()ed values to ArrayObject results in
    references). (Nikita, Laruence)
  . Fixed bug #73663 ("Invalid opcode 65/16/8" occurs with a variable created
    with list()). (Laruence)
  . Fixed bug #73727 (ZEND_MM_BITSET_LEN is "undefined symbol" in
    zend_bitset.h). (Nikita)
  . Fixed bug #73753 (unserialized array pointer not advancing). (David Walker)
  . Fixed bug #73783 (SIG_IGN doesn't work when Zend Signals is enabled).
    (David Walker)

- CLI:
  . Fixed bug #72555 (CLI output(japanese) on Windows). (Anatol)

- COM:
  . Fixed bug #73679 (DOTNET read access violation using invalid codepage).
    (Anatol)

- DOM:
  . Fixed bug #67474 (getElementsByTagNameNS filter on default ns). (aboks)

- Mbstring:
  . Fixed bug #73646 (mb_ereg_search_init null pointer dereference).
    (Laruence)

- Mysqli:
  . Fixed bug #73462 (Persistent connections don't set $connect_errno).
    (darkain)

- Mysqlnd:
  . Optimized handling of BIT fields - less memory copies and lower memory
    usage. (Andrey)
  . Fixed bug #73800 (sporadic segfault with MYSQLI_OPT_INT_AND_FLOAT_NATIVE). 
	(vanviegen)

- Opcache:
  . Fixed bug #73789 (Strange behavior of class constants in switch/case block).
    (Laruence)
  . Fixed bug #73746 (Method that returns string returns UNKNOWN:0 instead).
    (Laruence)
  . Fixed bug #73654 (Segmentation fault in zend_call_function). (Nikita)
  . Fixed bug #73668 ("SIGFPE Arithmetic exception" in opcache when divide by
    minus 1). (Nikita)
  . Fixed bug #73847 (Recursion when a variable is redefined as array). (Nikita)

- PDO_Firebird:
  . Fixed bug #72931 (PDO_FIREBIRD with Firebird 3.0 not work on returning
    statement). (Dorin Marcoci)

- phpdbg:
  . Fixed bug #73794 (Crash (out of memory) when using run and # command
    separator). (Bob)
  . Fixed bug #73704 (phpdbg shows the wrong line in files with shebang). (Bob)

- SQLite3:
  . Reverted fix for bug #73530	(Unsetting result set may reset other result
    set). (cmb)

- Standard:
  . Fixed bug #73594 (dns_get_record does not populate $additional out
    parameter). (Bruce Weirdan)
  . Fixed bug #70213 (Unserialize context shared on double class lookup).
    (Taoguang Chen)
  . Fixed bug #73154 (serialize object with __sleep function crash). (Nikita)
  . Fixed bug #70490 (get_browser function is very slow). (Nikita)
  . Fixed bug #73265 (Loading browscap.ini at startup causes high memory usage).
    (Nikita)
  . Add subject to mail log. (tomsommer)
  . Fixed bug #31875 (get_defined_functions additional param to exclude
	disabled functions). (willianveiga)

- Zlib
  . Fixed bug #73373 (deflate_add does not verify that output was not truncated).
    (Matt Bonneau)

01 Dec 2016, PHP 7.1.0

- Core:
  . Added nullable types. (Levi, Dmitry)
  . Added DFA optimization framework based on e-SSA form. (Dmitry, Nikita)
  . Added specialized opcode handlers (e.g. ZEND_ADD_LONG_NO_OVERFLOW).
    (Dmitry)
  . Added [] = as alternative construct to list() =. (Bob)
  . Added void return type. (Andrea)
  . Added support for negative string offsets in string offset syntax and
    various string functions. (Francois)
  . Added a form of the list() construct where keys can be specified. (Andrea)
  . Implemented safe execution timeout handling, that prevents random crashes
    after "Maximum execution time exceeded" error. (Dmitry)
  . Implemented the RFC `Support Class Constant Visibility`. (Sean DuBois,
    Reeze Xia, Dmitry)
  . Implemented the RFC `Catching multiple exception types`. (Bronislaw Bialek,
    Pierrick)
  . Implemented logging to syslog with dynamic error levels. (Jani Ollikainen)
  . Implemented FR #72614 (Support "nmake test" on building extensions by
    phpize). (Yuji Uchiyama)
  . Implemented RFC: Iterable. (Aaron Piotrowski)
  . Implemented RFC: Closure::fromCallable (Danack)
  . Implemented RFC: Replace "Missing argument" warning with "\ArgumentCountError"
    exception. (Dmitry, Davey)
  . Implemented RFC: Fix inconsistent behavior of $this variable. (Dmitry)
  . Fixed bug #73585 (Logging of "Internal Zend error - Missing class
    information" missing class name). (Laruence)
  . Fixed memory leak(null coalescing operator with Spl hash). (Tyson Andre)
  . Fixed bug #72736 (Slow performance when fetching large dataset with mysqli
    / PDO). (Dmitry)
  . Fixed bug #72482 (Ilegal write/read access caused by gdImageAALine
    overflow). (cmb)
  . Fixed bug #72696 (imagefilltoborder stackoverflow on truecolor images).
    (cmb)
  . Fixed bug #73350 (Exception::__toString() cause circular references).
    (Laruence)
  . Fixed bug #73329 ((Float)"Nano" == NAN). (Anatol)
  . Fixed bug #73288 (Segfault in __clone > Exception.toString > __get).
    (Laruence)
  . Fixed for #73240 (Write out of bounds at number_format). (Stas)
  . Fix pthreads detection when cross-compiling (ffontaine)
  . Fixed bug #73337 (try/catch not working with two exceptions inside a same
    operation). (Dmitry)
  . Fixed bug #73156 (segfault on undefined function). (Dmitry)
  . Fixed bug #73163 (PHP hangs if error handler throws while accessing undef
    const in default value). (Nikita)
  . Fixed bug #73172 (parse error: Invalid numeric literal). (Nikita, Anatol)
  . Fixed bug #73181 (parse_str() without a second argument leads to crash).
    (Nikita)
  . Fixed bug #73025 (Heap Buffer Overflow in virtual_popen of
    zend_virtual_cwd.c). (cmb)
  . Fixed bug #73058 (crypt broken when salt is 'too' long). (Anatol)
  . Fixed bug #72944 (Null pointer deref in zval_delref_p). (Dmitry)
  . Fixed bug #72943 (assign_dim on string doesn't reset hval). (Laruence)
  . Fixed bug #72598 (Reference is lost after array_slice()) (Nikita)
  . Fixed bug #72703 (Out of bounds global memory read in BF_crypt triggered by
    password_verify). (Anatol)
  . Fixed bug #72813 (Segfault with __get returned by ref). (Laruence)
  . Fixed bug #72767 (PHP Segfaults when trying to expand an infinite operator).
    (Nikita)
  . TypeError messages for arg_info type checks will now say "must be ...
    or null" where the parameter or return type accepts null. (Andrea)
  . Fixed bug #72857 (stream_socket_recvfrom read access violation). (Anatol)
  . Fixed bug #72663 (Create an Unexpected Object and Don't Invoke
    __wakeup() in Deserialization). (Stas)
  . Fixed bug #72681 (PHP Session Data Injection Vulnerability). (Stas)
  . Fixed bug #72742 (memory allocator fails to realloc small block to large
    one). (Stas)
  . Fixed URL rewriter. It would not rewrite '//example.com/' URL
    unconditionally. URL rewrite target hosts whitelist is implemented. (Yasuo)
  . Fixed bug #72641 (phpize (on Windows) ignores PHP_PREFIX).
    (Yuji Uchiyama)
  . Fixed bug #72683 (getmxrr broken). (Anatol)
  . Fixed bug #72629 (Caught exception assignment to variables ignores
    references). (Laruence)
  . Fixed bug #72594 (Calling an earlier instance of an included anonymous
    class fatals). (Laruence)
  . Fixed bug #72581 (previous property undefined in Exception after
    deserialization). (Laruence)
  . Fixed bug #72543 (Different references behavior comparing to PHP 5)
    (Laruence, Dmitry, Nikita)
  . Fixed bug #72347 (VERIFY_RETURN type casts visible in finally). (Dmitry)
  . Fixed bug #72216 (Return by reference with finally is not memory safe).
    (Dmitry)
  . Fixed bug #72215 (Wrong return value if var modified in finally). (Dmitry)
  . Fixed bug #71818 (Memory leak when array altered in destructor). (Dmitry)
  . Fixed bug #71539 (Memory error on $arr[$a] =& $arr[$b] if RHS rehashes)
    (Dmitry, Nikita)
  . Added new constant PHP_FD_SETSIZE. (cmb)
  . Added optind parameter to getopt(). (as)
  . Added PHP to SAPI error severity mapping for logs. (Martin Vobruba)
  . Fixed bug #71911 (Unable to set --enable-debug on building extensions by
    phpize on Windows). (Yuji Uchiyama)
  . Fixed bug #29368 (The destructor is called when an exception is thrown from
    the constructor). (Dmitry)
  . Implemented RFC: RNG Fixes. (Leigh)
  . Implemented email validation as per RFC 6531. (Leo Feyer, Anatol)
  . Fixed bug #72513 (Stack-based buffer overflow vulnerability in
    virtual_file_ex). (Stas)
  . Fixed bug #72573 (HTTP_PROXY is improperly trusted by some PHP libraries
    and applications). (Stas)
  . Fixed bug #72523 (dtrace issue with reflection (failed test)). (Laruence)
  . Fixed bug #72508 (strange references after recursive function call and
    "switch" statement). (Laruence)
  . Fixed bug #72441 (Segmentation fault: RFC list_keys). (Laruence)
  . Fixed bug #72395 (list() regression). (Laruence)
  . Fixed bug #72373 (TypeError after Generator function w/declared return type
    finishes). (Nikita)
  . Fixed bug #69489 (tempnam() should raise notice if falling back to temp dir).
    (Laruence, Anatol)
  . Fixed UTF-8 and long path support on Windows. (Anatol)
  . Fixed bug #53432 (Assignment via string index access on an empty string
    converts to array). (Nikita)
  . Fixed bug #62210 (Exceptions can leak temporary variables). (Dmitry, Bob)
  . Fixed bug #62814 (It is possible to stiffen child class members visibility).
    (Nikita)
  . Fixed bug #69989 (Generators don't participate in cycle GC). (Nikita)
  . Fixed bug #70228 (Memleak if return in finally block). (Dmitry)
  . Fixed bug #71266 (Missing separation of properties HT in foreach etc).
    (Dmitry)
  . Fixed bug #71604 (Aborted Generators continue after nested finally).
    (Nikita)
  . Fixed bug #71572 (String offset assignment from an empty string inserts
    null byte). (Francois)
  . Fixed bug #71897 (ASCII 0x7F Delete control character permitted in
    identifiers). (Andrea)
  . Fixed bug #72188 (Nested try/finally blocks losing return value). (Dmitry)
  . Fixed bug #72213 (Finally leaks on nested exceptions). (Dmitry, Nikita)
  . Fixed bug #47517 (php-cgi.exe missing UAC manifest).
    (maxdax15801 at users noreply github com)
  . Change statement and fcall extension handlers to accept frame. (Joe)
  . Number operators taking numeric strings now emit E_NOTICEs or E_WARNINGs
    when given malformed numeric strings. (Andrea)
  . (int), intval() where $base is 10 or unspecified, settype(), decbin(),
    decoct(), dechex(), integer operators and other conversions now always
    respect scientific notation in numeric strings. (Andrea)
  . Raise a compile-time warning on octal escape sequence overflow. (Sara)

- Apache2handler:
  . Enable per-module logging in Apache 2.4+. (Martin Vobruba)

- BCmath:
  . Fix bug #73190 (memcpy negative parameter _bc_new_num_ex). (Stas)

- Bz2:
  . Fixed bug #72837 (integer overflow in bzdecompress caused heap
    corruption). (Stas)
  . Fixed bug #72613 (Inadequate error handling in bzread()). (Stas)

- Calendar:
  . Fix integer overflows (Joshua Rogers)
  . Fixed bug #67976 (cal_days_month() fails for final month of the French
    calendar). (cmb)
  . Fixed bug #71894 (AddressSanitizer: global-buffer-overflow in
    zif_cal_from_jd). (cmb)

- CLI Server:
  . Fixed bug #73360 (Unable to work in root with unicode chars). (Anatol)
  . Fixed bug #71276 (Built-in webserver does not send Date header).
    (see at seos fr)

- COM:
  . Fixed bug #73126 (Cannot pass parameter 1 by reference). (Anatol)
  . Fixed bug #69579 (Invalid free in extension trait). (John Boehr)
  . Fixed bug #72922 (COM called from PHP does not return out parameters).
    (Anatol)
  . Fixed bug #72569 (DOTNET/COM array parameters broke in PHP7). (Anatol)
  . Fixed bug #72498 (variant_date_from_timestamp null dereference). (Anatol)

- Curl
  . Implement support for handling HTTP/2 Server Push. (Davey)
  . Add curl_multi_errno(), curl_share_errno() and curl_share_strerror()
    functions. (Pierrick)
  . Fixed bug #72674 (Heap overflow in curl_escape). (Stas)
  . Fixed bug #72541 (size_t overflow lead to heap corruption). (Stas).
  . Fixed bug #71709 (curl_setopt segfault with empty CURLOPT_HTTPHEADER).
    (Pierrick)
  . Fixed bug #71929 (CURLINFO_CERTINFO data parsing error). (Pierrick)

- Date:
  . Fixed bug #69587 (DateInterval properties and isset). (jhdxr)
  . Fixed bug #73426 (createFromFormat with 'z' format char results in
    incorrect time). (Derick)
  . Fixed bug #45554 (Inconsistent behavior of the u format char). (Derick)
  . Fixed bug #48225 (DateTime parser doesn't set microseconds for "now").
    (Derick)
  . Fixed bug #52514 (microseconds are missing in DateTime class). (Derick)
  . Fixed bug #52519 (microseconds in DateInterval are missing). (Derick)
  . Fixed bug #60089 (DateTime::createFromFormat() U after u nukes microtime).
    (Derick)
  . Fixed bug #64887 (Allow DateTime modification with subsecond items).
    (Derick)
  . Fixed bug #68506 (General DateTime improvments needed for microseconds to
    become useful). (Derick)
  . Fixed bug #73109 (timelib_meridian doesn't parse dots correctly). (Derick)
  . Fixed bug #73247 (DateTime constructor does not initialise microseconds
    property). (Derick)
  . Fixed bug #73147 (Use After Free in PHP7 unserialize()). (Stas)
  . Fixed bug #73189 (Memcpy negative size parameter php_resolve_path). (Stas)
  . Fixed bug #66836 (DateTime::createFromFormat 'U' with pre 1970 dates fails
    parsing). (derick)
  . Invalid serialization data for a DateTime or DatePeriod object will now
    throw an instance of Error from __wakeup() or __set_state() instead of
    resulting in a fatal error. (Aaron Piotrowski)
  . Timezone initialization failure from serialized data will now throw an
    instance of Error from __wakeup() or __set_state() instead of resulting in
    a fatal error. (Aaron Piotrowski)
  . Export date_get_interface_ce() for extension use. (Jeremy Mikola)
  . Fixed bug #63740 (strtotime seems to use both sunday and monday as start of
    week). (Derick)

- Dba:
  . Fixed bug #70825 (Cannot fetch multiple values with group in ini file).
    (cmb)
  . Data modification functions (e.g.: dba_insert()) now throw an instance of
    Error instead of triggering a catchable fatal error if the key is does not
    contain exactly two elements. (Aaron Piotrowski)

- DOM:
  . Fixed bug #73150 (missing NULL check in dom_document_save_html). (Stas)
  . Fixed bug #66502 (DOM document dangling reference). (Sean Heelan, cmb)
  . Invalid schema or RelaxNG validation contexts will throw an instance of
    Error instead of resulting in a fatal error. (Aaron Piotrowski)
  . Attempting to register a node class that does not extend the appropriate
    base class will now throw an instance of Error instead of resulting in a
    fatal error. (Aaron Piotrowski)
  . Attempting to read an invalid or write to a readonly property will throw
    an instance of Error instead of resulting in a fatal error. (Aaron
    Piotrowski)

- DTrace:
  . Disabled PHP call tracing by default (it makes significant overhead).
    This may be enabled again using envirionment variable USE_ZEND_DTRACE=1.
    (Dmitry)

- EXIF:
  . Fixed bug #72735 (Samsung picture thumb not read (zero size)). (Kalle, Remi)
  . Fixed bug #72627 (Memory Leakage In exif_process_IFD_in_TIFF). (Stas)
  . Fixed bug #72603 (Out of bound read in exif_process_IFD_in_MAKERNOTE).
    (Stas)
  . Fixed bug #72618 (NULL Pointer Dereference in exif_process_user_comment).
    (Stas)

- Filter:
  . Fixed bug #72972 (Bad filter for the flags FILTER_FLAG_NO_RES_RANGE and
    FILTER_FLAG_NO_PRIV_RANGE). (julien)
  . Fixed bug #73054 (default option ignored when object passed to int filter).
    (cmb)
  . Fixed bug #71745 (FILTER_FLAG_NO_RES_RANGE does not cover whole 127.0.0.0/8
    range). (bugs dot php dot net at majkl578 dot cz)

- FPM:
  . Fixed bug #72575 (using --allow-to-run-as-root should ignore missing user).
    (gooh)

- FTP:
  . Fixed bug #70195 (Cannot upload file using ftp_put to FTPES with
    require_ssl_reuse). (Benedict Singer)
  . Implemented FR #55651 (Option to ignore the returned FTP PASV address).
    (abrender at elitehosts dot com)

- GD:
  . Fixed bug #73213 (Integer overflow in imageline() with antialiasing). (cmb)
  . Fixed bug #73272 (imagescale() is not affected by, but affects
    imagesetinterpolation()). (cmb)
  . Fixed bug #73279 (Integer overflow in gdImageScaleBilinearPalette()). (cmb)
  . Fixed bug #73280 (Stack Buffer Overflow in GD dynamicGetbuf). (cmb)
  . Fixed bug #50194 (imagettftext broken on transparent background w/o
    alphablending). (cmb)
  . Fixed bug #73003 (Integer Overflow in gdImageWebpCtx of gd_webp.c). (trylab,
    cmb)
  . Fixed bug #53504 (imagettfbbox gives incorrect values for bounding box).
    (Mark Plomer, cmb)
  . Fixed bug #73157 (imagegd2() ignores 3rd param if 4 are given). (cmb)
  . Fixed bug #73155 (imagegd2() writes wrong chunk sizes on boundaries). (cmb)
  . Fixed bug #73159 (imagegd2(): unrecognized formats may result in corrupted
    files). (cmb)
  . Fixed bug #73161 (imagecreatefromgd2() may leak memory). (cmb)
  . Fixed bug #67325 (imagetruecolortopalette: white is duplicated in palette).
    (cmb)
  . Fixed bug #66005 (imagecopy does not support 1bit transparency on truecolor
    images). (cmb)
  . Fixed bug #72913 (imagecopy() loses single-color transparency on palette
    images). (cmb)
  . Fixed bug #68716 (possible resource leaks in _php_image_convert()). (cmb)
  . Fixed bug #72709 (imagesetstyle() causes OOB read for empty $styles). (cmb)
  . Fixed bug #72697 (select_colors write out-of-bounds). (Stas)
  . Fixed bug #72730 (imagegammacorrect allows arbitrary write access). (Stas)
  . Fixed bug #72596 (imagetypes function won't advertise WEBP support). (cmb)
  . Fixed bug #72604 (imagearc() ignores thickness for full arcs). (cmb)
  . Fixed bug #70315 (500 Server Error but page is fully rendered). (cmb)
  . Fixed bug #43828 (broken transparency of imagearc for truecolor in
    blendingmode). (cmb)
  . Fixed bug #72512 (gdImageTrueColorToPaletteBody allows arbitrary write/read
    access). (Pierre)
  . Fixed bug #72519 (imagegif/output out-of-bounds access). (Pierre)
  . Fixed bug #72558 (Integer overflow error within _gdContributionsAlloc()).
    (Pierre)
  . Fixed bug #72482 (Ilegal write/read access caused by gdImageAALine
    overflow). (Pierre)
  . Fixed bug #72494 (imagecropauto out-of-bounds access). (Fernando, Pierre,
    cmb)
  . Fixed bug #72404 (imagecreatefromjpeg fails on selfie). (cmb)
  . Fixed bug #43475 (Thick styled lines have scrambled patterns). (cmb)
  . Fixed bug #53640 (XBM images require width to be multiple of 8). (cmb)
  . Fixed bug #64641 (imagefilledpolygon doesn't draw horizontal line). (cmb)

- Hash:
  . Added SHA3 fixed mode algorithms (224, 256, 384, and 512 bit). (Sara)
  . Added SHA512/256 and SHA512/224 algorithms. (Sara)

- iconv:
  . Fixed bug #72320 (iconv_substr returns false for empty strings). (cmb)

- IMAP:
  . Fixed bug #73418 (Integer Overflow in "_php_imap_mail" leads to crash).
    (Anatol)
  . An email address longer than 16385 bytes will throw an instance of Error
    instead of resulting in a fatal error. (Aaron Piotrowski)

- Interbase:
  . Fixed bug #73512 (Fails to find firebird headers as don't use fb_config
    output). (Remi)

- Intl:
  . Fixed bug #73007 (add locale length check). (Stas)
  . Fixed bug #73218 (add mitigation for ICU int overflow). (Stas)
  . Fixed bug #65732 (grapheme_*() is not Unicode compliant on CR LF
    sequence). (cmb)
  . Fixed bug #73007 (add locale length check). (Stas)
  . Fixed bug #72639 (Segfault when instantiating class that extends
    IntlCalendar and adds a property). (Laruence)
  . Fixed bug #72658 (Locale::lookup() / locale_lookup() hangs if no match
    found). (Anatol)
  . Partially fixed #72506 (idn_to_ascii for UTS #46 incorrect for long domain
    names). (cmb)
  . Fixed bug #72533 (locale_accept_from_http out-of-bounds access). (Stas)
  . Failure to call the parent constructor in a class extending Collator
    before invoking the parent methods will throw an instance of Error
    instead of resulting in a recoverable fatal error. (Aaron Piotrowski)
  . Cloning a Transliterator object may will now throw an instance of Error
    instead of resulting in a fatal error if cloning the internal
    transliterator fails. (Aaron Piotrowski)
  . Added IntlTimeZone::getWindowsID() and
    IntlTimeZone::getIDForWindowsID(). (Sara)
  . Fixed bug #69374 (IntlDateFormatter formatObject returns wrong utf8 value).
    (lenhatanh86 at gmail com)
  . Fixed bug #69398 (IntlDateFormatter formatObject returns wrong value when
    time style is NONE). (lenhatanh86 at gmail com)

- JSON:
  . Introduced encoder struct instead of global which fixes bugs #66025 and
    #73254 related to pretty print indentation. (Jakub Zelenka)
  . Fixed bug #73113 (Segfault with throwing JsonSerializable). (julien)
  . Implemented earlier return when json_encode fails, fixes bugs #68992
    (Stacking exceptions thrown by JsonSerializable) and #70275 (On recursion
    error, json_encode can eat up all system memory). (Jakub Zelenka)
  . Implemented FR #46600 ("_empty_" key in objects). (Jakub Zelenka)
  . Exported JSON parser API including json_parser_method that can be used
    for implementing custom logic when parsing JSON. (Jakub Zelenka)
  . Escaped U+2028 and U+2029 when JSON_UNESCAPED_UNICODE is supplied as
    json_encode options and added JSON_UNESCAPED_LINE_TERMINATORS to restore
    the previous behaviour. (Eddie Kohler)

- LDAP:
  . Providing an unknown modification type to ldap_batch_modify() will now
    throw an instance of Error instead of resulting in a fatal error.
    (Aaron Piotrowski)

- Mbstring:
  . Fixed bug #73532 (Null pointer dereference in mb_eregi). (Laruence)
  . Fixed bug #66964 (mb_convert_variables() cannot detect recursion) (Yasuo)
  . Fixed bug #72992 (mbstring.internal_encoding doesn't inherit default_charset).
    (Yasuo)
  . Fixed bug #66797 (mb_substr only takes 32-bit signed integer). (cmb)
  . Fixed bug #72711 (`mb_ereg` does not clear the `$regs` parameter on
    failure). (ju1ius)
  . Fixed bug #72691 (mb_ereg_search raises a warning if a match zero-width).
    (cmb)
  . Fixed bug #72693 (mb_ereg_search increments search position when a match
    zero-width). (cmb)
  . Fixed bug #72694 (mb_ereg_search_setpos does not accept a string's last
    position). (cmb)
  . Fixed bug #72710 (`mb_ereg` causes buffer overflow on regexp compile error).
    (ju1ius)
  . Deprecated mb_ereg_replace() eval option. (Rouven Weßling, cmb)
  . Fixed bug #69151 (mb_ereg should reject ill-formed byte sequence).
    (Masaki Kagaya)
  . Fixed bug #72405 (mb_ereg_replace - mbc_to_code (oniguruma) -
    oob read access). (Laruence)
  . Fixed bug #72399 (Use-After-Free in MBString (search_re)). (Laruence)
  . mb_ereg() and mb_eregi() will now throw an instance of ParseError if an
    invalid PHP expression is provided and the 'e' option is used. (Aaron
    Piotrowski)

- Mcrypt:
  . Deprecated ext/mcrypt. (Scott Arciszewski, cmb)
  . Fixed bug #72782 (Heap Overflow due to integer overflows). (Stas)
  . Fixed bug #72551, bug #72552 (In correct casting from size_t to int lead to
    heap overflow in mdecrypt_generic). (Stas)
  . mcrypt_encrypt() and mcrypt_decrypt() will throw an instance of Error
    instead of resulting in a fatal error if mcrypt cannot be initialized.
    (Aaron Piotrowski)

- Mysqli:
  . Attempting to read an invalid or write to a readonly property will throw
    an instance of Error instead of resulting in a fatal error. (Aaron
    Piotrowski)

- Mysqlnd:
  . Fixed bug #64526 (Add missing mysqlnd.* parameters to php.ini-*). (cmb)
  . Fixed bug #71863 (Segfault when EXPLAIN with "Unknown column" error when
    using MariaDB). (Andrey)
  . Fixed bug #72701 (mysqli_get_host_info() wrong output). (Anatol)

- OCI8
  . Fixed bug #71148 (Bind reference overwritten on PHP 7). (Oracle Corp.)
  . Fixed invalid handle error with Implicit Result Sets. (Chris Jones)
  . Fixed bug #72524 (Binding null values triggers ORA-24816 error). (Chris Jones)

- ODBC:
  . Fixed bug #73448 (odbc_errormsg returns trash, always 513 bytes).
    (Anatol)

- Opcache:
  . Fixed bug #73583 (Segfaults when conditionally declared class and function
    have the same name). (Laruence)
  . Fixed bug #69090 (check cached files permissions)
  . Fixed bug #72982 (Memory leak in zend_accel_blacklist_update_regexp()
    function). (Laruence)
  . Fixed bug #72949 (Typo in opcache error message). (cmb)
  . Fixed bug #72762 (Infinite loop while parsing a file with opcache enabled).
    (Nikita)
  . Fixed bug #72590 (Opcache restart with kill_all_lockers does not work).
    (Keyur)

- OpenSSL:
  . Fixed bug #73478 (openssl_pkey_new() generates wrong pub/priv keys with
    Diffie Hellman). (Jakub Zelenka)
  . Fixed bug #73276 (crash in openssl_random_pseudo_bytes function). (Stas)
  . Fixed bug #73072 (Invalid path SNI_server_certs causes segfault).
    (Jakub Zelenka)
  . Fixed bug #72360 (ext/openssl build failure with OpenSSL 1.1.0).
    (Jakub Zelenka)
  . Bumped a minimal version to 1.0.1. (Jakub Zelenka)
  . Dropped support for SSL2. (Remi)
  . Implemented FR #61204 (Add elliptic curve support for OpenSSL).
    (Dominic Luechinger)
  . Implemented FR #67304 (Added AEAD support [CCM and GCM modes] to
    openssl_encrypt and openssl_decrypt). (Jakub Zelenka)
  . Implemented error storing to the global queue and cleaning up the OpenSSL
    error queue (resolves bugs #68276 and #69882). (Jakub Zelenka)

- Pcntl
  . Implemented asynchronous signal handling without TICKS. (Dmitry)
  . Added pcntl_signal_get_handler() that returns the current signal handler
    for a particular signal. Addresses FR #72409. (David Walker)
  . Add signinfo to pcntl_signal() handler args (Bishop Bettini, David Walker)

- PCRE:
  . Fixed bug #73483 (Segmentation fault on pcre_replace_callback). (Laruence)
  . Fixed bug #73612 (preg_*() may leak memory). (cmb)
  . Fixed bug #73392 (A use-after-free in zend allocator management). 
    (Laruence)
  . Fixed bug #73121 (Bundled PCRE doesn't compile because JIT isn't supported
    on s390). (Anatol)
  . Fixed bug #72688 (preg_match missing group names in matches). (cmb)
  . Downgraded to PCRE 8.38. (Anatol)
  . Fixed bug #72476 (Memleak in jit_stack). (Laruence)
  . Fixed bug #72463 (mail fails with invalid argument). (Anatol)
  . Upgraded to PCRE 8.39. (Anatol)

- PDO:
  . Fixed bug #72788 (Invalid memory access when using persistent PDO
    connection). (Keyur)
  . Fixed bug #72791 (Memory leak in PDO persistent connection handling). (Keyur)
  . Fixed bug #60665 (call to empty() on NULL result using PDO::FETCH_LAZY
    returns false). (cmb)

- PDO_DBlib:
  . Fixed bug #72414 (Never quote values as raw binary data). (Adam Baratz)
  . Allow \PDO::setAttribute() to set query timeouts. (Adam Baratz)
  . Handle SQLDECIMAL/SQLNUMERIC types, which are used by later TDS versions.
    (Adam Baratz)
  . Add common PDO test suite. (Adam Baratz)
  . Free error and message strings when cleaning up PDO instances.
    (Adam Baratz)
  . Fixed bug #67130 (\PDOStatement::nextRowset() should succeed when all rows
    in current rowset haven't been fetched). (Peter LeBrun)
  . Ignore potentially misleading dberr values. (Chris Kings-Lynne)
  . Implemented stringify 'uniqueidentifier' fields.
    (Alexander Zhuravlev, Adam Baratz)

- PDO_Firebird:
  . Fixed bug #73087, #61183, #71494 (Memory corruption in bindParam).
    (Dorin Marcoci)
  . Fixed bug #60052 (Integer returned as a 64bit integer on X86_64). (Mariuz)

- PDO_pgsql:
  . Fixed bug #70313 (PDO statement fails to throw exception). (Matteo)
  . Fixed bug #72570 (Segmentation fault when binding parameters on a query
    without placeholders). (Matteo)
  . Implemented FR #72633 (Postgres PDO lastInsertId() should work without
    specifying a sequence). (Pablo Santiago Sánchez, Matteo)

- Phar:
  . Fixed bug #72928 (Out of bound when verify signature of zip phar in
    phar_parse_zipfile). (Stas)
  . Fixed bug #73035 (Out of bound when verify signature of tar phar in
    phar_parse_tarfile). (Stas)

- phpdbg:
  . Added generator command for inspection of currently alive generators. (Bob)

- Postgres:
  . Fixed bug #73498 (Incorrect SQL generated for pg_copy_to()). (Craig Duncan)
  . Implemented FR #31021 (pg_last_notice() is needed to get all notice
    messages). (Yasuo)
  . Implemented FR #48532 (Allow pg_fetch_all() to index numerically). (Yasuo)

- Readline:
  . Fixed bug #72538 (readline_redisplay crashes php). (Laruence)

- Reflection
  . Undo backwards compatiblity break in ReflectionType->__toString() and
    deprecate via documentation instead. (Nikita)
  . Reverted prepending \ for class names. (Trowski)
  . Implemented request #38992 (invoke() and invokeArgs() static method calls
    should match). (cmb).
  . Add ReflectionNamedType::getName(). This method should be used instead of
    ReflectionType::__toString()
  . Prepend \ for class names and ? for nullable types returned from
    ReflectionType::__toString(). (Trowski)
  . Fixed bug #72661 (ReflectionType::__toString crashes with iterable).
    (Laruence)
  . Fixed bug #72222 (ReflectionClass::export doesn't handle array constants).
    (Nikita Nefedov)
  . Failure to retrieve a reflection object or retrieve an object property
    will now throw an instance of Error instead of resulting in a fatal error.
    (Aaron Piotrowski)
  . Fix #72209 (ReflectionProperty::getValue() doesn't fail if object doesn't match type). (Joe)

- Session:
  . Fixed bug #73273 (session_unset() empties values from all variables in which
    is $_session stored). (Nikita)
  . Fixed bug #73100 (session_destroy null dereference in ps_files_path_create).
    (cmb)
  . Fixed bug #68015 (Session does not report invalid uid for files save handler).
    (Yasuo)
  . Fixed bug #72940 (SID always return "name=ID", even if session
    cookie exist). (Yasuo)
  . Implemented session_gc() (Yasuo)
    https://wiki.php.net/rfc/session-create-id
  . Implemented session_create_id() (Yasuo)
    https://wiki.php.net/rfc/session-gc
  . Implemented RFC: Session ID without hashing. (Yasuo)
    https://wiki.php.net/rfc/session-id-without-hashing
  . Fixed bug #72531 (ps_files_cleanup_dir Buffer overflow). (Laruence)
  . Custom session handlers that do not return strings for session IDs will 
    now throw an instance of Error instead of resulting in a fatal error
    when a function is called that must generate a session ID.
    (Aaron Piotrowski)
  . An invalid setting for session.hash_function will throw an instance of
    Error instead of resulting in a fatal error when a session ID is created.
    (Aaron Piotrowski)
  . Fixed bug #72562 (Use After Free in unserialize() with Unexpected Session
    Deserialization). (Stas)
  . Improved fix for bug #68063 (Empty session IDs do still start sessions).
    (Yasuo)
  . Fixed bug #71038 (session_start() returns TRUE on failure).
    Session save handlers must return 'string' always for successful read.
    i.e. Non-existing session read must return empty string. PHP 7.0 is made
    not to tolerate buggy return value. (Yasuo)
  . Fixed bug #71394 (session_regenerate_id() must close opened session on
    errors). (Yasuo)

- SimpleXML:
  . Fixed bug #73293 (NULL pointer dereference in SimpleXMLElement::asXML()).
    (Stas)
  . Fixed bug #72971 (SimpleXML isset/unset do not respect namespace). (Nikita)
  . Fixed bug #72957 (Null coalescing operator doesn't behave as expected with
    SimpleXMLElement). (Nikita)
  . Fixed bug #72588 (Using global var doesn't work while accessing SimpleXML
    element). (Laruence)
  . Creating an unnamed or duplicate attribute will throw an instance of Error
    instead of resulting in a fatal error. (Aaron Piotrowski)

- SNMP:
  . Fixed bug #72708 (php_snmp_parse_oid integer overflow in memory
    allocation). (djodjo at gmail dot com)
  . Fixed bug #72479 (Use After Free Vulnerability in SNMP with GC and
    unserialize()). (Stas)

- Soap:
  . Fixed bug #73538 (SoapClient::__setSoapHeaders doesn't overwrite SOAP 
    headers). (duncan3dc)
  . Fixed bug #73452 (Segfault (Regression for #69152)). (Dmitry)
  . Fixed bug #73037 (SoapServer reports Bad Request when gzipped). (Anatol)
  . Fixed bug #73237 (Nested object in "any" element overwrites other fields).
    (Keith Smiley)
  . Fixed bug #69137 (Peer verification fails when using a proxy with SoapClient)
    (Keith Smiley)
  . Fixed bug #71711 (Soap Server Member variables reference bug). (Nikita) 
  . Fixed bug #71996 (Using references in arrays doesn't work like expected).
    (Nikita)

- SPL:
  . Fixed bug #73423 (Reproducible crash with GDB backtrace). (Laruence)
  . Fixed bug #72888 (Segfault on clone on splFileObject). (Laruence)
  . Fixed bug #73029 (Missing type check when unserializing SplArray). (Stas)
  . Fixed bug #72646 (SplFileObject::getCsvControl does not return the escape
    character). (cmb)
  . Fixed bug #72684 (AppendIterator segfault with closed generator). (Pierrick)
  . Attempting to clone an SplDirectory object will throw an instance of Error
    instead of resulting in a fatal error. (Aaron Piotrowski)
  . Calling ArrayIterator::append() when iterating over an object will throw an
    instance of Error instead of resulting in a fatal error. (Aaron Piotrowski)
  . Fixed bug #55701 (GlobIterator throws LogicException). (Valentin VĂLCIU)

- SQLite3:
  . Update to SQLite 3.15.1. (cmb)
  . Fixed bug #73530 (Unsetting result set may reset other result set). (cmb)
  . Fixed bug #73333 (2147483647 is fetched as string). (cmb)
  . Fixed bug #72668 (Spurious warning when exception is thrown in user defined
    function). (Laruence)
  . Implemented FR #72653 (SQLite should allow opening with empty filename).
    (cmb)
  . Fixed bug #70628 (Clearing bindings on an SQLite3 statement doesn't work).
    (cmb)
  . Implemented FR #71159 (Upgraded bundled SQLite lib to 3.9.2). (Laruence)

- Standard:
  . Fixed bug #73297 (HTTP stream wrapper should ignore HTTP 100 Continue).
    (rowan dot collins at gmail dot com)
  . Fixed bug #73303 (Scope not inherited by eval in assert()). (nikic)
  . Fixed bug #73192 (parse_url return wrong hostname). (Nikita)
  . Fixed bug #73203 (passing additional_parameters causes mail to fail). (cmb)
  . Fixed bug #73203 (passing additional_parameters causes mail to fail). (cmb)
  . Fixed bug #72920 (Accessing a private constant using constant() creates
    an exception AND warning). (Laruence)
  . Fixed bug #65550 (get_browser() incorrectly parses entries with "+" sign).
    (cmb)
  . Fixed bug #71882 (Negative ftruncate() on php://memory exhausts memory).
    (cmb)
  . Fixed bug #55451 (substr_compare NULL length interpreted as 0). (Lauri
    Kenttä)
  . Fixed bug #72278 (getimagesize returning FALSE on valid jpg). (cmb)
  . Fixed bug #61967 (unset array item in array_walk_recursive cause
    inconsistent array). (Nikita)
  . Fixed bug #62607 (array_walk_recursive move internal pointer). (Nikita)
  . Fixed bug #69068 (Exchanging array during array_walk -> memory errors).
    (Nikita)
  . Fixed bug #70713 (Use After Free Vulnerability in array_walk()/
    array_walk_recursive()). (Nikita)
  . Fixed bug #72622 (array_walk + array_replace_recursive create references
    from nothing). (Laruence)
  . Fixed bug #72330 (CSV fields incorrectly split if escape char followed by
    UTF chars). (cmb)
  . Implemented RFC: More precise float values. (Jakub Zelenka, Yasuo)
  . array_multisort now uses zend_sort instead zend_qsort. (Laruence)
  . Fixed bug #72505 (readfile() mangles files larger than 2G). (Cschneid)
  . assert() will throw a ParseError when evaluating a string given as the first
    argument if the PHP code is invalid instead of resulting in a catchable
    fatal error. (Aaron Piotrowski)
  . Calling forward_static_call() outside of a class scope will now throw an
    instance of Error instead of resulting in a fatal error. (Aaron Piotrowski)
  . Added is_iterable() function. (Aaron Piotrowski)
  . Fixed bug #72306 (Heap overflow through proc_open and $env parameter).
    (Laruence)
  . Fixed bug #71100 (long2ip() doesn't accept integers in strict mode).
    (Laruence)
  . Implemented FR #55716 (Add an option to pass a custom stream context to
    get_headers()). (Ferenc)
  . Additional validation for parse_url() for login/pass components).
    (Ilia) (Julien)
  . Implemented FR #69359 (Provide a way to fetch the current environment
    variables). (Ferenc)
  . unpack() function accepts an additional optional argument $offset. (Dmitry)
  . Implemented #51879 stream context socket option tcp_nodelay (Joe)

- Streams:
  . Fixed bug #73586 (php_user_filter::$stream is not set to the stream the
    filter is working on). (Dmitry)
  . Fixed bug #72853 (stream_set_blocking doesn't work). (Laruence)
  . Fixed bug #72743 (Out-of-bound read in php_stream_filter_create).
    (Loianhtuan)
  . Implemented FR #27814 (Multiple small packets send for HTTP request).
    (vhuk)
  . Fixed bug #72764 (ftps:// opendir wrapper data channel encryption fails
    with IIS FTP 7.5, 8.5). (vhuk)
  . Fixed bug #72810 (Missing SKIP_ONLINE_TESTS checks). (vhuk)
  . Fixed bug #41021 (Problems with the ftps wrapper). (vhuk)
  . Fixed bug #54431 (opendir() does not work with ftps:// wrapper). (vhuk)
  . Fixed bug #72667 (opendir() with ftp:// attempts to open data stream for
    non-existent directories). (vhuk)
  . Fixed bug #72771 (ftps:// wrapper is vulnerable to protocol downgrade
    attack). (Stas)
  . Fixed bug #72534 (stream_socket_get_name crashes). (Anatol)
  . Fixed bug #72439 (Stream socket with remote address leads to a segmentation
    fault). (Laruence)

- sysvshm:
  . Fixed bug #72858 (shm_attach null dereference). (Anatol)

- Tidy:
  . Implemented support for libtidy 5.0.0 and above. (Michael Orlitzky, Anatol)
  . Creating a tidyNode manually will now throw an instance of Error instead of
    resulting in a fatal error. (Aaron Piotrowski)

- Wddx:
  . Fixed bug #73331 (NULL Pointer Dereference in WDDX Packet Deserialization
    with PDORow). (Stas)
  . Fixed bug #72142 (WDDX Packet Injection Vulnerability in
    wddx_serialize_value()). (Taoguang Chen)
  . Fixed bug #72749 (wddx_deserialize allows illegal memory access) (Stas)
  . Fixed bug #72750 (wddx_deserialize null dereference). (Stas)
  . Fixed bug #72790 (wddx_deserialize null dereference with invalid xml).
    (Stas)
  . Fixed bug #72799 (wddx_deserialize null dereference in
    php_wddx_pop_element). (Stas)
  . Fixed bug #72860 (wddx_deserialize use-after-free). (Stas)
  . Fixed bug #73065 (Out-Of-Bounds Read in php_wddx_push_element). (Stas)
  . Fixed bug #72564 (boolean always deserialized as "true") (Remi)
  . A circular reference when serializing will now throw an instance of Error
    instead of resulting in a fatal error. (Aaron Piotrowski)

- XML:
  . Fixed bug #72135 (malformed XML causes fault) (edgarsandi)
  . Fixed bug #72714 (_xml_startElementHandler() segmentation fault). (cmb)
  . Fixed bug #72085 (SEGV on unknown address zif_xml_parse). (cmb)

- XMLRPC:
  . Fixed bug #72647 (xmlrpc_encode() unexpected output after referencing
    array elements). (Laruence)
  . Fixed bug #72606 (heap-buffer-overflow (write) simplestring_addn
    simplestring.c). (Stas)
  . A circular reference when serializing will now throw an instance of Error
    instead of resulting in a fatal error. (Aaron Piotrowski)

- Zip:
  . Fixed bug #68302 (impossible to compile php with zip support). (cmb)
  . Fixed bug #72660 (NULL Pointer dereference in zend_virtual_cwd).
    (Laruence)
  . Fixed bug #72520 (Stack-based buffer overflow vulnerability in
    php_stream_zip_opener). (Stas)
  . ZipArchive::addGlob() will throw an instance of Error instead of resulting
    in a fatal error if glob support is not available. (Aaron Piotrowski)
<|MERGE_RESOLUTION|>--- conflicted
+++ resolved
@@ -6,8 +6,9 @@
   . Fixed bug #75742 (potential memleak in internal classes's static members).
     (Laruence)
   . Fixed bug #75679 (Path 260 character problem). (Anatol)
-<<<<<<< HEAD
   . Fixed bug #75614 (Some non-portable == in shell scripts). (jdolecek)
+  . Fixed bug #75786 (segfault when using spread operator on generator passed
+    by reference). (Nikita)
 
 - Opcache:
   . Fixed bug #75687 (var 8 (TMP) has array key type but not value type).
@@ -20,10 +21,6 @@
 
 - PDO MySQL:
   . Fixed bug #75615 (PDO Mysql module can't be built as module). (jdolecek)
-=======
-  . Fixed bug #75786 (segfault when using spread operator on generator passed
-    by reference). (Nikita)
->>>>>>> fd30c59e
 
 - Opcache:
   . Fixed bug #75720 (File cache not populated after SHM runs full). (Dmitry)
