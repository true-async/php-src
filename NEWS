PHP                                                                        NEWS
|||||||||||||||||||||||||||||||||||||||||||||||||||||||||||||||||||||||||||||||
?? ??? 2020, PHP 7.4.13

- Core:
  . Fixed bug #80280 (ADD_EXTENSION_DEP() fails for ext/standard and ext/date).
    (cmb)
  . Fixed bug #80258 (Windows Deduplication Enabled, randon permission errors).
    (cmb)

- COM:
  . Fixed bug #62474 (com_event_sink crashes on certain arguments). (cmb)

- DOM:
  . Fixed bug #80268 (loadHTML() truncates at NUL bytes). (cmb)

- FFI:
  . Fixed bug #79177 (FFI doesn't handle well PHP exceptions within callback).
    (cmb, Dmitry, Nikita)

- IMAP:
  . Fixed bug #64076 (imap_sort() does not return FALSE on failure). (cmb)
  . Fixed bug #76618 (segfault on imap_reopen). (girgias)
  . Fixed bug #80239 (imap_rfc822_write_address() leaks memory). (cmb)
  . Fixed minor regression caused by fixing bug #80220. (cmb)
  . Fixed bug #80242 (imap_mail_compose() segfaults for multipart with rfc822).
    (cmb)

- MySQLi:
  . Fixed bug #79375 (mysqli_store_result does not report error from lock wait
    timeout). (Kamil Tekiela, Nikita)
  . Fixed bug #76525 (mysqli::commit does not throw if MYSQLI_REPORT_ERROR
    enabled and mysqlnd used). (Kamil Tekiela)
  . Fixed bug #72413 (mysqlnd segfault (fetch_row second parameter
    typemismatch)). (Kamil Tekiela)

- ODBC:
  . Fixed bug #44618 (Fetching may rely on uninitialized data). (cmb)

- Opcache:
  . Fixed bug #79643 (PHP with Opcache crashes when a file with specific name
    is included). (twosee)
  . Fixed run-time binding of preloaded dynamically declared function. (Dmitry)

- OpenSSL:
  . Fixed bug #79983 (openssl_encrypt / openssl_decrypt fail with OCB mode).
    (Nikita)

- PDO MySQL:
  . Fixed bug #66528 (No PDOException or errorCode if database becomes
    unavailable before PDO::commit). (Nikita)
  . Fixed bug #65825 (PDOStatement::fetch() does not throw exception on broken
    server connection). (Nikita)

- SNMP:
  . Fixed bug #70461 (disable md5 code when it is not supported in net-snmp).
    (Alexander Bergmann, cmb)

<<<<<<< HEAD
29 Oct 2020, PHP 7.4.12
=======
- Standard:
  . Fixed bug #80266 (parse_url silently drops port number 0). (cmb, Nikita)

29 Oct 2020, PHP 7.3.24
>>>>>>> 2cab085b

- Core:
  . Fixed bug #80061 (Copying large files may have suboptimal performance).
    (cmb)
  . Fixed bug #79423 (copy command is limited to size of file it can copy).
    (cmb)
  . Fixed bug #80126 (Covariant return types failing compilation). (Nikita)
  . Fixed bug #80186 (Segfault when iterating over FFI object). (Nikita)

- Calendar:
  . Fixed bug #80185 (jdtounix() fails after 2037). (cmb)

- IMAP:
  . Fixed bug #80213 (imap_mail_compose() segfaults on certain $bodies). (cmb)
  . Fixed bug #80215 (imap_mail_compose() may modify by-val parameters). (cmb)
  . Fixed bug #80220 (imap_mail_compose() may leak memory). (cmb)
  . Fixed bug #80223 (imap_mail_compose() leaks envelope on malformed bodies).
    (cmb)
  . Fixed bug #80216 (imap_mail_compose() does not validate types/encodings).
    (cmb)
  . Fixed bug #80226 (imap_sort() leaks sortpgm memory). (cmb)

- MySQLnd:
  . Fixed bug #80115 (mysqlnd.debug doesn't recognize absolute paths with
    slashes). (cmb)
  . Fixed bug #80107 (mysqli_query() fails for ~16 MB long query when
    compression is enabled). (Nikita)

- ODBC:
  . Fixed bug #78470 (odbc_specialcolumns() no longer accepts $nullable). (cmb)
  . Fixed bug #80147 (BINARY strings may not be properly zero-terminated).
    (cmb)
  . Fixed bug #80150 (Failure to fetch error message). (cmb)
  . Fixed bug #80152 (odbc_execute() moves internal pointer of $params). (cmb)
  . Fixed bug #46050 (odbc_next_result corrupts prepared resource). (cmb)

- OPcache:
  . Fixed bug #80083 (Optimizer pass 6 removes variables used for ibm_db2 data
    binding). (Nikita)
  . Fixed bug #80194 (Assertion failure during block assembly of unreachable
    free with leading nop). (Nikita)

- PCRE:
  . Updated to PCRE 10.35. (cmb)
  . Fixed bug #80118 (Erroneous whitespace match with JIT only). (cmb)

- PDO_ODBC:
  . Fixed bug #67465 (NULL Pointer dereference in odbc_handle_preparer). (cmb)

- Standard:
  . Fixed bug #80114 (parse_url does not accept URLs with port 0). (cmb, twosee)
  . Fixed bug #76943 (Inconsistent stream_wrapper_restore() errors). (cmb)
  . Fixed bug #76735 (Incorrect message in fopen on invalid mode). (cmb)

- Tidy:
  . Fixed bug #77040 (tidyNode::isHtml() is completely broken). (cmb)

01 Oct 2020, PHP 7.4.11

- Core:
  . Fixed bug #79979 (passing value to by-ref param via CUFA crashes). (cmb,
    Nikita)
  . Fixed bug #80037 (Typed property must not be accessed before initialization
    when __get() declared). (Nikita)
  . Fixed bug #80048 (Bug #69100 has not been fixed for Windows). (cmb)
  . Fixed bug #80049 (Memleak when coercing integers to string via variadic
    argument). (Nikita)
  . Fixed bug #79699 (PHP parses encoded cookie names so malicious `__Host-` 
    cookies can be sent). (CVE-2020-7070) (Stas)

- Calendar:
  . Fixed bug #80007 (Potential type confusion in unixtojd() parameter parsing).
    (Andy Postnikov)

- COM:
  . Fixed bug #64130 (COM obj parameters passed by reference are not updated).
    (cmb)

- OPcache:
  . Fixed bug #80002 (calc free space for new interned string is wrong).
    (t-matsuno)
  . Fixed bug #80046 (FREE for SWITCH_STRING optimized away). (Nikita)
  . Fixed bug #79825 (opcache.file_cache causes SIGSEGV when custom opcode
    handlers changed). (SammyK)

- OpenSSL:
  . Fixed bug #79601 (Wrong ciphertext/tag in AES-CCM encryption for a 12 
    bytes IV). (CVE-2020-7069) (Jakub Zelenka)

- PDO:
  . Fixed bug #80027 (Terrible performance using $query->fetch on queries with
    many bind parameters). (Matteo)

- SOAP:
  . Fixed bug #47021 (SoapClient stumbles over WSDL delivered with
    "Transfer-Encoding: chunked"). (Matteo)

- Standard:
  . Fixed bug #79986 (str_ireplace bug with diacritics characters). (cmb)
  . Fixed bug #80077 (getmxrr test bug). (Rainer Jung)
  . Fixed bug #72941 (Modifying bucket->data by-ref has no effect any longer).
    (cmb)
  . Fixed bug #80067 (Omitting the port in bindto setting errors). (cmb)

03 Sep 2020, PHP 7.4.10

- Core:
  . Fixed bug #79884 (PHP_CONFIG_FILE_PATH is meaningless). (cmb)
  . Fixed bug #77932 (File extensions are case-sensitive). (cmb)
  . Fixed bug #79806 (realpath() erroneously resolves link to link). (cmb)
  . Fixed bug #79895 (PHP_CHECK_GCC_ARG does not allow flags with equal sign).
    (Santiago M. Mola)
  . Fixed bug #79919 (Stack use-after-scope in define()). (cmb)
  . Fixed bug #79934 (CRLF-only line in heredoc causes parsing error).
    (Pieter van den Ham)
  . Fixed bug #79947 (Memory leak on invalid offset type in compound
    assignment). (Nikita)

- COM:
  . Fixed bug #48585 (com_load_typelib holds reference, fails on second call).
    (cmb)

- Exif:
  . Fixed bug #75785 (Many errors from exif_read_data).
    (Níckolas Daniel da Silva)

- Gettext:
  . Fixed bug #70574 (Tests fail due to relying on Linux fallback behavior for
    gettext()). (Florian Engelhardt)

- LDAP:
  . Fixed memory leaks. (ptomulik)

- OPcache:
  . Fixed bug #73060 (php failed with error after temp folder cleaned up).
    (cmb)
  . Fixed bug #79917 (File cache segfault with a static variable in inherited
    method). (Nikita)

- PDO:
  . Fixed bug #64705 (errorInfo property of PDOException is null when
    PDO::__construct() fails). (Ahmed Abdou)

- Session:
  . Fixed bug #79724 (Return type does not match in ext/session/mod_mm.c).
    (Nikita)

- Standard:
  . Fixed bug #79930 (array_merge_recursive() crashes when called with array
    with single reference). (Nikita)
  . Fixed bug #79944 (getmxrr always returns true on Alpine linux). (Nikita)
  . Fixed bug #79951 (Memory leak in str_replace of empty string). (Nikita)

- XML:
  . Fixed bug #79922 (Crash after multiple calls to xml_parser_free()). (cmb)

06 Aug 2020, PHP 7.4.9

- Apache:
  . Fixed bug #79030 (Upgrade apache2handler's php_apache_sapi_get_request_time
    to return usec). (Herbert256)

- COM:
  . Fixed bug #63208 (BSTR to PHP string conversion not binary safe). (cmb)
  . Fixed bug #63527 (DCOM does not work with Username, Password parameter).
    (cmb)

- Core:
  . Fixed bug #79877 (getimagesize function silently truncates after a null 
    byte) (cmb)
  . Fixed bug #79740 (serialize() and unserialize() methods can not be called
    statically). (Nikita)
  . Fixed bug #79783 (Segfault in php_str_replace_common). (Nikita)
  . Fixed bug #79778 (Assertion failure if dumping closure with unresolved
    static variable). (Nikita)
  . Fixed bug #79779 (Assertion failure when assigning property of string
    offset by reference). (Nikita)
  . Fixed bug #79792 (HT iterators not removed if empty array is destroyed).
    (Nikita)
  . Fixed bug #78598 (Changing array during undef index RW error segfaults).
    (Nikita)
  . Fixed bug #79784 (Use after free if changing array during undef var during
    array write fetch). (Nikita)
  . Fixed bug #79793 (Use after free if string used in undefined index warning
    is changed). (Nikita)
  . Fixed bug #79862 (Public non-static property in child should take priority
    over private static). (Nikita)

- Fileinfo:
  . Fixed bug #79756 (finfo_file crash (FILEINFO_MIME)). (cmb)

- FTP:
  . Fixed bug #55857 (ftp_size on large files). (cmb)

- Mbstring:
  . Fixed bug #79787 (mb_strimwidth does not trim string). (XXiang)

- OpenSSL:
  . Fixed bug #79881 (Memory leak in openssl_pkey_get_public()). (Nikita)

- Phar:
  . Fixed bug #79797 (Use of freed hash key in the phar_parse_zipfile
    function). (CVE-2020-7068) (cmb)

- Reflection:
  . Fixed bug #79487 (::getStaticProperties() ignores property modifications).
    (cmb, Nikita)
  . Fixed bug #69804 (::getStaticPropertyValue() throws on protected props).
    (cmb, Nikita)
  . Fixed bug #79820 (Use after free when type duplicated into
    ReflectionProperty gets resolved). (Christopher Broadbent)

- Standard:
  . Fixed bug #70362 (Can't copy() large 'data://' with open_basedir). (cmb)
  . Fixed bug #78008 (dns_check_record() always return true on Alpine).
    (Andy Postnikov)
  . Fixed bug #79839 (array_walk() does not respect property types). (Nikita)

09 Jul 2020, PHP 7.4.8

- Core:
  . Fixed bug #79595 (zend_init_fpu() alters FPU precision). (cmb, Nikita)
  . Fixed bug #79650 (php-win.exe 100% cpu lockup). (cmb)
  . Fixed bug #79668 (get_defined_functions(true) may miss functions). (cmb,
    Nikita)
  . Fixed bug #79683 (Fake reflection scope affects __toString()). (Nikita)
  . Fixed possibly unsupported timercmp() usage. (cmb)

- Exif:
  . Fixed bug #79687 (Sony picture - PHP Warning - Make, Model, MakerNotes). 
    (cmb)

- Fileinfo:
  . Fixed bug #79681 (mime_content_type/finfo returning incorrect mimetype).
    (cmb)

- Filter:
  . Fixed bug #73527 (Invalid memory access in php_filter_strip). (cmb)

- GD:
  . Fixed bug #79676 (imagescale adds black border with IMG_BICUBIC). (cmb)

- OpenSSL:
  . Fixed bug #62890 (default_socket_timeout=-1 causes connection to timeout).
    (cmb)

- PDO SQLite:
  . Fixed bug #79664 (PDOStatement::getColumnMeta fails on empty result set).
    (cmb)

- phpdbg:
  . Fixed bug #73926 (phpdbg will not accept input on restart execution). (cmb)
  . Fixed bug #73927 (phpdbg fails with windows error prompt at "watch array").
    (cmb)
  . Fixed several mostly Windows related phpdbg bugs. (cmb)

- SPL:
  . Fixed bug #79710 (Reproducible segfault in error_handler during GC
    involved an SplFileObject). (Nikita)

- Standard:
  . Fixed bug #74267 (segfault with streams and invalid data). (cmb)
  . Fixed bug #79579 (ZTS build of PHP 7.3.17 doesn't handle ERANGE for
    posix_getgrgid and others). (Böszörményi Zoltán)

11 Jun 2020, PHP 7.4.7

- Core:
  . Fixed bug #79599 (coredump in set_error_handler). (Laruence)
  . Fixed bug #79566 (Private SHM is not private on Windows). (cmb)
  . Fixed bug #79489 (.user.ini does not inherit). (cmb)
  . Fixed bug #79600 (Regression in 7.4.6 when yielding an array based
    generator). (Nikita)
  . Fixed bug #79657 ("yield from" hangs when invalid value encountered).
    (Nikita)

- FFI:
  . Fixed bug #79571 (FFI: var_dumping unions may segfault). (cmb)

- GD:
  . Fixed bug #79615 (Wrong GIF header written in GD GIFEncode). (sageptr, cmb)

- MySQLnd:
  . Fixed bug #79596 (MySQL FLOAT truncates to int some locales). (cmb)

- Opcache:
  . Fixed bug #79588 (Boolean opcache settings ignore on/off values). (cmb)
  . Fixed bug #79548 (Preloading segfault with inherited method using static
    variable). (Nikita)
  . Fixed bug #79603 (RTD collision with opcache). (Nikita)

- Standard:
  . Fixed bug #79561 (dns_get_record() fails with DNS_ALL). (cmb)

14 May 2020, PHP 7.4.6

- Core:
  . Fixed bug #79536 (zend_clear_exception prevent exception's destructor to be
    called). (Laruence)
  . Fixed bug #78434 (Generator yields no items after valid() call). (Nikita)
  . Fixed bug #79477 (casting object into array creates references). (Nikita)
  . Fixed bug #79514 (Memory leaks while including unexistent file). (cmb,
    Nikita)

- DOM:
  . Fixed bug #78221 (DOMNode::normalize() doesn't remove empty text nodes).
    (cmb)

- EXIF:
  . Fixed bug #79336 (ext/exif/tests/bug79046.phpt fails on Big endian arch).
    (Nikita)

- FCGI:
  . Fixed bug #79491 (Search for .user.ini extends up to root dir). (cmb)

- MBString:
  . Fixed bug #79441 (Segfault in mb_chr() if internal encoding is unsupported).
    (Girgias)

- OpenSSL:
  . Fixed bug #79497 (stream_socket_client() throws an unknown error sometimes
    with <1s timeout). (Joe Cai)

- PCRE:
  . Upgraded to PCRE2 10.34. (cmb)

- Phar:
  . Fixed bug #79503 (Memory leak on duplicate metadata). (cmb)

- SimpleXML:
  . Fixed bug #79528 (Different object of the same xml between 7.4.5 and
    7.4.4). (cmb)

- SPL:
  . Fixed bug #69264 (__debugInfo() ignored while extending SPL classes). (cmb)
  . Fixed bug #67369 (ArrayObject serialization drops the iterator class).
    (Alex Dowad)

- Standard:
  . Fixed bug #79468 (SIGSEGV when closing stream handle with a stream filter
    appended). (dinosaur)
  . Fixed bug #79447 (Serializing uninitialized typed properties with __sleep
    should not throw). (nicolas-grekas)

16 Apr 2020, PHP 7.4.5

- Core:
  . Fixed bug #79364 (When copy empty array, next key is unspecified). (cmb)
  . Fixed bug #78210 (Invalid pointer address). (cmb, Nikita)

- CURL:
  . Fixed bug #79199 (curl_copy_handle() memory leak). (cmb)

- Date:
  . Fixed bug #79396 (DateTime hour incorrect during DST jump forward). (Nate
    Brunette)
  . Fixed bug #74940 (DateTimeZone loose comparison always true). (cmb)

- FPM:
  . Implement request #77062 (Allow numeric [UG]ID in FPM listen.{owner,group})
    (Andre Nathan)

- Iconv:
  . Fixed bug #79200 (Some iconv functions cut Windows-1258). (cmb)

- OPcache:
  . Fixed bug #79412 (Opcache chokes and uses 100% CPU on specific script).
    (Dmitry)

- Session:
  . Fixed bug #79413 (session_create_id() fails for active sessions). (cmb)

- Shmop:
  . Fixed bug #79427 (Integer Overflow in shmop_open()). (cmb)

- SimpleXML:
  . Fixed bug #61597 (SXE properties may lack attributes and content). (cmb)

- SOAP:
  . Fixed bug #79357 (SOAP request segfaults when any request parameter is
    missing). (Nikita)

- Spl:
  . Fixed bug #75673 (SplStack::unserialize() behavior). (cmb)
  . Fixed bug #79393 (Null coalescing operator failing with SplFixedArray).
    (cmb)

- Standard:
  . Fixed bug #79330 (shell_exec() silently truncates after a null byte). (stas)
  . Fixed bug #79465 (OOB Read in urldecode()). (CVE-2020-7067) (stas)
  . Fixed bug #79410 (system() swallows last chunk if it is exactly 4095 bytes
    without newline). (Christian Schneider)

- Zip:
  . Fixed Bug #79296 (ZipArchive::open fails on empty file). (Remi)
  . Fixed bug #79424 (php_zip_glob uses gl_pathc after call to globfree).
    (Max Rees)

19 Mar 2020, PHP 7.4.4

- Core:
  . Fixed bug #79244 (php crashes during parsing INI file). (Laruence)
  . Fixed bug #63206 (restore_error_handler does not restore previous errors
    mask). (Mark Plomer)

- COM:
  . Fixed bug #66322 (COMPersistHelper::SaveToFile can save to wrong location).
    (cmb)
  . Fixed bug #79242 (COM error constants don't match com_exception codes on
    x86). (cmb)
  . Fixed bug #79247 (Garbage collecting variant objects segfaults). (cmb)
  . Fixed bug #79248 (Traversing empty VT_ARRAY throws com_exception). (cmb)
  . Fixed bug #79299 (com_print_typeinfo prints duplicate variables). (Litiano
    Moura)
  . Fixed bug #79332 (php_istreams are never freed). (cmb)
  . Fixed bug #79333 (com_print_typeinfo() leaks memory). (cmb)

- CURL:
  . Fixed bug #79019 (Copied cURL handles upload empty file). (cmb)
  . Fixed bug #79013 (Content-Length missing when posting a curlFile with
    curl). (cmb)

- DOM:
  . Fixed bug #77569: (Write Access Violation in DomImplementation). (Nikita,
    cmb)
  . Fixed bug #79271 (DOMDocumentType::$childNodes is NULL). (cmb)

- Enchant:
  . Fixed bug #79311 (enchant_dict_suggest() fails on big endian architecture).
    (cmb)

- EXIF:
  . Fixed bug #79282 (Use-of-uninitialized-value in exif). (CVE-2020-7064)
    (Nikita)

- Fileinfo:
  . Fixed bug #79283 (Segfault in libmagic patch contains a buffer
    overflow). (cmb)

- FPM:
  . Fixed bug #77653 (operator displayed instead of the real error message).
    (Jakub Zelenka)
  . Fixed bug #79014 (PHP-FPM & Primary script unknown). (Jakub Zelenka)

- MBstring:
  . Fixed bug #79371 (mb_strtolower (UTF-32LE): stack-buffer-overflow at 
    php_unicode_tolower_full). (CVE-2020-7065) (cmb)

- MySQLi:
  . Fixed bug #64032 (mysqli reports different client_version). (cmb)

- MySQLnd:
  . Implemented FR #79275 (Support auth_plugin_caching_sha2_password on
    Windows). (cmb)

- Opcache:
  . Fixed bug #79252 (preloading causes php-fpm to segfault during exit).
    (Nikita)

- PCRE:
  . Fixed bug #79188 (Memory corruption in preg_replace/preg_replace_callback
    and unicode). (Nikita)
  . Fixed bug #79241 (Segmentation fault on preg_match()). (Nikita)
  . Fixed bug #79257 (Duplicate named groups (?J) prefer last alternative even
    if not matched). (Nikita)

- PDO_ODBC:
  . Fixed bug #79038 (PDOStatement::nextRowset() leaks column values). (cmb)

- Reflection:
  . Fixed bug #79062 (Property with heredoc default value returns false for
    getDocComment). (Nikita)

- SQLite3:
  . Fixed bug #79294 (::columnType() may fail after SQLite3Stmt::reset()). (cmb)

- Standard:
  . Fixed bug #79329 (get_headers() silently truncates after a null byte).
    (CVE-2020-7066) (cmb)
  . Fixed bug #79254 (getenv() w/o arguments not showing changes). (cmb)
  . Fixed bug #79265 (Improper injection of Host header when using fopen for
    http requests). (Miguel Xavier Penha Neto)

- Zip:
  . Fixed bug #79315 (ZipArchive::addFile doesn't honor start/length
    parameters). (Remi)

20 Feb 2020, PHP 7.4.3

- Core:
  . Fixed bug #79146 (cscript can fail to run on some systems). (clarodeus)
  . Fixed bug #79155 (Property nullability lost when using multiple property
    definition). (Nikita)
  . Fixed bug #78323 (Code 0 is returned on invalid options). (Ivan Mikheykin)
  . Fixed bug #78989 (Delayed variance check involving trait segfaults).
    (Nikita)
  . Fixed bug #79174 (cookie values with spaces fail to round-trip). (cmb)
  . Fixed bug #76047 (Use-after-free when accessing already destructed
    backtrace arguments). (Nikita)

- CURL:
  . Fixed bug #79078 (Hypothetical use-after-free in curl_multi_add_handle()).
    (cmb)

- FFI:
  . Fixed bug #79096 (FFI Struct Segfault). (cmb)

- IMAP:
  . Fixed bug #79112 (IMAP extension can't find OpenSSL libraries at configure
    time). (Nikita)

- Intl:
  . Fixed bug #79212 (NumberFormatter::format() may detect wrong type). (cmb)

- Libxml:
  . Fixed bug #79191 (Error in SoapClient ctor disables DOMDocument::save()).
    (Nikita, cmb)

- MBString:
  . Fixed bug #79149 (SEGV in mb_convert_encoding with non-string encodings).
    (cmb)

- MySQLi:
  . Fixed bug #78666 (Properties may emit a warning on var_dump()). (kocsismate)

- MySQLnd:
  . Fixed bug #79084 (mysqlnd may fetch wrong column indexes with MYSQLI_BOTH).
    (cmb)
  . Fixed bug #79011 (MySQL caching_sha2_password Access denied for password
    with more than 20 chars). (Nikita)

- Opcache:
  . Fixed bug #79114 (Eval class during preload causes class to be only half
    available). (Laruence)
  . Fixed bug #79128 (Preloading segfaults if preload_user is used). (Nikita)
  . Fixed bug #79193 (Incorrect type inference for self::$field =& $field).
    (Nikita)

- OpenSSL:
  . Fixed bug #79145 (openssl memory leak). (cmb, Nikita)

- Phar:
  . Fixed bug #79082 (Files added to tar with Phar::buildFromIterator have
    all-access permissions). (CVE-2020-7063) (stas)
  . Fixed bug #79171 (heap-buffer-overflow in phar_extract_file).
    (CVE-2020-7061) (cmb)
  . Fixed bug #76584 (PharFileInfo::decompress not working). (cmb)

- Reflection:
  . Fixed bug #79115 (ReflectionClass::isCloneable call reflected class
    __destruct). (Nikita)

- Session:
  . Fixed bug #79221 (Null Pointer Dereference in PHP Session Upload Progress).
    (CVE-2020-7062) (stas)

- Standard:
  . Fixed bug #78902 (Memory leak when using stream_filter_append). (liudaixiao)
  . Fixed bug #78969 (PASSWORD_DEFAULT should match PASSWORD_BCRYPT instead of being null). (kocsismate)

- Testing:
  . Fixed bug #78090 (bug45161.phpt takes forever to finish). (cmb)

- XSL:
  . Fixed bug #70078 (XSL callbacks with nodes as parameter leak memory). (cmb)

- Zip:
  . Add ZipArchive::CM_LZMA2 and ZipArchive::CM_XZ constants (since libzip 1.6.0). (Remi)
  . Add ZipArchive::RDONLY (since libzip 1.0.0). (Remi)
  . Add ZipArchive::ER_* missing constants. (Remi)
  . Add ZipArchive::LIBZIP_VERSION constant. (Remi)
  . Fixed bug #73119 (Wrong return for ZipArchive::addEmptyDir Method). (Remi)

23 Jan 2020, PHP 7.4.2

- Core:
  . Preloading support on Windows has been disabled. (Nikita)
  . Fixed bug #79022 (class_exists returns True for classes that are not ready
    to be used). (Laruence)
  . Fixed bug #78929 (plus signs in cookie values are converted to spaces).
    (Alexey Kachalin)
  . Fixed bug #78973 (Destructor during CV freeing causes segfault if opline
    never saved). (Nikita)
  . Fixed bug #78776 (Abstract method implementation from trait does not check
    "static"). (Nikita)
  . Fixed bug #78999 (Cycle leak when using function result as temporary).
    (Dmitry)
  . Fixed bug #79008 (General performance regression with PHP 7.4 on Windows).
    (cmb)
  . Fixed bug #79002 (Serializing uninitialized typed properties with __sleep
    makes unserialize throw). (Nikita)

- CURL:
  . Fixed bug #79033 (Curl timeout error with specific url and post). (cmb)
  . Fixed bug #79063 (curl openssl does not respect PKG_CONFIG_PATH). (Nikita)

- Date:
  . Fixed bug #79015 (undefined-behavior in php_date.c). (cmb)

- DBA:
  . Fixed bug #78808 ([LMDB] MDB_MAP_FULL: Environment mapsize limit reached).
    (cmb)

- Exif:
  . Fixed bug #79046 (NaN to int cast undefined behavior in exif). (Nikita)

- Fileinfo:
  . Fixed bug #74170 (locale information change after mime_content_type).
    (Sergei Turchanov)

- GD:
  . Fixed bug #79067 (gdTransformAffineCopy() may use unitialized values). (cmb)
  . Fixed bug #79068 (gdTransformAffineCopy() changes interpolation method).
    (cmb)

- Libxml:
  . Fixed bug #79029 (Use After Free's in XMLReader / XMLWriter). (Laruence)

- OPcache:
  . Fixed bug #78961 (erroneous optimization of re-assigned $GLOBALS). (Dmitry)
  . Fixed bug #78950 (Preloading trait method with static variables). (Nikita)
  . Fixed bug #78903 (Conflict in RTD key for closures results in crash).
    (Nikita)
  . Fixed bug #78986 (Opcache segfaults when inheriting ctor from immutable
    into mutable class). (Nikita)
  . Fixed bug #79040 (Warning Opcode handlers are unusable due to ASLR). (cmb)
  . Fixed bug #79055 (Typed property become unknown with OPcache file cache).
    (Nikita)

- Pcntl:
  . Fixed bug #78402 (Converting null to string in error message is bad DX).
    (SATŌ Kentarō)

- PDO_PgSQL:
  . Fixed bug #78983 (pdo_pgsql config.w32 cannot find libpq-fe.h). (SATŌ
    Kentarō)
  . Fixed bug #78980 (pgsqlGetNotify() overlooks dead connection). (SATŌ
    Kentarō)
  . Fixed bug #78982 (pdo_pgsql returns dead persistent connection). (SATŌ
    Kentarō)

- Session:
  . Fixed bug #79031 (Session unserialization problem). (Nikita)

- Shmop:
  . Fixed bug #78538 (shmop memory leak). (cmb)

- Sqlite3:
  . Fixed bug #79056 (sqlite does not respect PKG_CONFIG_PATH during
    compilation). (Nikita)

- Spl:
  . Fixed bug #78976 (SplFileObject::fputcsv returns -1 on failure). (cmb)

- Standard:
  . Fixed bug #79000 (Non-blocking socket stream reports EAGAIN as error).
    (Nikita)
  . Fixed bug #54298 (Using empty additional_headers adding extraneous CRLF).
    (cmb)

18 Dec 2019, PHP 7.4.1

- Core:
  . Fixed bug #78810 (RW fetches do not throw "uninitialized property"
    exception). (Nikita)
  . Fixed bug #78868 (Calling __autoload() with incorrect EG(fake_scope) value).
    (Antony Dovgal, Dmitry)
  . Fixed bug #78296 (is_file fails to detect file). (cmb)
  . Fixed bug #78883 (fgets(STDIN) fails on Windows). (cmb)
  . Fixed bug #78898 (call_user_func(['parent', ...]) fails while other
    succeed). (Nikita)
  . Fixed bug #78904 (Uninitialized property triggers __get()). (Nikita)
  . Fixed bug #78926 (Segmentation fault on Symfony cache:clear). (Nikita)

- GD:
  . Fixed bug #78849 (GD build broken with -D SIGNED_COMPARE_SLOW). (cmb)
  . Fixed bug #78923 (Artifacts when convoluting image with transparency).
    (wilson chen)

- FPM:
  . Fixed bug #76601 (Partially working php-fpm ater incomplete reload).
    (Maksim Nikulin)
  . Fixed bug #78889 (php-fpm service fails to start). (Jakub Zelenka)
  . Fixed bug #78916 (php-fpm 7.4.0 don't send mail via mail()).
    (Jakub Zelenka)

- Intl:
  . Implemented FR #78912 (INTL Support for accounting format). (cmb)

- Mysqlnd:
  . Fixed bug #78823 (ZLIB_LIBS not added to EXTRA_LIBS). (Arjen de Korte)

- OPcache:
  . Fixed $x = (bool)$x; with opcache (should emit undeclared variable notice).
    (Tyson Andre)
  . Fixed bug #78935 (Preloading removes classes that have dependencies).
    (Nikita, Dmitry)

- PCRE:
  . Fixed bug #78853 (preg_match() may return integer > 1). (cmb)

- Reflection:
  . Fixed bug #78895 (Reflection detects abstract non-static class as abstract
    static. IS_IMPLICIT_ABSTRACT is not longer used). (Dmitry)

- Standard:
  . Fixed bug #77638 (var_export'ing certain class instances segfaults). (cmb)
  . Fixed bug #78840 (imploding $GLOBALS crashes). (cmb)
  . Fixed bug #78833 (Integer overflow in pack causes out-of-bound access).
    (cmb)
  . Fixed bug #78814 (strip_tags allows / in tag name => whitelist bypass).
    (cmb)

28 Nov 2019, PHP 7.4.0

- Core:
  . Implemented RFC: Deprecate curly brace syntax for accessing array elements
    and string offsets.
    https://wiki.php.net/rfc/deprecate_curly_braces_array_access (Andrey Gromov)
  . Implemented RFC: Deprecations for PHP 7.4.
    https://wiki.php.net/rfc/deprecations_php_7_4 (Kalle, Nikita)
  . Fixed bug #52752 (Crash when lexing). (Nikita)
  . Fixed bug #60677 (CGI doesn't properly validate shebang line contains #!).
    (Nikita)
  . Fixed bug #71030 (Self-assignment in list() may have inconsistent behavior).
    (Nikita)
  . Fixed bug #72530 (Use After Free in GC with Certain Destructors). (Nikita)
  . Fixed bug #75921 (Inconsistent: No warning in some cases when stdObj is
    created on the fly). (David Walker)
  . Implemented FR #76148 (Add array_key_exists() to the list of specially
    compiled functions). (Majkl578)
  . Fixed bug #76430 (__METHOD__ inconsistent outside of method).
    (Ryan McCullagh, Nikita)
  . Fixed bug #76451 (Aliases during inheritance type checks affected by
    opcache). (Nikita)
  . Implemented FR #77230 (Support custom CFLAGS and LDFLAGS from environment).
    (cmb)
  . Fixed bug #77345 (Stack Overflow caused by circular reference in garbage
    collection). (Alexandru Patranescu, Nikita, Dmitry)
  . Fixed bug #77812 (Interactive mode does not support PHP 7.3-style heredoc).
    (cmb, Nikita)
  . Fixed bug #77877 (call_user_func() passes $this to static methods).
    (Dmitry)
  . Fixed bug #78066 (PHP eats the first byte of a program that comes from
    process substitution). (Nikita)
  . Fixed bug #78151 (Segfault caused by indirect expressions in PHP 7.4a1).
    (Nikita)
  . Fixed bug #78154 (SEND_VAR_NO_REF does not always send reference). (Nikita)
  . Fixed bug #78182 (Segmentation fault during by-reference property
    assignment). (Nikita)
  . Fixed bug #78212 (Segfault in built-in webserver). (cmb)
  . Fixed bug #78220 (Can't access OneDrive folder). (cmb, ab)
  . Fixed bug #78226 (Unexpected __set behavior with typed properties). (Nikita)
  . Fixed bug #78239 (Deprecation notice during string conversion converted to
    exception hangs). (Nikita)
  . Fixed bug #78335 (Static properties/variables containing cycles report as
    leak). (Nikita)
  . Fixed bug #78340 (Include of stream wrapper not reading whole file).
    (Nikita)
  . Fixed bug #78344 (Segmentation fault on zend_check_protected). (Nikita)
  . Fixed bug #78356 (Array returned from ArrayAccess is incorrectly unpacked
    as argument). (Nikita)
  . Fixed bug #78379 (Cast to object confuses GC, causes crash). (Dmitry)
  . Fixed bug #78386 (fstat mode has unexpected value on PHP 7.4). (cmb)
  . Fixed bug #78396 (Second file_put_contents in Shutdown hangs script).
    (Nikita)
  . Fixed bug #78406 (Broken file includes with user-defined stream filters).
    (Nikita)
  . Fixed bug #78438 (Corruption when __unserializing deeply nested structures).
    (cmb, Nikita)
  . Fixed bug #78441 (Parse error due to heredoc identifier followed by digit).
    (cmb)
  . Fixed bug #78454 (Consecutive numeric separators cause OOM error).
    (Theodore Brown)
  . Fixed bug #78460 (PEAR installation failure). (Peter Kokot, L. Declercq)
  . Fixed bug #78531 (Crash when using undefined variable as object). (Dmitry)
  . Fixed bug #78535 (auto_detect_line_endings value not parsed as bool).
    (bugreportuser)
  . Fixed bug #78604 (token_get_all() does not properly tokenize FOO<?php with
    short_open_tag=0). (Nikita)
  . Fixed bug #78614 (Does not compile with DTRACE anymore).
    (tz at FreeBSD dot org)
  . Fixed bug #78620 (Out of memory error). (cmb, Nikita)
  . Fixed bug #78632 (method_exists() in php74 works differently from php73 in
    checking priv. methods). (Nikita)
  . Fixed bug #78644 (SEGFAULT in ZEND_UNSET_OBJ_SPEC_VAR_CONST_HANDLER).
    (Nikita)
  . Fixed bug #78658 (Memory corruption using Closure::bindTo). (Nikita)
  . Fixed bug #78656 (Parse errors classified as highest log-level). (Erik
    Lundin)
  . Fixed bug #78662 (stream_write bad error detection). (Remi)
  . Fixed bug #78768 (redefinition of typedef zend_property_info). (Nikita)
  . Fixed bug #78788 (./configure generates invalid php_version.h). (max)
  . Fixed incorrect usage of QM_ASSIGN instruction. It must not return IS_VAR.
    As a side effect, this allowed passing left hand list() "by reference",
    instead of compile-time error. (Dmitry)

- CLI:
  . The built-in CLI server now reports the request method in log files.
    (Simon Welsh)

- COM:
  . Deprecated registering of case-insensitive constants from typelibs. (cmb)
  . Fixed bug #78650 (new COM Crash). (cmb)
  . Fixed bug #78694 (Appending to a variant array causes segfault). (cmb)

- CURL:
  . Fixed bug #76480 (Use curl_multi_wait() so that timeouts are respected).
    (Pierrick)
  . Implemented FR #77711 (CURLFile should support UNICODE filenames). (cmb)
  . Deprecated CURLPIPE_HTTP1. (cmb)
  . Deprecated $version parameter of curl_version(). (cmb)

- Date:
  . Updated timelib to 2018.02. (Derick)
  . Fixed bug #69044 (discrepency between time and microtime). (krakjoe)
  . Fixed bug #70153 (\DateInterval incorrectly unserialized). (Maksim Iakunin)
  . Fixed bug #75232 (print_r of DateTime creating side-effect). (Nikita)
  . Fixed bug #78383 (Casting a DateTime to array no longer returns its
    properties). (Nikita)
  . Fixed bug #78751 (Serialising DatePeriod converts DateTimeImmutable). (cmb)

- Exif:
  . Fixed bug #78333 (Exif crash (bus error) due to wrong alignment and
    invalid cast). (Nikita)
  . Fixed bug #78256 (heap-buffer-overflow on exif_process_user_comment).
    (CVE-2019-11042) (Stas)
  . Fixed bug #78222 (heap-buffer-overflow on exif_scan_thumbnail).
    (CVE-2019-11041) (Stas)

- Fileinfo:
  . Fixed bug #78075 (finfo_file treats JSON file as text/plain). (Anatol)
  . Fixed bug #78183 (finfo_file shows wrong mime-type for .tga file).
   (Anatol)

- Filter:
  . The filter extension no longer has the --with-pcre-dir on Unix builds,
    allowing the extension to be once more compiled as shared using
    ./configure. (Kalle)

- FFI:
  . Added FFI extension. (Dmitry)
  . Fixed bug #78488 (OOB in ZEND_FUNCTION(ffi_trampoline)). (Dmitry)
  . Fixed bug #78543 (is_callable() on FFI\CData throws Exception). (cmb)
  . Fixed bug #78716 (Function name mangling is wrong for some parameter
    types). (cmb)
  . Fixed bug #78762 (Failing FFI::cast() may leak memory). (cmb)
  . Fixed bug #78761 (Zend memory heap corruption with preload and casting).
    (cmb)
  . Implement FR #78270 (Support __vectorcall convention with FFI). (cmb)
  . Added missing FFI::isNull(). (Philip Hofstetter)

- FPM:
  . Implemented FR #72510 (systemd service should be hardened). (Craig Andrews)
  . Fixed bug #74083 (master PHP-fpm is stopped on multiple reloads).
    (Maksim Nikulin)
  . Fixed bug #78334 (fpm log prefix message includes wrong stdout/stderr
    notation). (Tsuyoshi Sadakata)
  . Fixed bug #78599 (env_path_info underflow in fpm_main.c can lead to RCE).
    (CVE-2019-11043) (Jakub Zelenka)

- GD:
  . Implemented the scatter filter (IMG_FILTER_SCATTER). (Kalle)
  . The bundled libgd behaves now like system libgd wrt. IMG_CROP_DEFAULT never
    falling back to IMG_CROP_SIDES.
  . The default $mode parameter of imagecropauto() has been changed to
    IMG_CROP_DEFAULT; passing -1 is now deprecated.
  . Added support for aspect ratio preserving scaling to a fixed height for
    imagescale(). (Andreas Treichel)
  . Added TGA read support. (cmb)
  . Fixed bug #73291 (imagecropauto() $threshold differs from external libgd).
    (cmb)
  . Fixed bug #76324 (cannot detect recent versions of freetype with
    pkg-config). (Eli Schwartz)
  . Fixed bug #78314 (missing freetype support/functions with external gd).
    (Remi)

- GMP:
  . Fixed bug #78574 (broken shared build). (Remi)

- Hash:
  . The hash extension is now an integral part of PHP and cannot be disabled
    as per RFC: https://wiki.php.net/rfc/permanent_hash_ext. (Kalle)
  . Implemented FR #71890 (crc32c checksum algorithm). (Andrew Brampton)

- Iconv:
  . Fixed bug #78342 (Bus error in configure test for iconv //IGNORE). (Rainer
    Jung)
  . Fixed bug #78642 (Wrong libiconv version displayed). (gedas at martynas,
    cmb).

- Libxml:
  . Fixed bug #78279 (libxml_disable_entity_loader settings is shared between
    requests (cgi-fcgi)). (Nikita)

- InterBase:
  . Unbundled the InterBase extension and moved it to PECL. (Kalle)

- Intl:
  . Raised requirements to ICU ≥ 50.1. (cmb)
  . Changed ResourceBundle to implement Countable. (LeSuisse)
  . Changed default of $variant parameter of idn_to_ascii() and idn_to_utf8().
    (cmb)

- LDAP:
  . Deprecated ldap_control_paged_result_response and ldap_control_paged_result

- LiteSpeed:
  . Updated to LiteSpeed SAPI V7.5 (Fixed clean shutdown). (George Wang)
  . Updated to LiteSpeed SAPI V7.4.3 (increased response header count limit from
    100 to 1000, added crash handler to cleanly shutdown PHP request, added
    CloudLinux mod_lsapi mode). (George Wang)
  . Fixed bug #76058 (After "POST data can't be buffered", using php://input
    makes huge tmp files). (George Wang)

- MBString:
  . Fixed bug #77907 (mb-functions do not respect default_encoding). (Nikita)
  . Fixed bug #78579 (mb_decode_numericentity: args number inconsistency).
    (cmb)
  . Fixed bug #78609 (mb_check_encoding() no longer supports stringable
    objects). (cmb)

- MySQLi:
  . Fixed bug #67348 (Reading $dbc->stat modifies $dbc->affected_rows).
    (Derick)
  . Fixed bug #76809 (SSL settings aren't respected when persistent connections
    are used). (fabiomsouto)
  . Fixed bug #78179 (MariaDB server version incorrectly detected). (cmb)
  . Fixed bug #78213 (Empty row pocket). (cmb)

- MySQLnd:
  . Fixed connect_attr issues and added the _server_host connection attribute.
    (Qianqian Bu)
  . Fixed bug #60594 (mysqlnd exposes 160 lines of stats in phpinfo). (PeeHaa)

- ODBC:
  . Fixed bug #78473 (odbc_close() closes arbitrary resources). (cmb)

- Opcache:
  . Implemented preloading RFC: https://wiki.php.net/rfc/preload. (Dmitry)
  . Add opcache.preload_user INI directive. (Dmitry)
  . Added new INI directive opcache.cache_id (Windows only). (cmb)
  . Fixed bug #78106 (Path resolution fails if opcache disabled during request).
    (Nikita)
  . Fixed bug #78175 (Preloading segfaults at preload time and at runtime).
    (Dmitry)
  . Fixed bug #78202 (Opcache stats for cache hits are capped at 32bit NUM).
    (cmb)
  . Fixed bug #78271 (Invalid result of if-else). (Nikita)
  . Fixed bug #78341 (Failure to detect smart branch in DFA pass). (Nikita)
  . Fixed bug #78376 (Incorrect preloading of constant static properties).
    (Dmitry)
  . Fixed bug #78429 (opcache_compile_file(__FILE__); segfaults). (cmb)
  . Fixed bug #78512 (Cannot make preload work). (Dmitry)
  . Fixed bug #78514 (Preloading segfaults with inherited typed property).
    (Nikita)
  . Fixed bug #78654 (Incorrectly computed opcache checksum on files with
    non-ascii characters). (mhagstrand)

- OpenSSL:
  . Added TLS 1.3 support to streams including new tlsv1.3 stream.
    (Codarren Velvindron, Jakub Zelenka)
  . Added openssl_x509_verify function. (Ben Scholzen)
  . openssl_random_pseudo_bytes() now throws in error conditions.
    (Sammy Kaye Powers)
  . Changed the default config path (Windows only). (cmb)
  . Fixed bug #78231 (Segmentation fault upon stream_socket_accept of exported
    socket-to-stream). (Nikita)
  . Fixed bug #78391 (Assertion failure in openssl_random_pseudo_bytes).
    (Nikita)
  . Fixed bug #78775 (TLS issues from HTTP request affecting other encrypted
    connections). (Nikita)

- Pcntl:
  . Fixed bug #77335 (PHP is preventing SIGALRM from specifying SA_RESTART).
    (Nikita)

- PCRE:
  . Implemented FR #77094 (Support flags in preg_replace_callback). (Nikita)
  . Fixed bug #72685 (Repeated UTF-8 validation of same string in UTF-8 mode).
    (Nikita)
  . Fixed bug #73948 (Preg_match_all should return NULLs on trailing optional
    capture groups).
  . Fixed bug #78338 (Array cross-border reading in PCRE). (cmb)
  . Fixed bug #78349 (Bundled pcre2 library missing LICENCE file). (Peter Kokot)

- PDO:
  . Implemented FR #71885 (Allow escaping question mark placeholders).
    https://wiki.php.net/rfc/pdo_escape_placeholders (Matteo)
  . Fixed bug #77849 (Disable cloning of PDO handle/connection objects).
    (camporter)
  . Implemented FR #78033 (PDO - support username & password specified in
    DSN). (sjon)

- PDO_Firebird:
  . Implemented FR #65690 (PDO_Firebird should also support dialect 1).
    (Simonov Denis)
  . Implemented FR #77863 (PDO firebird support type Boolean in input
    parameters). (Simonov Denis)

- PDO_MySQL:
  . Fixed bug #41997 (SP call yields additional empty result set). (cmb)
  . Fixed bug #78623 (Regression caused by "SP call yields additional empty
    result set"). (cmb)

- PDO_OCI:
  . Support Oracle Database tracing attributes ACTION, MODULE,
    CLIENT_INFO, and CLIENT_IDENTIFIER. (Cameron Porter)
  . Implemented FR #76908 (PDO_OCI getColumnMeta() not implemented).
    (Valentin Collet, Chris Jones, Remi)

- PDO_SQLite:
  . Implemented sqlite_stmt_readonly in PDO_SQLite. (BohwaZ)
  . Raised requirements to SQLite 3.5.0. (cmb)
  . Fixed bug #78192 (SegFault when reuse statement after schema has changed).
    (Vincent Quatrevieux)
  . Fixed bug #78348 (Remove -lrt from pdo_sqlite.so). (Peter Kokot)

- Phar:
  . Fixed bug #77919 (Potential UAF in Phar RSHUTDOWN). (cmb)

- phpdbg:
  . Fixed bug #76596 (phpdbg support for display_errors=stderr). (kabel)
  . Fixed bug #76801 (too many open files). (alekitto)
  . Fixed bug #77800 (phpdbg segfaults on listing some conditional breakpoints).
    (krakjoe)
  . Fixed bug #77805 (phpdbg build fails when readline is shared). (krakjoe)

- Recode:
  . Unbundled the recode extension. (cmb)

- Reflection:
  . Fixed bug #76737 (Unserialized reflection objects are broken, they
    shouldn't be serializable). (Nikita)
  . Fixed bug #78263 (\ReflectionReference::fromArrayElement() returns null
    while item is a reference). (Nikita)
  . Fixed bug #78410 (Cannot "manually" unserialize class that is final and
    extends an internal one). (Nikita)
  . Fixed bug #78697 (ReflectionClass::implementsInterface - inaccurate error
    message with traits). (villfa)
  . Fixed bug #78774 (ReflectionNamedType on Typed Properties Crash). (Nikita)

- Session:
  . Fixed bug #78624 (session_gc return value for user defined session
    handlers). (bshaffer)

- SimpleXML:
  . Implemented FR #65215 (SimpleXMLElement could register as implementing
    Countable). (LeSuisse)
  . Fixed bug #75245 (Don't set content of elements with only whitespaces).
    (eriklundin)

- Sockets:
  . Fixed bug #67619 (Validate length on socket_write). (thiagooak)
  . Fixed bug #78665 (Multicasting may leak memory). (cmb)

- sodium:
  . Fixed bug #77646 (sign_detached() strings not terminated). (Frank)
  . Fixed bug #78510 (Partially uninitialized buffer returned by
    sodium_crypto_generichash_init()). (Frank Denis, cmb)
  . Fixed bug #78516 (password_hash(): Memory cost is not in allowed range).
    (cmb, Nikita)

- SPL:
  . Fixed bug #77518 (SeekableIterator::seek() should accept 'int' typehint as
    documented). (Nikita)
  . Fixed bug #78409 (Segfault when creating instance of ArrayIterator without
    constructor). (Nikita)
  . Fixed bug #78436 (Missing addref in SplPriorityQueue EXTR_BOTH mode).
    (Nikita)
  . Fixed bug #78456 (Segfault when serializing SplDoublyLinkedList). (Nikita)

- SQLite3:
  . Unbundled libsqlite. (cmb)
  . Raised requirements to SQLite 3.7.4. (cmb)
  . Forbid (un)serialization of SQLite3, SQLite3Stmt and SQLite3Result. (cmb)
  . Added support for the SQLite @name notation. (cmb, BohwaZ)
  . Added SQLite3Stmt::getSQL() to retrieve the SQL of the statement. (Bohwaz)
  . Implement FR ##70950 (Make SQLite3 Online Backup API available). (BohwaZ)

- Standard:
  . Implemented password hashing registry RFC:
    https://wiki.php.net/rfc/password_registry. (Sara)
  . Implemented RFC where password_hash() has argon2i(d) implementations from
    ext/sodium when PHP is built without libargon:
    https://wiki.php.net/rfc/sodium.argon.hash (Sara)
  . Implemented FR #38301 (field enclosure behavior in fputcsv). (cmb)
  . Implemented FR #51496 (fgetcsv should take empty string as an escape). (cmb)
  . Fixed bug #73535 (php_sockop_write() returns 0 on error, can be used to
    trigger Denial of Service). (Nikita)
  . Fixed bug #74764 (Bindto IPv6 works with file_get_contents but fails with
    stream_socket_client). (Ville Hukkamäki)
  . Fixed bug #76859 (stream_get_line skips data if used with data-generating
    filter). (kkopachev)
  . Implemented FR #77377 (No way to handle CTRL+C in Windows). (Anatol)
  . Fixed bug #77930 (stream_copy_to_stream should use mmap more often).
    (Nikita)
  . Implemented FR #78177 (Make proc_open accept command array). (Nikita)
  . Fixed bug #78208 (password_needs_rehash() with an unknown algo should always
    return true). (Sara)
  . Fixed bug #78241 (touch() does not handle dates after 2038 in PHP 64-bit). (cmb)
  . Fixed bug #78282 (atime and mtime mismatch). (cmb)
  . Fixed bug #78326 (improper memory deallocation on stream_get_contents()
    with fixed length buffer). (Albert Casademont)
  . Fixed bug #78346 (strip_tags no longer handling nested php tags). (cmb)
  . Fixed bug #78506 (Error in a php_user_filter::filter() is not reported).
    (Nikita)
  . Fixed bug #78549 (Stack overflow due to nested serialized input). (Nikita)
  . Fixed bug #78759 (array_search in $GLOBALS). (Nikita)

- Testing:
  . Fixed bug #78684 (PCRE bug72463_2 test is sending emails on Linux). (cmb)

- Tidy:
  . Added TIDY_TAG_* constants for HTML5 elements. (cmb)
  . Fixed bug #76736 (wrong reflection for tidy_get_head, tidy_get_html,
    tidy_get_root, and tidy_getopt) (tandre)

- WDDX:
  . Deprecated and unbundled the WDDX extension. (cmb)

- Zip:
  . Fixed bug #78641 (addGlob can modify given remove_path value). (cmb)

21 Nov 2019, PHP 7.3.12

- Core:
  . Fixed bug #78658 (Memory corruption using Closure::bindTo). (Nikita)
  . Fixed bug #78656 (Parse errors classified as highest log-level). (Erik
    Lundin)
  . Fixed bug #78752 (Segfault if GC triggered while generator stack frame is
    being destroyed). (Nikita)
  . Fixed bug #78689 (Closure::fromCallable() doesn't handle
    [Closure, '__invoke']). (Nikita)

- COM:
  . Fixed bug #78694 (Appending to a variant array causes segfault). (cmb)

- Date:
  . Fixed bug #70153 (\DateInterval incorrectly unserialized). (Maksim Iakunin)
  . Fixed bug #78751 (Serialising DatePeriod converts DateTimeImmutable). (cmb)

- Iconv:
  . Fixed bug #78642 (Wrong libiconv version displayed). (gedas at martynas,
    cmb).

- OpCache:
  . Fixed bug #78654 (Incorrectly computed opcache checksum on files with
    non-ascii characters). (mhagstrand)
  . Fixed bug #78747 (OpCache corrupts custom extension result). (Nikita)

- OpenSSL:
  . Fixed bug #78775 (TLS issues from HTTP request affecting other encrypted
    connections). (Nikita)

- Reflection:
  . Fixed bug #78697 (ReflectionClass::ImplementsInterface - inaccurate error
    message with traits). (villfa)

- Sockets:
  . Fixed bug #78665 (Multicasting may leak memory). (cmb)

24 Oct 2019, PHP 7.3.11

- Core:
  . Fixed bug #78535 (auto_detect_line_endings value not parsed as bool).
    (bugreportuser)
  . Fixed bug #78620 (Out of memory error). (cmb, Nikita)

- Exif :
  . Fixed bug #78442 ('Illegal component' on exif_read_data since PHP7)
	(Kalle)

- FPM:
  . Fixed bug #78599 (env_path_info underflow in fpm_main.c can lead to RCE).
    (CVE-2019-11043) (Jakub Zelenka)
  . Fixed bug #78413 (request_terminate_timeout does not take effect after
    fastcgi_finish_request). (Sergei Turchanov)

- MBString:
  . Fixed bug #78633 (Heap buffer overflow (read) in mb_eregi). (cmb)
  . Fixed bug #78579 (mb_decode_numericentity: args number inconsistency).
    (cmb)
  . Fixed bug #78609 (mb_check_encoding() no longer supports stringable
    objects). (cmb)

- MySQLi:
  . Fixed bug #76809 (SSL settings aren't respected when persistent connections
    are used). (fabiomsouto)

- Mysqlnd:
  . Fixed bug #78525 (Memory leak in pdo when reusing native prepared
    statements). (Nikita)

- PCRE:
  . Fixed bug #78272 (calling preg_match() before pcntl_fork() will freeze
    child process). (Nikita)

- PDO_MySQL:
  . Fixed bug #78623 (Regression caused by "SP call yields additional empty
    result set"). (cmb)

- Session:
  . Fixed bug #78624 (session_gc return value for user defined session
    handlers). (bshaffer)

- Standard:
  . Fixed bug #76342 (file_get_contents waits twice specified timeout).
    (Thomas Calvet)
  . Fixed bug #78612 (strtr leaks memory when integer keys are used and the
    subject string shorter). (Nikita)
  . Fixed bug #76859 (stream_get_line skips data if used with data-generating
    filter). (kkopachev)

- Zip:
  . Fixed bug #78641 (addGlob can modify given remove_path value). (cmb)

26 Sep 2019, PHP 7.3.10

- Core:
  . Fixed bug #78220 (Can't access OneDrive folder). (cmb, ab)
  . Fixed bug #77922 (Double release of doc comment on inherited shadow
    property). (Nikita)
  . Fixed bug #78441 (Parse error due to heredoc identifier followed by digit).
    (cmb)
  . Fixed bug #77812 (Interactive mode does not support PHP 7.3-style heredoc).
    (cmb, Nikita)

- FastCGI:
  . Fixed bug #78469 (FastCGI on_accept hook is not called when using named
    pipes on Windows). (Sergei Turchanov)

- FPM:
  . Fixed bug #78334 (fpm log prefix message includes wrong stdout/stderr
    notation). (Tsuyoshi Sadakata)

- Intl:
  . Ensure IDNA2003 rules are used with idn_to_ascii() and idn_to_utf8()
    when requested. (Sara)

- MBString:
  . Fixed bug #78559 (Heap buffer overflow in mb_eregi). (cmb)

- MySQLnd:
  . Fixed connect_attr issues and added the _server_host connection attribute.
    (Qianqian Bu)

- ODBC:
  . Fixed bug #78473 (odbc_close() closes arbitrary resources). (cmb)

- PDO_MySQL:
  . Fixed bug #41997 (SP call yields additional empty result set). (cmb)

- sodium:
  . Fixed bug #78510 (Partially uninitialized buffer returned by
    sodium_crypto_generichash_init()). (Frank Denis, cmb)

29 Aug 2019, PHP 7.3.9

- Core:
  . Fixed bug #78363 (Buffer overflow in zendparse). (Nikita)
  . Fixed bug #78379 (Cast to object confuses GC, causes crash). (Dmitry)
  . Fixed bug #78412 (Generator incorrectly reports non-releasable $this as GC
    child). (Nikita)

- Curl:
  . Fixed bug #77946 (Bad cURL resources returned by curl_multi_info_read()).
    (Abyr Valg)

- Exif:
  . Fixed bug #78333 (Exif crash (bus error) due to wrong alignment and
    invalid cast). (Nikita)

- FPM:
  . Fixed bug #77185 (Use-after-free in FPM master event handling).
    (Maksim Nikulin)

- Iconv:
  . Fixed bug #78342 (Bus error in configure test for iconv //IGNORE). (Rainer
    Jung)

- LiteSpeed:
  . Updated to LiteSpeed SAPI V7.5 (Fixed clean shutdown). (George Wang)

- MBString:
  . Fixed bug #78380 (Oniguruma 6.9.3 fixes CVEs). (CVE-2019-13224) (Stas)

- MySQLnd:
  . Fixed bug #78179 (MariaDB server version incorrectly detected). (cmb)
  . Fixed bug #78213 (Empty row pocket). (cmb)

- Opcache:
  . Fixed bug #77191 (Assertion failure in dce_live_ranges() when silencing is
    used). (Nikita)

- Standard:
  . Fixed bug #69100 (Bus error from stream_copy_to_stream (file -> SSL stream)
    with invalid length). (Nikita)
  . Fixed bug #78282 (atime and mtime mismatch). (cmb)
  . Fixed bug #78326 (improper memory deallocation on stream_get_contents()
    with fixed length buffer). (Albert Casademont)
  . Fixed bug #78346 (strip_tags no longer handling nested php tags). (cmb)

01 Aug 2019, PHP 7.3.8

- Core:
  . Added syslog.filter=raw option. (Erik Lundin)
  . Fixed bug #78212 (Segfault in built-in webserver). (cmb)

- Date:
  . Fixed bug #69044 (discrepency between time and microtime). (krakjoe)
  . Updated timelib to 2018.02. (Derick)

- EXIF:
  . Fixed bug #78256 (heap-buffer-overflow on exif_process_user_comment).
    (CVE-2019-11042) (Stas)
  . Fixed bug #78222 (heap-buffer-overflow on exif_scan_thumbnail).
    (CVE-2019-11041) (Stas)

- FTP:
  . Fixed bug #78039 (FTP with SSL memory leak). (Nikita)

- Libxml:
  . Fixed bug #78279 (libxml_disable_entity_loader settings is shared between
    requests (cgi-fcgi)). (Nikita)

- LiteSpeed:
  . Updated to LiteSpeed SAPI V7.4.3 (increased response header count limit from
    100 to 1000, added crash handler to cleanly shutdown PHP request, added
    CloudLinux mod_lsapi mode). (George Wang)
  . Fixed bug #76058 (After "POST data can't be buffered", using php://input
    makes huge tmp files). (George Wang)

- Openssl:
  . Fixed bug #78231 (Segmentation fault upon stream_socket_accept of exported
    socket-to-stream). (Nikita)

- Opcache:
  . Fixed bug #78189 (file cache strips last character of uname hash). (cmb)
  . Fixed bug #78202 (Opcache stats for cache hits are capped at 32bit NUM).
    (cmb)
  . Fixed bug #78271 (Invalid result of if-else). (Nikita)
  . Fixed bug #78291 (opcache_get_configuration doesn't list all directives).
    (Andrew Collington)
  . Fixed bug #78341 (Failure to detect smart branch in DFA pass). (Nikita)

- PCRE:
  . Fixed bug #78197 (PCRE2 version check in configure fails for "##.##-xxx"
    version strings). (pgnet, Peter Kokot)
  . Fixed bug #78338 (Array cross-border reading in PCRE). (cmb)

- PDO_Sqlite:
  . Fixed bug #78192 (SegFault when reuse statement after schema has changed).
    (Vincent Quatrevieux)

- Phar:
  . Fixed bug #77919 (Potential UAF in Phar RSHUTDOWN). (cmb)

- Phpdbg:
  . Fixed bug #78297 (Include unexistent file memory leak). (Nikita)

- SQLite:
  . Upgraded to SQLite 3.28.0. (cmb)

- Standard:
  . Fixed bug #78241 (touch() does not handle dates after 2038 in PHP 64-bit). (cmb)
  . Fixed bug #78269 (password_hash uses weak options for argon2). (Remi)

04 Jul 2019, PHP 7.3.7

- Core:
  . Fixed bug #76980 (Interface gets skipped if autoloader throws an exception).
    (Nikita)

- DOM:
  . Fixed bug #78025 (segfault when accessing properties of DOMDocumentType).
    (cmb)

- MySQLi:
  . Fixed bug #77956 (When mysqli.allow_local_infile = Off, use a meaningful
    error message). (Sjon Hortensius)
  . Fixed bug #38546 (bindParam incorrect processing of bool types).
    (camporter)

- MySQLnd:
  . Fixed bug #77955 (Random segmentation fault in mysqlnd from php-fpm).
    (Nikita)

- Opcache:
  . Fixed bug #78015 (Incorrect evaluation of expressions involving partials
    arrays in SCCP). (Nikita)
  . Fixed bug #78106 (Path resolution fails if opcache disabled during request).
    (Nikita)

- OpenSSL:
  . Fixed bug #78079 (openssl_encrypt_ccm.phpt fails with OpenSSL 1.1.1c).
    (Jakub Zelenka)

- phpdbg:
  . Fixed bug #78050 (SegFault phpdbg + opcache on include file twice).
    (Nikita)

- Sockets:
  . Fixed bug #78038 (Socket_select fails when resource array contains
    references). (Nikita)

- Sodium:
  . Fixed bug #78114 (segfault when calling sodium_* functions from eval). (cmb)

- Standard:
  . Fixed bug #77135 (Extract with EXTR_SKIP should skip $this).
    (Craig Duncan, Dmitry)
  . Fixed bug #77937 (preg_match failed). (cmb, Anatol)

- Zip:
  . Fixed bug #76345 (zip.h not found). (Michael Maroszek)

30 May 2019, PHP 7.3.6

- cURL:
  . Implemented FR #72189 (Add missing CURL_VERSION_* constants). (Javier
    Spagnoletti)

- Date:
  . Fixed bug #77909 (DatePeriod::__construct() with invalid recurrence count
    value). (Ignace Nyamagana Butera)

- EXIF:
  . Fixed bug #77988 (heap-buffer-overflow on php_jpg_get16).
    (CVE-2019-11040) (Stas)

- FPM:
  . Fixed bug #77934 (php-fpm kill -USR2 not working). (Jakub Zelenka)
  . Fixed bug #77921 (static.php.net doesn't work anymore). (Peter Kokot)

- GD:
  . Fixed bug #77943 (imageantialias($image, false); does not work). (cmb)
  . Fixed bug #77973 (Uninitialized read in gdImageCreateFromXbm).
    (CVE-2019-11038) (cmb)

- Iconv:
  . Fixed bug #78069 (Out-of-bounds read in iconv.c:_php_iconv_mime_decode()
    due to integer overflow). (CVE-2019-11039). (maris dot adam)

- JSON:
  . Fixed bug #77843 (Use after free with json serializer). (Nikita)

- Opcache:
  . Fixed possible crashes, because of inconsistent PCRE cache and opcache
    SHM reset. (Alexey Kalinin, Dmitry)

- PDO_MySQL:
  . Fixed bug #77944 (Wrong meta pdo_type for bigint on LLP64). (cmb)

- Reflection:
  . Fixed bug #75186 (Inconsistent reflection of Closure:::__invoke()). (Nikita)

- Session:
  . Fixed bug #77911 (Wrong warning for session.sid_bits_per_character). (cmb)

- SOAP:
  . Fixed bug #77945 (Segmentation fault when constructing SoapClient with
    WSDL_CACHE_BOTH). (Nikita)

- SPL:
  . Fixed bug #77024 (SplFileObject::__toString() may return array). (Craig
    Duncan)

- SQLite:
  . Fixed bug #77967 (Bypassing open_basedir restrictions via file uris). (Stas)

- Standard:
  . Fixed bug #77931 (Warning for array_map mentions wrong type). (Nikita)
  . Fixed bug #78003 (strip_tags output change since PHP 7.3). (cmb)

02 May 2019, PHP 7.3.5

- Core:
  . Fixed bug #77903 (ArrayIterator stops iterating after offsetSet call).
    (Nikita)

- CLI:
  . Fixed bug #77794 (Incorrect Date header format in built-in server).
    (kelunik)

- EXIF
  . Fixed bug #77950 (Heap-buffer-overflow in _estrndup via exif_process_IFD_TAG).
    (CVE-2019-11036) (Stas)

- Interbase:
  . Fixed bug #72175 (Impossibility of creating multiple connections to
    Interbase with php 7.x). (Nikita)

- Intl:
  . Fixed bug #77895 (IntlDateFormatter::create fails in strict mode if $locale
    = null). (Nikita)

- LDAP:
  . Fixed bug #77869 (Core dump when using server controls) (mcmic)

- Mail
  . Fixed bug #77821 (Potential heap corruption in TSendMail()). (cmb)

- mbstring:
  . Implemented FR #72777 (Implement regex stack limits for mbregex functions).
    (Yasuo Ohgaki, Stas)

- MySQLi:
  . Fixed bug #77773 (Unbuffered queries leak memory - MySQLi / mysqlnd).
    (Nikita)

- PCRE:
  . Fixed bug #77827 (preg_match does not ignore \r in regex flags). (requinix,
    cmb)

- PDO:
  . Fixed bug #77849 (Disable cloning of PDO handle/connection objects).
    (camporter)

- phpdbg:
  . Fixed bug #76801 (too many open files). (alekitto)
  . Fixed bug #77800 (phpdbg segfaults on listing some conditional breakpoints).
    (krakjoe)
  . Fixed bug #77805 (phpdbg build fails when readline is shared). (krakjoe)

- Reflection:
  . Fixed bug #77772 (ReflectionClass::getMethods(null) doesn't work). (Nikita)
  . Fixed bug #77882 (Different behavior: always calls destructor). (Nikita)

- Standard:
  . Fixed bug #77793 (Segmentation fault in extract() when overwriting
    reference with itself). (Nikita)
  . Fixed bug #77844 (Crash due to null pointer in parse_ini_string with
    INI_SCANNER_TYPED). (Nikita)
  . Fixed bug #77853 (Inconsistent substr_compare behaviour with empty
    haystack). (Nikita)

04 Apr 2019, PHP 7.3.4

- Core:
  . Fixed bug #77738 (Nullptr deref in zend_compile_expr). (Laruence)
  . Fixed bug #77660 (Segmentation fault on break 2147483648). (Laruence)
  . Fixed bug #77652 (Anonymous classes can lose their interface information).
    (Nikita)
  . Fixed bug #77345 (Stack Overflow caused by circular reference in garbage
    collection). (Alexandru Patranescu, Nikita, Dmitry)
  . Fixed bug #76956 (Wrong value for 'syslog.filter' documented in php.ini).
    (cmb)

- Apache2Handler:
  . Fixed bug #77648 (BOM in sapi/apache2handler/php_functions.c). (cmb)

- Bcmath:
  . Fixed bug #77742 (bcpow() implementation related to gcc compiler
    optimization). (Nikita)

- CLI Server:
  . Fixed bug #77722 (Incorrect IP set to $_SERVER['REMOTE_ADDR'] on the
    localhost). (Nikita)

- COM:
  . Fixed bug #77578 (Crash when php unload). (cmb)

- EXIF:
  . Fixed bug #77753 (Heap-buffer-overflow in php_ifd_get32s). (CVE-2019-11034)
    (Stas)
  . Fixed bug #77831 (Heap-buffer-overflow in exif_iif_add_value).
    (CVE-2019-11035) (Stas)

- FPM:
  . Fixed bug #77677 (FPM fails to build on AIX due to missing WCOREDUMP).
    (Kevin Adler)

- GD:
  . Fixed bug #77700 (Writing truecolor images as GIF ignores interlace flag).
    (cmb)

- MySQLi:
  . Fixed bug #77597 (mysqli_fetch_field hangs scripts). (Nikita)

- Opcache:
  . Fixed bug #77743 (Incorrect pi node insertion for jmpznz with identical
    successors). (Nikita)

- PCRE:
  . Fixed bug #76127 (preg_split does not raise an error on invalid UTF-8).
    (Nikita)

- Phar:
  . Fixed bug #77697 (Crash on Big_Endian platform). (Laruence)

- phpdbg:
  . Fixed bug #77767 (phpdbg break cmd aliases listed in help do not match
    actual aliases). (Miriam Lauter)

- sodium:
  . Fixed bug #77646 (sign_detached() strings not terminated). (Frank)

- SQLite3:
  . Added sqlite3.defensive INI directive. (BohwaZ)

- Standard:
  . Fixed bug #77664 (Segmentation fault when using undefined constant in
    custom wrapper). (Laruence)
  . Fixed bug #77669 (Crash in extract() when overwriting extracted array).
    (Nikita)
  . Fixed bug #76717 (var_export() does not create a parsable value for
    PHP_INT_MIN). (Nikita)
  . Fixed bug #77765 (FTP stream wrapper should set the directory as
    executable). (Vlad Temian)

07 Mar 2019, PHP 7.3.3

- Core:
  . Fixed bug #77589 (Core dump using parse_ini_string with numeric sections).
    (Laruence)
  . Fixed bug #77329 (Buffer Overflow via overly long Error Messages).
    (Dmitry)
  . Fixed bug #77494 (Disabling class causes segfault on member access).
    (Dmitry)
  . Fixed bug #77498 (Custom extension Segmentation fault when declare static
    property). (Nikita)
  . Fixed bug #77530 (PHP crashes when parsing `(2)::class`). (Ekin)
  . Fixed bug #77546 (iptcembed broken function). (gdegoulet)
  . Fixed bug #77630 (rename() across the device may allow unwanted access
    during processing). (Stas)

- COM:
  . Fixed bug #77621 (Already defined constants are not properly reported).
    (cmb)
  . Fixed bug #77626 (Persistence confusion in php_com_import_typelib()). (cmb)

- EXIF:
  . Fixed bug #77509 (Uninitialized read in exif_process_IFD_in_TIFF). (Stas)
  . Fixed bug #77540 (Invalid Read on exif_process_SOFn). (Stas)
  . Fixed bug #77563 (Uninitialized read in exif_process_IFD_in_MAKERNOTE). (Stas)
  . Fixed bug #77659 (Uninitialized read in exif_process_IFD_in_MAKERNOTE). (Stas)

- Mbstring:
  . Fixed bug #77514 (mb_ereg_replace() with trailing backslash adds null byte).
    (Nikita)

- MySQL
  . Disabled LOCAL INFILE by default, can be enabled using php.ini directive
    mysqli.allow_local_infile for mysqli, or PDO::MYSQL_ATTR_LOCAL_INFILE
    attribute for pdo_mysql. (Darek Slusarczyk)

- OpenSSL:
  . Fixed bug #77390 (feof might hang on TLS streams in case of fragmented TLS
    records). (Abyl Valg, Jakub Zelenka)

- PDO_OCI:
  . Support Oracle Database tracing attributes ACTION, MODULE,
    CLIENT_INFO, and CLIENT_IDENTIFIER. (Cameron Porter)

- PHAR:
  . Fixed bug #77396 (Null Pointer Dereference in phar_create_or_parse_filename).
    (bishop)
  . Fixed bug #77586 (phar_tar_writeheaders_int() buffer overflow). (bishop)

- phpdbg:
  . Fixed bug #76596 (phpdbg support for display_errors=stderr). (kabel)

- SPL:
  . Fixed bug #51068 (DirectoryIterator glob:// don't support current path
    relative queries). (Ahmed Abdou)
  . Fixed bug #77431 (openFile() silently truncates after a null byte). (cmb)

- Standard:
  . Fixed bug #77552 (Unintialized php_stream_statbuf in stat functions).
    (John Stevenson)
  . Fixed bug #77612 (setcookie() sets incorrect SameSite header if all of its
    options filled). (Nikita)

07 Feb 2019, PHP 7.3.2

- Core:
  . Fixed bug #77369 (memcpy with negative length via crafted DNS response). (Stas)
  . Fixed bug #77387 (Recursion detection broken when printing GLOBALS).
    (Laruence)
  . Fixed bug #77376 ("undefined function" message no longer includes
    namespace). (Laruence)
  . Fixed bug #77357 (base64_encode / base64_decode doest not work on nested
    VM). (Nikita)
  . Fixed bug #77339 (__callStatic may get incorrect arguments). (Dmitry)
  . Fixed bug #77317 (__DIR__, __FILE__, realpath() reveal physical path for
    subst virtual drive). (Anatol)
  . Fixed bug #77263 (Segfault when using 2 RecursiveFilterIterator). (Dmitry)
  . Fixed bug #77447 (PHP 7.3 built with ASAN crashes in
    zend_cpu_supports_avx2). (Nikita)
  . Fixed bug #77484 (Zend engine crashes when calling realpath in invalid
    working dir). (Anatol)

- Curl:
  . Fixed bug #76675 (Segfault with H2 server push). (Pedro Magalhães)

- Fileinfo:
  . Fixed bug #77346 (webm files incorrectly detected as
    application/octet-stream). (Anatol)

- FPM:
  . Fixed bug #77430 (php-fpm crashes with Main process exited, code=dumped,
    status=11/SEGV). (Jakub Zelenka)

- GD:
  . Fixed bug #73281 (imagescale(…, IMG_BILINEAR_FIXED) can cause black border).
    (cmb)
  . Fixed bug #73614 (gdImageFilledArc() doesn't properly draw pies). (cmb)
  . Fixed bug #77272 (imagescale() may return image resource on failure). (cmb)
  . Fixed bug #77391 (1bpp BMPs may fail to be loaded). (Romain Déoux, cmb)
  . Fixed bug #77479 (imagewbmp() segfaults with very large images). (cmb)

- ldap:
  . Fixed bug #77440 (ldap_bind using ldaps or ldap_start_tls()=exception in
    libcrypto-1_1-x64.dll). (Anatol)

- Mbstring:
  . Fixed bug #77428 (mb_ereg_replace() doesn't replace a substitution
    variable). (Nikita)
  . Fixed bug #77454 (mb_scrub() silently truncates after a null byte).
    (64796c6e69 at gmail dot com)

- MySQLnd:
  . Fixed bug #77308 (Unbuffered queries memory leak). (Dmitry)
  . Fixed bug #75684 (In mysqlnd_ext_plugin.h the plugin methods family has
      no external visibility). (Anatol)

- Opcache:
  . Fixed bug #77266 (Assertion failed in dce_live_ranges). (Laruence)
  . Fixed bug #77257 (value of variable assigned in a switch() construct gets
    lost). (Nikita)
  . Fixed bug #77434 (php-fpm workers are segfaulting in zend_gc_addre).
    (Nikita)
  . Fixed bug #77361 (configure fails on 64-bit AIX when opcache enabled).
    (Kevin Adler)
  . Fixed bug #77287 (Opcache literal compaction is incompatible with EXT
    opcodes). (Nikita)

- PCRE:
  . Fixed bug #77338 (get_browser with empty string). (Nikita)

- PDO:
  . Fixed bug #77273 (array_walk_recursive corrupts value types leading to PDO
    failure). (Nikita)

- PDO MySQL:
  . Fixed bug #77289 (PDO MySQL segfaults with persistent connection).
    (Lauri Kenttä)

- SOAP:
  . Fixed bug #77410 (Segmentation Fault when executing method with an empty
    parameter). (Nikita)

- Sockets:
  . Fixed bug #76839 (socket_recvfrom may return an invalid 'from' address
    on MacOS). (Michael Meyer)

- SPL:
  . Fixed bug #77298 (segfault occurs when add property to unserialized empty
    ArrayObject). (jhdxr)

- Standard:
  . Fixed bug #77395 (segfault about array_multisort). (Laruence)
  . Fixed bug #77439 (parse_str segfaults when inserting item into existing
    array). (Nikita)

10 Jan 2019, PHP 7.3.1

- Core:
  . Fixed bug #76654 (Build failure on Mac OS X on 32-bit Intel). (Ryandesign)
  . Fixed bug #71041 (zend_signal_startup() needs ZEND_API).
    (Valentin V. Bartenev)
  . Fixed bug #76046 (PHP generates "FE_FREE" opcode on the wrong line).
    (Nikita)
  . Fixed bug #77291 (magic methods inherited from a trait may be ignored).
    (cmb)

- CURL:
  . Fixed bug #77264 (curl_getinfo returning microseconds, not seconds).
    (Pierrick)

- COM:
  . Fixed bug #77177 (Serializing or unserializing COM objects crashes). (cmb)

- Exif:
  . Fixed bug #77184 (Unsigned rational numbers are written out as signed
    rationals). (Colin Basnett)

- GD:
  . Fixed bug #77195 (Incorrect error handling of imagecreatefromjpeg()). (cmb)
  . Fixed bug #77198 (auto cropping has insufficient precision). (cmb)
  . Fixed bug #77200 (imagecropauto(…, GD_CROP_SIDES) crops left but not right).
    (cmb)
  . Fixed bug #77269 (efree() on uninitialized Heap data in imagescale leads to
    use-after-free). (cmb)
  . Fixed bug #77270 (imagecolormatch Out Of Bounds Write on Heap). (cmb)

- MBString:
  . Fixed bug #77367 (Negative size parameter in mb_split). (Stas)
  . Fixed bug #77370 (Buffer overflow on mb regex functions - fetch_token).
    (Stas)
  . Fixed bug #77371 (heap buffer overflow in mb regex functions
    - compile_string_node). (Stas)
  . Fixed bug #77381 (heap buffer overflow in multibyte match_at). (Stas)
  . Fixed bug #77382 (heap buffer overflow due to incorrect length in
    expand_case_fold_string). (Stas)
  . Fixed bug #77385 (buffer overflow in fetch_token). (Stas)
  . Fixed bug #77394 (Buffer overflow in multibyte case folding - unicode).
    (Stas)
  . Fixed bug #77418 (Heap overflow in utf32be_mbc_to_code). (Stas)

- OCI8:
  . Fixed bug #76804 (oci_pconnect with OCI_CRED_EXT not working). (KoenigsKind)
  . Added oci_set_call_timeout() for call timeouts.
  . Added oci_set_db_operation() for the DBOP end-to-end-tracing attribute.

- Opcache:
  . Fixed bug #77215 (CFG assertion failure on multiple finalizing switch
    frees in one block). (Nikita)
  . Fixed bug #77275 (OPcache optimization problem for ArrayAccess->offsetGet).
    (Nikita)

- PCRE:
  . Fixed bug #77193 (Infinite loop in preg_replace_callback). (Anatol)

- PDO:
  . Handle invalid index passed to PDOStatement::fetchColumn() as error. (Sergei
    Morozov)

- Phar:
  . Fixed bug #77247 (heap buffer overflow in phar_detect_phar_fname_ext). (Stas)

- Soap:
  . Fixed bug #77088 (Segfault when using SoapClient with null options).
    (Laruence)

- Sockets:
  . Fixed bug #77136 (Unsupported IPV6_RECVPKTINFO constants on macOS).
    (Mizunashi Mana)

- Sodium:
  . Fixed bug #77297 (SodiumException segfaults on PHP 7.3). (Nikita, Scott)

- SPL:
  . Fixed bug #77359 (spl_autoload causes segfault). (Lauri Kenttä)
  . Fixed bug #77360 (class_uses causes segfault). (Lauri Kenttä)

- SQLite3:
  . Fixed bug #77051 (Issue with re-binding on SQLite3). (BohwaZ)

- Xmlrpc:
  . Fixed bug #77242 (heap out of bounds read in xmlrpc_decode()). (cmb)
  . Fixed bug #77380 (Global out of bounds read in xmlrpc base64 code). (Stas)

06 Dec 2018, PHP 7.3.0

- Core:
  . Improved PHP GC. (Dmitry, Nikita)
  . Redesigned the old ext_skel program written in PHP, run:
    'php ext_skel.php' for all options. This means there are no dependencies,
    thus making it work on Windows out of the box. (Kalle)
  . Removed support for BeOS. (Kalle)
  . Add PHP_VERSION to phpinfo() <title/>. (github/MattJeevas)
  . Add net_get_interfaces(). (Sara, Joe, Anatol)
  . Added gc_status(). (Benjamin Eberlei)
  . Implemented flexible heredoc and nowdoc syntax, per
    RFC https://wiki.php.net/rfc/flexible_heredoc_nowdoc_syntaxes.
    (Thomas Punt)
  . Added support for references in list() and array destructuring, per
    RFC https://wiki.php.net/rfc/list_reference_assignment.
    (David Walker)
  . Improved effectiveness of ZEND_SECURE_ZERO for NetBSD and systems
    without native similar feature. (devnexen)
  . Added syslog.facility and syslog.ident INI entries for customizing syslog
    logging. (Philip Prindeville)
  . Fixed bug #75683 (Memory leak in zend_register_functions() in ZTS mode).
    (Dmitry)
  . Fixed bug #75031 (support append mode in temp/memory streams). (adsr)
  . Fixed bug #74860 (Uncaught exceptions not being formatted properly when
    error_log set to "syslog"). (Philip Prindeville)
  . Fixed bug #75220 (Segfault when calling is_callable on parent).
    (andrewnester)
  . Fixed bug #69954 (broken links and unused config items in distributed ini
    files). (petk)
  . Fixed bug #74922 (Composed class has fatal error with duplicate, equal const
    properties). (pmmaga)
  . Fixed bug #63911 (identical trait methods raise errors during composition).
    (pmmaga)
  . Fixed bug #75677 (Clang ignores fastcall calling convention on variadic
    function). (Li-Wen Hsu)
  . Fixed bug #54043 (Remove inconsitency of internal exceptions and user
    defined exceptions). (Nikita)
  . Fixed bug #53033 (Mathematical operations convert objects to integers).
    (Nikita)
  . Fixed bug #73108 (Internal class cast handler uses integer instead of
    float). (Nikita)
  . Fixed bug #75765 (Fatal error instead of Error exception when base class is
    not found). (Timur Ibragimov)
  . Fixed bug #76198 (Wording: "iterable" is not a scalar type). (Levi Morrison)
  . Fixed bug #76137 (config.guess/config.sub do not recognize RISC-V). (cmb)
  . Fixed bug #76427 (Segfault in zend_objects_store_put). (Laruence)
  . Fixed bug #76422 (ftruncate fails on files > 2GB). (Anatol)
  . Fixed bug #76509 (Inherited static properties can be desynchronized from
    their parent by ref). (Nikita)
  . Fixed bug #76439 (Changed behaviour in unclosed HereDoc). (Nikita, tpunt)
  . Fixed bug #63217 (Constant numeric strings become integers when used as
    ArrayAccess offset). (Rudi Theunissen, Dmitry)
  . Fixed bug #33502 (Some nullary functions don't check the number of
    arguments). (cmb)
  . Fixed bug #76392 (Error relocating sapi/cli/php: unsupported relocation
    type 37). (Peter Kokot)
  . The declaration and use of case-insensitive constants has been deprecated.
    (Nikita)
  . Added syslog.filter INI entry for syslog filtering. (Philip Prindeville)
  . Fixed bug #76667 (Segfault with divide-assign op and __get + __set).
    (Laruence)
  . Fixed bug #76030 (RE2C_FLAGS rarely honoured) (Cristian Rodríguez)
  . Fixed broken zend_read_static_property (Laruence)
  . Fixed bug #76773 (Traits used on the parent are ignored for child classes).
    (daverandom)
  . Fixed bug #76767 (‘asm’ operand has impossible constraints in zend_operators.h).
    (ondrej)
  . Fixed bug #76752 (Crash in ZEND_COALESCE_SPEC_TMP_HANDLER - assertion in
    _get_zval_ptr_tmp failed). (Laruence)
  . Fixed bug #76820 (Z_COPYABLE invalid definition). (mvdwerve, cmb)
  . Fixed bug #76510 (file_exists() stopped working for phar://). (cmb)
  . Fixed bug #76869 (Incorrect bypassing protected method accessibilty check).
    (Dmitry)
  . Fixed bug #72635 (Undefined class used by class constant in constexpr
    generates fatal error). (Nikita)
  . Fixed bug #76947 (file_put_contents() blocks the directory of the file
    (__DIR__)). (Anatol)
  . Fixed bug #76979 (define() error message does not mention resources as
    valid values). (Michael Moravec)
  . Fixed bug #76825 (Undefined symbols ___cpuid_count). (Laruence, cmb)
  . Fixed bug #77110 (undefined symbol zend_string_equal_val in C++ build).
    (Remi)

- BCMath:
  . Implemented FR #67855 (No way to get current scale in use). (Chris Wright,
    cmb)
  . Fixed bug #66364 (BCMath bcmul ignores scale parameter). (cmb)
  . Fixed bug #75164 (split_bc_num() is pointless). (cmb)
  . Fixed bug #75169 (BCMath errors/warnings bypass PHP's error handling). (cmb)

- CLI:
  . Fixed bug #44217 (Output after stdout/stderr closed cause immediate exit
    with status 0). (Robert Lu)
  . Fixed bug #77111 (php-win.exe corrupts unicode symbols from cli
    parameters). (Anatol)

- cURL:
  . Expose curl constants from curl 7.50 to 7.61. (Pierrick)
  . Fixed bug #74125 (Fixed finding CURL on systems with multiarch support).
    (cebe)

- Date:
  . Implemented FR #74668: Add DateTime::createFromImmutable() method.
    (majkl578, Rican7)
  . Fixed bug #75222 (DateInterval microseconds property always 0). (jhdxr)
  . Fixed bug #68406 (calling var_dump on a DateTimeZone object modifies it).
    (jhdxr)
  . Fixed bug #76131 (mismatch arginfo for date_create). (carusogabriel)
  . Updated timelib to 2018.01RC1 to address several bugs:
    . Fixed bug #75577 (DateTime::createFromFormat does not accept 'v' format
      specifier). (Derick)
    . Fixed bug #75642 (Wrap around behaviour for microseconds is not working).
      (Derick)

- DBA:
  . Fixed bug #75264 (compiler warnings emitted). (petk)

- DOM:
  . Fixed bug #76285 (DOMDocument::formatOutput attribute sometimes ignored).
    (Andrew Nester, Laruence, Anatol)

- Fileinfo:
  . Fixed bug #77095 (slowness regression in 7.2/7.3 (compared to 7.1)).
    (Anatol)

- Filter:
  . Added the 'add_slashes' sanitization mode (FILTER_SANITIZE_ADD_SLASHES).
	(Kalle)

- FPM:
  . Added fpm_get_status function. (Till Backhaus)
  . Fixed bug #62596 (getallheaders() missing with PHP-FPM). (Remi)
  . Fixed bug #69031 (Long messages into stdout/stderr are truncated
    incorrectly) - added new log related FPM configuration options:
    log_limit, log_buffering and decorate_workers_output. (Jakub Zelenka)

- ftp:
  . Fixed bug #77151 (ftp_close(): SSL_read on shutdown). (Remi)

- GD:
  . Added support for WebP in imagecreatefromstring(). (Andreas Treichel, cmb)

- GMP:
  . Export internal structures and accessor helpers for GMP object. (Sara)
  . Added gmp_binomial(n, k). (Nikita)
  . Added gmp_lcm(a, b). (Nikita)
  . Added gmp_perfect_power(a). (Nikita)
  . Added gmp_kronecker(a, b). (Nikita)

- iconv:
  . Fixed bug #53891 (iconv_mime_encode() fails to Q-encode UTF-8 string). (cmb)
  . Fixed bug #77147 (Fixing 60494 ignored ICONV_MIME_DECODE_CONTINUE_ON_ERROR).
    (cmb)

- IMAP:
  . Fixed bug #77020 (null pointer dereference in imap_mail). (cmb)
  . Fixed bug #77153 (imap_open allows to run arbitrary shell commands via
    mailbox parameter). (Stas)

- Interbase:
  . Fixed bug #75453 (Incorrect reflection for ibase_[p]connect). (villfa)
  . Fixed bug #76443 (php+php_interbase.dll crash on module_shutdown). (Kalle)


- intl:
  . Fixed bug #75317 (UConverter::setDestinationEncoding changes source instead
    of destination). (andrewnester)
  . Fixed bug #76829 (Incorrect validation of domain on idn_to_utf8()
    function). (Anatol)

- JSON:
  . Added JSON_THROW_ON_ERROR flag. (Andrea)

- LDAP:
  . Added ldap_exop_refresh helper for EXOP REFRESH operation with dds overlay.
    (Come)
  . Added full support for sending and parsing ldap controls. (Come)
  . Fixed bug #49876 (Fix LDAP path lookup on 64-bit distros). (dzuelke)

- libxml2:
  . Fixed bug #75871 (use pkg-config where available). (pmmaga)

- litespeed:
  . Fixed bug #75248 (Binary directory doesn't get created when building
    only litespeed SAPI). (petk)
  . Fixed bug #75251 (Missing program prefix and suffix). (petk)

- MBstring:
  . Updated to Oniguruma 6.9.0. (cmb)
  . Fixed bug #65544 (mb title case conversion-first word in quotation isn't
    capitalized). (Nikita)
  . Fixed bug #71298 (MB_CASE_TITLE misbehaves with curled apostrophe/quote).
    (Nikita)
  . Fixed bug #73528 (Crash in zif_mb_send_mail). (Nikita)
  . Fixed bug #74929 (mbstring functions version 7.1.1 are slow compared to 5.3
    on Windows). (Nikita)
  . Fixed bug #76319 (mb_strtolower with invalid UTF-8 causes segmentation
    fault). (Nikita)
  . Fixed bug #76574 (use of undeclared identifiers INT_MAX and LONG_MAX). (cmb)
  . Fixed bug #76594 (Bus Error due to unaligned access in zend_ini.c
    OnUpdateLong). (cmb, Nikita)
  . Fixed bug #76706 (mbstring.http_output_conv_mimetypes is ignored). (cmb)
  . Fixed bug #76958 (Broken UTF7-IMAP conversion). (Nikita)
  . Fixed bug #77025 (mb_strpos throws Unknown encoding or conversion error).
    (Nikita)
  . Fixed bug #77165 (mb_check_encoding crashes when argument given an empty
    array). (Nikita)

- Mysqlnd:
  . Fixed bug #76386 (Prepared Statement formatter truncates fractional seconds
    from date/time column). (Victor Csiky)

- ODBC:
  . Removed support for ODBCRouter. (Kalle)
  . Removed support for Birdstep. (Kalle)
  . Fixed bug #77079 (odbc_fetch_object has incorrect type signature).
    (Jon Allen)

- Opcache:
  . Fixed bug #76466 (Loop variable confusion). (Dmitry, Laruence, Nikita)
  . Fixed bug #76463 (var has array key type but not value type). (Laruence)
  . Fixed bug #76446 (zend_variables.c:73: zend_string_destroy: Assertion
    `!(zval_gc_flags((str)->gc)). (Nikita, Laruence)
  . Fixed bug #76711 (OPcache enabled triggers false-positive "Illegal string
    offset"). (Dmitry)
  . Fixed bug #77058 (Type inference in opcache causes side effects). (Nikita)
  . Fixed bug #77092 (array_diff_key() - segmentation fault). (Nikita)

- OpenSSL:
  . Added openssl_pkey_derive function. (Jim Zubov)
  . Add min_proto_version and max_proto_version ssl stream options as well as
    related constants for possible TLS protocol values. (Jakub Zelenka)

- PCRE:
  . Implemented https://wiki.php.net/rfc/pcre2-migration. (Anatol, Dmitry)
  . Upgrade PCRE2 to 10.32. (Anatol)
  . Fixed bug #75355 (preg_quote() does not quote # control character).
    (Michael Moravec)
  . Fixed bug #76512 (\w no longer includes unicode characters). (cmb)
  . Fixed bug #76514 (Regression in preg_match makes it fail with
    PREG_JIT_STACKLIMIT_ERROR). (Anatol)
  . Fixed bug #76909 (preg_match difference between 7.3 and < 7.3). (Anatol)

- PDO_DBlib:
  . Implemented FR #69592 (allow 0-column rowsets to be skipped automatically).
    (fandrieu)
  . Expose TDS version as \PDO::DBLIB_ATTR_TDS_VERSION attribute on \PDO
    instance. (fandrieu)
  . Treat DATETIME2 columns like DATETIME. (fandrieu)
  . Fixed bug #74243 (allow locales.conf to drive datetime format). (fandrieu)

- PDO_Firebird:
  . Fixed bug #74462 (PDO_Firebird returns only NULLs for results with boolean
    for FIREBIRD >= 3.0). (Dorin Marcoci)

- PDO_OCI:
  . Fixed bug #74631 (PDO_PCO with PHP-FPM: OCI environment initialized
    before PHP-FPM sets it up). (Ingmar Runge)

- PDO SQLite
  . Add support for additional open flags

- pgsql:
  . Added new error constants for pg_result_error(): PGSQL_DIAG_SCHEMA_NAME,
    PGSQL_DIAG_TABLE_NAME, PGSQL_DIAG_COLUMN_NAME, PGSQL_DIAG_DATATYPE_NAME,
    PGSQL_DIAG_CONSTRAINT_NAME and PGSQL_DIAG_SEVERITY_NONLOCALIZED. (Kalle)
  . Fixed bug #77047 (pg_convert has a broken regex for the 'TIME WITHOUT
    TIMEZONE' data type). (Andy Gajetzki)

- phar:
  . Fixed bug #74991 (include_path has a 4096 char limit in some cases).
    (bwbroersma)
  . Fixed bug #65414 (deal with leading slash when adding files correctly).
    (bishopb)

- readline:
  . Added completion_append_character and completion_suppress_append options
    to readline_info() if linked against libreadline. (krageon)

- Session:
  . Fixed bug #74941 (session fails to start after having headers sent).
    (morozov)

- SimpleXML:
  . Fixed bug #54973 (SimpleXML casts integers wrong). (Nikita)
  . Fixed bug #76712 (Assignment of empty string creates extraneous text node).
    (cmb)

- Sockets:
  . Fixed bug #67619 (Validate length on socket_write). (thiagooak)

- SOAP:
  . Fixed bug #75464 (Wrong reflection on SoapClient::__setSoapHeaders).
    (villfa)
  . Fixed bug #70469 (SoapClient generates E_ERROR even if exceptions=1 is
    used). (Anton Artamonov)
  . Fixed bug #50675 (SoapClient can't handle object references correctly).
    (Cameron Porter)
  . Fixed bug #76348 (WSDL_CACHE_MEMORY causes Segmentation fault). (cmb)
  . Fixed bug #77141 (Signedness issue in SOAP when precision=-1). (cmb)

- SPL:
  . Fixed bug #74977 (Appending AppendIterator leads to segfault).
    (Andrew Nester)
  . Fixed bug #75173 (incorrect behavior of AppendIterator::append in foreach
    loop). (jhdxr)
  . Fixed bug #74372 (autoloading file with syntax error uses next autoloader,
    may hide parse error). (Nikita)
  . Fixed bug #75878 (RecursiveTreeIterator::setPostfix has wrong signature).
    (cmb)
  . Fixed bug #74519 (strange behavior of AppendIterator). (jhdxr)
  . Fixed bug #76131 (mismatch arginfo for splarray constructor).
    (carusogabriel)

- SQLite3:
  . Updated bundled libsqlite to 3.24.0. (cmb)

- Standard:
  . Added is_countable() function. (Gabriel Caruso)
  . Added support for the SameSite cookie directive, including an alternative
    signature for setcookie(), setrawcookie() and session_set_cookie_params().
    (Frederik Bosch, pmmaga)
  . Remove superfluous warnings from inet_ntop()/inet_pton(). (daverandom)
  . Fixed bug #75916 (DNS_CAA record results contain garbage). (Mike,
    Philip Sharp)
  . Fixed unserialize(), to disable creation of unsupported data structures
    through manually crafted strings. (Dmitry)
  . Fixed bug #75409 (accept EFAULT in addition to ENOSYS as indicator
    that getrandom() is missing). (sarciszewski)
  . Fixed bug #74719 (fopen() should accept NULL as context). (Alexander Holman)
  . Fixed bug #69948 (path/domain are not sanitized in setcookie). (cmb)
  . Fixed bug #75996 (incorrect url in header for mt_rand). (tatarbj)
  . Added hrtime() function, to get high resolution time. (welting)
  . Fixed bug #48016 (stdClass::__setState is not defined although var_export()
    uses it). (Andrea)
  . Fixed bug #76136 (stream_socket_get_name should enclose IPv6 in brackets).
    (seliver)
  . Fixed bug #76688 (Disallow excessive parameters after options array).
    (pmmaga)
  . Fixed bug #76713 (Segmentation fault caused by property corruption).
    (Laruence)
  . Fixed bug #76755 (setcookie does not accept "double" type for expire time).
    (Laruence)
  . Fixed bug #76674 (improve array_* failure messages exposing what was passed
    instead of an array). (carusogabriel)
  . Fixed bug #76803 (ftruncate changes file pointer). (Anatol)
  . Fixed bug #76818 (Memory corruption and segfault). (Remi)
  . Fixed bug #77081 (ftruncate() changes seek pointer in c mode). (cmb, Anatol)

- Testing:
  . Implemented FR #62055 (Make run-tests.php support --CGI-- sections). (cmb)

- Tidy:
  . Support using tidyp instead of tidy. (devnexen)
  . Fixed bug #74707 (Tidy has incorrect ReflectionFunction param counts for
    functions taking tidy). (Gabriel Caruso)
  . Fixed arginfo for tidy::__construct(). (Tyson Andre)

- Tokenizer:
  . Fixed bug #76437 (token_get_all with TOKEN_PARSE flag fails to recognise
    close tag). (Laruence)
  . Fixed bug #75218 (Change remaining uncatchable fatal errors for parsing
    into ParseError). (Nikita)
  . Fixed bug #76538 (token_get_all with TOKEN_PARSE flag fails to recognise
    close tag with newline). (Nikita)
  . Fixed bug #76991 (Incorrect tokenization of multiple invalid flexible
    heredoc strings). (Nikita)

- XML:
  . Fixed bug #71592 (External entity processing never fails). (cmb)

- Zlib:
  . Added zlib/level context option for compress.zlib wrapper. (Sara)<|MERGE_RESOLUTION|>--- conflicted
+++ resolved
@@ -56,14 +56,10 @@
   . Fixed bug #70461 (disable md5 code when it is not supported in net-snmp).
     (Alexander Bergmann, cmb)
 
-<<<<<<< HEAD
+- Standard:
+  . Fixed bug #80266 (parse_url silently drops port number 0). (cmb, Nikita)
+
 29 Oct 2020, PHP 7.4.12
-=======
-- Standard:
-  . Fixed bug #80266 (parse_url silently drops port number 0). (cmb, Nikita)
-
-29 Oct 2020, PHP 7.3.24
->>>>>>> 2cab085b
 
 - Core:
   . Fixed bug #80061 (Copying large files may have suboptimal performance).
