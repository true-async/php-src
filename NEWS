PHP                                                                        NEWS
|||||||||||||||||||||||||||||||||||||||||||||||||||||||||||||||||||||||||||||||
?? ??? 2021, PHP 8.0.5

- DOM:
  . Fixed bug #66783 (UAF when appending DOMDocument to element). (cmb)

- FFI:
  . Fixed bug #80847 (CData structs with fields of type struct can't be passed
    as C function argument). (Nickolas Daniel da Silva, Dmitry)

- FPM:
  . Fixed bug #80024 (Duplication of info about inherited socket after pool
    removing). (Jakub Zelenka)

- LibXML:
  . Fixed bug #73533 (Invalid memory access in php_libxml_xmlCheckUTF8). (cmb)

- Opcache:
  . Fixed bug #80839 (PHP problem with JIT). (Dmitry)
  . Fixed bug #80861 (erronous array key overflow in 2D array with JIT).
    (Dmitry)

- PDO_ODBC:
  . Fixed bug #80783 (PDO ODBC truncates BLOB records at every 256th byte).
    (cmb)

- Session:
  . Fixed bug #80889 (Cannot set save handler when save_handler is invalid).
    (cmb)

- SOAP:
  . Fixed bug #69668 (SOAP special XML characters in namespace URIs not
    encoded). (cmb)

<<<<<<< HEAD
01 Apr 2021, PHP 8.0.4
=======
- Standard:
  . Fixed bug #80915 (Taking a reference to $_SERVER hides its values from
    phpinfo()). (Rowan Tommins)

01 Apr 2021, PHP 7.4.17
>>>>>>> 206fd35a

- Core:
  . Fixed bug #75776 (Flushing streams with compression filter is broken). (cmb)
  . Fixed bug #80811 (Function exec without $output but with $restult_code
    parameter crashes). (Nikita)
  . Fixed bug #80814 (threaded mod_php won't load on FreeBSD: No space
    available for static Thread Local Storage). (Dmitry)

- Dba:
  . Fixed bug #80817 (dba_popen() may cause segfault during RSHUTDOWN). (cmb)

- IMAP:
  . Fixed bug #80800 (imap_open() fails when the flags parameter includes
    CL_EXPUNGE). (girgias)

- Intl:
  . Fixed bug #80763 (msgfmt_format() does not accept DateTime references).
    (cmb)

- Libxml:
  . Fixed bug #51903 (simplexml_load_file() doesn't use HTTP headers). (cmb)

- MySQLnd:
  . Fixed bug #80837 (Calling stmt_store_result after fetch doesn't throw an
    error). (Kamil Tekiela)

- Opcache:
  . Fixed bug #80786 (PHP crash using JIT). (Nikita)
  . Fixed bug #80782 (DASM_S_RANGE_VREG on PHP_INT_MIN-1). (Dmitry)

- PCRE:
  . Fixed bug #80866 (preg_split ignores limit flag when pattern with \K has
    0-width fullstring match). (Kamil Tekiela)

- Session:
  . Fixed bug #80774 (session_name() problem with backslash). (cmb)

- Standard:
  . Fixed bug #80771 (phpinfo(INFO_CREDITS) displays nothing in CLI). (cmb)
  . Fixed bug #78719 (http wrapper silently ignores long Location headers).
    (cmb)
  . Fixed bug #80838 (HTTP wrapper waits for HTTP 1 response after HTTP 101).
    (manuelm)

- Zip:
  . Fixed bug #80825 (ZipArchive::isCompressionMethodSupported does not exist).
    (cmb)

18 Feb 2021, PHP 8.0.3

- Core:
  . Fixed #80706 (mail(): Headers after Bcc headers may be ignored). (cmb)

- DOM:
  . Fixed bug #80600 (DOMChildNode::remove() doesn't work on CharacterData
    nodes). (beberlei)

- Gettext:
  . Fixed bug #53251 (bindtextdomain with null dir doesn't return old value).
    (cmb)

- MySQLnd:
  . Fixed bug #78680 (mysqlnd's mysql_clear_password does not transmit
    null-terminated password). (Daniel Black)
  . Fixed bug #80713 (SegFault when disabling ATTR_EMULATE_PREPARES and
    MySQL 8.0). (Nikita)

- MySQLi:
  . Fixed bug #74779 (x() and y() truncating floats to integers). (cmb)

- Opcache:
  . Fixed bug #80634 (write_property handler of internal classes is skipped on
    preloaded JITted code). (Dmitry)
  . Fixed bug #80682 (opcache doesn't honour pcre.jit option). (Remi)
  . Fixed bug #80742 (Opcache JIT makes some boolean logic unexpectedly be
    true). (Dmitry)
  . Fixed bug #80745 (JIT produces Assert failure and UNKNOWN:0 var_dumps in
    code involving bitshifts). (Dmitry)

- OpenSSL:
  . Fixed bug #80747 (Providing RSA key size < 512 generates key that crash
    PHP). (Nikita)

- Phar:
  . Fixed bug #75850 (Unclear error message wrt. __halt_compiler() w/o
    semicolon) (cmb)
  . Fixed bug #70091 (Phar does not mark UTF-8 filenames in ZIP archives). (cmb)
  . Fixed bug #53467 (Phar cannot compress large archives). (cmb, lserni)

- Socket:
  . Fixed bug #80723 (Different sockets compare as equal (regression in 8.0)).
    (Nikita)

- SPL:
  . Fixed bug#80719 (Iterating after failed ArrayObject::setIteratorClass()
    causes Segmentation fault). (Nikita)

- Standard:
  . Fixed bug #80654 (file_get_contents() maxlen fails above (2**31)-1 bytes).
    (cmb)
  . Fixed bug #80718 (ext/standard/dl.c fallback code path with syntax error).
    (Nikita)

21 Jan 2021, PHP 8.0.2

- Core:
  . Fixed bug #80523 (bogus parse error on >4GB source code). (Nikita)
  . Fixed bug #80384 (filter buffers entire read until file closed). (Adam
    Seitz, cmb)
  . Fixed bug #80596 (Invalid union type TypeError in anonymous classes).
    (Daniil Gentili)
  . Fixed bug #80617 (GCC throws warning about type narrowing in
    ZEND_TYPE_INIT_CODE). (Nikita)

- BCMath:
  . Fixed bug #80545 (bcadd('a', 'a') doesn't throw an exception).
    (Jens de Nies)

- Curl:
  . Fixed bug #80595 (Resetting POSTFIELDS to empty array breaks request). (cmb)

- Date:
  . Fixed bug #80376 (last day of the month causes runway cpu usage). (Derick)

- DOM:
  . Fixed bug #80537 (Wrong parameter type in DOMElement::removeAttributeNode
    stub). (Nikita)

- Filter:
  . Fixed bug #80584 (0x and 0X are considered valid hex numbers by
    filter_var()). (girgias)

- GMP:
  . Fixed bug #80560 (Strings containing only a base prefix return 0 object).
    (girgias)

- Intl:
  . Fixed bug #80644 (Missing resource causes subsequent get() calls to fail).
    (Nikita)

- MySQLi:
  . Fixed bug #67983 (mysqlnd with MYSQLI_OPT_INT_AND_FLOAT_NATIVE fails to
    interpret bit columns). (Nikita)
  . Fixed bug #64638 (Fetching resultsets from stored procedure with cursor
    fails). (Nikita)
  . Fixed bug #72862 (segfault using prepared statements on stored procedures
    that use a cursor). (Nikita)
  . Fixed bug #77935 (Crash in mysqlnd_fetch_stmt_row_cursor when calling an SP
    with a cursor). (Nikita)

- ODBC:
  . Fixed bug #80592 (all floats are the same in ODBC parameters). (cmb)

- Opcache:
  . Fixed bug #80422 (php_opcache.dll crashes when using Apache 2.4 with JIT).
    (Dmitry)

- PDO_Firebird:
  . Fixed bug #80521 (Parameters with underscores no longer recognized). (cmb,
    Simonov Denis)

- Phar:
  . Fixed bug #76929 (zip-based phar does not respect phar.require_hash).
    (david at bamsoftware, cmb)
  . Fixed bug #77565 (Incorrect locator detection in ZIP-based phars). (cmb)
  . Fixed bug #69279 (Compressed ZIP Phar extractTo() creates garbage files).
    (cmb)

- Phpdbg:
  . Reverted fix for bug #76813 (Access violation near NULL on source operand).
    (cmb)

07 Jan 2021, PHP 8.0.1

- Core:
  . Fixed bug #80345 (PHPIZE configuration has outdated PHP_RELEASE_VERSION).
    (cmb)
  . Fixed bug #72964 (White space not unfolded for CC/Bcc headers). (cmb)
  . Fixed bug #80391 (Iterable not covariant to mixed). (Nikita)
  . Fixed bug #80393 (Build of PHP extension fails due to configuration gap
    with libtool). (kir dot morozov at gmail dot com)
  . Fixed bug #77069 (stream filter loses final block of data). (cmb)

- Fileinfo:
  . Fixed bug #77961 (finfo_open crafted magic parsing SIGABRT). (cmb)

- FPM:
  . Fixed bug #69625 (FPM returns 200 status on request without
    SCRIPT_FILENAME env). (Jakub Zelenka)

- IMAP
  . Fixed bug #80438 (imap_msgno() incorrectly warns and return false on valid UIDs in PHP 8.0.0). (girgias)
  . Fix a regression with valid UIDs in imap_savebody() (girgias)
  . Make warnings for invalid message numbers/UIDs between functions consistent (girgias)

- Intl:
  . Fixed bug #80425 (MessageFormatAdapter::getArgTypeList redefined). (Nikita)

- OCI8
  . Create Windows DLLs for Oracle Client 19c. (cmb)

- Opcache:
  . Fixed bug #80404 (Incorrect range inference result when division results
    in float). (Nikita)
  . Fixed bug #80377 (Opcache misses executor_globals). (Nikita)
  . Fixed bug #80433 (Unable to disable the use of the AVX command when using
    JIT). (Nikita)
  . Fixed bug #80447 (Strange out of memory error when running with JIT).
    (Dmitry)
  . Fixed bug #80480 (Segmentation fault with JIT enabled). (Dmitry)
  . Fixed bug #80506 (Immediate SIGSEGV upon ini_set("opcache.jit_debug", 1)).
    (Dmitry)

- OpenSSL:
  . Fixed bug #80368 (OpenSSL extension fails to build against LibreSSL due to
    lack of OCB support). (Nikita)

- PDO MySQL:
  . Fixed bug #80458 (PDOStatement::fetchAll() throws for upsert queries).
    (Kamil Tekiela)
  . Fixed bug #63185 (nextRowset() ignores MySQL errors with native prepared
    statements). (Nikita)
  . Fixed bug #78152 (PDO::exec() - Bad error handling with multiple commands).
    (Nikita)
  . Fixed bug #66878 (Multiple rowsets not returned unless PDO statement object
    is unset()). (Nikita)
  . Fixed bug #70066 (Unexpected "Cannot execute queries while other unbuffered
    queries"). (Nikita)
  . Fixed bug #71145 (Multiple statements in init command triggers unbuffered
    query error). (Nikita)
  . Fixed bug #76815 (PDOStatement cannot be GCed/closeCursor-ed when a
    PROCEDURE resultset SIGNAL). (Nikita)
  . Fixed bug #79872 (Can't execute query with pending result sets). (Nikita)
  . Fixed bug #79131 (PDO does not throw an exception when parameter values are
    missing). (Nikita)
  . Fixed bug #72368 (PdoStatement->execute() fails but does not throw an
    exception). (Nikita)
  . Fixed bug #62889 (LOAD DATA INFILE broken). (Nikita)
  . Fixed bug #67004 (Executing PDOStatement::fetch() more than once prevents
    releasing resultset). (Nikita)
  . Fixed bug #79132 (PDO re-uses parameter values from earlier calls to
    execute()). (Nikita)

- Phar:
  . Fixed bug #73809 (Phar Zip parse crash - mmap fail). (cmb)
  . Fixed bug #75102 (`PharData` says invalid checksum for valid tar). (cmb)
  . Fixed bug #77322 (PharData::addEmptyDir('/') Possible integer overflow).
    (cmb)

- Phpdbg:
  . Fixed bug #76813 (Access violation near NULL on source operand). (cmb)

- SPL:
  . Fixed #62004 (SplFileObject: fgets after seek returns wrong line). (cmb)

- Standard:
  . Fixed bug #77423 (FILTER_VALIDATE_URL accepts URLs with invalid userinfo).
    (CVE-2020-7071) (cmb)
  . Fixed bug #80366 (Return Value of zend_fstat() not Checked). (sagpant, cmb)

- Tidy:
  . Fixed bug #77594 (ob_tidyhandler is never reset). (cmb)

- Tokenizer:
  . Fixed bug #80462 (Nullsafe operator tokenize with TOKEN_PARSE flag fails).
    (Nikita)

- XML:
  . XmlParser opaque object renamed to XMLParser for consistency with other XML objects. (girgias)

- Zlib:
  . Fixed #48725 (Support for flushing in zlib stream). (cmb)

26 Nov 2020, PHP 8.0.0

- BZ2:
  . Fixed bug #71263 (fread() does not report bzip2.decompress errors). (cmb)

- CLI:
  . Allow debug server binding to an ephemeral port via `-S localhost:0`. (Sara)

- COM:
  . Fixed bug #55847 (DOTNET .NET 4.0 GAC new location). (cmb)
  . Fixed bug #62474 (com_event_sink crashes on certain arguments). (cmb)

- Calendar:
  . Fixed bug #80007 (Potential type confusion in unixtojd() parameter parsing).
    (Andy Postnikov)

- Core:
  . Fixed bug #36365 (scandir duplicates file name at every 65535th file).
    (cmb)
  . Fixed bug #49555 (Fatal error "Function must be a string" message should be
    renamed). (Nikita)
  . Fixed bug #62294 (register_shutdown_function() does not correctly handle
    exit code). (Nikita)
  . Fixed bug #62609 (Allow implementing Traversable on abstract classes).
    (Nikita)
  . Fixed bug #65274 (Enhance undefined class constant error with class name).
    (Nikita)
  . Fixed bug #65275 (Calling exit() in a shutdown function does not change the
    exit value in CLI). (Nikita)
  . Fixed bug #69084 (Unclear error message when not implementing a renamed
    abstract trait function). (Nikita)
  . Fixed bug #70839 (Converting optional argument to variadic forbidden by LSP
    checks). (Nikita)
  . Fixed bug #74558 (Can't rebind closure returned by Closure::fromCallable()).
    (cmb)
  . Fixed bug #77561 (Shebang line not stripped for non-primary script).
    (Nikita)
  . Fixed bug #77619 (Wrong reflection on MultipleIterator::__construct).
    (Fabien Villepinte)
  . Fixed bug #77966 (Cannot alias a method named "namespace"). (Nikita)
  . Fixed bug #78236 (convert error on receiving variables when duplicate [).
    (cmb)
  . Fixed bug #78770 (Incorrect callability check inside internal methods).
    (Nikita)
  . Fixed bug #79108 (Referencing argument in a function makes it a reference
    in the stack trace). (Nikita)
  . Fixed bug #79368 ("Unexpected end of file" is not an acceptable error
    message). (Alex Dowad)
  . Fixed bug #79462 (method_exists and property_exists incoherent behavior).
    (cmb)
  . Fixed bug #79467 (data:// wrappers are writable). (cmb)
  . Fixed bug #79521 (Check __set_state structure). (carusogabriel)
  . Fixed bug #79790 ("Illegal offset type" exception during AST evaluation
    not handled properly). (Nikita)
  . Fixed bug #79791 (Assertion failure when unsetting variable during binary
    op). (Nikita)
  . Fixed bug #79828 (Segfault when trying to access non-existing variable).
    (Nikita)
  . Fixed bug #79841 (Syntax error in configure / unescaped "[]" in php.m4).
    (Nikita)
  . Fixed bug #79852 (count(DOMNodeList) doesn't match
    count(IteratorIterator(DOMNodeList))). (Nikita)
  . Fixed bug #79867 (Promoted untyped properties should get null default
    value). (Nikita)
  . Fixed bug #79897 (Promoted constructor params with attribs cause crash).
    (Deus Kane)
  . Fixed bug #79927 (Generator doesn't throw exception after multiple yield
    from iterable). (Nikita)
  . Fixed bug #79946 (Build fails due to undeclared UINT32_C). (Nikita)
  . Fixed bug #79948 (Exit in auto-prepended file does not abort PHP execution).
    (Nikita)
  . Fixed bug #80045 (memleak after two set_exception_handler calls with
    __call). (Nikita)
  . Fixed bug #80096 (Segmentation fault with named arguments in nested call).
    (Nikita)
  . Fixed bug #80109 (Cannot skip arguments when extended debug is enabled).
    (Nikita)
  . Fixed bug #80225 (broken namespace usage in eval code). (Nikita)
  . Fixed bug #80258 (Windows Deduplication Enabled, randon permission errors).
    (cmb)
  . Fixed bug #80280 (ADD_EXTENSION_DEP() fails for ext/standard and ext/date).
    (cmb)
  . Fixed bug #80334 (assert() vs named parameters - confusing error). (Nikita)
  . Fixed bug #80055 (Abstract trait methods returning "self" cannot be
    fulfilled by traits). (Nikita)
  . Fixed faulty generator cleanup with yield from. (Bob)
  . Implement #[Attr] Attribute syntax as per final vote in RFC
    https://wiki.php.net/rfc/shorter_attribute_syntax_change
  . Implemented FR #47074 (phpinfo() reports "On" as 1 for the some
    extensions). (cmb)
  . Implemented FR #72089 (require() throws fatal error instead of exception).
    (Nikita)
  . Removed the pdo_odbc.db2_instance_name php.ini directive. (Kalle)
  . Use SSE2 instructions do locale independent strtolower. (Laruence)

- Curl:
  . Bumped required libcurl version to 7.29.0. (cmb)
  . Fixed bug #80121 (Null pointer deref if CurlHandle directly instantiated).
    (Nikita)

- DOM:
  . Add property DOMXPath::$registerNodeNamespaces and constructor argument
    that allow global flag to configure query() or evaluate() calls.
  . Fixed bug #79968 (DOMChildNode API crash on unattached nodes). (Benjamin)
  . Fixed bug #80268 (loadHTML() truncates at NUL bytes). (cmb)

- Date:
  . Fixed bug #60302 (DateTime::createFromFormat should new static(), not new
    self()). (Derick)
  . Fixed bug #65547 (Default value for sunrise/sunset zenith still wrong).
    (cmb)
  . Fixed bug #69044 (discrepancy between time and microtime). (krakjoe)
  . Fixed bug #80057 (DateTimeImmutable::createFromFormat() does not populate
    time). (Derick)
  . Implemented FR #79903 (datetime: new format "p", same as "P" but returning
    "Z" for UTC). (gharlan)

- Enchant:
  . Add LIBENCHANT_VERSION macro.
  . Add enchant_dict_add and enchant_dict_is_added functions.
  . Deprecate enchant_broker_set_dict_path, enchant_broker_get_dict_path,
    enchant_dict_add_to_personal and enchant_dict_is_in_session.
  . Use libenchant-2 when available.

- FFI:
  . Added FFI\CType::getName() method. (chopins)
  . Fixed bug #79177 (FFI doesn't handle well PHP exceptions within callback).
    (cmb, Dmitry, Nikita)
  . Fixed bug #79749 (Converting FFI instances to bool fails). (cmb)

- FPM:
  . Add pm.status_listen option. (Jakub Zelenka)

- Fileinfo:
  . Upgrade to libmagic 5.39. (Anatol)

- GD:
  . Added imagegetinterpolation(). (cmb)
  . Fixed bug #55005 (imagepolygon num_points requirement). (cmb)
  . Made the $num_points parameter of php_imagepolygon optional. (cmb)
  . Removed deprecated image2wbmp(). (cmb)
  . Removed deprecated png2wbmp() and jpeg2wbmp(). (cmb)
  . Replaced gd resources with objects. (Mark Randall)

- IMAP:
  . Fixed bug #64076 (imap_sort() does not return FALSE on failure). (cmb)
  . Fixed bug #76618 (segfault on imap_reopen). (girgias)
  . Fixed bug #80213 (imap_mail_compose() segfaults on certain $bodies). (cmb)
  . Fixed bug #80215 (imap_mail_compose() may modify by-val parameters). (cmb)
  . Fixed bug #80216 (imap_mail_compose() does not validate types/encodings).
    (cmb)
  . Fixed bug #80220 (imap_mail_compose() may leak memory). (cmb)
  . Fixed bug #80223 (imap_mail_compose() leaks envelope on malformed bodies).
    (cmb)
  . Fixed bug #80226 (imap_sort() leaks sortpgm memory). (cmb)
  . Fixed bug #80239 (imap_rfc822_write_address() leaks memory). (cmb)
  . Fixed bug #80242 (imap_mail_compose() segfaults for multipart with rfc822).
    (cmb)
  . Fixed minor regression caused by fixing bug #80220. (cmb)

- Iconv:
  . Dropped support for iconv without proper errno setting. (cmb)

- Intl:
  . Removed deprecated INTL_IDNA_VARIANT_2003. (cmb)

- JIT:
  . Fixed bug #77857 (Wrong result if executed with JIT). (Laruence)
  . Fixed bug #79255 (PHP cannot be compiled with enable JIT).
    (Laruence, Dmitry)
  . Fixed bug #79582 (Crash seen when opcache.jit=1235 and
    opcache.jit_debug=2). (Laruence)
  . Fixed bug #79743 (Fatal error when assigning to array property
    with JIT enabled). (Laruence)
  . Fixed bug #79864 (JIT segfault in Symfony OptionsResolver). (Dmitry)
  . Fixed bug #79888 (Incorrect execution with JIT enabled). (Dmitry)

- JSON:
  . The JSON extension is now an integral part of PHP and cannot be disabled
    as per RFC: https://wiki.php.net/rfc/always_enable_json (tandre)

- LDAP:
  . Fixed memory leaks. (ptomulik)
  . Removed deprecated ldap_sort. (mcmic)

- MBString:
  . Fixed bug #76999 (mb_regex_set_options() return current options). (cmb)
  . Removed the unused $is_hex parameter from mb_decode_numericentity(). (cmb)

- MySQLi:
  . Fixed bug #76809 (SSL settings aren't respected when persistent connections
    are used). (fabiomsouto)

- Mysqlnd:
  . Fixed #60594 (mysqlnd exposes 160 lines of stats in phpinfo). (PeeHaa)

- OCI8:
  . Deprecated old OCI8 function aliases. (Jens de Nies)
  . Modernized oci_register_taf_callback() callable argument parsing
    implementation. (girgias)
  . Removed obsolete no-op function oci_internal_debug(). (Jens de Nies)

- ODBC:
  . Fixed bug #22986 (odbc_connect() may reuse persistent connection). (cmb)
  . Fixed bug #44618 (Fetching may rely on uninitialized data). (cmb)

- Opcache:
  . Fixed bug #76535 (Opcache does not replay compile-time warnings). (Nikita)
  . Fixed bug #78654 (Incorrectly computed opcache checksum on files with
    non-ascii characters). (mhagstrand)
  . Fixed bug #79665 (ini_get() and opcache_get_configuration() inconsistency).
    (cmb)
  . Fixed bug #80030 (Optimizer segfault with isset on static property with
    undef dynamic class name). (Nikita)
  . Fixed bug #80175 (PHP8 RC1 - JIT Buffer not working). (cmb)
  . Fixed bug #80184 (Complex expression in while / if statements resolves to
    false incorrectly). (Nikita)
  . Fixed bug #80255 (Opcache bug (bad condition result) in 8.0.0rc1). (Nikita)
  . Fixed run-time binding of preloaded dynamically declared function. (Dmitry)

- OpenSSL:
  . Added Cryptographic Message Syntax (CMS) support. (Eliot Lear)

- PCRE:
  . Don't ignore invalid escape sequences. (sjon)
  . Updated to PCRE2 10.35. (cmb)

- PDO:
  . Changed default PDO error mode to exceptions. (AllenJB)
  . Fixed bug #77849 (Disable cloning of PDO handle/connection objects).
    (camporter)

- PDO_Firebird:
  . Fixed bug #64937 (Firebird PDO preprocessing sql). (Simonov Denis)

- PDO_OCI:
  . Added support for setting and getting the oracle OCI 18c call timeout.
    (camporter)

- PDO_PGSQL:
  . Bumped required libpq version to 9.1. (cmb)

- PGSQL:
  . Bumped required libpq version to 9.1. (cmb)

- Phpdbg:
  . Fixed bug #76596 (phpdbg support for display_errors=stderr). (kabel)
  . Fixed bug #76801 (too many open files). (alekitto)
  . Fixed bug #77800 (phpdbg segfaults on listing some conditional breakpoints).
    (krakjoe)
  . Fixed bug #77805 (phpdbg build fails when readline is shared). (krakjoe)

- Reflection:
  . Fixed bug #64592 (ReflectionClass::getMethods() returns methods out of
    scope). (Nikita)
  . Fixed bug #69180 (Reflection does not honor trait conflict resolution /
    method aliasing). (Nikita)
  . Fixed bug #74939 (Nested traits' aliased methods are lowercased). (Nikita)
  . Fixed bug #77325 (ReflectionClassConstant::$class returns wrong class when
    extending). (Nikita)
  . Fixed bug #78697 (ReflectionClass::implementsInterface - inaccurate error
    message with traits). (villfa)
  . Fixed bug #80190 (ReflectionMethod::getReturnType() does not handle static
    as part of union type). (Nikita)
  . Fixed bug #80299 (ReflectionFunction->invokeArgs confused in arguments).
    (Nikita)
  . Fixed bug #80370 (getAttributes segfault on dynamic properties). (Benjamin
    Eberlei)
  . Implement #79628 (Add $filter parameter for ReflectionClass::getConstants
    and ReflectionClass::getReflectionConstants) (carusogabriel)
  . Implement ReflectionProperty::hasDefaultValue and
    Reflection::getDefaultValue (beberlei)

- SNMP:
  . Fixed bug #70461 (disable md5 code when it is not supported in net-snmp).
    (Alexander Bergmann, cmb)

- SPL:
  . Fixed bug #65006 (spl_autoload_register fails with multiple callables using
    self, same method). (Nikita)
  . Fixed bug #65387 (Circular references in SPL iterators are not garbage
    collected). (Nikita)
  . Fixed bug #71236 (Second call of spl_autoload_register() does nothing if it
    has no arguments). (Nikita)
  . Fixed bug #79987 (Memory leak in SplFileInfo because of missing
    zend_restore_error_handling()). (Dmitry)
  . SplFixedArray is now IteratorAggregate rather than Iterator. (alexdowad)

- SQLite3:
  . Added SQLite3::setAuthorizer() and respective class constants. (bohwaz)

- Session:
  . Fixed bug #73529 (session_decode() silently fails on wrong input). (cmb)
  . Fixed bug #78624 (session_gc return value for user defined session
    handlers). (bshaffer)

- Shmop:
  . Converted shmop resources to objects. (cmb)

- SimpleXML:
  . Fixed bug #63575 (Root elements are not properly cloned). (cmb)
  . Fixed bug #75245 (Don't set content of elements with only whitespaces).
    (eriklundin)

- Sodium:
  . Fixed bug #77646 (sign_detached() strings not terminated). (Frank)

- Standard:
  . Don't force rebuild of symbol table, when populating $http_response_header
    variable by the HTTP stream wrapper. (Dmitry)
  . Fixed bug #47983 (mixed LF and CRLF line endings in mail()). (cmb)
  . Fixed bug #64060 (lstat_stat_variation7.phpt fails on certain file systems).
    (M. Voelker, cmb)
  . Fixed bug #75902 (str_replace should warn when misused with nested arrays).
    (Nikita)
  . Fixed bug #76859 (stream_get_line skips data if used with data-generating
    filter). (kkopachev)
  . Fixed bug #77204 (getimagesize(): Read error! should mention file path).
    (peter279k)
  . Fixed bug #78385 (parse_url() does not include 'query' when question mark
    is the last char). (Islam Israfilov)
  . Fixed bug #79868 (Sorting with array_unique gives unwanted result). (Nikita)
  . Fixed bug #80256 (file_get_contents strip first line with chunked encoding
    redirect). (Nikita)
  . Fixed bug #80266 (parse_url silently drops port number 0). (cmb, Nikita)
  . Fixed bug #80290 (Double free when ASSERT_CALLBACK is used with a dynamic
    message). (Nikita)
  . Implemented FR #78638 (__PHP_Incomplete_Class should be final). (Laruence)
  . Made quoting of cmd execution functions consistent. (cmb)

- Tidy:
  . Removed the unused $use_include_path parameter from tidy_repair_string().
    (cmb)

- Tokenizer:
  . Fixed bug #80328 (PhpToken::getAll() confusing name). (Nikita)

- XML:
  . Fixed bug #76874 (xml_parser_free() should never leak memory). (Nikita)

- XMLWriter:
  . Changed functions to accept/return XMLWriter objects instead of resources.
    (cmb)
  . Implemented FR #79344 (xmlwriter_write_attribute_ns: $prefix should be
    nullable). (cmb)
  . Removed return types from XMLWriter stubs. (cmb)

- Zip:
  . Add "flags" options to ZipArchive::addGlob and addPattern methods
    keeping previous behavior having FL_OVERWRITE by default. (Remi)
  . Add ZipArchive::EM_UNKNOWN and ZipArchive::EM_TRAD_PKWARE constants. (Remi)
  . Add ZipArchive::isCompressionMethodSupported() and
    ZipArchive::isEncryptionMethodSupported() method (libzip 1.7.0). (Remi)
  . Add ZipArchive::replaceFile() method. (Remi)
  . Add ZipArchive::setCancelCallback method (since libzip 1.6.0). (Remi)
  . Add ZipArchive::setMtimeName and ZipArchive::setMtimeIndex methods. (Remi)
  . Add ZipArchive::setProgressCallback method (since libzip 1.3.0). (Remi)
  . Add lastId property to ZipArchive. (Remi)
  . Add optional "flags" parameter to ZipArchive::addEmptyDir, addFile and
    addFromString methods. (Remi)
  . Fixed bug #50678 (files extracted by ZipArchive class lost their
    original modified time). (Remi)
  . Fixed bug #72374 (remove_path strips first char of filename). (tyage, Remi)
  . Implemented FR #77960 (add compression / encryption options for
    ZipArchive::addGlob and ZipArchive::addPattern). (Remi)
  . ZipArchive::status and ZipArchive::statusSys properties and
    ZipArchive::getStatusString() method stay valid after the archive
    is closed. (Remi)

- Zlib:
  . Fixed bug #71417 (fread() does not report zlib.inflate errors). (cmb)
  . Fixed bug #78792 (zlib.output_compression disabled by Content-Type: image/).
    (cmb)
<|MERGE_RESOLUTION|>--- conflicted
+++ resolved
@@ -33,15 +33,11 @@
   . Fixed bug #69668 (SOAP special XML characters in namespace URIs not
     encoded). (cmb)
 
-<<<<<<< HEAD
-01 Apr 2021, PHP 8.0.4
-=======
 - Standard:
   . Fixed bug #80915 (Taking a reference to $_SERVER hides its values from
     phpinfo()). (Rowan Tommins)
 
-01 Apr 2021, PHP 7.4.17
->>>>>>> 206fd35a
+01 Apr 2021, PHP 8.0.4
 
 - Core:
   . Fixed bug #75776 (Flushing streams with compression filter is broken). (cmb)
