PHP                                                                        NEWS
|||||||||||||||||||||||||||||||||||||||||||||||||||||||||||||||||||||||||||||||
?? ??? ????, PHP 8.0.1RC1

- Core:
  . Fixed bug #80345 (PHPIZE configuration has outdated PHP_RELEASE_VERSION).
    (cmb)
  . Fixed bug #72964 (White space not unfolded for CC/Bcc headers). (cmb)
  . Fixed bug #80391 (Iterable not covariant to mixed). (Nikita)
  . Fixed bug #80393 (Build of PHP extension fails due to configuration gap
    with libtool). (kir dot morozov at gmail dot com)
<<<<<<< HEAD
=======
  . Fixed bug #80402 (configure filtering out -lpthread). (Nikita)
  . Fixed bug #77069 (stream filter loses final block of data). (cmb)
>>>>>>> 65f5573b

- Fileinfo:
  . Fixed bug #77961 (finfo_open crafted magic parsing SIGABRT). (cmb)

- IMAP
  . Fixed bug #80438 (imap_msgno() incorrectly warns and return false on valid UIDs in PHP 8.0.0). (girgias)
  . Fix a regression with valid UIDs in imap_savebody() (girgias)
  . Make warnings for invalid message numbers/UIDs between functions consistent (girgias)

- Intl:
  . Fixed bug #80425 (MessageFormatAdapter::getArgTypeList redefined). (Nikita)

- Opcache:
  . Fixed bug #80404 (Incorrect range inference result when division results
    in float). (Nikita)
  . Fixed bug #80377 (Opcache misses executor_globals). (Nikita)
  . Fixed bug #80433 (Unable to disable the use of the AVX command when using
    JIT). (Nikita)
  . Fixed bug #80447 (Strange out of memory error when running with JIT).
    (Dmitry)
  . Fixed bug #80480 (Segmentation fault with JIT enabled). (Dmitry)

- OpenSSL:
  . Fixed bug #80368 (OpenSSL extension fails to build against LibreSSL due to
    lack of OCB support). (Nikita)

- PDO MySQL:
  . Fixed bug #80458 (PDOStatement::fetchAll() throws for upsert queries).
    (Kamil Tekiela)
  . Fixed bug #63185 (nextRowset() ignores MySQL errors with native prepared
    statements). (Nikita)

- Phar:
  . Fixed bug #73809 (Phar Zip parse crash - mmap fail). (cmb)
  . Fixed #75102 (`PharData` says invalid checksum for valid tar). (cmb)

- Phpdbg:
  . Fixed bug #76813 (Access violation near NULL on source operand). (cmb)

- SPL:
  . Fixed #62004 (SplFileObject: fgets after seek returns wrong line). (cmb)

- Standard:
  . Fixed bug #80366 (Return Value of zend_fstat() not Checked). (sagpant, cmb)

- Tidy:
  . Fixed bug #77594 (ob_tidyhandler is never reset). (cmb)

- Tokenizer:
  . Fixed bug #80462 (Nullsafe operator tokenize with TOKEN_PARSE flag fails).
    (Nikita)

- XML:
  . XmlParser opaque object renamed to XMLParser for consistency with other XML objects. (girgias)

26 Nov 2020, PHP 8.0.0

- BZ2:
  . Fixed bug #71263 (fread() does not report bzip2.decompress errors). (cmb)

- CLI:
  . Allow debug server binding to an ephemeral port via `-S localhost:0`. (Sara)

- COM:
  . Fixed bug #55847 (DOTNET .NET 4.0 GAC new location). (cmb)
  . Fixed bug #62474 (com_event_sink crashes on certain arguments). (cmb)

- Calendar:
  . Fixed bug #80007 (Potential type confusion in unixtojd() parameter parsing).
    (Andy Postnikov)

- Core:
  . Fixed bug #36365 (scandir duplicates file name at every 65535th file).
    (cmb)
  . Fixed bug #49555 (Fatal error "Function must be a string" message should be
    renamed). (Nikita)
  . Fixed bug #62294 (register_shutdown_function() does not correctly handle
    exit code). (Nikita)
  . Fixed bug #62609 (Allow implementing Traversable on abstract classes).
    (Nikita)
  . Fixed bug #65274 (Enhance undefined class constant error with class name).
    (Nikita)
  . Fixed bug #65275 (Calling exit() in a shutdown function does not change the
    exit value in CLI). (Nikita)
  . Fixed bug #69084 (Unclear error message when not implementing a renamed
    abstract trait function). (Nikita)
  . Fixed bug #70839 (Converting optional argument to variadic forbidden by LSP
    checks). (Nikita)
  . Fixed bug #74558 (Can't rebind closure returned by Closure::fromCallable()).
    (cmb)
  . Fixed bug #77561 (Shebang line not stripped for non-primary script).
    (Nikita)
  . Fixed bug #77619 (Wrong reflection on MultipleIterator::__construct).
    (Fabien Villepinte)
  . Fixed bug #77966 (Cannot alias a method named "namespace"). (Nikita)
  . Fixed bug #78236 (convert error on receiving variables when duplicate [).
    (cmb)
  . Fixed bug #78770 (Incorrect callability check inside internal methods).
    (Nikita)
  . Fixed bug #79108 (Referencing argument in a function makes it a reference
    in the stack trace). (Nikita)
  . Fixed bug #79368 ("Unexpected end of file" is not an acceptable error
    message). (Alex Dowad)
  . Fixed bug #79462 (method_exists and property_exists incoherent behavior).
    (cmb)
  . Fixed bug #79467 (data:// wrappers are writable). (cmb)
  . Fixed bug #79521 (Check __set_state structure). (carusogabriel)
  . Fixed bug #79790 ("Illegal offset type" exception during AST evaluation
    not handled properly). (Nikita)
  . Fixed bug #79791 (Assertion failure when unsetting variable during binary
    op). (Nikita)
  . Fixed bug #79828 (Segfault when trying to access non-existing variable).
    (Nikita)
  . Fixed bug #79841 (Syntax error in configure / unescaped "[]" in php.m4).
    (Nikita)
  . Fixed bug #79852 (count(DOMNodeList) doesn't match
    count(IteratorIterator(DOMNodeList))). (Nikita)
  . Fixed bug #79867 (Promoted untyped properties should get null default
    value). (Nikita)
  . Fixed bug #79897 (Promoted constructor params with attribs cause crash).
    (Deus Kane)
  . Fixed bug #79927 (Generator doesn't throw exception after multiple yield
    from iterable). (Nikita)
  . Fixed bug #79946 (Build fails due to undeclared UINT32_C). (Nikita)
  . Fixed bug #79948 (Exit in auto-prepended file does not abort PHP execution).
    (Nikita)
  . Fixed bug #80045 (memleak after two set_exception_handler calls with
    __call). (Nikita)
  . Fixed bug #80096 (Segmentation fault with named arguments in nested call).
    (Nikita)
  . Fixed bug #80109 (Cannot skip arguments when extended debug is enabled).
    (Nikita)
  . Fixed bug #80225 (broken namespace usage in eval code). (Nikita)
  . Fixed bug #80258 (Windows Deduplication Enabled, randon permission errors).
    (cmb)
  . Fixed bug #80280 (ADD_EXTENSION_DEP() fails for ext/standard and ext/date).
    (cmb)
  . Fixed bug #80334 (assert() vs named parameters - confusing error). (Nikita)
  . Fixed bug #80055 (Abstract trait methods returning "self" cannot be
    fulfilled by traits). (Nikita)
  . Fixed faulty generator cleanup with yield from. (Bob)
  . Implement #[Attr] Attribute syntax as per final vote in RFC
    https://wiki.php.net/rfc/shorter_attribute_syntax_change
  . Implemented FR #47074 (phpinfo() reports "On" as 1 for the some
    extensions). (cmb)
  . Implemented FR #72089 (require() throws fatal error instead of exception).
    (Nikita)
  . Removed the pdo_odbc.db2_instance_name php.ini directive. (Kalle)
  . Use SSE2 instructions do locale independent strtolower. (Laruence)

- Curl:
  . Bumped required libcurl version to 7.29.0. (cmb)
  . Fixed bug #80121 (Null pointer deref if CurlHandle directly instantiated).
    (Nikita)

- DOM:
  . Add property DOMXPath::$registerNodeNamespaces and constructor argument
    that allow global flag to configure query() or evaluate() calls.
  . Fixed bug #79968 (DOMChildNode API crash on unattached nodes). (Benjamin)
  . Fixed bug #80268 (loadHTML() truncates at NUL bytes). (cmb)

- Date:
  . Fixed bug #60302 (DateTime::createFromFormat should new static(), not new
    self()). (Derick)
  . Fixed bug #65547 (Default value for sunrise/sunset zenith still wrong).
    (cmb)
  . Fixed bug #69044 (discrepancy between time and microtime). (krakjoe)
  . Fixed bug #80057 (DateTimeImmutable::createFromFormat() does not populate
    time). (Derick)
  . Implemented FR #79903 (datetime: new format "p", same as "P" but returning
    "Z" for UTC). (gharlan)

- Enchant:
  . Add LIBENCHANT_VERSION macro.
  . Add enchant_dict_add and enchant_dict_is_added functions.
  . Deprecate enchant_broker_set_dict_path, enchant_broker_get_dict_path,
    enchant_dict_add_to_personal and enchant_dict_is_in_session.
  . Use libenchant-2 when available.

- FFI:
  . Added FFI\CType::getName() method. (chopins)
  . Fixed bug #79177 (FFI doesn't handle well PHP exceptions within callback).
    (cmb, Dmitry, Nikita)
  . Fixed bug #79749 (Converting FFI instances to bool fails). (cmb)

- FPM:
  . Add pm.status_listen option. (Jakub Zelenka)

- Fileinfo:
  . Upgrade to libmagic 5.39. (Anatol)

- GD:
  . Added imagegetinterpolation(). (cmb)
  . Fixed bug #55005 (imagepolygon num_points requirement). (cmb)
  . Made the $num_points parameter of php_imagepolygon optional. (cmb)
  . Removed deprecated image2wbmp(). (cmb)
  . Removed deprecated png2wbmp() and jpeg2wbmp(). (cmb)
  . Replaced gd resources with objects. (Mark Randall)

- IMAP:
  . Fixed bug #64076 (imap_sort() does not return FALSE on failure). (cmb)
  . Fixed bug #76618 (segfault on imap_reopen). (girgias)
  . Fixed bug #80213 (imap_mail_compose() segfaults on certain $bodies). (cmb)
  . Fixed bug #80215 (imap_mail_compose() may modify by-val parameters). (cmb)
  . Fixed bug #80216 (imap_mail_compose() does not validate types/encodings).
    (cmb)
  . Fixed bug #80220 (imap_mail_compose() may leak memory). (cmb)
  . Fixed bug #80223 (imap_mail_compose() leaks envelope on malformed bodies).
    (cmb)
  . Fixed bug #80226 (imap_sort() leaks sortpgm memory). (cmb)
  . Fixed bug #80239 (imap_rfc822_write_address() leaks memory). (cmb)
  . Fixed bug #80242 (imap_mail_compose() segfaults for multipart with rfc822).
    (cmb)
  . Fixed minor regression caused by fixing bug #80220. (cmb)

- Iconv:
  . Dropped support for iconv without proper errno setting. (cmb)

- Intl:
  . Removed deprecated INTL_IDNA_VARIANT_2003. (cmb)

- JIT:
  . Fixed bug #77857 (Wrong result if executed with JIT). (Laruence)
  . Fixed bug #79255 (PHP cannot be compiled with enable JIT).
    (Laruence, Dmitry)
  . Fixed bug #79582 (Crash seen when opcache.jit=1235 and
    opcache.jit_debug=2). (Laruence)
  . Fixed bug #79743 (Fatal error when assigning to array property
    with JIT enabled). (Laruence)
  . Fixed bug #79864 (JIT segfault in Symfony OptionsResolver). (Dmitry)
  . Fixed bug #79888 (Incorrect execution with JIT enabled). (Dmitry)

- JSON:
  . The JSON extension is now an integral part of PHP and cannot be disabled
    as per RFC: https://wiki.php.net/rfc/always_enable_json (tandre)

- LDAP:
  . Fixed memory leaks. (ptomulik)
  . Removed deprecated ldap_sort. (mcmic)

- MBString:
  . Fixed bug #76999 (mb_regex_set_options() return current options). (cmb)
  . Removed the unused $is_hex parameter from mb_decode_numericentity(). (cmb)

- MySQLi:
  . Fixed bug #76809 (SSL settings aren't respected when persistent connections
    are used). (fabiomsouto)

- Mysqlnd:
  . Fixed #60594 (mysqlnd exposes 160 lines of stats in phpinfo). (PeeHaa)

- OCI8:
  . Deprecated old OCI8 function aliases. (Jens de Nies)
  . Modernized oci_register_taf_callback() callable argument parsing
    implementation. (girgias)
  . Removed obsolete no-op function oci_internal_debug(). (Jens de Nies)

- ODBC:
  . Fixed bug #22986 (odbc_connect() may reuse persistent connection). (cmb)
  . Fixed bug #44618 (Fetching may rely on uninitialized data). (cmb)

- Opcache:
  . Fixed bug #76535 (Opcache does not replay compile-time warnings). (Nikita)
  . Fixed bug #78654 (Incorrectly computed opcache checksum on files with
    non-ascii characters). (mhagstrand)
  . Fixed bug #79665 (ini_get() and opcache_get_configuration() inconsistency).
    (cmb)
  . Fixed bug #80030 (Optimizer segfault with isset on static property with
    undef dynamic class name). (Nikita)
  . Fixed bug #80175 (PHP8 RC1 - JIT Buffer not working). (cmb)
  . Fixed bug #80184 (Complex expression in while / if statements resolves to
    false incorrectly). (Nikita)
  . Fixed bug #80255 (Opcache bug (bad condition result) in 8.0.0rc1). (Nikita)
  . Fixed run-time binding of preloaded dynamically declared function. (Dmitry)

- OpenSSL:
  . Added Cryptographic Message Syntax (CMS) support. (Eliot Lear)

- PCRE:
  . Don't ignore invalid escape sequences. (sjon)
  . Updated to PCRE2 10.35. (cmb)

- PDO:
  . Changed default PDO error mode to exceptions. (AllenJB)
  . Fixed bug #77849 (Disable cloning of PDO handle/connection objects).
    (camporter)

- PDO_Firebird:
  . Fixed bug #64937 (Firebird PDO preprocessing sql). (Simonov Denis)

- PDO_OCI:
  . Added support for setting and getting the oracle OCI 18c call timeout.
    (camporter)

- PDO_PGSQL:
  . Bumped required libpq version to 9.1. (cmb)

- PGSQL:
  . Bumped required libpq version to 9.1. (cmb)

- Phpdbg:
  . Fixed bug #76596 (phpdbg support for display_errors=stderr). (kabel)
  . Fixed bug #76801 (too many open files). (alekitto)
  . Fixed bug #77800 (phpdbg segfaults on listing some conditional breakpoints).
    (krakjoe)
  . Fixed bug #77805 (phpdbg build fails when readline is shared). (krakjoe)

- Reflection:
  . Fixed bug #64592 (ReflectionClass::getMethods() returns methods out of
    scope). (Nikita)
  . Fixed bug #69180 (Reflection does not honor trait conflict resolution /
    method aliasing). (Nikita)
  . Fixed bug #74939 (Nested traits' aliased methods are lowercased). (Nikita)
  . Fixed bug #77325 (ReflectionClassConstant::$class returns wrong class when
    extending). (Nikita)
  . Fixed bug #78697 (ReflectionClass::implementsInterface - inaccurate error
    message with traits). (villfa)
  . Fixed bug #80190 (ReflectionMethod::getReturnType() does not handle static
    as part of union type). (Nikita)
  . Fixed bug #80299 (ReflectionFunction->invokeArgs confused in arguments).
    (Nikita)
  . Fixed bug #80370 (getAttributes segfault on dynamic properties). (Benjamin
    Eberlei)
  . Implement #79628 (Add $filter parameter for ReflectionClass::getConstants
    and ReflectionClass::getReflectionConstants) (carusogabriel)
  . Implement ReflectionProperty::hasDefaultValue and
    Reflection::getDefaultValue (beberlei)

- SNMP:
  . Fixed bug #70461 (disable md5 code when it is not supported in net-snmp).
    (Alexander Bergmann, cmb)

- SPL:
  . Fixed bug #65006 (spl_autoload_register fails with multiple callables using
    self, same method). (Nikita)
  . Fixed bug #65387 (Circular references in SPL iterators are not garbage
    collected). (Nikita)
  . Fixed bug #71236 (Second call of spl_autoload_register() does nothing if it
    has no arguments). (Nikita)
  . Fixed bug #79987 (Memory leak in SplFileInfo because of missing
    zend_restore_error_handling()). (Dmitry)
  . SplFixedArray is now IteratorAggregate rather than Iterator. (alexdowad)

- SQLite3:
  . Added SQLite3::setAuthorizer() and respective class constants. (bohwaz)

- Session:
  . Fixed bug #73529 (session_decode() silently fails on wrong input). (cmb)
  . Fixed bug #78624 (session_gc return value for user defined session
    handlers). (bshaffer)

- Shmop:
  . Converted shmop resources to objects. (cmb)

- SimpleXML:
  . Fixed bug #63575 (Root elements are not properly cloned). (cmb)
  . Fixed bug #75245 (Don't set content of elements with only whitespaces).
    (eriklundin)

- Sodium:
  . Fixed bug #77646 (sign_detached() strings not terminated). (Frank)

- Standard:
  . Don't force rebuild of symbol table, when populating $http_response_header
    variable by the HTTP stream wrapper. (Dmitry)
  . Fixed bug #47983 (mixed LF and CRLF line endings in mail()). (cmb)
  . Fixed bug #64060 (lstat_stat_variation7.phpt fails on certain file systems).
    (M. Voelker, cmb)
  . Fixed bug #75902 (str_replace should warn when misused with nested arrays).
    (Nikita)
  . Fixed bug #76859 (stream_get_line skips data if used with data-generating
    filter). (kkopachev)
  . Fixed bug #77204 (getimagesize(): Read error! should mention file path).
    (peter279k)
  . Fixed bug #78385 (parse_url() does not include 'query' when question mark
    is the last char). (Islam Israfilov)
  . Fixed bug #79868 (Sorting with array_unique gives unwanted result). (Nikita)
  . Fixed bug #80256 (file_get_contents strip first line with chunked encoding
    redirect). (Nikita)
  . Fixed bug #80266 (parse_url silently drops port number 0). (cmb, Nikita)
  . Fixed bug #80290 (Double free when ASSERT_CALLBACK is used with a dynamic
    message). (Nikita)
  . Implemented FR #78638 (__PHP_Incomplete_Class should be final). (Laruence)
  . Made quoting of cmd execution functions consistent. (cmb)

- Tidy:
  . Removed the unused $use_include_path parameter from tidy_repair_string().
    (cmb)

- Tokenizer:
  . Fixed bug #80328 (PhpToken::getAll() confusing name). (Nikita)

- XML:
  . Fixed bug #76874 (xml_parser_free() should never leak memory). (Nikita)

- XMLWriter:
  . Changed functions to accept/return XMLWriter objects instead of resources.
    (cmb)
  . Implemented FR #79344 (xmlwriter_write_attribute_ns: $prefix should be
    nullable). (cmb)
  . Removed return types from XMLWriter stubs. (cmb)

- Zip:
  . Add "flags" options to ZipArchive::addGlob and addPattern methods
    keeping previous behavior having FL_OVERWRITE by default. (Remi)
  . Add ZipArchive::EM_UNKNOWN and ZipArchive::EM_TRAD_PKWARE constants. (Remi)
  . Add ZipArchive::isCompressionMethodSupported() and
    ZipArchive::isEncryptionMethodSupported() method (libzip 1.7.0). (Remi)
  . Add ZipArchive::replaceFile() method. (Remi)
  . Add ZipArchive::setCancelCallback method (since libzip 1.6.0). (Remi)
  . Add ZipArchive::setMtimeName and ZipArchive::setMtimeIndex methods. (Remi)
  . Add ZipArchive::setProgressCallback method (since libzip 1.3.0). (Remi)
  . Add lastId property to ZipArchive. (Remi)
  . Add optional "flags" parameter to ZipArchive::addEmptyDir, addFile and
    addFromString methods. (Remi)
  . Fixed bug #50678 (files extracted by ZipArchive class lost their
    original modified time). (Remi)
  . Fixed bug #72374 (remove_path strips first char of filename). (tyage, Remi)
  . Implemented FR #77960 (add compression / encryption options for
    ZipArchive::addGlob and ZipArchive::addPattern). (Remi)
  . ZipArchive::status and ZipArchive::statusSys properties and
    ZipArchive::getStatusString() method stay valid after the archive
    is closed. (Remi)

- Zlib:
  . Fixed bug #71417 (fread() does not report zlib.inflate errors). (cmb)
  . Fixed bug #78792 (zlib.output_compression disabled by Content-Type: image/).
    (cmb)
<|MERGE_RESOLUTION|>--- conflicted
+++ resolved
@@ -9,11 +9,7 @@
   . Fixed bug #80391 (Iterable not covariant to mixed). (Nikita)
   . Fixed bug #80393 (Build of PHP extension fails due to configuration gap
     with libtool). (kir dot morozov at gmail dot com)
-<<<<<<< HEAD
-=======
-  . Fixed bug #80402 (configure filtering out -lpthread). (Nikita)
   . Fixed bug #77069 (stream filter loses final block of data). (cmb)
->>>>>>> 65f5573b
 
 - Fileinfo:
   . Fixed bug #77961 (finfo_open crafted magic parsing SIGABRT). (cmb)
