PHP                                                                        NEWS
|||||||||||||||||||||||||||||||||||||||||||||||||||||||||||||||||||||||||||||||
?? ??? 2021, PHP 8.0.6

- Core:
  . Fixed bug #80960 (opendir() warning wrong info when failed on Windows).
    (cmb)
  . Fixed bug #67792 (HTTP Authorization schemes are treated as case-sensitive).
    (cmb)
  . Fixed bug #80972 (Memory exhaustion on invalid string offset). (girgias)

- FTP:
  . Fixed bug #80901 (Info leak in ftp extension). (cmb)

- pgsql:
  . Fixed php_pgsql_fd_cast() wrt. php_stream_can_cast(). (cmb)

- SPL:
  . Fixed bug #80933 (SplFileObject::DROP_NEW_LINE is broken for NUL and CR).
    (cmb, Nikita)

29 Apr 2021, PHP 8.0.5

- Core:
  . Changed PowerPC CPU registers used by Zend VM to work around GCC bug.
    Old registers (r28/r29) might be clobbered by _restgpr routine used for
    return from C function compiled with -Os. (Dmitry)

- DOM:
  . Fixed bug #66783 (UAF when appending DOMDocument to element). (cmb)

- FFI:
  . Fixed bug #80847 (CData structs with fields of type struct can't be passed
    as C function argument). (Nickolas Daniel da Silva, Dmitry)

- FPM:
  . Fixed bug #80024 (Duplication of info about inherited socket after pool
    removing). (Jakub Zelenka)

- FTP:
  . Fixed bug #80880 (SSL_read on shutdown, ftp/proc_open). (cmb, Jakub
    Zelenka)

<<<<<<< HEAD
=======
- Imap:
  . Fixed bug #80710 (imap_mail_compose() header injection). (cmb, Stas)

- Intl:
  . Fixed bug #80763 (msgfmt_format() does not accept DateTime references).
    (cmb)

>>>>>>> 12e15be9
- LibXML:
  . Fixed bug #73533 (Invalid memory access in php_libxml_xmlCheckUTF8). (cmb)

- Opcache:
  . Fixed bug #80839 (PHP problem with JIT). (Dmitry)
  . Fixed bug #80861 (erronous array key overflow in 2D array with JIT).
    (Dmitry)

- Pcntl:
  . Fixed bug #79812 (Potential integer overflow in pcntl_exec()). (cmb)

- PDO_ODBC:
  . Fixed bug #80783 (PDO ODBC truncates BLOB records at every 256th byte).
    (cmb)

- PDO_pgsql:
  . Fixed bug #80892 (PDO::PARAM_INT is treated the same as PDO::PARAM_STR).
    (Matteo)

- Session:
  . Fixed bug #80889 (Cannot set save handler when save_handler is invalid).
    (cmb)

- SOAP:
  . Fixed bug #69668 (SOAP special XML characters in namespace URIs not
    encoded). (cmb)

- Standard:
  . Fixed bug #80915 (Taking a reference to $_SERVER hides its values from
    phpinfo()). (Rowan Tommins)
  . Fixed bug #80914 ('getdir' accidentally defined as an alias of 'dir').
    (Rowan Tommins)

01 Apr 2021, PHP 8.0.4

- Core:
  . Fixed bug #75776 (Flushing streams with compression filter is broken). (cmb)
  . Fixed bug #80811 (Function exec without $output but with $restult_code
    parameter crashes). (Nikita)
  . Fixed bug #80814 (threaded mod_php won't load on FreeBSD: No space
    available for static Thread Local Storage). (Dmitry)

- Dba:
  . Fixed bug #80817 (dba_popen() may cause segfault during RSHUTDOWN). (cmb)

- IMAP:
  . Fixed bug #80800 (imap_open() fails when the flags parameter includes
    CL_EXPUNGE). (girgias)

- Intl:
  . Fixed bug #80763 (msgfmt_format() does not accept DateTime references).
    (cmb)

- Libxml:
  . Fixed bug #51903 (simplexml_load_file() doesn't use HTTP headers). (cmb)

- MySQLnd:
  . Fixed bug #80837 (Calling stmt_store_result after fetch doesn't throw an
    error). (Kamil Tekiela)

- Opcache:
  . Fixed bug #80786 (PHP crash using JIT). (Nikita)
  . Fixed bug #80782 (DASM_S_RANGE_VREG on PHP_INT_MIN-1). (Dmitry)

- PCRE:
  . Fixed bug #80866 (preg_split ignores limit flag when pattern with \K has
    0-width fullstring match). (Kamil Tekiela)

- Session:
  . Fixed bug #80774 (session_name() problem with backslash). (cmb)

- Standard:
  . Fixed bug #80771 (phpinfo(INFO_CREDITS) displays nothing in CLI). (cmb)
  . Fixed bug #78719 (http wrapper silently ignores long Location headers).
    (cmb)
  . Fixed bug #80838 (HTTP wrapper waits for HTTP 1 response after HTTP 101).
    (manuelm)

- Zip:
  . Fixed bug #80825 (ZipArchive::isCompressionMethodSupported does not exist).
    (cmb)

18 Feb 2021, PHP 8.0.3

- Core:
  . Fixed #80706 (mail(): Headers after Bcc headers may be ignored). (cmb)

- DOM:
  . Fixed bug #80600 (DOMChildNode::remove() doesn't work on CharacterData
    nodes). (beberlei)

- Gettext:
  . Fixed bug #53251 (bindtextdomain with null dir doesn't return old value).
    (cmb)

- MySQLnd:
  . Fixed bug #78680 (mysqlnd's mysql_clear_password does not transmit
    null-terminated password). (Daniel Black)
  . Fixed bug #80713 (SegFault when disabling ATTR_EMULATE_PREPARES and
    MySQL 8.0). (Nikita)

- MySQLi:
  . Fixed bug #74779 (x() and y() truncating floats to integers). (cmb)

- Opcache:
  . Fixed bug #80634 (write_property handler of internal classes is skipped on
    preloaded JITted code). (Dmitry)
  . Fixed bug #80682 (opcache doesn't honour pcre.jit option). (Remi)
  . Fixed bug #80742 (Opcache JIT makes some boolean logic unexpectedly be
    true). (Dmitry)
  . Fixed bug #80745 (JIT produces Assert failure and UNKNOWN:0 var_dumps in
    code involving bitshifts). (Dmitry)

- OpenSSL:
  . Fixed bug #80747 (Providing RSA key size < 512 generates key that crash
    PHP). (Nikita)

- Phar:
  . Fixed bug #75850 (Unclear error message wrt. __halt_compiler() w/o
    semicolon) (cmb)
  . Fixed bug #70091 (Phar does not mark UTF-8 filenames in ZIP archives). (cmb)
  . Fixed bug #53467 (Phar cannot compress large archives). (cmb, lserni)

- Socket:
  . Fixed bug #80723 (Different sockets compare as equal (regression in 8.0)).
    (Nikita)

- SPL:
  . Fixed bug#80719 (Iterating after failed ArrayObject::setIteratorClass()
    causes Segmentation fault). (Nikita)

- Standard:
  . Fixed bug #80654 (file_get_contents() maxlen fails above (2**31)-1 bytes).
    (cmb)
  . Fixed bug #80718 (ext/standard/dl.c fallback code path with syntax error).
    (Nikita)

21 Jan 2021, PHP 8.0.2

- Core:
  . Fixed bug #80523 (bogus parse error on >4GB source code). (Nikita)
  . Fixed bug #80384 (filter buffers entire read until file closed). (Adam
    Seitz, cmb)
  . Fixed bug #80596 (Invalid union type TypeError in anonymous classes).
    (Daniil Gentili)
  . Fixed bug #80617 (GCC throws warning about type narrowing in
    ZEND_TYPE_INIT_CODE). (Nikita)

- BCMath:
  . Fixed bug #80545 (bcadd('a', 'a') doesn't throw an exception).
    (Jens de Nies)

- Curl:
  . Fixed bug #80595 (Resetting POSTFIELDS to empty array breaks request). (cmb)

- Date:
  . Fixed bug #80376 (last day of the month causes runway cpu usage). (Derick)

- DOM:
  . Fixed bug #80537 (Wrong parameter type in DOMElement::removeAttributeNode
    stub). (Nikita)

- Filter:
  . Fixed bug #80584 (0x and 0X are considered valid hex numbers by
    filter_var()). (girgias)

- GMP:
  . Fixed bug #80560 (Strings containing only a base prefix return 0 object).
    (girgias)

- Intl:
  . Fixed bug #80644 (Missing resource causes subsequent get() calls to fail).
    (Nikita)

- MySQLi:
  . Fixed bug #67983 (mysqlnd with MYSQLI_OPT_INT_AND_FLOAT_NATIVE fails to
    interpret bit columns). (Nikita)
  . Fixed bug #64638 (Fetching resultsets from stored procedure with cursor
    fails). (Nikita)
  . Fixed bug #72862 (segfault using prepared statements on stored procedures
    that use a cursor). (Nikita)
  . Fixed bug #77935 (Crash in mysqlnd_fetch_stmt_row_cursor when calling an SP
    with a cursor). (Nikita)

- ODBC:
  . Fixed bug #80592 (all floats are the same in ODBC parameters). (cmb)

- Opcache:
  . Fixed bug #80422 (php_opcache.dll crashes when using Apache 2.4 with JIT).
    (Dmitry)

- PDO_Firebird:
  . Fixed bug #80521 (Parameters with underscores no longer recognized). (cmb,
    Simonov Denis)

- Phar:
  . Fixed bug #76929 (zip-based phar does not respect phar.require_hash).
    (david at bamsoftware, cmb)
  . Fixed bug #77565 (Incorrect locator detection in ZIP-based phars). (cmb)
  . Fixed bug #69279 (Compressed ZIP Phar extractTo() creates garbage files).
    (cmb)

- Phpdbg:
  . Reverted fix for bug #76813 (Access violation near NULL on source operand).
    (cmb)

07 Jan 2021, PHP 8.0.1

- Core:
  . Fixed bug #80345 (PHPIZE configuration has outdated PHP_RELEASE_VERSION).
    (cmb)
  . Fixed bug #72964 (White space not unfolded for CC/Bcc headers). (cmb)
  . Fixed bug #80391 (Iterable not covariant to mixed). (Nikita)
  . Fixed bug #80393 (Build of PHP extension fails due to configuration gap
    with libtool). (kir dot morozov at gmail dot com)
  . Fixed bug #77069 (stream filter loses final block of data). (cmb)

- Fileinfo:
  . Fixed bug #77961 (finfo_open crafted magic parsing SIGABRT). (cmb)

- FPM:
  . Fixed bug #69625 (FPM returns 200 status on request without
    SCRIPT_FILENAME env). (Jakub Zelenka)

- IMAP
  . Fixed bug #80438 (imap_msgno() incorrectly warns and return false on valid UIDs in PHP 8.0.0). (girgias)
  . Fix a regression with valid UIDs in imap_savebody() (girgias)
  . Make warnings for invalid message numbers/UIDs between functions consistent (girgias)

- Intl:
  . Fixed bug #80425 (MessageFormatAdapter::getArgTypeList redefined). (Nikita)

- OCI8
  . Create Windows DLLs for Oracle Client 19c. (cmb)

- Opcache:
  . Fixed bug #80404 (Incorrect range inference result when division results
    in float). (Nikita)
  . Fixed bug #80377 (Opcache misses executor_globals). (Nikita)
  . Fixed bug #80433 (Unable to disable the use of the AVX command when using
    JIT). (Nikita)
  . Fixed bug #80447 (Strange out of memory error when running with JIT).
    (Dmitry)
  . Fixed bug #80480 (Segmentation fault with JIT enabled). (Dmitry)
  . Fixed bug #80506 (Immediate SIGSEGV upon ini_set("opcache.jit_debug", 1)).
    (Dmitry)

- OpenSSL:
  . Fixed bug #80368 (OpenSSL extension fails to build against LibreSSL due to
    lack of OCB support). (Nikita)

- PDO MySQL:
  . Fixed bug #80458 (PDOStatement::fetchAll() throws for upsert queries).
    (Kamil Tekiela)
  . Fixed bug #63185 (nextRowset() ignores MySQL errors with native prepared
    statements). (Nikita)
  . Fixed bug #78152 (PDO::exec() - Bad error handling with multiple commands).
    (Nikita)
  . Fixed bug #66878 (Multiple rowsets not returned unless PDO statement object
    is unset()). (Nikita)
  . Fixed bug #70066 (Unexpected "Cannot execute queries while other unbuffered
    queries"). (Nikita)
  . Fixed bug #71145 (Multiple statements in init command triggers unbuffered
    query error). (Nikita)
  . Fixed bug #76815 (PDOStatement cannot be GCed/closeCursor-ed when a
    PROCEDURE resultset SIGNAL). (Nikita)
  . Fixed bug #79872 (Can't execute query with pending result sets). (Nikita)
  . Fixed bug #79131 (PDO does not throw an exception when parameter values are
    missing). (Nikita)
  . Fixed bug #72368 (PdoStatement->execute() fails but does not throw an
    exception). (Nikita)
  . Fixed bug #62889 (LOAD DATA INFILE broken). (Nikita)
  . Fixed bug #67004 (Executing PDOStatement::fetch() more than once prevents
    releasing resultset). (Nikita)
  . Fixed bug #79132 (PDO re-uses parameter values from earlier calls to
    execute()). (Nikita)

- Phar:
  . Fixed bug #73809 (Phar Zip parse crash - mmap fail). (cmb)
  . Fixed bug #75102 (`PharData` says invalid checksum for valid tar). (cmb)
  . Fixed bug #77322 (PharData::addEmptyDir('/') Possible integer overflow).
    (cmb)

- Phpdbg:
  . Fixed bug #76813 (Access violation near NULL on source operand). (cmb)

- SPL:
  . Fixed #62004 (SplFileObject: fgets after seek returns wrong line). (cmb)

- Standard:
  . Fixed bug #77423 (FILTER_VALIDATE_URL accepts URLs with invalid userinfo).
    (CVE-2020-7071) (cmb)
  . Fixed bug #80366 (Return Value of zend_fstat() not Checked). (sagpant, cmb)

- Tidy:
  . Fixed bug #77594 (ob_tidyhandler is never reset). (cmb)

- Tokenizer:
  . Fixed bug #80462 (Nullsafe operator tokenize with TOKEN_PARSE flag fails).
    (Nikita)

- XML:
  . XmlParser opaque object renamed to XMLParser for consistency with other XML objects. (girgias)

- Zlib:
  . Fixed #48725 (Support for flushing in zlib stream). (cmb)

26 Nov 2020, PHP 8.0.0

- BZ2:
  . Fixed bug #71263 (fread() does not report bzip2.decompress errors). (cmb)

- CLI:
  . Allow debug server binding to an ephemeral port via `-S localhost:0`. (Sara)

- COM:
  . Fixed bug #55847 (DOTNET .NET 4.0 GAC new location). (cmb)
  . Fixed bug #62474 (com_event_sink crashes on certain arguments). (cmb)

- Calendar:
  . Fixed bug #80007 (Potential type confusion in unixtojd() parameter parsing).
    (Andy Postnikov)

- Core:
  . Fixed bug #36365 (scandir duplicates file name at every 65535th file).
    (cmb)
  . Fixed bug #49555 (Fatal error "Function must be a string" message should be
    renamed). (Nikita)
  . Fixed bug #62294 (register_shutdown_function() does not correctly handle
    exit code). (Nikita)
  . Fixed bug #62609 (Allow implementing Traversable on abstract classes).
    (Nikita)
  . Fixed bug #65274 (Enhance undefined class constant error with class name).
    (Nikita)
  . Fixed bug #65275 (Calling exit() in a shutdown function does not change the
    exit value in CLI). (Nikita)
  . Fixed bug #69084 (Unclear error message when not implementing a renamed
    abstract trait function). (Nikita)
  . Fixed bug #70839 (Converting optional argument to variadic forbidden by LSP
    checks). (Nikita)
  . Fixed bug #74558 (Can't rebind closure returned by Closure::fromCallable()).
    (cmb)
  . Fixed bug #77561 (Shebang line not stripped for non-primary script).
    (Nikita)
  . Fixed bug #77619 (Wrong reflection on MultipleIterator::__construct).
    (Fabien Villepinte)
  . Fixed bug #77966 (Cannot alias a method named "namespace"). (Nikita)
  . Fixed bug #78236 (convert error on receiving variables when duplicate [).
    (cmb)
  . Fixed bug #78770 (Incorrect callability check inside internal methods).
    (Nikita)
  . Fixed bug #79108 (Referencing argument in a function makes it a reference
    in the stack trace). (Nikita)
  . Fixed bug #79368 ("Unexpected end of file" is not an acceptable error
    message). (Alex Dowad)
  . Fixed bug #79462 (method_exists and property_exists incoherent behavior).
    (cmb)
  . Fixed bug #79467 (data:// wrappers are writable). (cmb)
  . Fixed bug #79521 (Check __set_state structure). (carusogabriel)
  . Fixed bug #79790 ("Illegal offset type" exception during AST evaluation
    not handled properly). (Nikita)
  . Fixed bug #79791 (Assertion failure when unsetting variable during binary
    op). (Nikita)
  . Fixed bug #79828 (Segfault when trying to access non-existing variable).
    (Nikita)
  . Fixed bug #79841 (Syntax error in configure / unescaped "[]" in php.m4).
    (Nikita)
  . Fixed bug #79852 (count(DOMNodeList) doesn't match
    count(IteratorIterator(DOMNodeList))). (Nikita)
  . Fixed bug #79867 (Promoted untyped properties should get null default
    value). (Nikita)
  . Fixed bug #79897 (Promoted constructor params with attribs cause crash).
    (Deus Kane)
  . Fixed bug #79927 (Generator doesn't throw exception after multiple yield
    from iterable). (Nikita)
  . Fixed bug #79946 (Build fails due to undeclared UINT32_C). (Nikita)
  . Fixed bug #79948 (Exit in auto-prepended file does not abort PHP execution).
    (Nikita)
  . Fixed bug #80045 (memleak after two set_exception_handler calls with
    __call). (Nikita)
  . Fixed bug #80096 (Segmentation fault with named arguments in nested call).
    (Nikita)
  . Fixed bug #80109 (Cannot skip arguments when extended debug is enabled).
    (Nikita)
  . Fixed bug #80225 (broken namespace usage in eval code). (Nikita)
  . Fixed bug #80258 (Windows Deduplication Enabled, randon permission errors).
    (cmb)
  . Fixed bug #80280 (ADD_EXTENSION_DEP() fails for ext/standard and ext/date).
    (cmb)
  . Fixed bug #80334 (assert() vs named parameters - confusing error). (Nikita)
  . Fixed bug #80055 (Abstract trait methods returning "self" cannot be
    fulfilled by traits). (Nikita)
  . Fixed faulty generator cleanup with yield from. (Bob)
  . Implement #[Attr] Attribute syntax as per final vote in RFC
    https://wiki.php.net/rfc/shorter_attribute_syntax_change
  . Implemented FR #47074 (phpinfo() reports "On" as 1 for the some
    extensions). (cmb)
  . Implemented FR #72089 (require() throws fatal error instead of exception).
    (Nikita)
  . Removed the pdo_odbc.db2_instance_name php.ini directive. (Kalle)
  . Use SSE2 instructions do locale independent strtolower. (Laruence)

- Curl:
  . Bumped required libcurl version to 7.29.0. (cmb)
  . Fixed bug #80121 (Null pointer deref if CurlHandle directly instantiated).
    (Nikita)

- DOM:
  . Add property DOMXPath::$registerNodeNamespaces and constructor argument
    that allow global flag to configure query() or evaluate() calls.
  . Fixed bug #79968 (DOMChildNode API crash on unattached nodes). (Benjamin)
  . Fixed bug #80268 (loadHTML() truncates at NUL bytes). (cmb)

- Date:
  . Fixed bug #60302 (DateTime::createFromFormat should new static(), not new
    self()). (Derick)
  . Fixed bug #65547 (Default value for sunrise/sunset zenith still wrong).
    (cmb)
  . Fixed bug #69044 (discrepancy between time and microtime). (krakjoe)
  . Fixed bug #80057 (DateTimeImmutable::createFromFormat() does not populate
    time). (Derick)
  . Implemented FR #79903 (datetime: new format "p", same as "P" but returning
    "Z" for UTC). (gharlan)

- Enchant:
  . Add LIBENCHANT_VERSION macro.
  . Add enchant_dict_add and enchant_dict_is_added functions.
  . Deprecate enchant_broker_set_dict_path, enchant_broker_get_dict_path,
    enchant_dict_add_to_personal and enchant_dict_is_in_session.
  . Use libenchant-2 when available.

- FFI:
  . Added FFI\CType::getName() method. (chopins)
  . Fixed bug #79177 (FFI doesn't handle well PHP exceptions within callback).
    (cmb, Dmitry, Nikita)
  . Fixed bug #79749 (Converting FFI instances to bool fails). (cmb)

- FPM:
  . Add pm.status_listen option. (Jakub Zelenka)

- Fileinfo:
  . Upgrade to libmagic 5.39. (Anatol)

- GD:
  . Added imagegetinterpolation(). (cmb)
  . Fixed bug #55005 (imagepolygon num_points requirement). (cmb)
  . Made the $num_points parameter of php_imagepolygon optional. (cmb)
  . Removed deprecated image2wbmp(). (cmb)
  . Removed deprecated png2wbmp() and jpeg2wbmp(). (cmb)
  . Replaced gd resources with objects. (Mark Randall)

- IMAP:
  . Fixed bug #64076 (imap_sort() does not return FALSE on failure). (cmb)
  . Fixed bug #76618 (segfault on imap_reopen). (girgias)
  . Fixed bug #80213 (imap_mail_compose() segfaults on certain $bodies). (cmb)
  . Fixed bug #80215 (imap_mail_compose() may modify by-val parameters). (cmb)
  . Fixed bug #80216 (imap_mail_compose() does not validate types/encodings).
    (cmb)
  . Fixed bug #80220 (imap_mail_compose() may leak memory). (cmb)
  . Fixed bug #80223 (imap_mail_compose() leaks envelope on malformed bodies).
    (cmb)
  . Fixed bug #80226 (imap_sort() leaks sortpgm memory). (cmb)
  . Fixed bug #80239 (imap_rfc822_write_address() leaks memory). (cmb)
  . Fixed bug #80242 (imap_mail_compose() segfaults for multipart with rfc822).
    (cmb)
  . Fixed minor regression caused by fixing bug #80220. (cmb)

- Iconv:
  . Dropped support for iconv without proper errno setting. (cmb)

- Intl:
  . Removed deprecated INTL_IDNA_VARIANT_2003. (cmb)

- JIT:
  . Fixed bug #77857 (Wrong result if executed with JIT). (Laruence)
  . Fixed bug #79255 (PHP cannot be compiled with enable JIT).
    (Laruence, Dmitry)
  . Fixed bug #79582 (Crash seen when opcache.jit=1235 and
    opcache.jit_debug=2). (Laruence)
  . Fixed bug #79743 (Fatal error when assigning to array property
    with JIT enabled). (Laruence)
  . Fixed bug #79864 (JIT segfault in Symfony OptionsResolver). (Dmitry)
  . Fixed bug #79888 (Incorrect execution with JIT enabled). (Dmitry)

- JSON:
  . The JSON extension is now an integral part of PHP and cannot be disabled
    as per RFC: https://wiki.php.net/rfc/always_enable_json (tandre)

- LDAP:
  . Fixed memory leaks. (ptomulik)
  . Removed deprecated ldap_sort. (mcmic)

- MBString:
  . Fixed bug #76999 (mb_regex_set_options() return current options). (cmb)
  . Removed the unused $is_hex parameter from mb_decode_numericentity(). (cmb)

- MySQLi:
  . Fixed bug #76809 (SSL settings aren't respected when persistent connections
    are used). (fabiomsouto)

- Mysqlnd:
  . Fixed #60594 (mysqlnd exposes 160 lines of stats in phpinfo). (PeeHaa)

- OCI8:
  . Deprecated old OCI8 function aliases. (Jens de Nies)
  . Modernized oci_register_taf_callback() callable argument parsing
    implementation. (girgias)
  . Removed obsolete no-op function oci_internal_debug(). (Jens de Nies)

- ODBC:
  . Fixed bug #22986 (odbc_connect() may reuse persistent connection). (cmb)
  . Fixed bug #44618 (Fetching may rely on uninitialized data). (cmb)

- Opcache:
  . Fixed bug #76535 (Opcache does not replay compile-time warnings). (Nikita)
  . Fixed bug #78654 (Incorrectly computed opcache checksum on files with
    non-ascii characters). (mhagstrand)
  . Fixed bug #79665 (ini_get() and opcache_get_configuration() inconsistency).
    (cmb)
  . Fixed bug #80030 (Optimizer segfault with isset on static property with
    undef dynamic class name). (Nikita)
  . Fixed bug #80175 (PHP8 RC1 - JIT Buffer not working). (cmb)
  . Fixed bug #80184 (Complex expression in while / if statements resolves to
    false incorrectly). (Nikita)
  . Fixed bug #80255 (Opcache bug (bad condition result) in 8.0.0rc1). (Nikita)
  . Fixed run-time binding of preloaded dynamically declared function. (Dmitry)

- OpenSSL:
  . Added Cryptographic Message Syntax (CMS) support. (Eliot Lear)

- PCRE:
  . Don't ignore invalid escape sequences. (sjon)
  . Updated to PCRE2 10.35. (cmb)

- PDO:
  . Changed default PDO error mode to exceptions. (AllenJB)
  . Fixed bug #77849 (Disable cloning of PDO handle/connection objects).
    (camporter)

- PDO_Firebird:
  . Fixed bug #64937 (Firebird PDO preprocessing sql). (Simonov Denis)

- PDO_OCI:
  . Added support for setting and getting the oracle OCI 18c call timeout.
    (camporter)

- PDO_PGSQL:
  . Bumped required libpq version to 9.1. (cmb)

- PGSQL:
  . Bumped required libpq version to 9.1. (cmb)

- Phpdbg:
  . Fixed bug #76596 (phpdbg support for display_errors=stderr). (kabel)
  . Fixed bug #76801 (too many open files). (alekitto)
  . Fixed bug #77800 (phpdbg segfaults on listing some conditional breakpoints).
    (krakjoe)
  . Fixed bug #77805 (phpdbg build fails when readline is shared). (krakjoe)

- Reflection:
  . Fixed bug #64592 (ReflectionClass::getMethods() returns methods out of
    scope). (Nikita)
  . Fixed bug #69180 (Reflection does not honor trait conflict resolution /
    method aliasing). (Nikita)
  . Fixed bug #74939 (Nested traits' aliased methods are lowercased). (Nikita)
  . Fixed bug #77325 (ReflectionClassConstant::$class returns wrong class when
    extending). (Nikita)
  . Fixed bug #78697 (ReflectionClass::implementsInterface - inaccurate error
    message with traits). (villfa)
  . Fixed bug #80190 (ReflectionMethod::getReturnType() does not handle static
    as part of union type). (Nikita)
  . Fixed bug #80299 (ReflectionFunction->invokeArgs confused in arguments).
    (Nikita)
  . Fixed bug #80370 (getAttributes segfault on dynamic properties). (Benjamin
    Eberlei)
  . Implement #79628 (Add $filter parameter for ReflectionClass::getConstants
    and ReflectionClass::getReflectionConstants) (carusogabriel)
  . Implement ReflectionProperty::hasDefaultValue and
    Reflection::getDefaultValue (beberlei)

- SNMP:
  . Fixed bug #70461 (disable md5 code when it is not supported in net-snmp).
    (Alexander Bergmann, cmb)

- SPL:
  . Fixed bug #65006 (spl_autoload_register fails with multiple callables using
    self, same method). (Nikita)
  . Fixed bug #65387 (Circular references in SPL iterators are not garbage
    collected). (Nikita)
  . Fixed bug #71236 (Second call of spl_autoload_register() does nothing if it
    has no arguments). (Nikita)
  . Fixed bug #79987 (Memory leak in SplFileInfo because of missing
    zend_restore_error_handling()). (Dmitry)
  . SplFixedArray is now IteratorAggregate rather than Iterator. (alexdowad)

- SQLite3:
  . Added SQLite3::setAuthorizer() and respective class constants. (bohwaz)

- Session:
  . Fixed bug #73529 (session_decode() silently fails on wrong input). (cmb)
  . Fixed bug #78624 (session_gc return value for user defined session
    handlers). (bshaffer)

- Shmop:
  . Converted shmop resources to objects. (cmb)

- SimpleXML:
  . Fixed bug #63575 (Root elements are not properly cloned). (cmb)
  . Fixed bug #75245 (Don't set content of elements with only whitespaces).
    (eriklundin)

- Sodium:
  . Fixed bug #77646 (sign_detached() strings not terminated). (Frank)

- Standard:
  . Don't force rebuild of symbol table, when populating $http_response_header
    variable by the HTTP stream wrapper. (Dmitry)
  . Fixed bug #47983 (mixed LF and CRLF line endings in mail()). (cmb)
  . Fixed bug #64060 (lstat_stat_variation7.phpt fails on certain file systems).
    (M. Voelker, cmb)
  . Fixed bug #75902 (str_replace should warn when misused with nested arrays).
    (Nikita)
  . Fixed bug #76859 (stream_get_line skips data if used with data-generating
    filter). (kkopachev)
  . Fixed bug #77204 (getimagesize(): Read error! should mention file path).
    (peter279k)
  . Fixed bug #78385 (parse_url() does not include 'query' when question mark
    is the last char). (Islam Israfilov)
  . Fixed bug #79868 (Sorting with array_unique gives unwanted result). (Nikita)
  . Fixed bug #80256 (file_get_contents strip first line with chunked encoding
    redirect). (Nikita)
  . Fixed bug #80266 (parse_url silently drops port number 0). (cmb, Nikita)
  . Fixed bug #80290 (Double free when ASSERT_CALLBACK is used with a dynamic
    message). (Nikita)
  . Implemented FR #78638 (__PHP_Incomplete_Class should be final). (Laruence)
  . Made quoting of cmd execution functions consistent. (cmb)

- Tidy:
  . Removed the unused $use_include_path parameter from tidy_repair_string().
    (cmb)

- Tokenizer:
  . Fixed bug #80328 (PhpToken::getAll() confusing name). (Nikita)

- XML:
  . Fixed bug #76874 (xml_parser_free() should never leak memory). (Nikita)

- XMLWriter:
  . Changed functions to accept/return XMLWriter objects instead of resources.
    (cmb)
  . Implemented FR #79344 (xmlwriter_write_attribute_ns: $prefix should be
    nullable). (cmb)
  . Removed return types from XMLWriter stubs. (cmb)

- Zip:
  . Add "flags" options to ZipArchive::addGlob and addPattern methods
    keeping previous behavior having FL_OVERWRITE by default. (Remi)
  . Add ZipArchive::EM_UNKNOWN and ZipArchive::EM_TRAD_PKWARE constants. (Remi)
  . Add ZipArchive::isCompressionMethodSupported() and
    ZipArchive::isEncryptionMethodSupported() method (libzip 1.7.0). (Remi)
  . Add ZipArchive::replaceFile() method. (Remi)
  . Add ZipArchive::setCancelCallback method (since libzip 1.6.0). (Remi)
  . Add ZipArchive::setMtimeName and ZipArchive::setMtimeIndex methods. (Remi)
  . Add ZipArchive::setProgressCallback method (since libzip 1.3.0). (Remi)
  . Add lastId property to ZipArchive. (Remi)
  . Add optional "flags" parameter to ZipArchive::addEmptyDir, addFile and
    addFromString methods. (Remi)
  . Fixed bug #50678 (files extracted by ZipArchive class lost their
    original modified time). (Remi)
  . Fixed bug #72374 (remove_path strips first char of filename). (tyage, Remi)
  . Implemented FR #77960 (add compression / encryption options for
    ZipArchive::addGlob and ZipArchive::addPattern). (Remi)
  . ZipArchive::status and ZipArchive::statusSys properties and
    ZipArchive::getStatusString() method stay valid after the archive
    is closed. (Remi)

- Zlib:
  . Fixed bug #71417 (fread() does not report zlib.inflate errors). (cmb)
  . Fixed bug #78792 (zlib.output_compression disabled by Content-Type: image/).
    (cmb)<|MERGE_RESOLUTION|>--- conflicted
+++ resolved
@@ -41,16 +41,9 @@
   . Fixed bug #80880 (SSL_read on shutdown, ftp/proc_open). (cmb, Jakub
     Zelenka)
 
-<<<<<<< HEAD
-=======
 - Imap:
   . Fixed bug #80710 (imap_mail_compose() header injection). (cmb, Stas)
 
-- Intl:
-  . Fixed bug #80763 (msgfmt_format() does not accept DateTime references).
-    (cmb)
-
->>>>>>> 12e15be9
 - LibXML:
   . Fixed bug #73533 (Invalid memory access in php_libxml_xmlCheckUTF8). (cmb)
 
