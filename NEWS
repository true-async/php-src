--- conflicted
+++ resolved
@@ -5,6 +5,10 @@
 - FPM:
   . Fixed bug #81513 (Future possibility for heap overflow in FPM zlog).
     (Jakub Zelenka)
+
+- XML:
+  . Fixed bug #79971 (special character is breaking the path in xml function).
+    (CVE-2021-21707) (cmb)
 
 11 Nov 2021, PHP 8.1.0RC6
 
@@ -50,25 +54,7 @@
     (cmb, cataphract)
   . Fixed bug #81390 (mb_detect_encoding() regression). (alexdowad)
 
-<<<<<<< HEAD
 14 Oct 2021, PHP 8.1.0RC4
-=======
-- Opcache:
-  . Fixed bug #81512 (Unexpected behavior with arrays and JIT). (Dmitry)
-
-- PCRE:
-  . Fixed bug #81424 (PCRE2 10.35 JIT performance regression). (cmb)
-
-- XML:
-  . Fixed bug #79971 (special character is breaking the path in xml function).
-    (CVE-2021-21707) (cmb)
-
-- XMLReader:
-  . Fixed bug #81521 (XMLReader::getParserProperty may throw with a valid
-    property). (Nikita)
-
-21 Oct 2021, PHP 8.0.12
->>>>>>> b9632086
 
 - CLI:
   . Fixed bug #81496 (Server logs incorrect request method). (lauri)
