﻿PHP                                                                        NEWS
|||||||||||||||||||||||||||||||||||||||||||||||||||||||||||||||||||||||||||||||
<<<<<<< HEAD
?? ??? 2014, PHP 5.5.21
=======
?? ??? 20?? PHP 5.4.37
- CGI:
  . Fix bug #68618 (out of bounds read crashes php-cgi). (Stas)

18 Dec 2014 PHP 5.4.36
>>>>>>> f9ad3086

- Core:
  . Upgraded crypt_blowfish to version 1.3. (Leigh)
  . Fixed bug #60704 (unlink() bug with some files path). 
  . Fixed bug #65419 (Inside trait, self::class != __CLASS__). (Julien)
  . Fixed bug #65576 (Constructor from trait conflicts with inherited
    constructor). (dunglas at gmail dot com)
  . Fixed bug #55541 (errors spawn MessageBox, which blocks test automation).
    (Anatol)
  . Fixed bug #68297 (Application Popup provides too few information). (Anatol)
  . Fixed bug #65769 (localeconv() broken in TS builds). (Anatol)
  . Fixed bug #65230 (setting locale randomly broken). (Anatol)
  . Fixed bug #68583 (Crash in timeout thread). (Anatol)
  . Fixed bug #68594 (Use after free vulnerability in unserialize()).
    (CVE-2014-8142) (Stefan Esser)
  . Fixed bug #68676 (Explicit Double Free). (Kalle)

- cURL:
  . Fixed bug #67643 (curl_multi_getcontent returns '' when
    CURLOPT_RETURNTRANSFER isn't set). (Jille Timmermans)

- GD:
  . Fixed bug #68601 (buffer read overflow in gd_gif_in.c). (Jan Bee, Remi)

- Mbstring:
  . Fixed bug #68504 (--with-libmbfl configure option not present on Windows).
    (Ashesh Vashi)

- Mcrypt:
  . Fixed possible read after end of buffer and use after free. (Dmitry)

- Opcache:
  . Fixed bug #67111 (Memory leak when using "continue 2" inside two foreach
    loops). (Nikita)

- Pcntl:
  . Fixed bug #60509 (pcntl_signal doesn't decrease ref-count of old handler
    when setting SIG_DFL). (Julien)

- PDO_mysql
  . Fixed bug #68424 (Add new PDO mysql connection attr to control multi
    statements option). (peter dot wolanin at acquia dot com)

- SPL:
  . Fixed bug #66405 (RecursiveDirectoryIterator::CURRENT_AS_PATHNAME
    breaks the RecursiveIterator). (Paul Garvin)
  . Fixed bug #65213 (cannot cast SplFileInfo to boolean) (Tjerk)
  . Fixed bug #68479 (Added escape parameter to SplFileObject::fputcsv). (Salathe)

- SQLite:
  . Fixed bug #68120 (Update bundled libsqlite to 3.8.7.2). (Anatol)

- Streams:
  . Fixed bug #68532 (convert.base64-encode omits padding bytes).
    (blaesius at krumedia dot de)

18 Dec 2014, PHP 5.5.20

- Core:
  . Fixed bug #68091 (Some Zend headers lack appropriate extern "C" blocks).
    (Adam)
  . Fixed bug #68185 ("Inconsistent insteadof definition."- incorrectly 
    triggered). (Julien)
  . Fixed bug #68370 ("unset($this)" can make the program crash). (Laruence)
  . Fixed bug #68545 (NULL pointer dereference in unserialize.c). (Anatol)

- Date:
  . Fixed day_of_week function as it could sometimes return negative values
    internally. (Derick)

- FPM:
  . Fixed bug #68381 (fpm_unix_init_main ignores log_level).
    (David Zuelke, Remi)
  . Fixed bug #68420 (listen=9000 listens to ipv6 localhost instead of all
    addresses). (Remi)
  . Fixed bug #68421 (access.format='%R' doesn't log ipv6 address). (Remi)
  . Fixed bug #68423 (PHP-FPM will no longer load all pools). (Remi)
  . Fixed bug #68428 (listen.allowed_clients is IPv4 only). (Remi)
  . Fixed bug #68452 (php-fpm man page is oudated). (Remi)
  . Fixed request #68458 (Change pm.start_servers default warning to
    notice). (David Zuelke, Remi)
  . Fixed bug #68463 (listen.allowed_clients can silently result
    in no allowed access). (Remi)
  . Fixed request #68391 (php-fpm conf files loading order).
    (Florian Margaine, Remi)
  . Fixed bug #68478 (access.log don't use prefix). (Remi)

- Mcrypt:
  . Fixed possible read after end of buffer and use after free. (Dmitry)

- PDO_pgsql:
  . Fixed bug #66584 (Segmentation fault on statement deallocation) (Matteo)
  . Fixed bug #67462 (PDO_PGSQL::beginTransaction() wrongly throws exception
  when not in transaction) (Matteo)
  . Fixed bug #68351 (PDO::PARAM_BOOL and ATTR_EMULATE_PREPARES misbehaving)
  (Matteo)

- zlib:
  . Fixed bug #53829 (Compiling PHP with large file support will replace
    function gzopen by gzopen64) (Sascha Kettler, Matteo)

13 Nov 2014, PHP 5.5.19

- Core:
  . Fixed bug #68095 (AddressSanitizer reports a heap buffer overflow in 
    php_getopt()). (Stas)
  . Fixed bug #68118 ($a->foo .= 'test'; can leave $a->foo undefined). (Nikita)
  . Fixed bug #68129 (parse_url() - incomplete support for empty usernames
    and passwords) (Tjerk)
  . Fixed bug #68365 (zend_mm_heap corrupted after memory overflow in
    zend_hash_copy). (Dmitry)

- CURL:
  . Add CURL_SSLVERSION_TLSv1_0, CURL_SSLVERSION_TLSv1_1, and 
    CURL_SSLVERSION_TLSv1_2 constants if supported by libcurl (Rasmus)

- Fileinfo:
  . Fixed bug #66242 (libmagic: don't assume char is signed). (ArdB)
  . Fixed bug #68283 (fileinfo: out-of-bounds read in elf note headers).
    (CVE-2014-3710) (Remi)

- GD:
  . Fixed bug #65171 (imagescale() fails without height param). (Remi)

- GMP:
  . Fixed bug #63595 (GMP memory management conflicts with other libraries
    using GMP). (Remi)

- Mysqli:
  . Fixed bug #68114 (linker error on some OS X machines with fixed width
    decimal support) (Keyur Govande)

- ODBC:
  . Fixed bug #68087 (ODBC not correctly reading DATE column when preceded by
    a VARCHAR column) (Keyur Govande)

- SOAP:
  . Fixed bug #68361 (Segmentation fault on SoapClient::__getTypes).
    (Laruence)

- SPL:
  . Fixed bug #68128 (Regression in RecursiveRegexIterator) (Tjerk)

16 Oct 2014, PHP 5.5.18

- Core:
  . Fixed bug #67985 (Incorrect last used array index copied to new array after
    unset). (Tjerk)
  . Fixed bug #67739 (Windows 8.1/Server 2012 R2 OS build number reported
    as 6.2 (instead of 6.3)). (Christian Wenz)
  . Fixed bug #67633 (A foreach on an array returned from a function not doing
    copy-on-write). (Nikita)
  . Fixed bug #51800 (proc_open on Windows hangs forever). (Anatol)

- FPM:
  . Fixed bug #65641 (PHP-FPM incorrectly defines the SCRIPT_NAME variable
    when using Apache, mod_proxy-fcgi and ProxyPass). (Remi)
  . Implemented FR #55508 (listen and listen.allowed_clients should take IPv6
    addresses). (Robin Gloster)

- Reflection:
  . Fixed bug #68103 (Duplicate entry in Reflection for class alias). (Remi)

- Session:
  . Fixed bug #67972 (SessionHandler Invalid memory read create_sid()). (Adam)

18 Sep 2014, PHP 5.5.17

- Core:
  . Fixed bug #47358 (glob returns error, should be empty array()). (Pierre)
  . Fixed bug #65463 (SIGSEGV during zend_shutdown()). (Keyur Govande)
  . Fixed bug #66036 (Crash on SIGTERM in apache process). (Keyur Govande)
  . Fixed bug #67878 (program_prefix not honoured in man pages). (Remi)

- COM:
  . Fixed bug #41577 (DOTNET is successful once per server run)
    (Aidas Kasparas)

- FPM:
  . Fixed #67606 (FPM with mod_fastcgi/apache2.4 is broken). (David Zuelke)

- OpenSSL:
  . Fixed bug #41631 (socket timeouts not honored in blocking SSL reads).
    (Daniel Lowrey)
  . Fixed bug #67850 (extension won't build if openssl compiled without SSLv3)
    (Daniel Lowrey)

- SPL:
  . Fixed bug #67813 (CachingIterator::__construct InvalidArgumentException
    wrong message). (tim_siebels_aurich at yahoo dot de)

- Date:
  . Fixed bug #66091 (memory leaks in DateTime constructor). (Tjerk)
  . Fixed bug #66985 (Some timezones are no longer valid in PHP 5.5.10).
    (Derick)
  . Fixed bug #67109 (First uppercase letter breaks date string parsing).
    (Derick)

- GD
  . Made fontFetch's path parser thread-safe. (Sara).

- MySQLi:
  . Fixed bug #67839 (mysqli does not handle 4-byte floats correctly). (Keyur)

- Zlib:
  . Fixed bug #67724 (chained zlib filters silently fail with large amounts of 
    data). (Mike)
  . Fixed bug #67865 (internal corruption phar error). Mike

21 Aug 2014, PHP 5.5.16

- COM:
  . Fixed missing type checks in com_event_sink (Yussuf Khalil, Stas).

- Fileinfo:
  . Fixed bug #67705 (extensive backtracking in rule regular expression).
    (CVE-2014-3538) (Remi)
  . Fixed bug #67716 (Segfault in cdf.c). (CVE-2014-3587) (Remi)

- FPM:
  . Fixed bug #67635 (php links to systemd libraries without using pkg-config).
    (pacho@gentoo.org, Remi)

- GD:
  . Fixed bug #66901 (php-gd 'c_color' NULL pointer dereference).
    (CVE-2014-2497) (Remi)
  . Fixed bug #67730 (Null byte injection possible with imagexxx functions).
    (CVE-2014-5120) (Ryan Mauger)

- Milter:
  . Fixed bug #67715 (php-milter does not build and crashes randomly). (Mike)
  
- Network:
  . Fixed bug #67717 (segfault in dns_get_record). (CVE-2014-3597) (Remi)

- OpenSSL:
  . Fixed missing type checks in OpenSSL options. (Yussuf Khalil, Stas)

- readline:
  . Fixed bug #55496 (Interactive mode doesn't force a newline before the
    prompt). (Bob, Johannes)
  . Fixed bug #67496 (Save command history when exiting interactive shell
    with control-c). (Dmitry Saprykin, Johannes)

- Sessions:
  . Fixed missing type checks in php_session_create_id (Yussuf Khalil, Stas).

- Core:
  . Fixed bug #67693 (incorrect push to the empty array) (Tjerk)

- ODBC:
  . Fixed bug #60616 (odbc_fetch_into returns junk data at end of multi-byte
    char fields). (Keyur)

24 Jul 2014, PHP 5.5.15

- Core:
  . Fixed bug #67428 (header('Location: foo') will override a 308-399 response
    code). (Adam)
  . Fixed bug #67436 (Autoloader isn't called if two method definitions don't
    match). (Bob)
  . Fixed bug #67091 (make install fails to install libphp5.so on FreeBSD 10.0).
    (Ferenc)
  . Fixed bug #67497 (eval with parse error causes segmentation fault in
    generator). (Nikita)
  . Fixed bug #67151 (strtr with empty array crashes). (Nikita)
  . Fixed bug #67407 (Windows 8.1/Server 2012 R2 reported as Windows 8/Server
    2012). (Christian Wenz)
  . Fixed bug #66608 (Incorrect behavior with nested "finally" blocks).
    (Laruence, Dmitry)
  . Implemented FR #34407 (ucwords and Title Case). (Tjerk)

- CLI server:
  . Implemented FR #67429 (CLI server is missing some new HTTP response codes).
    (Adam)
  . Fixed bug #66830 (Empty header causes PHP built-in web server to hang).
    (Adam)
  . Fixed bug #67594 (Unable to access to apache_request_headers() elements).
    (Tjerk)

- FPM:
  . Fixed bug #67530 (error_log=syslog ignored). (Remi)
  . Fixed bug #67531 (syslog cannot be set in pool configuration). (Remi)

- Intl:
  . Fixed bug #66921 (Wrong argument type hint for function 
    intltz_from_date_time_zone). (Stas)
  . Fixed bug #67052 (NumberFormatter::parse() resets LC_NUMERIC setting).
    (Stas)

- OPCache:
  . Fixed bug #67215 (php-cgi work with opcache, may be segmentation fault
    happen) (Dmitry, Laruence)

- pgsql:
  . Fixed bug #67550 (Error in code "form" instead of "from", pgsql.c, line 756),
    which affected builds against libpq < 7.3. (Adam)

- Phar:
  . Fixed bug #67587 (Redirection loop on nginx with FPM). (Christian Weiske)

- SPL:
  . Fixed bug #67539 (ArrayIterator use-after-free due to object change during 
    sorting). (CVE-2014-4698) (research at insighti dot org, Laruence)
  . Fixed bug #67538 (SPL Iterators use-after-free). (CVE-2014-4670) (Laruence)

- Streams:
  . Fixed bug #67430 (http:// wrapper doesn't follow 308 redirects). (Adam)

- Session:
  . Fixed bug #66827 (Session raises E_NOTICE when session name variable is array).
    (Yasuo)

27 Jun 2014, PHP 5.5.14

- Core:
  . Fixed BC break introduced by patch for bug #67072. (Anatol, Stas)
  . Fixed bug #66622 (Closures do not correctly capture the late bound class
    (static::) in some cases). (Levi Morrison)
  . Fixed bug #67390 (insecure temporary file use in the configure script).
    (Remi) (CVE-2014-3981)
  . Fixed bug #67399 (putenv with empty variable may lead to crash). (Stas)

- CLI server:
  . Fixed Bug #67406 (built-in web-server segfaults on startup). (Remi)

- Date:
  . Fixed bug #67308 (Serialize of DateTime truncates fractions of second).
    (Adam)
  . Fixed regression in fix for bug #67118 (constructor can't be called twice).
    (Remi)

- Fileinfo:
  . Fixed bug #67326 (fileinfo: cdf_read_short_sector insufficient boundary check).
  . Fixed bug #67410 (fileinfo: mconvert incorrect handling of truncated pascal
    string size). (Francisco Alonso, Jan Kaluza, Remi)
  . Fixed bug #67411 (fileinfo: cdf_check_stream_offset insufficient boundary
    check). (Francisco Alonso, Jan Kaluza, Remi)
  . Fixed bug #67412 (fileinfo: cdf_count_chain insufficient boundary check).
    (Francisco Alonso, Jan Kaluza, Remi)
  . Fixed bug #67413 (fileinfo: cdf_read_property_info insufficient boundary
    check). (Francisco Alonso, Jan Kaluza, Remi)

- LiteSpeed:
  . Updated LiteSpeed SAPI code from V5.5 to V6.6 (George Wang)

- Network:
  . Fixed bug #67432 (Fix potential segfault in dns_get_record()).
    (CVE-2014-4049). (Sara)

- OPCache:
  . Fixed issue #183 (TMP_VAR is not only used once). (Dmitry, Laruence)

- OpenSSL:
  . Fixed bug #65698 (certificates validity parsing does not work past 2050).
    (Paul Oehler)
  . Fixed bug #66636 (openssl_x509_parse warning with V_ASN1_GENERALIZEDTIME).
    (Paul Oehler)

- PDO-ODBC:
  . Fixed bug #50444 (PDO-ODBC changes for 64-bit).

- SOAP:
  . Implemented FR #49898 (Add SoapClient::__getCookies()). (Boro Sitnikovski)

- SPL:
  . Fixed bug #66127 (Segmentation fault with ArrayObject unset). (Stas)
  . Fixed bug #67359 (Segfault in recursiveDirectoryIterator). (Laruence)
  . Fixed bug #67360 (Missing element after ArrayObject::getIterator). (Adam)
  . Fixed bug #67492 (unserialize() SPL ArrayObject / SPLObjectStorage Type
    Confusion). (CVE-2014-3515) (Stefan Esser)

29 May 2014, PHP 5.5.13

- CLI server:
  . Fixed bug #67079 (Missing MIME types for XML/XSL files). (Anatol)

- COM:
  . Fixed bug #66431 (Special Character via COM Interface (CP_UTF8)). (Anatol)

- Core:
  . Fixed bug #65701 (copy() doesn't work when destination filename is created
    by tempnam()). (Boro Sitnikovski)
  . Fixed bug #67072 (Echoing unserialized "SplFileObject" crash). (Anatol)
  . Fixed bug #67245 (usage of memcpy() with overlapping src and dst in
    zend_exceptions.c). (Bob)
  . Fixed bug #67247 (spl_fixedarray_resize integer overflow). (Stas)
  . Fixed bug #67249 (printf out-of-bounds read). (Stas)
  . Fixed bug #67250 (iptcparse out-of-bounds read). (Stas)
  . Fixed bug #67252 (convert_uudecode out-of-bounds read). (Stas)

- Curl:
  . Fixed bug #64247 (CURLOPT_INFILE doesn't allow reset). (Mike)

- Date:
  . Fixed bug #67118 (DateTime constructor crash with invalid data). (Anatol)
  . Fixed bug #67251 (date_parse_from_format out-of-bounds read). (Stas)
  . Fixed bug #67253 (timelib_meridian_with_check out-of-bounds read). (Stas)

- DOM:
  . Fixed bug #67081 (DOMDocumentType->internalSubset returns entire DOCTYPE tag,
    not only the subset). (Anatol)

- Fileinfo:
  . Fixed bug #66307 (Fileinfo crashes with powerpoint files). (Anatol)
  . Fixed bug #67327 (fileinfo: CDF infinite loop in nelements DoS) (CVE-2014-0238).
  . Fixed bug #67328 (fileinfo: fileinfo: numerous file_printf calls resulting in
    performance degradation) (CVE-2014-0237).

- FPM:
  . Fixed bug #66908 (php-fpm reload leaks epoll_create() file descriptor).
    (Julio Pintos)

- GD:
  . Fixed bug #67248 (imageaffinematrixget missing check of parameters). (Stas)

- PCRE:
  . Fixed bug #67238 (Ungreedy and min/max quantifier bug, applied patch
    from the upstream). (Anatol)

- Phar:
  . Fix bug #64498 ($phar->buildFromDirectory can't compress file with an accent
    in its name). (PR #588)

30 Apr 2014, PHP 5.5.12
- Core:
  . Fixed bug #61019 (Out of memory on command stream_get_contents). (Mike)
  . Fixed bug #64330 (stream_socket_server() creates wrong Abstract Namespace 
    UNIX sockets). (Mike)
  . Fixed bug #66182 (exit in stream filter produces segfault). (Mike)  
  . Fixed bug #66736 (fpassthru broken). (Mike)
  . Fixed bug #67024 (getimagesize should recognize BMP files with negative
    height). (Gabor Buella)
  . Fixed bug #67043 (substr_compare broke by previous change) (Tjerk)
  . Fixed bug #67033 (Remove reference to Windows 95). (Anatol)

- cURL:
  . Fixed bug #66562 (curl_exec returns differently than curl_multi_getcontent).
    (Freek Lijten)

- Date:
  . Fixed bug #66721 (__wakeup of DateTime segfaults when invalid object data is
    supplied). (Boro Sitnikovski)

- Embed:
  . Fixed bug #65715 (php5embed.lib isn't provided anymore). (Anatol).

- Fileinfo:
  . Fixed bug #66987 (Memory corruption in fileinfo ext / bigendian).
    (Remi)

- FPM:
  . Fixed bug #66482 (unknown entry 'priority' in php-fpm.conf).
  . Fixed bug #67060 (sapi/fpm: possible privilege escalation due to insecure
    default configuration) (CVE-2014-0185). (Stas)

- JSON:
  . Fixed bug #66021 (Blank line inside empty array/object when
    JSON_PRETTY_PRINT is set). (Kevin Israel)

- LDAP:
  . Fixed issue with null bytes in LDAP bindings. (Matthew Daley)

- mysqli:
  . Fixed problem in mysqli_commit()/mysqli_rollback() with second parameter
    (extra comma) and third parameters (lack of escaping). (Andrey)

- OpenSSL:
  . Fix bug #66942 (memory leak in openssl_seal()). (Chuan Ma)
  . Fix bug #66952 (memory leak in openssl_open()). (Chuan Ma)

- SimpleXML:
  . Fixed bug #66084 (simplexml_load_string() mangles empty node name)
    (Anatol)

- SQLite:
  . Fixed bug #66967 (Updated bundled libsqlite to 3.8.4.3). (Anatol)

- XSL:
  . Fixed bug #53965 (<xsl:include> cannot find files with relative paths
    when loaded with "file://"). (Anatol)

- Apache2 Handler SAPI:
  . Fixed Apache log issue caused by APR's lack of support for %zu
    (APR issue https://issues.apache.org/bugzilla/show_bug.cgi?id=56120).
    (Jeff Trawick)

03 Apr 2014, PHP 5.5.11

- Core:
  . Allow zero length comparison in substr_compare() (Tjerk)
  . Fixed bug #60602 (proc_open() changes environment array) (Tjerk)

- SPL:
  . Added feature #65545 (SplFileObject::fread()) (Tjerk)
  . Fixed bug #66702 (RegexIterator::INVERT_MATCH does not invert). (Joshua
    Thijssen)

- cURL:
  . Fixed bug #66109 (Can't reset CURLOPT_CUSTOMREQUEST to default behaviour) (Tjerk)
  . Fix compilation on libcurl versions between 7.10.5 and 7.12.2, inclusive.
    (Adam)

- Fileinfo:
  . Fixed bug #66946i (fileinfo: extensive backtracking in awk rule regular
    expression). (CVE-2013-7345) (Remi)

- FPM:
  . Added clear_env configuration directive to disable clearenv() call.
  (Github PR# 598, Paul Annesley)

- GD:
  . Fixed bug #66714 (imageconvolution breakage). (Brad Daily)
  . Fixed bug #66869 (Invalid 2nd argument crashes imageaffinematrixget) (Pierre)
  . Fixed bug #66887 (imagescale - poor quality of scaled image). (Remi)
  . Fixed bug #66890 (imagescale segfault). (Remi)
  . Fixed bug #66893 (imagescale ignore method argument). (Remi)

- Hash:
  . hash_pbkdf2() now works correctly if the $length argument is not specified.
    (Nikita)

- Intl:
  . Fixed bug #66873 (A reproductible crash in UConverter when given invalid 
    encoding) (Stas)

- Mail:
  . Fixed bug #66535 (Don't add newline after X-PHP-Originating-Script) (Tjerk)

- MySQLi:
  . Fixed bug #66762 (Segfault in mysqli_stmt::bind_result() when link closed)
  (Remi)

- OPCache
  . Added function opcache_is_script_cached(). (Danack)
  . Added information about interned strings usage. (Terry, Julien, Dmitry)

- Openssl:
  . Fixed bug #66833 (Default disgest algo is still MD5, switch to SHA1). (Remi)

- GMP
  . Fixed bug #66872 (invalid argument crashes gmp_testbit) (Pierre)

- SQLite:
  . Updated bundled libsqlite to 3.8.3.1 (Anatol)

06 Mar 2014, PHP 5.5.10

- Core:
  . Fixed Request #66574i (Allow multiple paths in php_ini_scanned_path). (Remi)

- Date:
  . Fixed bug #45528 (Allow the DateTimeZone constructor to accept timezones
    per offset too). (Derick)

- Fileinfo:
  . Bug #66731 (file: infinite recursion) (CVE-2014-1943). (Remi)
  . Fixed bug #66820 (out-of-bounds memory access in fileinfo)
    (CVE-2014-2270). (Remi)

- GD
  . Fixed Bug #66815 (imagecrop(): insufficient fix for NULL defer
    CVE-2013-7327). (Tomas Hoger, Remi)

- JSON:
  . Fixed bug #65753 (JsonSerializeable couldn't implement on module extension)
  (chobieeee@php.net)

- LDAP:
  . Implemented ldap_modify_batch (https://wiki.php.net/rfc/ldap_modify_batch).
  (Ondřej Hošek)

- Openssl:
  . Fixed bug #66501 (Add EC key support to php_openssl_is_private_key).
  (Mark Zedwood)

- PCRE:
  . Upgraded to PCRE 8.34. (Anatol)

- Pgsql:
  . Added warning for dangerous client encoding and remove possible injections
    for pg_insert()/pg_update()/pg_delete()/pg_select(). (Yasuo)


06 Feb 2014, PHP 5.5.9

- Core:
  . Fixed bug #66509 (copy() arginfo has changed starting from 5.4). (willfitch)

- GD:
  . Fixed bug #66356 (Heap Overflow Vulnerability in imagecrop()).
    (Laruence, Remi)

- OPCache:
  . Fixed bug #66474 (Optimizer bug in constant string to boolean conversion).
    (Dmitry)
  . Fixed bug #66461 (PHP crashes if opcache.interned_strings_buffer=0).
    (Dmitry)
  . Fixed bug #66298 (ext/opcache/Optimizer/zend_optimizer.c has dos-style 
    ^M as lineend). (Laruence)

- PDO_pgsql:
  . Fixed bug #62479 (PDO-psql cannot connect if password contains
spaces) (willfitch, iliaa)

- Readline
  . Fixed Bug #66412 (readline_clear_history() with libedit causes segfault after
    #65714). (Remi)

- Session
  . Fixed bug #66469 (Session module is sending multiple set-cookie headers when
    session.use_strict_mode=1) (Yasuo)
  . Fixed bug #66481 (Segfaults on session_name()).
    (cmcdermottroe at engineyard dot com, Yasuo)

- Standard
  . Fixed bug #66395 (basename function doesn't remove drive letter). (Anatol)

- Sockets:
  . Fixed bug #66381 (__ss_family was changed on AIX 5.3). (Felipe)

- Zend Engine
  . Fixed bug #66009 (Failed compilation of PHP extension with C++ std
    library using VS 2012). (Anatol)

09 Jan 2014, PHP 5.5.8

- Core:
  . Disallowed JMP into a finally block. (Laruence)
  . Added validation of class names in the autoload process. (Dmitry)
  . Fixed invalid C code in zend_strtod.c. (Lior Kaplan)
  . Fixed ZEND_MM_MEM_TYPE=mmap_zero. (Dmitry, Tony)
  . Fixed bug #66041 (list() fails to unpack yielded ArrayAccess object).
    (Nikita)
  . Fixed bug #65764 (generators/throw_rethrow FAIL with
    ZEND_COMPILE_EXTENDED_INFO). (Nikita)
  . Fixed bug #61645 (fopen and O_NONBLOCK). (Mike)
  . Fixed bug #66218 (zend_register_functions breaks reflection). (Remi)

- Date:
  . Fixed bug #66060 (Heap buffer over-read in DateInterval) (CVE-2013-6712). 
    (Remi)
  . Fixed bug #65768 (DateTimeImmutable::diff does not work). (Nikita Nefedov)
  
- DOM:
  . Fixed bug #65196 (Passing DOMDocumentFragment to DOMDocument::saveHTML() 
    Produces invalid Markup). (Mike)

- Exif:
  . Fixed bug #65873 (Integer overflow in exif_read_data()). (Stas)

- Filter:
  . Fixed bug #66229 (128.0.0.0/16 isn't reserved any longer). (Adam)

- GD:
  . Fixed bug #64405 (Use freetype-config for determining freetype2 dir(s)).
    (Adam)
    
- PDO_odbc:
  . Fixed bug #66311 (Stack smashing protection kills PDO/ODBC queries). 
    (michael at orlitzky dot com)

- MySQLi:
  . Fixed bug #65486 (mysqli_poll() is broken on win x64). (Anatol)

- OPCache:
  . Fixed revalidate_path=1 behavior to avoid caching of symlinks values.
    (Dmitry)
  . Fixed Issue #140: "opcache.enable_file_override" doesn't respect
    "opcache.revalidate_freq". (Dmitry).

- SNMP:
  . Fixed SNMP_ERR_TOOBIG handling for bulk walk operations. (Boris Lytochkin)

- SOAP
  . Fixed bug #66112 (Use after free condition in SOAP extension).
    (martin dot koegler at brz dot gv dot at)

- Sockets:
  . Fixed bug #65923 (ext/socket assumes AI_V4MAPPED is defined). (Felipe)

- XSL
  . Fixed bug #49634 (Segfault throwing an exception in a XSL registered
    function). (Mike)

- ZIP:
  . Fixed Bug #66321 (ZipArchive::open() ze_obj->filename_len not real). (Remi)

12 Dec 2013, PHP 5.5.7

- CLI server:
  . Added some MIME types to the CLI web server (Chris Jones)
  . Implemented FR #65917 (getallheaders() is not supported by the built-in web
    server) - also implements apache_response_headers() (Andrea Faulds)

- Core:
  . Fixed bug #66094 (unregister_tick_function tries to cast a Closure to a 
    string). (Laruence)
  . Fixed bug #65969 (Chain assignment with T_LIST failure). (Dmitry)

- OPCache
  . Fixed bug #66176 (Invalid constant substitution). (Dmitry)
  . Fixed bug #65915 (Inconsistent results with require return value). (Dmitry)
  . Fixed bug #65559 (Opcache: cache not cleared if changes occur while
    running). (Dmitry)

- readline
  . Fixed Bug #65714 (PHP cli forces the tty to cooked mode). (Remi)

- Openssl:
  . Fixed memory corruption in openssl_x509_parse() (CVE-2013-6420).
    (Stefan Esser).

14 Nov 2013, PHP 5.5.6

- Core:
  . Fixed bug #65947 (basename is no more working after fgetcsv in certain 
    situation). (Laruence)
  . Improved performance of array_merge() and func_get_args() by eliminating
    useless copying. (Dmitry)
  . Fixed bug #65939 (Space before ";" breaks php.ini parsing).
    (brainstorm at nopcode dot org)
  . Fixed bug #65911 (scope resolution operator - strange behavior with $this).
    (Bob Weinand)
  . Fixed bug #65936 (dangling context pointer causes crash). (Tony)

- FPM:
  . Changed default listen() backlog to 65535. (Tony)

- JSON
  . Fixed whitespace part of bug #64874 ("json_decode handles whitespace and
    case-sensitivity incorrectly"). (Andrea Faulds)

- MySQLi:
  . Fixed bug #66043 (Segfault calling bind_param() on mysqli). (Laruence)

- OPcache
  . Increased limit for opcache.max_accelerated_files to 1,000,000. (Chris)
  . Fixed issue #115 (path issue when using phar). (Dmitry)
  . Fixed issue #149 (Phar mount points not working with OPcache enabled).
  (Dmitry)

- ODBC
  . Fixed bug #65950 (Field name truncation if the field name is bigger than
    32 characters). (patch submitted by: michael dot y at zend dot com, Yasuo)

- PDO:
  . Fixed bug #66033 (Segmentation Fault when constructor of PDO statement 
    throws an exception). (Laruence)
  . Fixed bug 65946 (sql_parser permanently converts values bound to strings)

- Standard:
  . Fixed bug #64760 (var_export() does not use full precision for floating-point
    numbers) (Yasuo)


17 Oct 2013, PHP 5.5.5

- Core:
  . Fixed bug #64979 (Wrong behavior of static variables in closure generators).
    (Nikita)
  . Fixed bug #65322 (compile time errors won't trigger auto loading). (Nikita)
  . Fixed bug #65821 (By-ref foreach on property access of string offset
    segfaults). (Nikita)

- CLI server:
  . Fixed bug #65633 (built-in server treat some http headers as
    case-sensitive). (Adam)
  . Fixed bug #65818 (Segfault with built-in webserver and chunked transfer 
    encoding). (Felipe)
  . Added application/pdf to PHP CLI Web Server mime types (Chris Jones)

- Datetime:
  . Fixed bug #64157 (DateTime::createFromFormat() reports confusing error
    message). (Boro Sitnikovski)
  . Fixed bug #65502 (DateTimeImmutable::createFromFormat returns DateTime).
    (Boro Sitnikovski)
  . Fixed bug #65548 (Comparison for DateTimeImmutable doesn't work).
    (Boro Sitnikovski)

- DBA extension:
  . Fixed bug #65708 (dba functions cast $key param to string in-place,
    bypassing copy on write). (Adam)

- Filter:
  . Add RFC 6598 IPs to reserved addresses. (Sebastian Nohn)
  . Fixed bug #64441 (FILTER_VALIDATE_URL rejects fully qualified domain names).
    (Syra)

- FTP:
  . Fixed bug #65667 (ftp_nb_continue produces segfault). (Philip Hofstetter)

- GD
  . Ensure that the defined interpolation method is used with the generic
    scaling methods. (Pierre)

- IMAP:
  . Fixed bug #65721 (configure script broken in 5.5.4 and 5.4.20 when enabling
    imap). (ryotakatsuki at gmail dot com)

- OPcache:
  . Added support for GNU Hurd. (Svante Signell)
  . Added function opcache_compile_file() to load PHP scripts into cache
    without execution. (Julien)
  . Fixed bug #65845 (Error when Zend Opcache Optimizer is fully enabled).
    (Dmitry)
  . Fixed bug #65665 (Exception not properly caught when opcache enabled).
    (Laruence)
  . Fixed bug #65510 (5.5.2 crashes in _get_zval_ptr_ptr_var). (Dmitry)
  . Fixed issue #135 (segfault in interned strings if initial memory is too
    low). (Julien)

- Sockets:
  . Fixed bug #65808 (the socket_connect() won't work with IPv6 address).
    (Mike)

- SPL:
  . Fix bug #64782 (SplFileObject constructor make $context optional / give it
    a default value). (Nikita)

- Standard:
  . Fixed bug #61548 (content-type must appear at the end of headers for 201 
    Location to work in http). (Mike)

- XMLReader:
  . Fixed bug #51936 (Crash with clone XMLReader). (Mike)
  . Fixed bug #64230 (XMLReader does not suppress errors). (Mike)
  
- Build system:
  . Fixed bug #51076 (race condition in shtool's mkdir -p implementation).
    (Mike, Raphael Geissert)
  . Fixed bug #62396 ('make test' crashes starting with 5.3.14 (missing 
    gzencode())). (Mike)


19 Sep 2013, PHP 5.5.4

- Core:
  . Fixed bug #60598 (cli/apache sapi segfault on objects manipulation).
    (Laruence)
  . Improved fputcsv() to allow specifying escape character.
  . Fixed bug #65490 (Duplicate calls to get lineno & filename for 
    DTRACE_FUNCTION_*). (Chris Jones)
  . Fixed bug #65483 (quoted-printable encode stream filter incorrectly encoding
    spaces). (Michael M Slusarz)
  . Fixed bug #65481 (shutdown segfault due to serialize) (Mike)
  . Fixed bug #65470 (Segmentation fault in zend_error() with
    --enable-dtrace). (Chris Jones, Kris Van Hees)
  . Fixed bug #65225 (PHP_BINARY incorrectly set). (Patrick Allaert)
  . Fixed bug #62692 (PHP fails to build with DTrace). (Chris Jones, Kris Van Hees)
  . Fixed bug #61759 (class_alias() should accept classes with leading
    backslashes). (Julien)
  . Fixed bug #46311 (Pointer aliasing issue results in miscompile on gcc4.4).
    (Nikita Popov)

- cURL:
  . Fixed bug #65458 (curl memory leak). (Adam)

- Datetime:
  . Fixed bug #65554 (createFromFormat broken when weekday name is followed
    by some delimiters). (Valentin Logvinskiy, Stas).
  . Fixed bug #65564 (stack-buffer-overflow in DateTimeZone stuff caught
    by AddressSanitizer). (Remi).

- OPCache:
  . Fixed bug #65561 (Zend Opcache on Solaris 11 x86 needs ZEND_MM_ALIGNMENT=4).
    (Terry Ellison)

- Openssl:
  . Fixed bug #64802 (openssl_x509_parse fails to parse subject properly in
    some cases). (Mark Jones)

- PDO:
  . Fixed bug #64953 (Postgres prepared statement positional parameter 
    casting). (Mike)

- Session:
  . Fixed bug #65475 (Session ID is not initialized properly when strict session
    is enabled). (Yasuo)
  . Fixed bug #51127/#65359 Request #25630/#43980/#54383 (Added php_serialize 
    session serialize handler that uses plain serialize()). (Yasuo)

- Standard:
  . Fix issue with return types of password API helper functions. Found via
    static analysis by cjones. (Anthony Ferrara) 

- Zlib:
  . Fixed bug #65391 (Unable to send vary header user-agent when 
    ob_start('ob_gzhandler') is called) (Mike)

22 Aug 2013, PHP 5.5.3

- Openssl:
  . Fixed UMR in fix for CVE-2013-4248.

15 Aug 2013, PHP 5.5.2

- Core:
  . Fixed bug #65372 (Segfault in gc_zval_possible_root when return reference
    fails). (Laruence)
  . Fixed value of FILTER_SANITIZE_FULL_SPECIAL_CHARS constant (previously was
    erroneously set to FILTER_SANITIZE_SPECIAL_CHARS value). (Andrey
    avp200681 gmail com).
  . Fixed bug #65304 (Use of max int in array_sum). (Laruence)
  . Fixed bug #65291 (get_defined_constants() causes PHP to crash in a very
    limited case). (Arpad)
  . Fixed bug #62691 (solaris sed has no -i switch). (Chris Jones)
  . Fixed bug #61345 (CGI mode - make install don't work). (Michael Heimpold)
  . Fixed bug #61268 (--enable-dtrace leads make to clobber
    Zend/zend_dtrace.d) (Chris Jones)

- DOM:
  . Added flags option to DOMDocument::schemaValidate() and 
    DOMDocument::schemaValidateSource(). Added LIBXML_SCHEMA_CREATE flag. 
    (Chris Wright)

- OPcache:
  . Added opcache.restrict_api configuration directive that may limit
    usage of OPcache API functions only to particular script(s). (Dmitry)
  . Added support for glob symbols in blacklist entries (?, *, **).
    (Terry Elison, Dmitry)
  . Fixed bug #65338 (Enabling both php_opcache and php_wincache AVs on
    shutdown). (Dmitry)

- Openssl:
  . Fixed handling null bytes in subjectAltName (CVE-2013-4248).
    (Christian Heimes)

- PDO_mysql:
  . Fixed bug #65299 (pdo mysql parsing errors). (Johannes)

- Pgsql:
  . Fixed bug #62978 (Disallow possible SQL injections with pg_select()/pg_update()
    /pg_delete()/pg_insert()). (Yasuo)

- Phar:
  . Fixed bug #65028 (Phar::buildFromDirectory creates corrupt archives for 
    some specific contents). (Stas)

- Sessions:
  . Implemented strict sessions RFC (https://wiki.php.net/rfc/strict_sessions)
    which protects against session fixation attacks and session collisions.    
    (CVE-2011-4718). (Yasuo Ohgaki)
  . Fixed possible buffer overflow under Windows. Note: Not a security fix.
    (Yasuo)
  . Changed session.auto_start to PHP_INI_PERDIR. (Yasuo)

- SOAP:
  . Fixed bug #65018 (SoapHeader problems with SoapServer). (Dmitry)

- SPL:
  . Fixed bug #65328 (Segfault when getting SplStack object Value). (Laruence)
  . Added RecursiveTreeIterator setPostfix and getPostifx methods. (Joshua 
    Thijssen)
  . Fixed bug #61697 (spl_autoload_functions returns lambda functions 
    incorrectly). (Laruence)

- Streams:
  . Fixed bug #65268 (select() implementation uses outdated tick API). (Anatol)

- Pgsql:
  . Fixed bug #65336 (pg_escape_literal/identifier() scilently returns false).
    (Yasuo)

18 Jul 2013, PHP 5.5.1

- Core:
  . Fixed bug #65254 (Exception not catchable when exception thrown in autoload
    with a namespace). (Laruence)
  . Fixed bug #65088 (Generated configure script is malformed on OpenBSD).
    (Adam)
  . Fixed bug #65108 (is_callable() triggers Fatal Error). 
    (David Soria Parra, Laruence)
  . Fixed bug #65035 (yield / exit segfault). (Nikita)
  . Fixed bug #65161 (Generator + autoload + syntax error = segfault). (Nikita)
  . hex2bin() raises E_WARNING for invalid hex string. (Yasuo)
  . Fixed bug #65226 (chroot() does not get enabled). (Anatol)

- OPcache
  . Fixed bug #64827 (Segfault in zval_mark_grey (zend_gc.c)). (Laruence)
  . OPcache must be compatible with LiteSpeed SAPI (Dmitry)

- CGI:
  . Fixed Bug #65143 (Missing php-cgi man page). (Remi)

- CLI server:
  . Fixed bug #65066 (Cli server not responsive when responding with 422 http
    status code). (Adam)

- DateTime
  . Fixed fug #65184 (strftime() returns insufficient-length string under
    multibyte locales). (Anatol)

- GD
  . Fixed #65070 (bgcolor does not use the same format as the input image with
    imagerotate). (Pierre)
  . Fixed Bug #65060 (imagecreatefrom... crashes with user streams). (Remi)
  . Fixed Bug #65084 (imagecreatefromjpeg fails with URL). (Remi)
  . Fix gdImageCreateFromWebpCtx and use same logic to load WebP image
    that other formats. (Remi)

- Intl:
  . Add IntlCalendar::setMinimalDaysInFirstWeek()/
    intlcal_set_minimal_days_in_first_week().
  . Fixed trailing space in name of constant IntlCalendar::FIELD_FIELD_COUNT.
  . Fixed bug #62759 (Buggy grapheme_substr() on edge case). (Stas)
  . Fixed bug #61860 (Offsets may be wrong for grapheme_stri* functions).
    (Stas)

- OCI8:
  . Bump PECL package info version check to allow PECL installs with PHP 5.5+

- PDO:
  . Allowed PDO_OCI to compile with Oracle Database 12c client libraries.
    (Chris Jones)

- Pgsql
  . pg_unescape_bytea() raises E_WARNING for invalid inputs. (Yasuo)

- Phar:
  . Fixed Bug #65142 (Missing phar man page). (Remi)

- Session:
  . Added optional create_sid() argument to session_set_save_handler(),
    SessionHandler and new SessionIdInterface. (Leigh, Arpad)

- Sockets:
  . Implemented FR #63472 (Setting SO_BINDTODEVICE with socket_set_option).
    (Damjan Cvetko)
  . Allowed specifying paths in the abstract namespace for the functions
    socket_bind(), socket_connect() and socket_sendmsg(). (Gustavo)
  . Fixed bug #65260 (sendmsg() ancillary data construction for SCM_RIGHTS is
    faulty). (Gustavo)

- SPL:
  . Fixed bug #65136 (RecursiveDirectoryIterator segfault). (Laruence)
  . Fixed bug #61828 (Memleak when calling Directory(Recursive)Iterator
    /Spl(Temp)FileObject ctor twice). (Laruence)

- CGI/FastCGI SAPI:
  . Added PHP_FCGI_BACKLOG, overrides the default listen backlog. (Arnaud Le
    Blanc)

20 Jun 2013, PHP 5.5.0

- Core:
  . Added Zend Opcache extension and enable building it by default.
    More details here: https://wiki.php.net/rfc/optimizerplus. (Dmitry)
  . Added generators and coroutines (https://wiki.php.net/rfc/generators).
    (Nikita Popov)
  . Added "finally" keyword (https://wiki.php.net/rfc/finally). (Laruence)
  . Added simplified password hashing API
    (https://wiki.php.net/rfc/password_hash). (Anthony Ferrara)
  . Added support for constant array/string dereferencing. (Laruence)
  . Added array_column function which returns a column in a multidimensional
    array. https://wiki.php.net/rfc/array_column. (Ben Ramsey)
  . Added boolval(). (Jille Timmermans)
  . Added "Z" option to pack/unpack. (Gustavo)
  . Added Generator::throw() method. (Nikita Popov)
  . Added Class Name Resolution As Scalar Via "class" Keyword.
    (Ralph Schindler, Nikita Popov, Lars)
  . Added optional second argument for assert() to specify custom message. Patch
    by Lonny Kapelushnik (lonny@lonnylot.com). (Lars)
  . Added support for using empty() on the result of function calls and
    other expressions (https://wiki.php.net/rfc/empty_isset_exprs).
    (Nikita Popov)
  . Added support for non-scalar Iterator keys in foreach
    (https://wiki.php.net/rfc/foreach-non-scalar-keys). (Nikita Popov)
  . Added support for list in foreach (https://wiki.php.net/rfc/foreachlist).
    (Laruence)
  . Added support for changing the process's title in CLI/CLI-Server SAPIs.
    The implementation is more robust that the proctitle PECL module. More
    details here: https://wiki.php.net/rfc/cli_process_title. (Keyur)
  . Added ARMv7/v8 versions of various Zend arithmetic functions that are
    implemented using inline assembler (Ard Biesheuvel)
  . Added systemtap support by enabling systemtap compatible dtrace probes on
    linux. (David Soria Parra)
  . Optimized access to temporary and compiled VM variables. 8% less memory
    reads. (Dmitry)
  . The VM stacks for passing function arguments and syntaticaly nested calls
    were merged into a single stack. The stack size needed for op_array
    execution is calculated at compile time and preallocated at once. As result
    all the stack push operatins don't require checks for stack overflow
    any more. (Dmitry)
  . Improve set_exception_handler while doing reset. (Laruence)
  . Return previous handler when passing NULL to set_error_handler and
    set_exception_handler. (Nikita Popov)
  . Remove php_logo_guid(), php_egg_logo_guid(), php_real_logo_guid(),
    zend_logo_guid(). (Adnrew Faulds)
  . Drop Windows XP and 2003 support. (Pierre)
  . Implemented FR #64175 (Added HTTP codes as of RFC 6585). (Jonh Wendell)
  . Implemented FR #60738 (Allow 'set_error_handler' to handle NULL).
    (Laruence, Nikita Popov)
  . Implemented FR #60524 (specify temp dir by php.ini). (ALeX Kazik).
  . Implemented FR #46487 (Dereferencing process-handles no longer waits on
    those processes). (Jille Timmermans)
  . Fixed bug #65051 (count() off by one inside unset()). (Nikita)
  . Fixed bug #64988 (Class loading order affects E_STRICT warning). (Laruence)
  . Fixed bug #64966 (segfault in zend_do_fcall_common_helper_SPEC). (Laruence)
  . Fixed bug #64960 (Segfault in gc_zval_possible_root). (Laruence)
  . Fixed bug #64936 (doc comments picked up from previous scanner run). (Stas,
    Jonathan Oddy)
  . Fixed bug #64934 (Apache2 TS crash with get_browser()). (Anatol)
  . Fixed bug #64879 (Heap based buffer overflow in quoted_printable_encode,
    CVE 2013-2110). (Stas)
  . Fixed bug #64853 (Use of no longer available ini directives causes crash
    on TS build). (Anatol)
  . Fixed bug #64821 (Custom Exceptions crash when internal properties overridden).
      (Anatol)
  . Fixed bug #64720 (SegFault on zend_deactivate). (Dmitry)
  . Fixed bug #64677 (execution operator `` stealing surrounding arguments).
  . Fixed bug #64660 (Segfault on memory exhaustion within function definition).
    (Stas, reported by Juha Kylmänen)
  . Fixed bug #64578 (debug_backtrace in set_error_handler corrupts zend heap:
    segfault). (Laruence)
  . Fixed bug #64565 (copy doesn't report failure on partial copy). (Remi)
  . Fixed bug #64555 (foreach no longer copies keys if they are interned).
    (Nikita Popov)
  . Fixed bugs #47675 and #64577 (fd leak on Solaris)
  . Fixed bug #64544 (Valgrind warnings after using putenv). (Laruence)
  . Fixed bug #64515 (Memoryleak when using the same variablename 2times in
    function declaration). (Laruence)
  . Fixed bug #64503 (Compilation fails with error: conflicting types for
    'zendparse'). (Laruence)
  . Fixed bug #64239 (Debug backtrace changed behavior since 5.4.10 or 5.4.11).
    (Dmitry, Laruence)
  . Fixed bug #64523, allow XOR in php.ini. (Dejan Marjanovic, Lars)
  . Fixed bug #64354 (Unserialize array of objects whose class can't
    be autoloaded fail). (Laruence)
  . Fixed bug #64370 (microtime(true) less than $_SERVER['REQUEST_TIME_FLOAT']).
    (Anatol)
  . Fixed bug #64166 (quoted-printable-encode stream filter incorrectly
    discarding whitespace). (Michael M Slusarz)
    (Laruence)
  . Fixed bug #64142 (dval to lval different behavior on ppc64). (Remi)
  . Fixed bug #64135 (Exceptions from set_error_handler are not always
    propagated). (Laruence)
  . Fixed bug #63980 (object members get trimmed by zero bytes). (Laruence)
  . Fixed bug #63874 (Segfault if php_strip_whitespace has heredoc). (Pierrick)
  . Fixed bug #63830 (Segfault on undefined function call in nested generator).
    (Nikita Popov)
  . Fixed bug #63822 (Crash when using closures with ArrayAccess).
    (Nikita Popov)
  . Fixed bug #61681 (Malformed grammar). (Nikita Popov, Etienne, Laruence)
  . Fixed bug #61038 (unpack("a5", "str\0\0") does not work as expected).
    (srgoogleguy, Gustavo)
  . Fixed bug #61025 (__invoke() visibility not honored). (Laruence)
  . Fixed bug #60833 (self, parent, static behave inconsistently
    case-sensitive). (Stas, mario at include-once dot org)
  . Fixed Bug #52126: timestamp for mail.log (Martin Jansen, Lars)
  . Fixed bug #49348 (Uninitialized ++$foo->bar; does not cause a notice).
    (Stas)
  . Fixed Bug #23955: allow specifying Max-Age attribute in setcookie() (narfbg, Lars)
  . Fixed bug #18556 (Engine uses locale rules to handle class names). (Stas)
  . Fix undefined behavior when converting double variables to integers.
    The double is now always rounded towards zero, the remainder of its division
    by 2^32 or 2^64 (depending on sizeof(long)) is calculated and it's made
    signed assuming a two's complement representation. (Gustavo)
  . Drop support for bison < 2.4 when building PHP from GIT source.
    (Laruence)

- Apache2 Handler SAPI:
  . Enabled Apache 2.4 configure option for Windows (Pierre, Anatoliy)

- Calendar:
  . Fixed bug #64895 (Integer overflow in SndToJewish). (Remi)
  . Fixed bug #54254 (cal_from_jd returns month = 6 when there is only one Adar)
    (Stas, Eitan Mosenkis)

- CLI server:
  . Fixed bug #64128 (buit-in web server is broken on ppc64). (Remi)

- CURL:
  . Remove curl stream wrappers. (Pierrick)
  . Implemented FR #46439 - added CURLFile for safer file uploads.
    (Stas)
  . Added support for CURLOPT_FTP_RESPONSE_TIMEOUT, CURLOPT_APPEND,
    CURLOPT_DIRLISTONLY, CURLOPT_NEW_DIRECTORY_PERMS, CURLOPT_NEW_FILE_PERMS,
    CURLOPT_NETRC_FILE, CURLOPT_PREQUOTE, CURLOPT_KRBLEVEL, CURLOPT_MAXFILESIZE,
    CURLOPT_FTP_ACCOUNT, CURLOPT_COOKIELIST, CURLOPT_IGNORE_CONTENT_LENGTH,
    CURLOPT_CONNECT_ONLY, CURLOPT_LOCALPORT, CURLOPT_LOCALPORTRANGE,
    CURLOPT_FTP_ALTERNATIVE_TO_USER, CURLOPT_SSL_SESSIONID_CACHE,
    CURLOPT_FTP_SSL_CCC, CURLOPT_HTTP_CONTENT_DECODING,
    CURLOPT_HTTP_TRANSFER_DECODING, CURLOPT_PROXY_TRANSFER_MODE,
    CURLOPT_ADDRESS_SCOPE, CURLOPT_CRLFILE, CURLOPT_ISSUERCERT,
    CURLOPT_USERNAME, CURLOPT_PASSWORD, CURLOPT_PROXYUSERNAME,
    CURLOPT_PROXYPASSWORD, CURLOPT_NOPROXY, CURLOPT_SOCKS5_GSSAPI_NEC,
    CURLOPT_SOCKS5_GSSAPI_SERVICE, CURLOPT_TFTP_BLKSIZE,
    CURLOPT_SSH_KNOWNHOSTS, CURLOPT_FTP_USE_PRET, CURLOPT_MAIL_FROM,
    CURLOPT_MAIL_RCPT, CURLOPT_RTSP_CLIENT_CSEQ, CURLOPT_RTSP_SERVER_CSEQ,
    CURLOPT_RTSP_SESSION_ID, CURLOPT_RTSP_STREAM_URI, CURLOPT_RTSP_TRANSPORT,
    CURLOPT_RTSP_REQUEST, CURLOPT_RESOLVE, CURLOPT_ACCEPT_ENCODING,
    CURLOPT_TRANSFER_ENCODING, CURLOPT_DNS_SERVERS and CURLOPT_USE_SSL.
    (Pierrick)
  . Added new functions curl_escape, curl_multi_setopt, curl_multi_strerror
    curl_pause, curl_reset, curl_share_close, curl_share_init,
    curl_share_setopt curl_strerror and curl_unescape. (Pierrick)
  . Addes new curl options CURLOPT_TELNETOPTIONS, CURLOPT_GSSAPI_DELEGATION,
    CURLOPT_ACCEPTTIMEOUT_MS, CURLOPT_SSL_OPTIONS, CURLOPT_TCP_KEEPALIVE,
    CURLOPT_TCP_KEEPIDLE and CURLOPT_TCP_KEEPINTVL. (Pierrick)
  . Fixed bug #55635 (CURLOPT_BINARYTRANSFER no longer used. The constant
    still exists for backward compatibility but is doing nothing). (Pierrick)
  . Fixed bug #54995 (Missing CURLINFO_RESPONSE_CODE support). (Pierrick)

- DateTime
  . Added DateTimeImmutable - a variant of DateTime that only returns the
    modified state instead of changing itself. (Derick)
  . Fixed bug #64825 (Invalid free when unserializing DateTimeZone).
    (Anatol)
  . Fixed bug #64359 (strftime crash with VS2012). (Anatol)
  . Fixed bug #62852 (Unserialize Invalid Date causes crash). (Anatol)
  . Fixed bug #61642 (modify("+5 weekdays") returns Sunday).
    (Dmitri Iouchtchenko)
  . Fixed bug #60774 (DateInterval::format("%a") is always zero when an
    interval is created using the createFromDateString method) (Lonny
    Kapelushnik, Derick)
  . Fixed bug #54567 (DateTimeZone serialize/unserialize) (Lonny
    Kapelushnik, Derick)
  . Fixed bug #53437 (Crash when using unserialized DatePeriod instance).
    (Gustavo, Derick, Anatol)

- dba:
  . Bug #62489: dba_insert not working as expected.
    (marc-bennewitz at arcor dot de, Lars)

- Filter:
  . Implemented FR #49180 - added MAC address validation. (Martin)

- Fileinfo:
  . Upgraded libmagic to 5.14. (Anatol)
  . Fixed bug #64830 (mimetype detection segfaults on mp3 file). (Anatol)
  . Fixed bug #63590 (Different results in TS and NTS under Windows).
    (Anatoliy)
  . Fixed bug #63248 (Load multiple magic files from a directory under Windows).
      (Anatoliy)

- FPM:
  . Add --with-fpm-systemd option to report health to systemd, and
    systemd_interval option to configure this. The service can now use
    Type=notify in the systemd unit file. (Remi)
  . Ignore QUERY_STRING when sent in SCRIPT_FILENAME. (Remi)
  . Log a warning when a syscall fails. (Remi)
  . Implemented FR #64764 (add support for FPM init.d script). (Lior Kaplan)
  . Fixed Bug #64915 (error_log ignored when daemonize=0). (Remi)
  . Fixed bug #63999 (php with fpm fails to build on Solaris 10 or 11). (Adam)
  . Fixed some possible memory or resource leaks and possible null dereference
    detected by code coverity scan. (Remi)

- GD:
  . Fixed Bug #64962 (imagerotate produces corrupted image). (Remi)
  . Fixed Bug #64961 (segfault in imagesetinterpolation). (Remi)
  . Fix build with system libgd >= 2.1 which is now the minimal
    version required (as build with previous version is broken).
    No change when bundled libgd is used.  (Ondrej Sury, Remi)

- Hash:
  . Added support for PBKDF2 via hash_pbkdf2(). (Anthony Ferrara)
  . Fixed Bug #64745 (hash_pbkdf2() truncates data when using default length
    and hex output). (Anthony Ferrara)

- Intl:
  . Added UConverter wrapper.
  . The intl extension now requires ICU 4.0+.
  . Added intl.use_exceptions INI directive, which controls what happens when
    global errors are set together with intl.error_level. (Gustavo)
  . MessageFormatter::format() and related functions now accepted named
    arguments and mixed numeric/named arguments in ICU 4.8+. (Gustavo)
  . MessageFormatter::format() and related functions now don't error out when
    an insufficient argument count is provided. Instead, the placeholders will
    remain unsubstituted. (Gustavo)
  . MessageFormatter::parse() and MessageFormat::format() (and their static
    equivalents) don't throw away better than second precision in the arguments.
    (Gustavo)
  . IntlDateFormatter::__construct and datefmt_create() now accept for the
    $timezone argument time zone identifiers, IntlTimeZone objects, DateTimeZone
    objects and NULL. (Gustavo)
  . IntlDateFormatter::__construct and datefmt_create() no longer accept invalid
    timezone identifiers or empty strings. (Gustavo)
  . The default time zone used in IntlDateFormatter::__construct and
    datefmt_create() (when the corresponding argument is not passed or NULL is
    passed) is now the one given by date_default_timezone_get(), not the
    default ICU time zone. (Gustavo)
  . The time zone passed to the IntlDateFormatter is ignored if it is NULL and
    if the calendar passed is an IntlCalendar object -- in this case, the
    IntlCalendar's time zone will be used instead. Otherwise, the time zone
    specified in the $timezone argument is used instead. This does not affect
    old code, as IntlCalendar was introduced in this version. (Gustavo)
  . IntlDateFormatter::__construct and datefmt_create() now accept for the
    $calendar argument also IntlCalendar objects. (Gustavo)
  . IntlDateFormatter::getCalendar() and datefmt_get_calendar() return false
    if the IntlDateFormatter was set up with an IntlCalendar instead of the
    constants IntlDateFormatter::GREGORIAN/TRADITIONAL. IntlCalendar did not
    exist before this version. (Gustavo)
  . IntlDateFormatter::setCalendar() and datefmt_set_calendar() now also accept
    an IntlCalendar object, in which case its time zone is taken. Passing a
    constant is still allowed, and still keeps the time zone. (Gustavo)
  . IntlDateFormatter::setTimeZoneID() and datefmt_set_timezone_id() are
    deprecated. Use IntlDateFormatter::setTimeZone() or datefmt_set_timezone()
    instead. (Gustavo)
  . IntlDateFormatter::format() and datefmt_format() now also accept an
    IntlCalendar object for formatting. (Gustavo)
  . Added the classes: IntlCalendar, IntlGregorianCalendar, IntlTimeZone,
    IntlBreakIterator, IntlRuleBasedBreakIterator and
    IntlCodePointBreakIterator. (Gustavo)
  . Added the functions: intlcal_get_keyword_values_for_locale(),
    intlcal_get_now(), intlcal_get_available_locales(), intlcal_get(),
    intlcal_get_time(), intlcal_set_time(), intlcal_add(),
    intlcal_set_time_zone(), intlcal_after(), intlcal_before(), intlcal_set(),
    intlcal_roll(), intlcal_clear(), intlcal_field_difference(),
    intlcal_get_actual_maximum(), intlcal_get_actual_minimum(),
    intlcal_get_day_of_week_type(), intlcal_get_first_day_of_week(),
    intlcal_get_greatest_minimum(), intlcal_get_least_maximum(),
    intlcal_get_locale(), intlcal_get_maximum(),
    intlcal_get_minimal_days_in_first_week(), intlcal_get_minimum(),
    intlcal_get_time_zone(), intlcal_get_type(),
    intlcal_get_weekend_transition(), intlcal_in_daylight_time(),
    intlcal_is_equivalent_to(), intlcal_is_lenient(), intlcal_is_set(),
    intlcal_is_weekend(), intlcal_set_first_day_of_week(),
    intlcal_set_lenient(), intlcal_equals(),
    intlcal_get_repeated_wall_time_option(),
    intlcal_get_skipped_wall_time_option(),
    intlcal_set_repeated_wall_time_option(),
    intlcal_set_skipped_wall_time_option(), intlcal_from_date_time(),
    intlcal_to_date_time(), intlcal_get_error_code(),
    intlcal_get_error_message(), intlgregcal_create_instance(),
    intlgregcal_set_gregorian_change(), intlgregcal_get_gregorian_change() and
    intlgregcal_is_leap_year(). (Gustavo)
  . Added the functions: intltz_create_time_zone(), intltz_create_default(),
    intltz_get_id(), intltz_get_gmt(), intltz_get_unknown(),
    intltz_create_enumeration(), intltz_count_equivalent_ids(),
    intltz_create_time_zone_id_enumeration(), intltz_get_canonical_id(),
    intltz_get_region(), intltz_get_tz_data_version(),
    intltz_get_equivalent_id(), intltz_use_daylight_time(), intltz_get_offset(),
    intltz_get_raw_offset(), intltz_has_same_rules(), intltz_get_display_name(),
    intltz_get_dst_savings(), intltz_from_date_time_zone(),
    intltz_to_date_time_zone(), intltz_get_error_code(),
    intltz_get_error_message(). (Gustavo)
  . Added the methods: IntlDateFormatter::formatObject(),
    IntlDateFormatter::getCalendarObject(), IntlDateFormatter::getTimeZone(),
    IntlDateFormatter::setTimeZone(). (Gustavo)
  . Added the functions: datefmt_format_object(), datefmt_get_calendar_object(),
    datefmt_get_timezone(), datefmt_set_timezone(),
    datefmt_get_calendar_object(), intlcal_create_instance(). (Gustavo)

- mbstring:
  . Fixed bug #64769 (mbstring PHPTs crash on Windows x64). (Anatol)

- MCrypt
  . mcrypt_ecb(), mcrypt_cbc(), mcrypt_cfb() and mcrypt_ofb() now throw
    E_DEPRECATED. (GoogleGuy)

- mysql
  . This extension is now deprecated, and deprecation warnings will be generated
    when connections are established to databases via mysql_connect(),
    mysql_pconnect(), or through implicit connection: use MySQLi or PDO_MySQL
    instead (https://wiki.php.net/rfc/mysql_deprecation). (Adam)
  . Dropped support for LOAD DATA LOCAL INFILE handlers when using libmysql.
    Known for stability problems. (Andrey)
  . Added support for SHA256 authentication available with MySQL 5.6.6+.
    (Andrey)

- mysqli:
  . Added mysqli_begin_transaction()/mysqli::begin_transaction(). Implemented
    all options, per MySQL 5.6, which can be used with START TRANSACTION, COMMIT
    and ROLLBACK through options to mysqli_commit()/mysqli_rollback() and their
    respective OO counterparts. They work in libmysql and mysqlnd mode. (Andrey)
  . Added mysqli_savepoint(), mysqli_release_savepoint(). (Andrey)
  . Fixed bug #64726 (Segfault when calling fetch_object on a use_result and DB
    pointer has closed). (Laruence)
  . Fixed bug #64394 (MYSQL_OPT_CAN_HANDLE_EXPIRED_PASSWORDS undeclared when
    using Connector/C). (Andrey)

- mysqlnd
  . Add new begin_transaction() call to the connection object. Implemented all
    options, per MySQL 5.6, which can be used with START TRANSACTION, COMMIT
    and ROLLBACK. (Andrey)
  . Added mysqlnd_savepoint(), mysqlnd_release_savepoint(). (Andrey)
  . Fixed bug #63530 (mysqlnd_stmt::bind_one_parameter crashes, uses wrong alloc
    for stmt->param_bind). (Andrey)
  . Fixed return value of mysqli_stmt_affected_rows() in the time after
    prepare() and before execute(). (Andrey)

- PCRE:
  . Merged PCRE 8.32. (Anatol)
  . Deprecated the /e modifier
    (https://wiki.php.net/rfc/remove_preg_replace_eval_modifier). (Nikita Popov)
  . Fixed bug #63284 (Upgrade PCRE to 8.31). (Anatoliy)

- PDO:
  . Fixed bug #63176 (Segmentation fault when instantiate 2 persistent PDO to 
    the same db server). (Laruence)

- PDO_DBlib:
  . Fixed bug #63638 (Cannot connect to SQL Server 2008 with PDO dblib).
    (Stanley Sufficool)
  . Fixed bug #64338 (pdo_dblib can't connect to Azure SQL). (Stanley
    Sufficool)
  . Fixed bug #64808 (FreeTDS PDO getColumnMeta on a prepared but not executed
    statement crashes). (Stanley Sufficool)

- PDO_pgsql:
  . Fixed Bug #64949 (Buffer overflow in _pdo_pgsql_error). (Remi)

- PDO_mysql:
  . Fixed bug #48724 (getColumnMeta() doesn't return native_type for BIT,
    TINYINT and YEAR). (Antony, Daniel Beardsley)

- pgsql:
  . Added pg_escape_literal() and pg_escape_identifier() (Yasuo)
  . Bug #46408: Locale number format settings can cause pg_query_params to
    break with numerics. (asmecher, Lars)

- Phar:
  . Fixed timestamp update on Phar contents modification. (Dmitry)

- Readline:
  . Implement FR #55694 (Expose additional readline variable to prevent
    default filename completion). (Hartmel)

- Reflection:
  . Fixed bug #64007 (There is an ability to create instance of Generator by
    hand). (Laruence)

- Sockets:
  . Added recvmsg() and sendmsg() wrappers. (Gustavo)
    See https://wiki.php.net/rfc/sendrecvmsg
  . Fixed bug #64508 (Fails to build with --disable-ipv6). (Gustavo)
  . Fixed bug #64287 (sendmsg/recvmsg shutdown handler causes segfault).
    (Gustavo)

- SPL:
  . Fixed bug #64997 (Segfault while using RecursiveIteratorIterator on
    64-bits systems). (Laruence)
  . Fixed bug #64264 (SPLFixedArray toArray problem). (Laruence)
  . Fixed bug #64228 (RecursiveDirectoryIterator always assumes SKIP_DOTS).
    (patch by kriss@krizalys.com, Laruence)
  . Fixed bug #64106 (Segfault on SplFixedArray[][x] = y when extended).
    (Nikita Popov)
  . Fix bug #60560 (SplFixedArray un-/serialize, getSize(), count() return 0,
    keys are strings). (Adam)
  . Fixed bug #52861 (unset fails with ArrayObject and deep arrays).
    (Mike Willbanks)
  . Implement FR #48358 (Add SplDoublyLinkedList::add() to insert an element
    at a given offset). (Mark Baker, David Soria Parra)

- SNMP:
  . Fixed bug #64765 (Some IPv6 addresses get interpreted wrong).
    (Boris Lytochkin)
  . Fixed bug #64159 (Truncated snmpget). (Boris Lytochkin)
  . Fixed bug #64124 (IPv6 malformed). (Boris Lytochkin)
  . Fixed bug #61981 (OO API, walk: $suffix_as_key is not working correctly).
    (Boris Lytochkin)

- SOAP:
  . Added SoapClient constructor option 'ssl_method' to specify ssl method.
    (Eric Iversen)

- Streams:
  . Fixed bug #64770 (stream_select() fails with pipes returned by proc_open()
    on Windows x64). (Anatol)
  . Fixed Windows x64 version of stream_socket_pair() and improved error
    handling. (Anatol Belski)

- Tokenizer:
  . Fixed bug #60097 (token_get_all fails to lex nested heredoc). (Nikita Popov)

- Zip:
  . Upgraded libzip to 0.10.1 (Anatoliy)
  . Bug #64452 (Zip crash intermittently). (Anatol)
  . Fixed bug #64342 (ZipArchive::addFile() has to check for file existence).
    (Anatol)

06 Jun 2013, PHP 5.4.16

- Core:
  . Fixed bug #64879 (Heap based buffer overflow in quoted_printable_encode, 
    CVE 2013-2110). (Stas)
  . Fixed bug #64853 (Use of no longer available ini directives causes crash on
    TS build). (Anatol)
  . Fixed bug #64729 (compilation failure on x32). (Gustavo)
  . Fixed bug #64720 (SegFault on zend_deactivate). (Dmitry)
  . Fixed bug #64660 (Segfault on memory exhaustion within function definition).
    (Stas, reported by Juha Kylmänen)

- Calendar:
  . Fixed bug #64895 (Integer overflow in SndToJewish). (Remi)

- Fileinfo:
  . Fixed bug #64830 (mimetype detection segfaults on mp3 file). (Anatol)

- FPM:
  . Ignore QUERY_STRING when sent in SCRIPT_FILENAME. (Remi)
  . Fixed some possible memory or resource leaks and possible null dereference
    detected by code coverity scan. (Remi)
  . Log a warning when a syscall fails. (Remi)
  . Add --with-fpm-systemd option to report health to systemd, and
    systemd_interval option to configure this. The service can now use
    Type=notify in the systemd unit file. (Remi)

- MySQLi
 . Fixed bug #64726 (Segfault when calling fetch_object on a use_result and DB
    pointer has closed). (Laruence)

- Phar
  . Fixed bug #64214 (PHAR PHPTs intermittently crash when run on DFS, SMB or 
    with non std tmp dir). (Pierre)

- SNMP:
  . Fixed bug #64765 (Some IPv6 addresses get interpreted wrong).
    (Boris Lytochkin)
  . Fixed bug #64159 (Truncated snmpget). (Boris Lytochkin)

- Streams:
  . Fixed bug #64770 (stream_select() fails with pipes returned by proc_open()
    on Windows x64). (Anatol)

- Zend Engine:
  . Fixed bug #64821 (Custom Exceptions crash when internal properties 
    overridden). (Anatol)

09 May 2013, PHP 5.4.15
- Core:
  . Fixed bug #64578 (debug_backtrace in set_error_handler corrupts zend heap:
    segfault). (Laruence)
  . Fixed bug #64458 (dns_get_record result with string of length -1). (Stas)
  . Fixed bug #64433 (follow_location parameter of context is ignored for most
    response codes). (Sergey Akbarov)
  . Fixed bugs #47675 and #64577 (fd leak on Solaris)

- Fileinfo:
  . Upgraded libmagic to 5.14. (Anatol)

- MySQLi:
  . Fixed bug #64726 (Segfault when calling fetch_object on a use_result and DB
    pointer has closed). (Laruence)

- Zip:
  . Fixed bug #64342 (ZipArchive::addFile() has to check for file existence).
    (Anatol)

- Streams:
  . Fixed Windows x64 version of stream_socket_pair() and improved error
    handling. (Anatol Belski)
  . Fixed bug #64770 (stream_select() fails with pipes returned by proc_open()
    on Windows x64). (Anatol)

11 Apr 2013, PHP 5.4.14

- Core:
  . Fixed bug #64529 (Ran out of opcode space). (Dmitry)
  . Fixed bug #64515 (Memoryleak when using the same variablename two times in
    function declaration). (Laruence)
  . Fixed bug #64432 (more empty delimiter warning in strX methods). (Laruence)
  . Fixed bug #64417 (ArrayAccess::&offsetGet() in a trait causes fatal error).
    (Dmitry)
  . Fixed bug #64370 (microtime(true) less than $_SERVER['REQUEST_TIME_FLOAT']).
    (Anatol)
  . Fixed bug #64239 (Debug backtrace changed behavior since 5.4.10 or 5.4.11).
    (Dmitry, Laruence)
  . Fixed bug #63976 (Parent class incorrectly using child constant in class
    property). (Dmitry)
  . Fixed bug #63914 (zend_do_fcall_common_helper_SPEC does not handle
    exceptions properly). (Jeff Welch)
  . Fixed bug #62343 (Show class_alias In get_declared_classes()) (Dmitry)

- PCRE:
  . Merged PCRE 8.32. (Anatol)

- SNMP:
  . Fixed bug #61981 (OO API, walk: $suffix_as_key is not working correctly).
	(Boris Lytochkin)

- Zip:
  . Bug #64452 (Zip crash intermittently). (Anatol)

14 Mar 2013, PHP 5.4.13

- Core:
  . Fixed bug #64354 (Unserialize array of objects whose class can't
    be autoloaded fail). (Laruence)
  . Fixed bug #64235 (Insteadof not work for class method in 5.4.11).
    (Laruence)
  . Fixed bug #64197 (_Offsetof() macro used but not defined on ARM/Clang).
    (Ard Biesheuvel)
  . Implemented FR #64175 (Added HTTP codes as of RFC 6585). (Jonh Wendell)
  . Fixed bug #64142 (dval to lval different behavior on ppc64). (Remi)
  . Fixed bug #64070 (Inheritance with Traits failed with error). (Dmitry)

- CLI server:
  . Fixed bug #64128 (buit-in web server is broken on ppc64). (Remi)

- Mbstring:
  . mb_split() can now handle empty matches like preg_split() does. (Moriyoshi)

- mysqlnd
  . Fixed bug #63530 (mysqlnd_stmt::bind_one_parameter crashes, uses wrong alloc
    for stmt->param_bind). (Andrey)

- OpenSSL:
  . New SSL stream context option to prevent CRIME attack vector. (Daniel Lowrey,
	Lars)
  . Fixed bug #61930 (openssl corrupts ssl key resource when using
    openssl_get_publickey()). (Stas)

- PDO_mysql:
  . Fixed bug #60840 (undefined symbol: mysqlnd_debug_std_no_trace_funcs).
    (Johannes)

- Phar:
  . Fixed timestamp update on Phar contents modification. (Dmitry)

- SOAP
  . Added check that soap.wsdl_cache_dir conforms to open_basedir
    (CVE-2013-1635). (Dmitry)
  . Disabled external entities loading (CVE-2013-1643, CVE-2013-1824).
    (Dmitry)

- Phar:
  . Fixed timestamp update on Phar contents modification. (Dmitry)

- SPL:
  . Fixed bug #64264 (SPLFixedArray toArray problem). (Laruence)
  . Fixed bug #64228 (RecursiveDirectoryIterator always assumes SKIP_DOTS).
    (patch by kriss@krizalys.com, Laruence)
  . Fixed bug #64106 (Segfault on SplFixedArray[][x] = y when extended).
    (Nikita Popov)
  . Fixed bug #52861 (unset fails with ArrayObject and deep arrays).
    (Mike Willbanks)

- SNMP:
  . Fixed bug #64124 (IPv6 malformed). (Boris Lytochkin)

21 Feb 2013, PHP 5.4.12

- Core:
  . Fixed bug #64099 (Wrong TSRM usage in zend_Register_class alias). (Johannes)
  . Fixed bug #64011 (get_html_translation_table() output incomplete with
    HTML_ENTITIES and ISO-8859-1). (Gustavo)
  . Fixed bug #63982 (isset() inconsistently produces a fatal error on
    protected property). (Stas)
  . Fixed bug #63943 (Bad warning text from strpos() on empty needle).
    (Laruence)
  . Fixed bug #63899 (Use after scope error in zend_compile). (Laruence)
  . Fixed bug #63893 (Poor efficiency of strtr() using array with keys of very
    different length). (Gustavo)
  . Fixed bug #63882 (zend_std_compare_objects crash on recursion). (Dmitry)
  . Fixed bug #63462 (Magic methods called twice for unset protected
    properties). (Stas)
  . Fixed bug #62524 (fopen follows redirects for non-3xx statuses).
    (Wes Mason)
  . Support BITMAPV5HEADER in getimagesize(). (AsamK, Lars)

- Date:
  . Fixed bug #63699 (Performance improvements for various ext/date functions).
    (Lars, original patch by njaguar at gmail dot com)
  . Fixed bug #55397: Comparsion of incomplete DateTime causes SIGSEGV.
    (Derick)

- FPM:
  . Fixed bug #63999 (php with fpm fails to build on Solaris 10 or 11). (Adam)

- Litespeed:
  . Fixed bug #63228 (-Werror=format-security error in lsapi code).
    (Elan Ruusamäe, George)

- ext/sqlite3:
  . Fixed bug #63921 (sqlite3::bindvalue and relative PHP functions aren't
    using sqlite3_*_int64 API). (srgoogleguy, Lars)

- PDO_OCI
  . Fixed bug #57702 (Multi-row BLOB fetches). (hswong3i, Laruence)
  . Fixed bug #52958 (Segfault in PDO_OCI on cleanup after running a long
    testsuite). (hswong3i, Lars)

- PDO_sqlite:
  . Fixed bug #63916 (PDO::PARAM_INT casts to 32bit int internally even
    on 64bit builds in pdo_sqlite). (srgoogleguy, Lars)

17 Jan 2013, PHP 5.4.11

- Core:
  . Fixed bug #63762 (Sigsegv when Exception::$trace is changed by user).
    (Johannes)
  . Fixed bug #43177 (Errors in eval()'ed code produce status code 500).
    (Todd Ruth, Stas).

- Filter:
  . Fixed bug #63757 (getenv() produces memory leak with CGI SAPI). (Dmitry)
  . Fixed bug #54096 (FILTER_VALIDATE_INT does not accept +0 and -0).
    (martin at divbyzero dot net, Lars)

- JSON:
  . Fixed bug #63737 (json_decode does not properly decode with options
    parameter). (Adam)

- CLI server
  . Update list of common mime types. Added webm, ogv, ogg. (Lars,
    pascalc at gmail dot com)

- cURL extension:
  . Fixed bug (segfault due to libcurl connection caching). (Pierrick)
  . Fixed bug #63859 (Memory leak when reusing curl-handle). (Pierrick)
  . Fixed bug #63795 (CURL >= 7.28.0 no longer support value 1 for
    CURLOPT_SSL_VERIFYHOST). (Pierrick)
  . Fixed bug #63352 (Can't enable hostname validation when using curl stream
    wrappers). (Pierrick)
  . Fixed bug #55438 (Curlwapper is not sending http header randomly).
    (phpnet@lostreality.org, Pierrick)

20 Dec 2012, PHP 5.4.10

- Core:
  . Fixed bug #63726 (Memleak with static properties and internal/user
    classes). (Laruence)
  . Fixed bug #63635 (Segfault in gc_collect_cycles). (Dmitry)
  . Fixed bug #63512 (parse_ini_file() with INI_SCANNER_RAW removes quotes
    from value). (Pierrick)
  . Fixed bug #63468 (wrong called method as callback with inheritance).
    (Laruence)
  . Fixed bug #63451 (config.guess file does not have AIX 7 defined,
    shared objects are not created). (kemcline at au1 dot ibm dot com)
  . Fixed bug #61557 (Crasher in tt-rss backend.php).
    (i dot am dot jack dot mail at gmail dot com)
  . Fixed bug #61272 (ob_start callback gets passed empty string).
    (Mike, casper at langemeijer dot eu)

- Date:
  . Fixed bug #63666 (Poor date() performance). (Paul Taulborg).
  . Fixed bug #63435 (Datetime::format('u') sometimes wrong by 1 microsecond).
    (Remi)

- Imap:
  . Fixed bug #63126 (DISABLE_AUTHENTICATOR ignores array). (Remi)

- Json:
  . Fixed bug #63588 (use php_next_utf8_char and remove duplicate
    implementation). (Remi)

- MySQLi:
  . Fixed bug #63361 (missing header). (Remi)

- MySQLnd:
  . Fixed bug #63398 (Segfault when polling closed link). (Laruence)

- Fileinfo:
  . Fixed bug #63590 (Different results in TS and NTS under Windows).
    (Anatoliy)

- FPM:
  . Fixed bug #63581 Possible null dereference and buffer overflow (Remi)

- Pdo_sqlite:
  . Fixed Bug #63149 getColumnMeta should return the table name
    when system SQLite used. (Remi)

- Apache2 Handler SAPI:
  . Enabled Apache 2.4 configure option for Windows (Pierre, Anatoliy)

- Reflection:
  . Fixed Bug #63614 (Fatal error on Reflection). (Laruence)

- SOAP
  . Fixed bug #63271 (SOAP wsdl cache is not enabled after initial requests).
    (John Jawed, Dmitry)

- Sockets
  . Fixed bug #49341 (Add SO_REUSEPORT support for socket_set_option()).
    (Igor Wiedler, Lars)

- SPL
  . Fixed bug #63680 (Memleak in splfixedarray with cycle reference). (Laruence)

22 Nov 2012, PHP 5.4.9

- Core:
  . Fixed bug #63305 (zend_mm_heap corrupted with traits). (Dmitry, Laruence)
  . Fixed bug #63369 ((un)serialize() leaves dangling pointers, causes crashes).
    (Tony, Andrew Sitnikov)
  . Fixed bug #63241 (PHP fails to open Windows deduplicated files).
    (daniel dot stelter-gliese at innogames dot de)
  . Fixed bug #62444 (Handle leak in is_readable on windows).
    (krazyest at seznam dot cz)

- Curl:
  . Fixed bug #63363 (Curl silently accepts boolean true for SSL_VERIFYHOST).
    Patch by John Jawed GitHub PR #221 (Anthony)

- Fileinfo:
  . Fixed bug #63248 (Load multiple magic files from a directory under Windows).
    (Anatoliy)

- Libxml
  . Fixed bug #63389 (Missing context check on libxml_set_streams_context()
    causes memleak). (Laruence)

- Mbstring:
  . Fixed bug #63447 (max_input_vars doesn't filter variables when
    mbstring.encoding_translation = On). (Laruence)

- OCI8:
  . Fixed bug #63265 (Add ORA-00028 to the PHP_OCI_HANDLE_ERROR macro)
    (Chris Jones)

- PCRE:
  . Fixed bug #63180 (Corruption of hash tables). (Dmitry)
  . Fixed bug #63055 (Segfault in zend_gc with SF2 testsuite).
    (Dmitry, Laruence)
  . Fixed bug #63284 (Upgrade PCRE to 8.31). (Anatoliy)

- PDO:
  . Fixed bug #63235 (buffer overflow in use of SQLGetDiagRec).
    (Martin Osvald, Remi)

- PDO_pgsql:
  . Fixed bug #62593 (Emulate prepares behave strangely with PARAM_BOOL).
    (Will Fitch)

- Phar:
  . Fixed bug #63297 (Phar fails to write an openssl based signature).
    (Anatoliy)

- Streams:
  . Fixed bug #63240 (stream_get_line() return contains delimiter string).
    (Tjerk, Gustavo)

- Reflection:
  . Fixed bug #63399 (ReflectionClass::getTraitAliases() incorrectly resolves
    traitnames). (Laruence)

18 Oct 2012, PHP 5.4.8

- CLI server:
  . Implemented FR #63242 (Default error page in PHP built-in web server uses
    outdated html/css). (pascal.chevrel@free.fr)
  . Changed response to unknown HTTP method to 501 according to RFC.
    (Niklas Lindgren).
  . Support HTTP PATCH method. Patch by Niklas Lindgren, GitHub PR #190.
    (Lars)

- Core:
  . Fixed bug #63219 (Segfault when aliasing trait method when autoloader
    throws excpetion). (Laruence)
  . Added optional second argument for assert() to specify custom message. Patch
    by Lonny Kapelushnik (lonny@lonnylot.com). (Lars)
  . Support building PHP with the native client toolchain. (Stuart Langley)
  . Added --offline option for tests. (Remi)
  . Fixed bug #63162 (parse_url does not match password component). (husman)
  . Fixed bug #63111 (is_callable() lies for abstract static method). (Dmitry)
  . Fixed bug #63093 (Segfault while load extension failed in zts-build).
    (Laruence)
  . Fixed bug #62976 (Notice: could not be converted to int when comparing
    some builtin classes). (Laruence)
  . Fixed bug #62955 (Only one directive is loaded from "Per Directory Values"
    Windows registry). (aserbulov at parallels dot com)
  . Fixed bug #62907 (Double free when use traits). (Dmitry)
  . Fixed bug #61767 (Shutdown functions not called in certain error
    situation). (Dmitry)
  . Fixed bug #60909 (custom error handler throwing Exception + fatal error
    = no shutdown function). (Dmitry)
  . Fixed bug #60723 (error_log error time has changed to UTC ignoring default
    timezone). (Laruence)

- cURL:
  . Fixed bug #62085 (file_get_contents a remote file by Curl wrapper will
    cause cpu Soaring). (Pierrick)

- Date:
  . Fixed bug #62896 ("DateTime->modify('+0 days')" modifies DateTime object)
    (Lonny Kapelushnik)
  . Fixed bug #62561 (DateTime add 'P1D' adds 25 hours). (Lonny Kapelushnik)

- DOM:
  . Fixed bug #63015 (Incorrect arginfo for DOMErrorHandler). (Rob)

- FPM:
  . Fixed bug #62954 (startup problems fpm / php-fpm). (fat)
  . Fixed bug #62886 (PHP-FPM may segfault/hang on startup). (fat)
  . Fixed bug #63085 (Systemd integration and daemonize). (remi, fat)
  . Fixed bug #62947 (Unneccesary warnings on FPM). (fat)
  . Fixed bug #62887 (Only /status?plain&full gives "last request cpu"). (fat)
  . Fixed bug #62216 (Add PID to php-fpm init.d script). (fat)

- OCI8:
  . Fixed bug #60901 (Improve "tail" syntax for AIX installation) (Chris Jones)

- OpenSSL:
  . Implemented FR #61421 (OpenSSL signature verification missing RMD160,
    SHA224, SHA256, SHA384, SHA512). (Mark Jones)

- PDO:
  . Fixed bug #63258 (seg fault with PDO and dblib using DBSETOPT(H->link,
    DBQUOTEDIDENT, 1)). (Laruence)
  . Fixed bug #63235 (buffer overflow in use of SQLGetDiagRec).
    (Martin Osvald, Remi)

- PDO Firebird:
  . Fixed bug #63214 (Large PDO Firebird Queries).
    (james at kenjim dot com)

- SOAP
  . Fixed bug #50997 (SOAP Error when trying to submit 2nd Element of a choice).
    (Dmitry)

- SPL:
  . Bug #62987 (Assigning to ArrayObject[null][something] overrides all
    undefined variables). (Laruence)

- mbstring:
  . Allow passing null as a default value to mb_substr() and mb_strcut(). Patch
    by Alexander Moskaliov via GitHub PR #133. (Lars)

- Filter extension:
  . Bug #49510: Boolean validation fails with FILTER_NULL_ON_FAILURE with empty
    string or false. (Lars)

- Sockets
  . Fixed bug #63000 (MCAST_JOIN_GROUP on OSX is broken, merge of PR 185 by
    Igor Wiedler). (Lars)

13 Sep 2012, PHP 5.4.7

- Core:
  . Fixed bug (segfault while build with zts and GOTO vm-kind). (Laruence)
  . Fixed bug #62844 (parse_url() does not recognize //). (Andrew Faulds).
  . Fixed bug #62829 (stdint.h included on platform where HAVE_STDINT_H is not
    set). (Felipe)
  . Fixed bug #62763 (register_shutdown_function and extending class).
    (Laruence)
  . Fixed bug #62725 (Calling exit() in a shutdown function does not return
    the exit value). (Laruence)
  . Fixed bug #62744 (dangling pointers made by zend_disable_class). (Laruence)
  . Fixed bug #62716 (munmap() is called with the incorrect length).
    (slangley@google.com)
  . Fixed bug #62358 (Segfault when using traits a lot). (Laruence)
  . Fixed bug #62328 (implementing __toString and a cast to string fails)
    (Laruence)
  . Fixed bug #51363 (Fatal error raised by var_export() not caught by error
    handler). (Lonny Kapelushnik)
  . Fixed bug #40459 (Stat and Dir stream wrapper methods do not call
    constructor). (Stas)

- CURL:
  . Fixed bug #62912 (CURLINFO_PRIMARY_* AND CURLINFO_LOCAL_* not exposed).
	(Pierrick)
  . Fixed bug #62839 (curl_copy_handle segfault with CURLOPT_FILE). (Pierrick)

- Intl:
  . Fixed Spoofchecker not being registered on ICU 49.1. (Gustavo)
  . Fix bug #62933 (ext/intl compilation error on icu 3.4.1). (Gustavo)
  . Fix bug #62915 (defective cloning in several intl classes). (Gustavo)

- Installation:
  . Fixed bug #62460 (php binaries installed as binary.dSYM). (Reeze Xia)

- PCRE:
  . Fixed bug #55856 (preg_replace should fail on trailing garbage).
    (reg dot php at alf dot nu)

- PDO:
  . Fixed bug #62685 (Wrong return datatype in PDO::inTransaction()). (Laruence)

- Reflection:
  . Fixed bug #62892 (ReflectionClass::getTraitAliases crashes on importing
    trait methods as private). (Felipe)
  . Fixed bug #62715 (ReflectionParameter::isDefaultValueAvailable() wrong
    result). (Laruence)

- Session:
  . Fixed bug (segfault due to retval is not initialized). (Laruence)
  . Fixed bug (segfault due to PS(mod_user_implemented) not be reseted
    when close handler call exit). (Laruence)

- SOAP
  . Fixed bug #50997 (SOAP Error when trying to submit 2nd Element of a choice).
    (Dmitry)

- SPL:
  . Fixed bug #62904 (Crash when cloning an object which inherits SplFixedArray)
    (Laruence)
  . Implemented FR #62840 (Add sort flag to ArrayObject::ksort). (Laruence)

- Standard:
  . Fixed bug #62836 (Seg fault or broken object references on unserialize()).
    (Laruence)

- FPM:
  . Merged PR 121 by minitux to add support for slow request counting on PHP
    FPM status page. (Lars)

16 Aug 2012, PHP 5.4.6

- CLI Server:
  . Implemented FR #62700 (have the console output 'Listening on
    http://localhost:8000'). (pascal.chevrel@free.fr)

- Core:
  . Fixed bug #62661 (Interactive php-cli crashes if include() is used in
    auto_prepend_file). (Laruence)
  . Fixed bug #62653: (unset($array[$float]) causes a crash). (Nikita Popov,
    Laruence)
  . Fixed bug #62565 (Crashes due non-initialized internal properties_table).
    (Felipe)
  . Fixed bug #60194 (--with-zend-multibyte and --enable-debug reports LEAK
    with run-test.php). (Laruence)

- CURL:
  . Fixed bug #62499 (curl_setopt($ch, CURLOPT_COOKIEFILE, "") returns false).
    (r.hampartsumyan@gmail.com, Laruence)

- DateTime:
  . Fixed Bug #62500 (Segfault in DateInterval class when extended). (Laruence)

- Fileinfo:
  . Fixed bug #61964 (finfo_open with directory causes invalid free).
    (reeze.xia@gmail.com)

- Intl:
  . Fixed bug #62564 (Extending MessageFormatter and adding property causes
    crash). (Felipe)

- MySQLnd:
  . Fixed bug #62594 (segfault in mysqlnd_res_meta::set_mode). (Laruence)

- readline:
  . Fixed bug #62612 (readline extension compilation fails with
    sapi/cli/cli.h: No such file). (Johannes)

- Reflection:
  . Implemented FR #61602 (Allow access to name of constant used as default
    value). (reeze.xia@gmail.com)

- SimpleXML:
  . Implemented FR #55218 Get namespaces from current node. (Lonny)

- SPL:
  . Fixed bug #62616 (ArrayIterator::count() from IteratorIterator instance
    gives Segmentation fault). (Laruence, Gustavo)
  . Fixed bug #61527 (ArrayIterator gives misleading notice on next() when
    moved to the end). (reeze.xia@gmail.com)

- Streams:
  . Fixed bug #62597 (segfault in php_stream_wrapper_log_error with ZTS build).
    (Laruence)

- Zlib:
  . Fixed bug #55544 (ob_gzhandler always conflicts with
    zlib.output_compression). (Laruence)

19 Jul 2012, PHP 5.4.5

- Core:
  . Fixed bug #62443 (Crypt SHA256/512 Segfaults With Malformed
    Salt). (Anthony Ferrara)
  . Fixed bug #62432 (ReflectionMethod random corrupt memory on high
    concurrent). (Johannes)
  . Fixed bug #62373 (serialize() generates wrong reference to the object).
    (Moriyoshi)
  . Fixed bug #62357 (compile failure: (S) Arguments missing for built-in
    function __memcmp). (Laruence)
  . Fixed bug #61998 (Using traits with method aliases appears to result in
    crash during execution). (Dmitry)
  . Fixed bug #51094 (parse_ini_file() with INI_SCANNER_RAW cuts a value that
    includes a semi-colon). (Pierrick)
  . Fixed potential overflow in _php_stream_scandir (CVE-2012-2688).
    (Jason Powell, Stas)

- EXIF:
  . Fixed information leak in ext exif (discovered by Martin Noga,
    Matthew "j00ru" Jurczyk, Gynvael Coldwind)

- FPM:
  . Fixed bug #62205 (php-fpm segfaults (null passed to strstr)). (fat)
  . Fixed bug #62160 (Add process.priority to set nice(2) priorities). (fat)
  . Fixed bug #62153 (when using unix sockets, multiples FPM instances
  . Fixed bug #62033 (php-fpm exits with status 0 on some failures to start).
    (fat)
  . Fixed bug #61839 (Unable to cross-compile PHP with --enable-fpm). (fat)
  . Fixed bug #61835 (php-fpm is not allowed to run as root). (fat)
  . Fixed bug #61295 (php-fpm should not fail with commented 'user'
  . Fixed bug #61218 (FPM drops connection while receiving some binary values
    in FastCGI requests). (fat)
  . Fixed bug #61045 (fpm don't send error log to fastcgi clients). (fat)
    for non-root start). (fat)
  . Fixed bug #61026 (FPM pools can listen on the same address). (fat)
    can be launched without errors). (fat)

- Iconv:
  . Fix bug #55042 (Erealloc in iconv.c unsafe). (Stas)

- Intl:
  . Fixed bug #62083 (grapheme_extract() memory leaks). (Gustavo)
  . ResourceBundle constructor now accepts NULL for the first two arguments.
    (Gustavo)
  . Fixed bug #62081 (IntlDateFormatter constructor leaks memory when called
    twice). (Gustavo)
  . Fixed bug #62070 (Collator::getSortKey() returns garbage). (Gustavo)
  . Fixed bug #62017 (datefmt_create with incorrectly encoded timezone leaks
    pattern). (Gustavo)
  . Fixed bug #60785 (memory leak in IntlDateFormatter constructor). (Gustavo)

- JSON:
  . Fixed bug #61359 (json_encode() calls too many reallocs). (Stas)

- libxml:
  . Fixed bug #62266 (Custom extension segfaults during xmlParseFile with FPM
    SAPI). (Gustavo)

- Phar:
  . Fixed bug #62227 (Invalid phar stream path causes crash). (Felipe)

- Readline:
  . Fixed bug #62186 (readline fails to compile - void function should not
    return a value). (Johannes)

- Reflection:
  . Fixed bug #62384 (Attempting to invoke a Closure more than once causes
    segfault). (Felipe)
  . Fixed bug #62202 (ReflectionParameter::getDefaultValue() memory leaks
    with constant). (Laruence)

- Sockets:
  . Fixed bug #62025 (__ss_family was changed on AIX 5.3). (Felipe)

- SPL:
  . Fixed bug #62433 (Inconsistent behavior of RecursiveDirectoryIterator to
    dot files). (Laruence)
  . Fixed bug #62262 (RecursiveArrayIterator does not implement Countable).
    (Nikita Popov)

- XML Writer:
  . Fixed bug #62064 (memory leak in the XML Writer module).
    (jean-pierre dot lozi at lip6 dot fr)

- Zip:
  . Upgraded libzip to 0.10.1 (Anatoliy)

14 Jun 2012, PHP 5.4.4

- COM:
  . Fixed bug #62146 com_dotnet cannot be built shared. (Johannes)

- CLI Server:
  . Implemented FR #61977 (Need CLI web-server support for files with .htm &
    svg extensions). (Sixd, Laruence)
  . Improved performance while sending error page, this also fixed
    bug #61785 (Memory leak when access a non-exists file without router).
    (Laruence)
  . Fixed bug #61546 (functions related to current script failed when chdir()
    in cli sapi). (Laruence, reeze.xia@gmail.com)

- Core:
  . Fixed missing bound check in iptcparse(). (chris at chiappa.net)
  . Fixed CVE-2012-2143. (Solar Designer)
  . Fixed bug #62097 (fix for for bug #54547). (Gustavo)
  . Fixed bug #62005 (unexpected behavior when incrementally assigning to a
    member of a null object). (Laruence)
  . Fixed bug #61978 (Object recursion not detected for classes that implement
    JsonSerializable). (Felipe)
  . Fixed bug #61991 (long overflow in realpath_cache_get()). (Anatoliy)
  . Fixed bug #61922 (ZTS build doesn't accept zend.script_encoding config).
    (Laruence)
  . Fixed bug #61827 (incorrect \e processing on Windows) (Anatoliy)
  . Fixed bug #61782 (__clone/__destruct do not match other methods when checking
    access controls). (Stas)
  . Fixed bug #61764 ('I' unpacks n as signed if n > 2^31-1 on LP64). (Gustavo)
  . Fixed bug #61761 ('Overriding' a private static method with a different
    signature causes crash). (Laruence)
  . Fixed bug #61730 (Segfault from array_walk modifying an array passed by
    reference). (Laruence)
  . Fixed bug #61728 (PHP crash when calling ob_start in request_shutdown
    phase). (Laruence)
  . Fixed bug #61713 (Logic error in charset detection for htmlentities).
    (Anatoliy)
  . Fixed bug #61660 (bin2hex(hex2bin($data)) != $data). (Nikita Popov)
  . Fixed bug #61650 (ini parser crashes when using ${xxxx} ini variables
    (without apache2)). (Laruence)
  . Fixed bug #61605 (header_remove() does not remove all headers). (Laruence)
  . Fixed bug #54547 (wrong equality of string numbers). (Gustavo)
  . Fixed bug #54197 ([PATH=] sections incompatibility with user_ini.filename
    set to null). (Anatoliy)
  . Changed php://fd to be available only for CLI.

- CURL:
  . Fixed bug #61948 (CURLOPT_COOKIEFILE '' raises open_basedir restriction).
    (Laruence)

- Fileinfo
  . Fixed bug #61812 (Uninitialised value used in libmagic).
    (Laruence, Gustavo)
  . Fixed bug #61566 failure caused by the posix lseek and read versions
    under windows in cdf_read(). (Anatoliy)
  . Fixed bug #61565 where php_stream_open_wrapper_ex tries to open a
    directory descriptor under windows. (Anatoliy)

- Intl
  . Fixed bug #62082 (Memory corruption in internal function
    get_icu_disp_value_src_php()). (Gustavo)

- Libxml:
  . Fixed bug #61617 (Libxml tests failed(ht is already destroyed)).
    (Laruence)

- PDO:
  . Fixed bug #61755 (A parsing bug in the prepared statements can lead to
    access violations). (Johannes)

- Phar:
  . Fixed bug #61065 (Secunia SA44335, CVE-2012-2386). (Rasmus)

- Pgsql:
  . Added pg_escape_identifier/pg_escape_literal. (Yasuo Ohgaki)

- Streams:
  . Fixed bug #61961 (file_get_contents leaks when access empty file with
    maxlen set). (Reeze)

- Zlib:
  . Fixed bug #61820 (using ob_gzhandler will complain about headers already
    sent when no compression). (Mike)
  . Fixed bug #61443 (can't change zlib.output_compression on the fly). (Mike)
  . Fixed bug #60761 (zlib.output_compression fails on refresh). (Mike)

08 May 2012, PHP 5.4.3

- CGI
  . Re-Fix PHP-CGI query string parameter vulnerability, CVE-2012-1823.
    (Stas)
  . Fix bug #61807 - Buffer Overflow in apache_request_headers.
    (nyt-php at countercultured dot net).

03 May 2012, PHP 5.4.2

- Fix PHP-CGI query string parameter vulnerability, CVE-2012-1823. (Rasmus)

26 Apr 2012, PHP 5.4.1

- CLI Server:
  . Fixed bug #61461 (missing checks around malloc() calls). (Ilia)
  . Implemented FR #60850 (Built in web server does not set
    $_SERVER['SCRIPT_FILENAME'] when using router). (Laruence)
  . "Connection: close" instead of "Connection: closed" (Gustavo)

- Core:
  . Fixed crash in ZTS using same class in many threads. (Johannes)
  . Fixed bug #61374 (html_entity_decode tries to decode code points that don't
    exist in ISO-8859-1). (Gustavo)
  . Fixed bug #61273 (call_user_func_array with more than 16333 arguments
    leaks / crashes). (Laruence)
  . Fixed bug #61225 (Incorrect lexing of 0b00*+<NUM>). (Pierrick)
  . Fixed bug #61165 (Segfault - strip_tags()). (Laruence)
  . Fixed bug #61106 (Segfault when using header_register_callback). (Nikita
    Popov)
  . Fixed bug #61087 (Memory leak in parse_ini_file when specifying
    invalid scanner mode). (Nikic, Laruence)
  . Fixed bug #61072 (Memory leak when restoring an exception handler).
    (Nikic, Laruence)
  . Fixed bug #61058 (array_fill leaks if start index is PHP_INT_MAX).
    (Laruence)
  . Fixed bug #61052 (Missing error check in trait 'insteadof' clause). (Stefan)
  . Fixed bug #61011 (Crash when an exception is thrown by __autoload
    accessing a static property). (Laruence)
  . Fixed bug #61000 (Exceeding max nesting level doesn't delete numerical
    vars). (Laruence)
  . Fixed bug #60978 (exit code incorrect). (Laruence)
  . Fixed bug #60911 (Confusing error message when extending traits). (Stefan)
  . Fixed bug #60801 (strpbrk() mishandles NUL byte). (Adam)
  . Fixed bug #60717 (Order of traits in use statement can cause a fatal
    error). (Stefan)
  . Fixed bug #60573 (type hinting with "self" keyword causes weird errors).
    (Laruence)
  . Fixed bug #60569 (Nullbyte truncates Exception $message). (Ilia)
  . Fixed bug #52719 (array_walk_recursive crashes if third param of the
    function is by reference). (Nikita Popov)
  . Improve performance of set_exception_handler while doing reset (Laruence)

- fileinfo:
  . Fix fileinfo test problems. (Anatoliy Belsky)

- FPM
  . Fixed bug #61430 (Transposed memset() params in sapi/fpm/fpm/fpm_shm.c).
    (michaelhood at gmail dot com, Ilia)

- Ibase
  . Fixed bug #60947 (Segmentation fault while executing ibase_db_info).
    (Ilia)

- Installation
  . Fixed bug #61172 (Add Apache 2.4 support). (Chris Jones)

- Intl:
  . Fixed bug #61487 (Incorrent bounds checking in grapheme_strpos).
    (Stas)

- mbstring:
  . MFH mb_ereg_replace_callback() for security enhancements. (Rui)

- mysqli
  . Fixed bug #61003 (mysql_stat() require a valid connection). (Johannes).

- mysqlnd
  . Fixed bug #61704 (Crash apache, phpinfo() threading issue). (Johannes)
  . Fixed bug #60948 (mysqlnd FTBFS when -Wformat-security is enabled).
    (Johannes)

- PDO
  . Fixed bug #61292 (Segfault while calling a method on an overloaded PDO
    object). (Laruence)

- PDO_mysql
  . Fixed bug #61207 (PDO::nextRowset() after a multi-statement query doesn't
    always work). (Johannes)
  . Fixed bug #61194 (PDO should export compression flag with myslqnd).
    (Johannes)

- PDO_odbc
  . Fixed bug #61212 (PDO ODBC Segfaults on SQL_SUCESS_WITH_INFO). (Ilia)

- Phar
  . Fixed bug #61184 (Phar::webPhar() generates headers with trailing NUL
    bytes). (Nikita Popov)

- Readline:
  . Fixed bug #61088 (Memory leak in readline_callback_handler_install).
    (Nikic, Laruence)

- Reflection:
  . Implemented FR #61602 (Allow access to the name of constant
    used as function/method parameter's default value). (reeze.xia@gmail.com)
  . Fixed bug #60968 (Late static binding doesn't work with
    ReflectionMethod::invokeArgs()). (Laruence)

- Session
  . Fixed bug #60634 (Segmentation fault when trying to die() in
    SessionHandler::write()). (Ilia)

- SOAP
  . Fixed bug #61423 (gzip compression fails). (Ilia)
  . Fixed bug #60887 (SoapClient ignores user_agent option and sends no
    User-Agent header). (carloschilazo at gmail dot com)
  . Fixed bug #60842, #51775 (Chunked response parsing error when
    chunksize length line is > 10 bytes). (Ilia)
  . Fixed bug #49853 (Soap Client stream context header option ignored).
    (Dmitry)

- SPL:
  . Fixed bug #61453 (SplObjectStorage does not identify objects correctly).
    (Gustavo)
  . Fixed bug #61347 (inconsistent isset behavior of Arrayobject). (Laruence)

- Standard:
  . Fixed memory leak in substr_replace. (Pierrick)
  . Make max_file_uploads ini directive settable outside of php.ini (Rasmus)
  . Fixed bug #61409 (Bad formatting on phpinfo()). (Jakub Vrana)
  . Fixed bug #60222 (time_nanosleep() does validate input params). (Ilia)
  . Fixed bug #60106 (stream_socket_server silently truncates long unix socket
    paths). (Ilia)

- XMLRPC:
  . Fixed bug #61264 (xmlrpc_parse_method_descriptions leaks temporary
    variable). (Nikita Popov)
  . Fixed bug #61097 (Memory leak in xmlrpc functions copying zvals). (Nikita
    Popov)

- Zlib:
  . Fixed bug #61306 (initialization of global inappropriate for ZTS). (Gustavo)
  . Fixed bug #61287 (A particular string fails to decompress). (Mike)
  . Fixed bug #61139 (gzopen leaks when specifying invalid mode). (Nikita Popov)

01 Mar 2012, PHP 5.4.0

- Installation:
  . autoconf 2.59+ is now supported (and required) for generating the
    configure script with ./buildconf. Autoconf 2.60+ is desirable
    otherwise the configure help order may be incorrect.  (Rasmus, Chris Jones)

- Removed legacy features:
  . break/continue $var syntax. (Dmitry)
  . Safe mode and all related php.ini options. (Kalle)
  . register_globals and register_long_arrays php.ini options. (Kalle)
  . import_request_variables(). (Kalle)
  . allow_call_time_pass_reference. (Pierrick)
  . define_syslog_variables php.ini option and its associated function. (Kalle)
  . highlight.bg php.ini option. (Kalle)
  . safe_mode, safe_mode_gid, safe_mode_include_dir,
    safe_mode_exec_dir, safe_mode_allowed_env_vars and
    safe_mode_protected_env_vars php.ini options.
  . zend.ze1_compatibility_mode php.ini option.
  . Session bug compatibility mode (session.bug_compat_42 and
    session.bug_compat_warn php.ini options). (Kalle)
  . session_is_registered(), session_register() and session_unregister()
    functions. (Kalle)
  . y2k_compliance php.ini option. (Kalle)
  . magic_quotes_gpc, magic_quotes_runtime and magic_quotes_sybase
    php.ini options. get_magic_quotes_gpc, get_magic_quotes_runtime are kept
    but always return false, set_magic_quotes_runtime raises an
    E_CORE_ERROR. (Pierrick, Pierre)
  . Removed support for putenv("TZ=..") for setting the timezone. (Derick)
  . Removed the timezone guessing algorithm in case the timezone isn't set with
    date.timezone or date_default_timezone_set(). Instead of a guessed
    timezone, "UTC" is now used instead. (Derick)

- Moved extensions to PECL:
  . ext/sqlite.  (Note: the ext/sqlite3 and ext/pdo_sqlite extensions are
    not affected) (Johannes)

- General improvements:
  . Added short array syntax support ([1,2,3]), see UPGRADING guide for full
    details. (rsky0711 at gmail . com, sebastian.deutsch at 9elements . com,
    Pierre)
  . Added binary number format (0b001010). (Jonah dot Harris at gmail dot com)
  . Added support for Class::{expr}() syntax (Pierrick)
  . Added multibyte support by default. Previously PHP had to be compiled
    with --enable-zend-multibyte.  Now it can be enabled or disabled through
    the zend.multibyte directive in php.ini. (Dmitry)
  . Removed compile time dependency from ext/mbstring (Dmitry)
  . Added support for Traits. (Stefan, with fixes by Dmitry and Laruence)
  . Added closure $this support back. (Stas)
  . Added array dereferencing support. (Felipe)
  . Added callable typehint. (Hannes)
  . Added indirect method call through array. FR #47160. (Felipe)
  . Added DTrace support. (David Soria Parra)
  . Added class member access on instantiation (e.g. (new foo)->bar()) support.
    (Felipe)
  . <?= is now always available regardless of the short_open_tag setting. (Rasmus)
  . Implemented Zend Signal Handling (configurable option --enable-zend-signals,
    off by default). (Lucas Nealan, Arnaud Le Blanc, Brian Shire, Ilia)
  . Improved output layer, see README.NEW-OUTPUT-API for internals. (Mike)
  . Improved UNIX build system to allow building multiple PHP binary SAPIs and
    one SAPI module the same time. FR #53271, FR #52419. (Jani)
  . Implemented closure rebinding as parameter to bindTo. (Gustavo Lopes)
  . Improved the warning message of incompatible arguments. (Laruence)
  . Improved ternary operator performance when returning arrays. (Arnaud, Dmitry)
  . Changed error handlers to only generate docref links when the docref_root
    php.ini setting is not empty. (Derick)
  . Changed silent conversion of array to string to produce a notice. (Patrick)
  . Changed default encoding from ISO-8859-1 to UTF-8 when not specified in
    htmlspecialchars and htmlentities. (Rasmus)
  . Changed casting of null/''/false into an Object when adding a property
    from E_STRICT into a warning. (Scott)
  . Changed E_ALL to include E_STRICT. (Stas)
  . Disabled Windows CRT warning by default, can be enabled again using the
    php.ini directive windows_show_crt_warnings. (Pierre)
  . Fixed bug #55378: Binary number literal returns float number though its
    value is small enough. (Derick)

- Improved Zend Engine memory usage: (Dmitry)
  . Improved parse error messages. (Felipe)
  . Replaced zend_function.pass_rest_by_reference by
    ZEND_ACC_PASS_REST_BY_REFERENCE in zend_function.fn_flags.
  . Replaced zend_function.return_reference by ZEND_ACC_RETURN_REFERENCE
    in zend_function.fn_flags.
  . Removed zend_arg_info.required_num_args as it was only needed for internal
    functions. Now the first arg_info for internal functions (which has special
    meaning) is represented by the zend_internal_function_info structure.
  . Moved zend_op_array.size, size_var, size_literal, current_brk_cont,
    backpatch_count into CG(context) as they are used only during compilation.
  . Moved zend_op_array.start_op into EG(start_op) as it's used only for
    'interactive' execution of a single top-level op-array.
  . Replaced zend_op_array.done_pass_two by ZEND_ACC_DONE_PASS_TWO in
    zend_op_array.fn_flags.
  . op_array.vars array is trimmed (reallocated) during pass_two.
  . Replaced zend_class_entry.constants_updated by ZEND_ACC_CONSTANTS_UPDATED
    in zend_class_entry.ce_flags.
  . Reduced the size of zend_class_entry by sharing the same memory space
    by different information for internal and user classes.
    See zend_class_entry.info union.
  . Reduced size of temp_variable.

- Improved Zend Engine - performance tweaks and optimizations: (Dmitry)
  . Inlined most probable code-paths for arithmetic operations directly into
    executor.
  . Eliminated unnecessary iterations during request startup/shutdown.
  . Changed $GLOBALS into a JIT autoglobal, so it's initialized only if used.
    (this may affect opcode caches!)
  . Improved performance of @ (silence) operator.
  . Simplified string offset reading. Given $str="abc" then $str[1][0] is now
    a legal construct.
  . Added caches to eliminate repeatable run-time bindings of functions,
    classes, constants, methods and properties.
  . Added concept of interned strings. All strings constants known at compile
    time are allocated in a single copy and never changed.
  . ZEND_RECV now always has IS_CV as its result.
  . ZEND_CATCH now has to be used only with constant class names.
  . ZEND_FETCH_DIM_? may fetch array and dimension operands in different order.
  . Simplified ZEND_FETCH_*_R operations. They can't be used with the
    EXT_TYPE_UNUSED flag any more. This is a very rare and useless case.
    ZEND_FREE might be required after them instead.
  . Split ZEND_RETURN into two new instructions ZEND_RETURN and
    ZEND_RETURN_BY_REF.
  . Optimized access to global constants using values with pre-calculated
    hash_values from the literals table.
  . Optimized access to static properties using executor specialization.
    A constant class name may be used as a direct operand of ZEND_FETCH_*
    instruction without previous ZEND_FETCH_CLASS.
  . zend_stack and zend_ptr_stack allocation is delayed until actual usage.

- Other improvements to Zend Engine:
  . Added an optimization which saves memory and emalloc/efree calls for empty
    HashTables. (Stas, Dmitry)
  . Added ability to reset user opcode handlers (Yoram).
  . Changed the structure of op_array.opcodes. The constant values are moved from
    opcode operands into a separate literal table. (Dmitry)
  . Fixed (disabled) inline-caching for ZEND_OVERLOADED_FUNCTION methods.
    (Dmitry)

- Improved core functions:
  . Enforce an extended class' __construct arguments to match the
    abstract constructor in the base class.
  . Disallow reusing superglobal names as parameter names.
  . Added optional argument to debug_backtrace() and debug_print_backtrace()
    to limit the amount of stack frames returned. (Sebastian, Patrick)
  . Added hex2bin() function. (Scott)
  . number_format() no longer truncates multibyte decimal points and thousand
    separators to the first byte. FR #53457. (Adam)
  . Added support for object references in recursive serialize() calls.
    FR #36424. (Mike)
  . Added support for SORT_NATURAL and SORT_FLAG_CASE in array
    sort functions (sort, rsort, ksort, krsort, asort, arsort and
    array_multisort). FR#55158 (Arpad)
  . Added stream metadata API support and stream_metadata() stream class
    handler. (Stas)
  . User wrappers can now define a stream_truncate() method that responds
    to truncation, e.g. through ftruncate(). FR #53888. (Gustavo)
  . Improved unserialize() performance.
    (galaxy dot mipt at gmail dot com, Kalle)
  . Changed array_combine() to return empty array instead of FALSE when both
    parameter arrays are empty. FR #34857. (joel.perras@gmail.com)
  . Fixed bug #61095 (Incorect lexing of 0x00*+<NUM>). (Etienne)
  . Fixed bug #60965 (Buffer overflow on htmlspecialchars/entities with
    $double=false). (Gustavo)
  . Fixed bug #60895 (Possible invalid handler usage in windows random
    functions). (Pierre)
  . Fixed bug #60879 (unserialize() Does not invoke __wakeup() on object).
    (Pierre, Steve)
  . Fixed bug #60825 (Segfault when running symfony 2 tests).
    (Dmitry, Laruence)
  . Fixed bug #60627 (httpd.worker segfault on startup with php_value).
  . Fixed bug #60613 (Segmentation fault with $cls->{expr}() syntax). (Dmitry)
  . Fixed bug #60611 (Segmentation fault with Cls::{expr}() syntax). (Laruence)
    (Laruence)
  . Fixed bug #60558 (Invalid read and writes). (Laruence)
  . Fixed bug #60444 (Segmentation fault with include & class extending).
    (Laruence, Dmitry).
  . Fixed bug #60362 (non-existent sub-sub keys should not have values).
    (Laruence, alan_k, Stas)
  . Fixed bug #60350 (No string escape code for ESC (ascii 27), normally \e).
    (php at mickweiss dot com)
  . Fixed bug #60321 (ob_get_status(true) no longer returns an array when
    buffer is empty). (Pierrick)
  . Fixed bug #60282 (Segfault when using ob_gzhandler() with open buffers).
    (Laruence)
  . Fixed bug #60240 (invalid read/writes when unserializing specially crafted
    strings). (Mike)
  . Fixed bug #60227 (header() cannot detect the multi-line header with
     CR(0x0D)). (rui)
  . Fixed bug #60174 (Notice when array in method prototype error).
    (Laruence)
  . Fixed bug #60169 (Conjunction of ternary and list crashes PHP).
    (Laruence)
  . Fixed bug #60038 (SIGALRM cause segfault in php_error_cb). (Laruence)
    (klightspeed at netspace dot net dot au)
  . Fixed bug #55871 (Interruption in substr_replace()). (Stas)
  . Fixed bug #55801 (Behavior of unserialize has changed). (Mike)
  . Fixed bug #55758 (Digest Authenticate missed in 5.4) . (Laruence)
  . Fixed bug #55748 (multiple NULL Pointer Dereference with zend_strndup())
    (CVE-2011-4153). (Stas)
  . Fixed bug #55124 (recursive mkdir fails with current (dot) directory in path).
    (Pierre)
  . Fixed bug #55084 (Function registered by header_register_callback is
    called only once per process). (Hannes)
  . Implement FR #54514 (Get php binary path during script execution).
    (Laruence)
  . Fixed bug #52211 (iconv() returns part of string on error). (Felipe)
  . Fixed bug #51860 (Include fails with toplevel symlink to /). (Dmitry)

- Improved generic SAPI support:
  . Added $_SERVER['REQUEST_TIME_FLOAT'] to include microsecond precision.
    (Patrick)
  . Added header_register_callback() which is invoked immediately
    prior to the sending of headers and after default headers have
    been added. (Scott)
  . Added http_response_code() function. FR #52555. (Paul Dragoonis, Kalle)
  . Fixed bug #55500 (Corrupted $_FILES indices lead to security concern).
    (CVE-2012-1172). (Stas)
  . Fixed bug #54374 (Insufficient validating of upload name leading to
    corrupted $_FILES indices). (CVE-2012-1172). (Stas, lekensteyn at gmail dot com)

- Improved CLI SAPI:
  . Added built-in web server that is intended for testing purpose.
    (Moriyoshi, Laruence, and fixes by Pierre, Derick, Arpad,
    chobieee at gmail dot com)
  . Added command line option --rz <name> which shows information of the
    named Zend extension. (Johannes)
  . Interactive readline shell improvements: (Johannes)
    . Added "cli.pager" php.ini setting to set a pager for output.
    . Added "cli.prompt" php.ini setting to configure the shell prompt.
    . Added shortcut #inisetting=value to change php.ini settings at run-time.
    . Changed shell not to terminate on fatal errors.
    . Interactive shell works with shared readline extension. FR #53878.

- Improved CGI/FastCGI SAPI: (Dmitry)
  . Added apache compatible functions: apache_child_terminate(),
    getallheaders(), apache_request_headers() and apache_response_headers()
  . Improved performance of FastCGI request parsing.
  . Fixed reinitialization of SAPI callbacks after php_module_startup().
    (Dmitry)

- Improved PHP-FPM SAPI:
  . Removed EXPERIMENTAL flag. (fat)
  . Fixed bug #60659 (FPM does not clear auth_user on request accept).
    (bonbons at linux-vserver dot org)

- Improved Litespeed SAPI:
  . Fixed bug #55769 (Make Fails with "Missing Separator" error). (Adam)

- Improved Date extension:
  . Added the + modifier to parseFromFormat to allow trailing text in the
    string to parse without throwing an error. (Stas, Derick)

- Improved DBA extension:
  . Added Tokyo Cabinet abstract DB support. (Michael Maclean)
  . Added Berkeley DB 5 support. (Johannes, Chris Jones)

- Improved DOM extension:
  . Added the ability to pass options to loadHTML (Chregu, fxmulder at gmail dot com)

- Improved filesystem functions:
  . scandir() now accepts SCANDIR_SORT_NONE as a possible sorting_order value.
    FR #53407. (Adam)

- Improved HASH extension:
  . Added Jenkins's one-at-a-time hash support. (Martin Jansen)
  . Added FNV-1 hash support. (Michael Maclean)
  . Made Adler32 algorithm faster. FR #53213. (zavasek at yandex dot ru)
  . Removed Salsa10/Salsa20, which are actually stream ciphers (Mike)
  . Fixed bug #60221 (Tiger hash output byte order) (Mike)

- Improved intl extension:
  . Added Spoofchecker class, allows checking for visibly confusable characters and
    other security issues. (Scott)
  . Added Transliterator class, allowing transliteration of strings.
    (Gustavo)
  . Added support for UTS #46. (Gustavo)
  . Fixed build on Fedora 15 / Ubuntu 11. (Hannes)
  . Fixed bug #55562 (grapheme_substr() returns false on big length). (Stas)

- Improved JSON extension:
  . Added new json_encode() option JSON_UNESCAPED_UNICODE. FR #53946.
    (Alexander, Gwynne)
  . Added JsonSerializable interface. (Sara)
  . Added JSON_BIGINT_AS_STRING, extended json_decode() sig with $options.
    (Sara)
  . Added support for JSON_NUMERIC_CHECK option in json_encode() that converts
    numeric strings to integers. (Ilia)
  . Added new json_encode() option JSON_UNESCAPED_SLASHES. FR #49366. (Adam)
  . Added new json_encode() option JSON_PRETTY_PRINT. FR #44331. (Adam)

- Improved LDAP extension:
  . Added paged results support. FR #42060. (ando@OpenLDAP.org,
    iarenuno@eteo.mondragon.edu, jeanseb@au-fil-du.net, remy.saissy@gmail.com)

- Improved mbstring extension:
  . Added Shift_JIS/UTF-8 Emoji (pictograms) support. (Rui)
  . Added JIS X0213:2004 (Shift_JIS-2004, EUC-JP-2004, ISO-2022-JP-2004)
    support. (Rui)
  . Ill-formed UTF-8 check for security enhancements. (Rui)
  . Added MacJapanese (Shift_JIS) and gb18030 encoding support. (Rui)
  . Added encode/decode in hex format to mb_[en|de]code_numericentity(). (Rui)
  . Added user JIS X0213:2004 (Shift_JIS-2004, EUC-JP-2004, ISO-2022-JP-2004)
    support. (Rui)
  . Added the user defined area for CP936 and CP950 (Rui).
  . Fixed bug #60306 (Characters lost while converting from cp936 to utf8).
    (Laruence)

- Improved MySQL extensions:
  . MySQL: Deprecated mysql_list_dbs(). FR #50667. (Andrey)
  . mysqlnd: Added named pipes support. FR #48082. (Andrey)
  . MySQLi: Added iterator support in MySQLi. mysqli_result implements
    Traversable. (Andrey, Johannes)
  . PDO_mysql: Removed support for linking with MySQL client libraries older
    than 4.1. (Johannes)
  . ext/mysql, mysqli and pdo_mysql now use mysqlnd by default. (Johannes)
  . Fixed bug #55473 (mysql_pconnect leaks file descriptors on reconnect).
    (Andrey, Laruence)
  . Fixed bug #55653 (PS crash with libmysql when binding same variable as
    param and out). (Laruence)

- Improved OpenSSL extension:
  . Added AES support. FR #48632. (yonas dot y at gmail dot com, Pierre)
  . Added no padding option to openssl_encrypt()/openssl_decrypt(). (Scott)
  . Use php's implementation for Windows Crypto API in
    openssl_random_pseudo_bytes. (Pierre)
  . On error in openssl_random_pseudo_bytes() made sure we set strong result
    to false. (Scott)
  . Fixed possible attack in SSL sockets with SSL 3.0 / TLS 1.0.
    CVE-2011-3389. (Scott)
  . Fixed bug #61124 (Crash when decoding an invalid base64 encoded string).
    (me at ktamura dot com, Scott)

- Improved PDO:
  . Fixed PDO objects binary incompatibility. (Dmitry)

- PDO DBlib driver:
  . Added nextRowset support.
  . Fixed bug #50755 (PDO DBLIB Fails with OOM).

- Improved PostgreSQL extension:
  . Added support for "extra" parameter for PGNotify().
    (r dot i dot k at free dot fr, Ilia)

- Improved PCRE extension:
  . Changed third parameter of preg_match_all() to optional. FR #53238. (Adam)

- Improved Readline extension:
  . Fixed bug #54450 (Enable callback support when built against libedit).
    (fedora at famillecollet dot com, Hannes)

- Improved Reflection extension:
  . Added ReflectionClass::newInstanceWithoutConstructor() to create a new
    instance of a class without invoking its constructor. FR #55490.
    (Sebastian)
  . Added ReflectionExtension::isTemporary() and
    ReflectionExtension::isPersistent() methods. (Johannes)
  . Added ReflectionZendExtension class. (Johannes)
  . Added ReflectionClass::isCloneable(). (Felipe)

- Improved Session extension:
  . Expose session status via new function, session_status (FR #52982) (Arpad)
  . Added support for object-oriented session handlers. (Arpad)
  . Added support for storing upload progress feedback in session data. (Arnaud)
  . Changed session.entropy_file to default to /dev/urandom or /dev/arandom if
    either is present at compile time. (Rasmus)
  . Fixed bug #60860 (session.save_handler=user without defined function core
    dumps). (Felipe)
  . Implement FR #60551 (session_set_save_handler should support a core's
    session handler interface). (Arpad)
  . Fixed bug #60640 (invalid return values). (Arpad)

- Improved SNMP extension (Boris Lytochkin):
  . Added OO API. FR #53594 (php-snmp rewrite).
  . Sanitized return values of existing functions. Now it returns FALSE on
    failure.
  . Allow ~infinite OIDs in GET/GETNEXT/SET queries. Autochunk them to max_oids
    upon request.
  . Introducing unit tests for extension with ~full coverage.
  . IPv6 support. (FR #42918)
  . Way of representing OID value can now be changed when SNMP_VALUE_OBJECT
    is used for value output mode. Use or'ed SNMP_VALUE_LIBRARY(default if
    not specified) or SNMP_VALUE_PLAIN. (FR #54502)
  . Fixed bug #60749 (SNMP module should not strip non-standard SNMP port
    from hostname). (Boris Lytochkin)
  . Fixed bug #60585 (php build fails with USE flag snmp when IPv6 support
    is disabled). (Boris Lytochkin)
  . Fixed bug #53862 (snmp_set_oid_output_format does not allow returning to default)
  . Fixed bug #46065 (snmp_set_quick_print() persists between requests)
  . Fixed bug #45893 (Snmp buffer limited to 2048 char)
  . Fixed bug #44193 (snmp v3 noAuthNoPriv doesn't work)

- Improved SOAP extension:
  . Added new SoapClient option "keep_alive". FR #60329. (Pierrick)
  . Fixed basic HTTP authentication for WSDL sub requests. (Dmitry)

- Improved SPL extension:
  . Added RegexIterator::getRegex() method. (Joshua Thijssen)
  . Added SplObjectStorage::getHash() hook. (Etienne)
  . Added CallbackFilterIterator and RecursiveCallbackFilterIterator. (Arnaud)
  . Added missing class_uses(..) as pointed out by #55266 (Stefan)
  . Immediately reject wrong usages of directories under Spl(Temp)FileObject
    and friends. (Etienne, Pierre)
  . FilesystemIterator, GlobIterator and (Recursive)DirectoryIterator now use
    the default stream context. (Hannes)
  . Fixed bug #60201 (SplFileObject::setCsvControl does not expose third
    argument via Reflection). (Peter)
  . Fixed bug #55287 (spl_classes() not includes CallbackFilter classes)
    (sasezaki at gmail dot com, salathe)

- Improved Sysvshm extension:
  . Fixed bug #55750 (memory copy issue in sysvshm extension).
    (Ilia, jeffhuang9999 at gmail dot com)

- Improved Tidy extension:
  . Fixed bug #54682 (Tidy::diagnose() NULL pointer dereference).
    (Maksymilian Arciemowicz, Felipe)

- Improved Tokenizer extension:
  . Fixed bug #54089 (token_get_all with regards to __halt_compiler is
    not binary safe). (Nikita Popov)

- Improved XSL extension:
  . Added XsltProcessor::setSecurityPrefs($options) and getSecurityPrefs() to
    define forbidden operations within XSLT stylesheets, default is not to
    enable write operations from XSLT. Bug #54446 (Chregu, Nicolas Gregoire)
  . XSL doesn't stop transformation anymore, if a PHP function can't be called
    (Christian)

- Improved ZLIB extension:
  . Re-implemented non-file related functionality. (Mike)
  . Fixed bug #55544 (ob_gzhandler always conflicts with zlib.output_compression).
    (Mike)

14 Jun 2012, PHP 5.3.14

- CLI SAPI:
  . Fixed bug #61546 (functions related to current script failed when chdir()
    in cli sapi). (Laruence, reeze.xia@gmail.com)

- CURL:
  . Fixed bug #61948 (CURLOPT_COOKIEFILE '' raises open_basedir restriction).
    (Laruence)

- COM:
  . Fixed bug #62146 com_dotnet cannot be built shared. (Johannes)

- Core:
  . Fixed CVE-2012-2143. (Solar Designer)
  . Fixed missing bound check in iptcparse(). (chris at chiappa.net)
  . Fixed bug #62373 (serialize() generates wrong reference to the object).
    (Moriyoshi)
  . Fixed bug #62005 (unexpected behavior when incrementally assigning to a
    member of a null object). (Laruence)
  . Fixed bug #61991 (long overflow in realpath_cache_get()). (Anatoliy)
  . Fixed bug #61764 ('I' unpacks n as signed if n > 2^31-1 on LP64). (Gustavo)
  . Fixed bug #61730 (Segfault from array_walk modifying an array passed by
    reference). (Laruence)
  . Fixed bug #61713 (Logic error in charset detection for htmlentities).
    (Anatoliy)
  . Fixed bug #54197 ([PATH=] sections incompatibility with user_ini.filename
    set to null). (Anatoliy)
  . Changed php://fd to be available only for CLI.

- Fileinfo:
  . Fixed bug #61812 (Uninitialised value used in libmagic).
    (Laruence, Gustavo)

- Iconv extension:
  . Fixed a bug that iconv extension fails to link to the correct library
    when another extension makes use of a library that links to the iconv
    library. See https://bugs.gentoo.org/show_bug.cgi?id=364139 for detail.
    (Moriyoshi)

- Intl:
  . Fixed bug #62082 (Memory corruption in internal function
    get_icu_disp_value_src_php()). (Gustavo)

- JSON
  . Fixed bug #61537 (json_encode() incorrectly truncates/discards
    information). (Adam)

- PDO:
  . Fixed bug #61755 (A parsing bug in the prepared statements can lead to
    access violations). (Johannes)

- Phar:
  . Fix bug #61065 (Secunia SA44335). (Rasmus)

- Streams:
  . Fixed bug #61961 (file_get_contents leaks when access empty file with
    maxlen set). (Reeze)

08 May 2012, PHP 5.3.13
- CGI
  . Improve fix for PHP-CGI query string parameter vulnerability, CVE-2012-2311.
    (Stas)

03 May 2012, PHP 5.3.12
- Fix PHP-CGI query string parameter vulnerability, CVE-2012-1823. (Rasmus)

26 Apr 2012, PHP 5.3.11

- Core:
  . Fixed bug #61605 (header_remove() does not remove all headers).
    (Laruence)
  . Fixed bug #61541 (Segfault when using ob_* in output_callback).
    (reeze.xia@gmail.com)
  . Fixed bug #61273 (call_user_func_array with more than 16333 arguments
    leaks / crashes). (Laruence)
  . Fixed bug #61165 (Segfault - strip_tags()). (Laruence)
  . Improved max_input_vars directive to check nested variables (Dmitry).
  . Fixed bug #61095 (Incorect lexing of 0x00*+<NUM>). (Etienne)
  . Fixed bug #61087 (Memory leak in parse_ini_file when specifying
    invalid scanner mode). (Nikic, Laruence)
  . Fixed bug #61072 (Memory leak when restoring an exception handler).
    (Nikic, Laruence)
  . Fixed bug #61058 (array_fill leaks if start index is PHP_INT_MAX).
    (Laruence)
  . Fixed bug #61043 (Regression in magic_quotes_gpc fix for CVE-2012-0831).
    (Ondřej Surý)
  . Fixed bug #61000 (Exceeding max nesting level doesn't delete numerical
    vars). (Laruence)
  . Fixed bug #60895 (Possible invalid handler usage in windows random
    functions). (Pierre)
  . Fixed bug #60825 (Segfault when running symfony 2 tests).
    (Dmitry, Laruence)
  . Fixed bug #60801 (strpbrk() mishandles NUL byte). (Adam)
  . Fixed bug #60569 (Nullbyte truncates Exception $message). (Ilia)
  . Fixed bug #60227 (header() cannot detect the multi-line header with CR).
    (rui, Gustavo)
  . Fixed bug #60222 (time_nanosleep() does validate input params). (Ilia)
  . Fixed bug #54374 (Insufficient validating of upload name leading to
    corrupted $_FILES indices). (CVE-2012-1172). (Stas, lekensteyn at
    gmail dot com, Pierre)
  . Fixed bug #52719 (array_walk_recursive crashes if third param of the
    function is by reference). (Nikita Popov)
  . Fixed bug #51860 (Include fails with toplevel symlink to /). (Dmitry)

- DOM
  . Added debug info handler to DOM objects. (Gustavo, Joey Smith)

- FPM
  . Fixed bug #61430 (Transposed memset() params in sapi/fpm/fpm/fpm_shm.c).
    (michaelhood at gmail dot com, Ilia)

- Ibase
  . Fixed bug #60947 (Segmentation fault while executing ibase_db_info).
    (Ilia)

- Installation
  . Fixed bug #61172 (Add Apache 2.4 support). (Chris Jones)

- Fileinfo
  . Fixed bug #61173 (Unable to detect error from finfo constructor). (Gustavo)

- Firebird Database extension (ibase):
  . Fixed bug #60802 (ibase_trans() gives segfault when passing params).

- Libxml:
  . Fixed bug #61617 (Libxml tests failed(ht is already destroyed)).
    (Laruence)
  . Fixed bug #61367 (open_basedir bypass using libxml RSHUTDOWN).
    (Tim Starling)

- mysqli
  . Fixed bug #61003 (mysql_stat() require a valid connection). (Johannes).

- PDO_mysql
  . Fixed bug #61207 (PDO::nextRowset() after a multi-statement query doesn't
    always work). (Johannes)
  . Fixed bug #61194 (PDO should export compression flag with myslqnd).
    (Johannes)

- PDO_odbc
  . Fixed bug #61212 (PDO ODBC Segfaults on SQL_SUCESS_WITH_INFO). (Ilia)

- PDO_pgsql
  . Fixed bug #61267 (pdo_pgsql's PDO::exec() returns the number of SELECTed
    rows on postgresql >= 9). (ben dot pineau at gmail dot com)

- PDO_Sqlite extension:
  . Add createCollation support. (Damien)

- Phar:
  . Fixed bug #61184 (Phar::webPhar() generates headers with trailing NUL
    bytes). (Nikic)

- PHP-FPM SAPI:
  . Fixed bug #60811 (php-fpm compilation problem). (rasmus)

- Readline:
  . Fixed bug #61088 (Memory leak in readline_callback_handler_install).
    (Nikic, Laruence)
  . Add open_basedir checks to readline_write_history and readline_read_history.
    (Rasmus, reported by Mateusz Goik)

- Reflection:
  . Fixed bug #61388 (ReflectionObject:getProperties() issues invalid reads
    when get_properties returns a hash table with (inaccessible) dynamic
    numeric properties). (Gustavo)
  . Fixed bug #60968 (Late static binding doesn't work with
    ReflectionMethod::invokeArgs()). (Laruence)

- SOAP
  . Fixed basic HTTP authentication for WSDL sub requests. (Dmitry)
  . Fixed bug #60887 (SoapClient ignores user_agent option and sends no
    User-Agent header). (carloschilazo at gmail dot com)
  . Fixed bug #60842, #51775 (Chunked response parsing error when
    chunksize length line is > 10 bytes). (Ilia)
  . Fixed bug #49853 (Soap Client stream context header option ignored).
    (Dmitry)

- SPL
  . Fixed memory leak when calling SplFileInfo's constructor twice. (Felipe)
  . Fixed bug #61418 (Segmentation fault when DirectoryIterator's or
    FilesystemIterator's iterators are requested more than once without
    having had its dtor callback called in between). (Gustavo)
  . Fixed bug #61347 (inconsistent isset behavior of Arrayobject). (Laruence)
  . Fixed bug #61326 (ArrayObject comparison). (Gustavo)

- SQLite3 extension:
  . Add createCollation() method. (Brad Dewar)

- Session:
  . Fixed bug #60860 (session.save_handler=user without defined function core
    dumps). (Felipe)
  . Fixed bug #60634 (Segmentation fault when trying to die() in
    SessionHandler::write()). (Ilia)

- Streams:
  . Fixed bug #61371 (stream_context_create() causes memory leaks on use
    streams_socket_create). (Gustavo)
  . Fixed bug #61253 (Wrappers opened with errors concurrency problem on ZTS).
    (Gustavo)
  . Fixed bug #61115 (stream related segfault on fatal error in
    php_stream_context_link). (Gustavo)
  . Fixed bug #60817 (stream_get_line() reads from stream even when there is
    already sufficient data buffered). stream_get_line() now behaves more like
    fgets(), as is documented. (Gustavo)
  . Further fix for bug #60455 (stream_get_line misbehaves if EOF is not
    detected together with the last read). (Gustavo)
  . Fixed bug #60106 (stream_socket_server silently truncates long unix
    socket paths). (Ilia)

- Tidy:
  . Fixed bug #54682 (tidy null pointer dereference). (Tony, David Soria Parra)

- XMLRPC:
  . Fixed bug #61264 (xmlrpc_parse_method_descriptions leaks temporary
    variable). (Nikita Popov)
  . Fixed bug #61097 (Memory leak in xmlrpc functions copying zvals). (Nikic)

- Zlib:
  . Fixed bug #61139 (gzopen leaks when specifying invalid mode). (Nikic)

02 Feb 2012, PHP 5.3.10

- Core:
  . Fixed arbitrary remote code execution vulnerability reported by Stefan
    Esser, CVE-2012-0830. (Stas, Dmitry)

10 Jan 2012, PHP 5.3.9

- Core:
  . Added max_input_vars directive to prevent attacks based on hash collisions
    (CVE-2011-4885) (Dmitry).
  . Fixed bug #60205 (possible integer overflow in content_length). (Laruence)
  . Fixed bug #60139 (Anonymous functions create cycles not detected by the
    GC). (Dmitry)
  . Fixed bug #60138 (GC crash with referenced array in RecursiveArrayIterator)
    (Dmitry).
  . Fixed bug #60120 (proc_open's streams may hang with stdin/out/err when
    the data exceeds or is equal to 2048 bytes). (Pierre, Pascal Borreli)
  . Fixed bug #60099 (__halt_compiler() works in braced namespaces). (Felipe)
  . Fixed bug #60019 (Function time_nanosleep() is undefined on OS X). (Ilia)
  . Fixed bug #55874 (GCC does not provide __sync_fetch_and_add on some archs).
    (klightspeed at netspace dot net dot au)
  . Fixed bug #55798 (serialize followed by unserialize with numeric object
    prop. gives integer prop). (Gustavo)
  . Fixed bug #55749 (TOCTOU issue in getenv() on Windows builds). (Pierre)
  . Fixed bug #55707 (undefined reference to `__sync_fetch_and_add_4' on Linux
    parisc). (Felipe)
  . Fixed bug #55674 (fgetcsv & str_getcsv skip empty fields in some
    tab-separated records). (Laruence)
  . Fixed bug #55649 (Undefined function Bug()). (Laruence)
  . Fixed bug #55622 (memory corruption in parse_ini_string). (Pierre)
  . Fixed bug #55576 (Cannot conditionally move uploaded file without race
    condition). (Gustavo)
  . Fixed bug #55510: $_FILES 'name' missing first character after upload.
    (Arpad)
  . Fixed bug #55509 (segfault on x86_64 using more than 2G memory). (Laruence)
  . Fixed bug #55504 (Content-Type header is not parsed correctly on
    HTTP POST request). (Hannes)
  . Fixed bug #55475 (is_a() triggers autoloader, new optional 3rd argument to
    is_a and is_subclass_of). (alan_k)
  . Fixed bug #52461 (Incomplete doctype and missing xmlns).
    (virsacer at web dot de, Pierre)
  . Fixed bug #55366 (keys lost when using substr_replace an array). (Arpad)
  . Fixed bug #55273 (base64_decode() with strict rejects whitespace after
    pad). (Ilia)
  . Fixed bug #52624 (tempnam() by-pass open_basedir with nonnexistent
    directory). (Felipe)
  . Fixed bug #50982 (incorrect assumption of PAGE_SIZE size). (Dmitry)
  . Fixed invalid free in call_user_method() function. (Felipe)
  . Fixed bug #43200 (Interface implementation / inheritence not possible in
    abstract classes). (Felipe)


- BCmath:
  . Fixed bug #60377 (bcscale related crashes on 64bits platforms). (shm)

- Calendar:
  . Fixed bug #55797 (Integer overflow in SdnToGregorian leads to segfault (in
    optimized builds). (Gustavo)

- cURL:
  . Fixed bug #60439 (curl_copy_handle segfault when used with
    CURLOPT_PROGRESSFUNCTION). (Pierrick)
  . Fixed bug #54798 (Segfault when CURLOPT_STDERR file pointer is closed
    before calling curl_exec). (Hannes)
  . Fixed issues were curl_copy_handle() would sometimes lose copied
    preferences. (Hannes)

- DateTime:
  . Fixed bug #60373 (Startup errors with log_errors on cause segfault).
    (Derick)
  . Fixed bug #60236 (TLA timezone dates are not converted properly from
    timestamp). (Derick)
  . Fixed bug #55253 (DateTime::add() and sub() result -1 hour on objects with
    time zone type 2). (Derick)
  . Fixed bug #54851 (DateTime::createFromFormat() doesn't interpret "D").
    (Derick)
  . Fixed bug #53502 (strtotime with timezone memory leak). (Derick)
  . Fixed bug #52062 (large timestamps with DateTime::getTimestamp and
    DateTime::setTimestamp). (Derick)
  . Fixed bug #51994 (date_parse_from_format is parsing invalid date using 'yz'
    format). (Derick)
  . Fixed bug #52113 (Seg fault while creating (by unserialization)
    DatePeriod). (Derick)
  . Fixed bug #48476 (cloning extended DateTime class without calling
    parent::__constr crashed PHP). (Hannes)

- EXIF:
  . Fixed bug #60150 (Integer overflow during the parsing of invalid exif
    header). (CVE-2011-4566) (Stas, flolechaud at gmail dot com)

- Fileinfo:
  . Fixed bug #60094 (C++ comment fails in c89). (Laruence)
  . Fixed possible memory leak in finfo_open(). (Felipe)
  . Fixed memory leak when calling the Finfo constructor twice. (Felipe)

- Filter:
  . Fixed Bug #55478 (FILTER_VALIDATE_EMAIL fails with internationalized
    domain name addresses containing >1 -). (Ilia)

- FTP:
  . Fixed bug #60183 (out of sync ftp responses). (bram at ebskamp dot me,
    rasmus)

- Gd:
  . Fixed bug #60160 (imagefill() doesn't work correctly
    for small images). (Florian)
  . Fixed potential memory leak on a png error (Rasmus, Paul Saab)

- Intl:
  . Fixed bug #60192 (SegFault when Collator not constructed
    properly). (Florian)
  . Fixed memory leak in several Intl locale functions. (Felipe)

- Json:
  . Fixed bug #55543 (json_encode() with JSON_NUMERIC_CHECK fails on objects
    with numeric string properties). (Ilia, dchurch at sciencelogic dot com)

- Mbstring:
  . Fixed possible crash in mb_ereg_search_init() using empty pattern. (Felipe)

- MS SQL:
  . Fixed bug #60267 (Compile failure with freetds 0.91). (Felipe)

- MySQL:
  . Fixed bug #55550 (mysql.trace_mode miscounts result sets). (Johannes)

- MySQLi extension:
  . Fixed bug #55859 (mysqli->stat property access gives error). (Andrey)
  . Fixed bug #55582 (mysqli_num_rows() returns always 0 for unbuffered, when
    mysqlnd is used). (Andrey)
  . Fixed bug #55703 (PHP crash when calling mysqli_fetch_fields).
    (eran at zend dot com, Laruence)

- mysqlnd
  . Fixed bug #55609 (mysqlnd cannot be built shared). (Johannes)
  . Fixed bug #55067 (MySQL doesn't support compression - wrong config option).
    (Andrey)

- NSAPI SAPI:
  . Don't set $_SERVER['HTTPS'] on unsecure connection (bug #55403). (Uwe
    Schindler)

- OpenSSL:
  . Fixed bug #60279 (Fixed NULL pointer dereference in
    stream_socket_enable_crypto, case when ssl_handle of session_stream is not
    initialized.) (shm)
  . Fix segfault with older versions of OpenSSL. (Scott)

- Oracle Database extension (OCI8):
  . Fixed bug #59985 (show normal warning text for OCI_NO_DATA).
    (Chris Jones)
  . Increased maximum Oracle error message buffer length for new 11.2.0.3 size.
    (Chris Jones)
  . Improve internal initalization failure error messages. (Chris Jones)

- PDO
  . Fixed bug #55776 (PDORow to session bug). (Johannes)

- PDO Firebird:
  . Fixed bug #48877 ("bindValue" and "bindParam" do not work for PDO Firebird).
    (Mariuz)
  . Fixed bug #47415 (PDO_Firebird segfaults when passing lowercased column name to bindColumn).
  . Fixed bug #53280 (PDO_Firebird segfaults if query column count less than param count).
    (Mariuz)

- PDO MySQL driver:
  . Fixed bug #60155 (pdo_mysql.default_socket ignored). (Johannes)
  . Fixed bug #55870 (PDO ignores all SSL parameters when used with mysql
    native driver). (Pierre)
  . Fixed bug #54158 (MYSQLND+PDO MySQL requires #define
    MYSQL_OPT_LOCAL_INFILE). (Andrey)

- PDO OCI driver:
  . Fixed bug #55768 (PDO_OCI can't resume Oracle session after it's been
    killed). (mikhail dot v dot gavrilov at gmail dot com, Chris Jones, Tony)

- Phar:
  . Fixed bug #60261 (NULL pointer dereference in phar). (Felipe)
  . Fixed bug #60164 (Stubs of a specific length break phar_open_from_fp
    scanning for __HALT_COMPILER). (Ralph Schindler)
  . Fixed bug #53872 (internal corruption of phar). (Hannes)
  . Fixed bug #52013 (Unable to decompress files in a compressed phar). (Hannes)

- PHP-FPM SAPI:
  . Dropped restriction of not setting the same value multiple times, the last
    one holds. (giovanni at giacobbi dot net, fat)
  . Added .phar to default authorized extensions. (fat)
  . Fixed bug #60659 (FPM does not clear auth_user on request accept).
    (bonbons at linux-vserver dot org)
  . Fixed bug #60629 (memory corruption when web server closed the fcgi fd).
    (fat)
  . Enhance error log when the primary script can't be open. FR #60199. (fat)
  . Fixed bug #60179 (php_flag and php_value does not work properly). (fat)
  . Fixed bug #55577 (status.html does not install). (fat)
  . Fixed bug #55533 (The -d parameter doesn't work). (fat)
  . Fixed bug #55526 (Heartbeat causes a lot of unnecessary events). (fat)
  . Fixed bug #55486 (status show BIG processes number). (fat)
  . Enhanced security by limiting access to user defined extensions.
    FR #55181. (fat)
  . Added process.max to control the number of process FPM can fork. FR #55166.
    (fat)
  . Implemented FR #54577 (Enhanced status page with full status and details
    about each processes. Also provide a web page (status.html) for
    real-time FPM status. (fat)
  . Lowered default value for Process Manager. FR #54098. (fat)
  . Implemented FR #52569 (Add the "ondemand" process-manager
    to allow zero children). (fat)
  . Added partial syslog support (on error_log only). FR #52052. (fat)

- Postgres:
  . Fixed bug #60244 (pg_fetch_* functions do not validate that row param
    is >0). (Ilia)
  . Added PGSQL_LIBPQ_VERSION/PGSQL_LIBPQ_VERSION_STR constants. (Yasuo)

- Reflection:
  . Fixed bug #60367 (Reflection and Late Static Binding). (Laruence)

- Session:
  . Fixed bug #55267 (session_regenerate_id fails after header sent). (Hannes)

- SimpleXML:
  . Reverted the SimpleXML->query() behaviour to returning empty arrays
    instead of false when no nodes are found as it was since 5.3.3
    (bug #48601). (chregu, rrichards)

- SOAP
  . Fixed bug #54911 (Access to a undefined member in inherit SoapClient may
    cause Segmentation Fault). (Dmitry)
  . Fixed bug #48216 (PHP Fatal error: SOAP-ERROR: Parsing WSDL:
    Extra content at the end of the doc, when server uses chunked transfer
    encoding with spaces after chunk size). (Dmitry)
  . Fixed bug #44686 (SOAP-ERROR: Parsing WSDL with references). (Dmitry)

- Sockets:
  . Fixed bug #60048 (sa_len a #define on IRIX). (china at thewrittenword dot
    com)

- SPL:
  . Fixed bug #60082 (Crash in ArrayObject() when using recursive references).
    (Tony)
  . Fixed bug #55807 (Wrong value for splFileObject::SKIP_EMPTY).
    (jgotti at modedemploi dot fr, Hannes)
  . Fixed bug #54304 (RegexIterator::accept() doesn't work with scalar values).
    (Hannes)

- Streams:
  . Fixed bug #60455 (stream_get_line misbehaves if EOF is not detected together
    with the last read). (Gustavo)

- Tidy:
  . Fixed bug #54682 (Tidy::diagnose() NULL pointer dereference).
    (Maksymilian Arciemowicz, Felipe)

- XSL:
  . Added xsl.security_prefs ini option to define forbidden operations within
    XSLT stylesheets, default is not to enable write operations. This option
    won't be in 5.4, since there's a new method. Fixes Bug #54446. (Chregu,
    Nicolas Gregoire)

23 Aug 2011, PHP 5.3.8

- Core:
  . Fixed bug #55439 (crypt() returns only the salt for MD5). (Stas)

- OpenSSL:
  . Reverted a change in timeout handling restoring PHP 5.3.6 behavior,
    as the new behavior caused mysqlnd SSL connections to hang (#55283).
    (Pierre, Andrey, Johannes)

18 Aug 2011, PHP 5.3.7
- Upgraded bundled SQLite to version 3.7.7.1. (Scott)
- Upgraded bundled PCRE to version 8.12. (Scott)

- Zend Engine:
  . Fixed bug #55156 (ReflectionClass::getDocComment() returns comment even
    though the class has none). (Felipe)
  . Fixed bug #55007 (compiler fail after previous fail). (Felipe)
  . Fixed bug #54910 (Crash when calling call_user_func with unknown function
    name). (Dmitry)
  . Fixed bug #54804 (__halt_compiler and imported namespaces).
    (Pierrick, Felipe)
  . Fixed bug #54624 (class_alias and type hint). (Felipe)
  . Fixed bug #54585 (track_errors causes segfault). (Dmitry)
  . Fixed bug #54423 (classes from dl()'ed extensions are not destroyed).
    (Tony, Dmitry)
  . Fixed bug #54372 (Crash accessing global object itself returned from its
    __get() handle). (Dmitry)
  . Fixed bug #54367 (Use of closure causes problem in ArrayAccess). (Dmitry)
  . Fixed bug #54358 (Closure, use and reference). (Dmitry)
  . Fixed bug #54262 (Crash when assigning value to a dimension in a non-array).
    (Dmitry)
  . Fixed bug #54039 (use() of static variables in lambda functions can break
    staticness). (Dmitry)

- Core
  . Updated crypt_blowfish to 1.2. ((CVE-2011-2483) (Solar Designer)
  . Removed warning when argument of is_a() or is_subclass_of() is not
    a known class. (Stas)
  . Fixed crash in error_log(). (Felipe) Reported by Mateusz Kocielski.
  . Added PHP_MANDIR constant telling where the manpages were installed into,
    and an --man-dir argument to php-config. (Hannes)
  . Fixed a crash inside dtor for error handling. (Ilia)
  . Fixed buffer overflow on overlog salt in crypt(). (Clément LECIGNE, Stas)
  . Implemented FR #54459 (Range function accuracy). (Adam)

  . Fixed bug #55399 (parse_url() incorrectly treats ':' as a valid path).
    (Ilia)
  . Fixed bug #55339 (Segfault with allow_call_time_pass_reference = Off).
    (Dmitry)
  . Fixed bug #55295 [NEW]: popen_ex on windows, fixed possible heap overflow
    (Pierre)
  . Fixed bug #55258 (Windows Version Detecting Error).
    ( xiaomao5 at live dot com, Pierre)
  . Fixed bug #55187 (readlink returns weird characters when false result).
   (Pierre)
  . Fixed bug #55082 (var_export() doesn't escape properties properly).
    (Gustavo)
  . Fixed bug #55014 (Compile failure due to improper use of ctime_r()). (Ilia)
  . Fixed bug #54939 (File path injection vulnerability in RFC1867 File upload
    filename). (Felipe) Reported by Krzysztof Kotowicz. (CVE-2011-2202)
  . Fixed bug #54935 php_win_err can lead to crash. (Pierre)
  . Fixed bug #54924 (assert.* is not being reset upon request shutdown). (Ilia)
  . Fixed bug #54895 (Fix compiling with older gcc version without need for
    membar_producer macro). (mhei at heimpold dot de)
  . Fixed bug #54866 (incorrect accounting for realpath_cache_size).
    (Dustin Ward)
  . Fixed bug #54723 (getimagesize() doesn't check the full ico signature).
    (Scott)
  . Fixed bug #54721 (Different Hashes on Windows, BSD and Linux on wrong Salt
    size). (Pierre, os at irj dot ru)
  . Fixed bug #54580 (get_browser() segmentation fault when browscap ini
    directive is set through php_admin_value). (Gustavo)
  . Fixed bug #54332 (Crash in zend_mm_check_ptr // Heap corruption). (Dmitry)
  . Fixed bug #54305 (Crash in gc_remove_zval_from_buffer). (Dmitry)
  . Fixed bug #54238 (use-after-free in substr_replace()). (Stas)
    (CVE-2011-1148)
  . Fixed bug #54204 (Can't set a value with a PATH section in php.ini).
    (Pierre)
  . Fixed bug #54180 (parse_url() incorrectly parses path when ? in fragment).
    (tomas dot brastavicius at quantum dot lt, Pierrick)
  . Fixed bug #54137 (file_get_contents POST request sends additional line
    break). (maurice-php at mertinkat dot net, Ilia)
  . Fixed bug #53848 (fgetcsv() ignores spaces at beginnings of fields). (Ilia)
  . Alternative fix for bug #52550, as applied to the round() function (signed
    overflow), as the old fix impacted the algorithm for numbers with magnitude
    smaller than 0. (Gustavo)
  . Fixed bug #53727 (Inconsistent behavior of is_subclass_of with interfaces)
    (Ralph Schindler, Dmitry)
  . Fixed bug #52935 (call exit in user_error_handler cause stream relate
    core). (Gustavo)
  . Fixed bug #51997 (SEEK_CUR with 0 value, returns a warning). (Ilia)
  . Fixed bug #50816 (Using class constants in array definition fails).
    (Pierrick, Dmitry)
  . Fixed bug #50363 (Invalid parsing in convert.quoted-printable-decode
    filter). (slusarz at curecanti dot org)
  . Fixed bug #48465 (sys_get_temp_dir() possibly inconsistent when using
    TMPDIR on Windows). (Pierre)

- Apache2 Handler SAPI:
  . Fixed bug #54529 (SAPI crashes on apache_config.c:197).
    (hebergement at riastudio dot fr)

- CLI SAPI:
  . Fixed bug #52496 (Zero exit code on option parsing failure). (Ilia)

- cURL extension:
  . Added ini option curl.cainfo (support for custom cert db). (Pierre)
  . Added CURLINFO_REDIRECT_URL support. (Daniel Stenberg, Pierre)
  . Added support for CURLOPT_MAX_RECV_SPEED_LARGE and
    CURLOPT_MAX_SEND_SPEED_LARGE. FR #51815. (Pierrick)

- DateTime extension:
  . Fixed bug where the DateTime object got changed while using date_diff().
    (Derick)
  . Fixed bug #54340 (DateTime::add() method bug). (Adam)
  . Fixed bug #54316 (DateTime::createFromFormat does not handle trailing '|'
    correctly). (Adam)
  . Fixed bug #54283 (new DatePeriod(NULL) causes crash). (Felipe)
  . Fixed bug #51819 (Case discrepancy in timezone names cause Uncaught
    exception and fatal error). (Hannes)

- DBA extension:
  . Supress warning on non-existent file open with Berkeley DB 5.2. (Chris Jones)
  . Fixed bug #54242 (dba_insert returns true if key already exists). (Felipe)

- Exif extesion:
  . Fixed bug #54121 (error message format string typo). (Ilia)

- Fileinfo extension:
  . Fixed bug #54934 (Unresolved symbol strtoull in HP-UX 11.11). (Felipe)

- Filter extension:
  . Added 3rd parameter to filter_var_array() and filter_input_array()
    functions that allows disabling addition of empty elements. (Ilia)
  . Fixed bug #53037 (FILTER_FLAG_EMPTY_STRING_NULL is not implemented). (Ilia)

- Interbase extension:
  . Fixed bug #54269 (Short exception message buffer causes crash). (Felipe)

- intl extension:
  . Implemented FR #54561 (Expose ICU version info). (David Zuelke, Ilia)
  . Implemented FR #54540 (Allow loading of arbitrary resource bundles when
    fallback is disabled). (David Zuelke, Stas)

- Imap extension:
  . Fixed bug #55313 (Number of retries not set when params specified).
    (kevin at kevinlocke dot name)

- json extension:
  . Fixed bug #54484 (Empty string in json_decode doesn't reset
    json_last_error()). (Ilia)

- LDAP extension:
  . Fixed bug #53339 (Fails to build when compilng with gcc 4.5 and DSO
    libraries). (Clint Byrum, Raphael)

- libxml extension:
  . Fixed bug #54601 (Removing the doctype node segfaults). (Hannes)
  . Fixed bug #54440 (libxml extension ignores default context). (Gustavo)

- mbstring extension:
  . Fixed bug #54494 (mb_substr() mishandles UTF-32LE and UCS-2LE). (Gustavo)

- MCrypt extension:
  . Change E_ERROR to E_WARNING in mcrypt_create_iv when not enough data
    has been fetched (Windows). (Pierre)
  . Fixed bug #55169 (mcrypt_create_iv always fails to gather sufficient random
    data on Windows). (Pierre)

- mysqlnd
  . Fixed crash when using more than 28,000 bound parameters. Workaround is to
    set mysqlnd.net_cmd_buffer_size to at least 9000. (Andrey)
  . Fixed bug #54674 mysqlnd valid_sjis_(head|tail) is using invalid operator
    and range). (nihen at megabbs dot com, Andrey)

- MySQLi extension:
  . Fixed bug #55283 (SSL options set by mysqli_ssl_set ignored for MySQLi
    persistent connections). (Andrey)
  . Fixed Bug #54221 (mysqli::get_warnings segfault when used in multi queries).
    (Andrey)

- OpenSSL extension:
  . openssl_encrypt()/openssl_decrypt() truncated keys of variable length
    ciphers to the OpenSSL default for the algorithm. (Scott)
  . On blocking SSL sockets respect the timeout option where possible.
    (Scott)
  . Fixed bug #54992 (Stream not closed and error not returned when SSL
    CN_match fails). (Gustavo, laird_ngrps at dodo dot com dot au)

- Oracle Database extension (OCI8):
  . Added oci_client_version() returning the runtime Oracle client library
    version. (Chris Jones)

. PCRE extension:
  . Increased the backtrack limit from 100000 to 1000000 (Rasmus)

- PDO extension:
  . Fixed bug #54929 (Parse error with single quote in sql comment). (Felipe)
  . Fixed bug #52104 (bindColumn creates Warning regardless of ATTR_ERRMODE
    settings). (Ilia)

- PDO DBlib driver:
  . Fixed bug #54329 (MSSql extension memory leak).
    (dotslashpok at gmail dot com)
  . Fixed bug #54167 (PDO_DBLIB returns null on SQLUNIQUE field).
    (mjh at hodginsmedia dot com, Felipe)

- PDO ODBC driver:
  . Fixed data type usage in 64bit. (leocsilva at gmail dot com)

- PDO MySQL driver:
  . Fixed bug #54644 (wrong pathes in php_pdo_mysql_int.h). (Tony, Johannes)
  . Fixed bug #53782 (foreach throws irrelevant exception). (Johannes, Andrey)
  . Implemented FR #48587 (MySQL PDO driver doesn't support SSL connections).
    (Rob)

- PDO PostgreSQL driver:
  . Fixed bug #54318 (Non-portable grep option used in PDO pgsql
    configuration). (bwalton at artsci dot utoronto dot ca)

- PDO Oracle driver:
  . Fixed bug #44989 (64bit Oracle RPMs still not supported by pdo-oci).
    (jbnance at tresgeek dot net)

- Phar extension:
  . Fixed bug #54395 (Phar::mount() crashes when calling with wrong parameters).
    (Felipe)

- PHP-FPM SAPI:
  . Implemented FR #54499 (FPM ping and status_path should handle HEAD request). (fat)
  . Implemented FR #54172 (Overriding the pid file location of php-fpm). (fat)
  . Fixed missing Expires and Cache-Control headers for ping and status pages.
    (fat)
  . Fixed memory leak. (fat) Reported and fixed by Giovanni Giacobbi.
  . Fixed wrong value of log_level when invoking fpm with -tt. (fat)
  . Added xml format to the status page. (fat)
  . Removed timestamp in logs written by children processes. (fat)
  . Fixed exit at FPM startup on fpm_resources_prepare() errors. (fat)
  . Added master rlimit_files and rlimit_core in the global configuration
    settings. (fat)
  . Removed pid in debug logs written by chrildren processes. (fat)
  . Added custom access log (also added per request %CPU and memory
    mesurement). (fat)
  . Added a real scoreboard and several improvements to the status page. (fat)

- Reflection extension:
  . Fixed bug #54347 (reflection_extension does not lowercase module function
    name). (Felipe, laruence at yahoo dot com dot cn)

- SOAP extension:
  . Fixed bug #55323 (SoapClient segmentation fault when XSD_TYPEKIND_EXTENSION
    contains itself). (Dmitry)
  . Fixed bug #54312 (soap_version logic bug). (tom at samplonius dot org)

- Sockets extension:
  . Fixed stack buffer overflow in socket_connect(). (CVE-2011-1938)
    Found by Mateusz Kocielski, Marek Kroemeke and Filip Palian. (Felipe)
  . Changed socket_set_block() and socket_set_nonblock() so they emit warnings
    on error. (Gustavo)
  . Fixed bug #51958 (socket_accept() fails on IPv6 server sockets). (Gustavo)

- SPL extension:
  . Fixed bug #54971 (Wrong result when using iterator_to_array with use_keys
    on true). (Pierrick)
  . Fixed bug #54970 (SplFixedArray::setSize() isn't resizing). (Felipe)
  . Fixed bug #54609 (Certain implementation(s) of SplFixedArray cause hard
    crash). (Felipe)
  . Fixed bug #54384 (Dual iterators, GlobIterator, SplFileObject and
    SplTempFileObject crash when user-space classes don't call the paren
    constructor). (Gustavo)
  . Fixed bug #54292 (Wrong parameter causes crash in
    SplFileObject::__construct()). (Felipe)
  . Fixed bug #54291 (Crash iterating DirectoryIterator for dir name starting
    with \0). (Gustavo)
  . Fixed bug #54281 (Crash in non-initialized RecursiveIteratorIterator).
    (Felipe)

- Streams:
  . Fixed bug #54946 (stream_get_contents infinite loop). (Hannes)
  . Fixed bug #54623 (Segfault when writing to a persistent socket after
    closing a copy of the socket). (Gustavo)
  . Fixed bug #54681 (addGlob() crashes on invalid flags). (Felipe)


17 Mar 2011, PHP 5.3.6
- Upgraded bundled Sqlite3 to version 3.7.4. (Ilia)
- Upgraded bundled PCRE to version 8.11. (Ilia)

- Zend Engine:
  . Indirect reference to $this fails to resolve if direct $this is never used
    in method. (Scott)
  . Added options to debug backtrace functions. (Stas)
  . Fixed bug numerous crashes due to setlocale (crash on error, pcre, mysql
    etc.) on Windows in thread safe mode. (Pierre)
  . Fixed Bug #53971 (isset() and empty() produce apparently spurious runtime
    error). (Dmitry)
  . Fixed Bug #53958 (Closures can't 'use' shared variables by value and by
    reference). (Dmitry)
  . Fixed Bug #53629 (memory leak inside highlight_string()). (Hannes, Ilia)
  . Fixed Bug #51458 (Lack of error context with nested exceptions). (Stas)
  . Fixed Bug #47143 (Throwing an exception in a destructor causes a fatal
    error). (Stas)
  . Fixed bug #43512 (same parameter name can be used multiple times in
    method/function definition). (Felipe)

- Core:
  . Added ability to connect to HTTPS sites through proxy with basic
    authentication using stream_context/http/header/Proxy-Authorization (Dmitry)
  . Changed default value of ini directive serialize_precision from 100 to 17.
    (Gustavo)
  . Fixed bug #54055 (buffer overrun with high values for precision ini
    setting). (Gustavo)
  . Fixed bug #53959 (reflection data for fgetcsv out-of-date). (Richard)
  . Fixed bug #53577 (Regression introduced in 5.3.4 in open_basedir with a
    trailing forward slash). (lekensteyn at gmail dot com, Pierre)
  . Fixed bug #53682 (Fix compile on the VAX). (Rasmus, jklos)
  . Fixed bug #48484 (array_product() always returns 0 for an empty array).
    (Ilia)
  . Fixed bug #48607 (fwrite() doesn't check reply from ftp server before
    exiting). (Ilia)


- Calendar extension:
  . Fixed bug #53574 (Integer overflow in SdnToJulian, sometimes leading to
    segfault). (Gustavo)

- DOM extension:
  . Implemented FR #39771 (Made DOMDocument::saveHTML accept an optional DOMNode
    like DOMDocument::saveXML). (Gustavo)

- DateTime extension:
  . Fixed a bug in DateTime->modify() where absolute date/time statements had
    no effect. (Derick)
  . Fixed bug #53729 (DatePeriod fails to initialize recurrences on 64bit
    big-endian systems). (Derick, rein@basefarm.no)
  . Fixed bug #52808 (Segfault when specifying interval as two dates). (Stas)
  . Fixed bug #52738 (Can't use new properties in class extended from
    DateInterval). (Stas)
  . Fixed bug #52290 (setDate, setISODate, setTime works wrong when DateTime
    created from timestamp). (Stas)
  . Fixed bug #52063 (DateTime constructor's second argument doesn't have a
    null default value). (Gustavo, Stas)

- Exif extension:
  . Fixed bug #54002 (crash on crafted tag, reported by Luca Carettoni).
    (Pierre) (CVE-2011-0708)

- Filter extension:
  . Fixed bug #53924 (FILTER_VALIDATE_URL doesn't validate port number).
    (Ilia, Gustavo)
  . Fixed bug #53150 (FILTER_FLAG_NO_RES_RANGE is missing some IP ranges).
    (Ilia)
  . Fixed bug #52209 (INPUT_ENV returns NULL for set variables (CLI)). (Ilia)
  . Fixed bug #47435 (FILTER_FLAG_NO_RES_RANGE don't work with ipv6).
    (Ilia, valli at icsurselva dot ch)

- Fileinfo extension:
  . Fixed bug #54016 (finfo_file() Cannot determine filetype in archives).
    (Hannes)

- Gettext
  . Fixed bug #53837 (_() crashes on Windows when no LANG or LANGUAGE
    environment variable are set). (Pierre)

- IMAP extension:
  . Implemented FR #53812 (get MIME headers of the part of the email). (Stas)
  . Fixed bug #53377 (imap_mime_header_decode() doesn't ignore \t during long
    MIME header unfolding). (Adam)

- Intl extension:
  . Fixed bug #53612 (Segmentation fault when using cloned several intl
    objects). (Gustavo)
  . Fixed bug #53512 (NumberFormatter::setSymbol crash on bogus $attr values).
    (Felipe)
  . Implemented clone functionality for number, date & message formatters.
    (Stas).

- JSON extension:
  . Fixed bug #53963 (Ensure error_code is always set during some failed
    decodings). (Scott)

- mysqlnd
  . Fixed problem with always returning 0 as num_rows for unbuffered sets.
    (Andrey, Ulf)

- MySQL Improved extension:
  . Added 'db' and 'catalog' keys to the field fetching functions (FR #39847).
    (Kalle)
  . Fixed buggy counting of affected rows when using the text protocol. The
    collected statistics were wrong when multi_query was used with mysqlnd
    (Andrey)
  . Fixed bug #53795 (Connect Error from MySqli (mysqlnd) when using SSL).
    (Kalle)
  . Fixed bug #53503 (mysqli::query returns false after successful LOAD DATA
    query). (Kalle, Andrey)
  . Fixed bug #53425 (mysqli_real_connect() ignores client flags when built to
    call libmysql). (Kalle, tre-php-net at crushedhat dot com)

- OpenSSL extension:
  . Fixed stream_socket_enable_crypto() not honoring the socket timeout in
    server mode. (Gustavo)
  . Fixed bug #54060 (Memory leaks when openssl_encrypt). (Pierre)
  . Fixed bug #54061 (Memory leaks when openssl_decrypt). (Pierre)
  . Fixed bug #53592 (stream_socket_enable_crypto() busy-waits in client mode).
    (Gustavo)
  . Implemented FR #53447 (Cannot disable SessionTicket extension for servers
    that do not support it) by adding a no_ticket SSL context option. (Adam,
    Tony)

- PDO MySQL driver:
  . Fixed bug #53551 (PDOStatement execute segfaults for pdo_mysql driver).
    (Johannes)
  . Implemented FR #47802 (Support for setting character sets in DSN strings).
    (Kalle)

- PDO Oracle driver:
  . Fixed bug #39199 (Cannot load Lob data with more than 4000 bytes on
    ORACLE 10). (spatar at mail dot nnov dot ru)

- PDO PostgreSQL driver:
  . Fixed bug #53517 (segfault in pgsql_stmt_execute() when postgres is down).
    (gyp at balabit dot hu)

- Phar extension:
  . Fixed bug #54247 (format-string vulnerability on Phar). (Felipe)
    (CVE-2011-1153)
  . Fixed bug #53541 (format string bug in ext/phar).
    (crrodriguez at opensuse dot org, Ilia)
  . Fixed bug #53898 (PHAR reports invalid error message, when the directory
    does not exist). (Ilia)

- PHP-FPM SAPI:
  . Enforce security in the fastcgi protocol parsing.
    (ef-lists at email dotde)
  . Fixed bug #53777 (php-fpm log format now match php_error log format). (fat)
  . Fixed bug #53527 (php-fpm --test doesn't set a valuable return value). (fat)
  . Fixed bug #53434 (php-fpm slowlog now also logs the original request). (fat)

- Readline extension:
  . Fixed bug #53630 (Fixed parameter handling inside readline() function).
    (jo at feuersee dot de, Ilia)

- Reflection extension:
  . Fixed bug #53915 (ReflectionClass::getConstant(s) emits fatal error on
    constants with self::). (Gustavo)

- Shmop extension:
  . Fixed bug #54193 (Integer overflow in shmop_read()). (Felipe)
    Reported by Jose Carlos Norte <jose at eyeos dot org> (CVE-2011-1092)

- SNMP extension:
  . Fixed bug #51336 (snmprealwalk (snmp v1) does not handle end of OID tree
    correctly). (Boris Lytochkin)

- SOAP extension:
  . Fixed possible crash introduced by the NULL poisoning patch.
    (Mateusz Kocielski, Pierre)

- SPL extension:
  . Fixed memory leak in DirectoryIterator::getExtension() and
    SplFileInfo::getExtension(). (Felipe)
  . Fixed bug #53914 (SPL assumes HAVE_GLOB is defined). (Chris Jones)
  . Fixed bug #53515 (property_exists incorrect on ArrayObject null and 0
    values). (Felipe)
  . Fixed bug #49608 (Using CachingIterator on DirectoryIterator instance
    segfaults). (Felipe)

  . Added SplFileInfo::getExtension(). FR #48767. (Peter Cowburn)

- SQLite3 extension:
  . Fixed memory leaked introduced by the NULL poisoning patch.
    (Mateusz Kocielski, Pierre)
  . Fixed memory leak on SQLite3Result and SQLite3Stmt when assigning to a
    reference. (Felipe)
  . Add SQlite3_Stmt::readonly() for checking if a statement is read only.
    (Scott)
  . Implemented FR #53466 (SQLite3Result::columnType() should return false after
    all of the rows have been fetched). (Scott)

- Streams:
  . Fixed bug #54092 (Segmentation fault when using HTTP proxy with the FTP
    wrapper). (Gustavo)
  . Fixed bug #53913 (Streams functions assume HAVE_GLOB is defined). (Chris
    Jones)
  . Fixed bug #53903 (userspace stream stat callback does not separate the
    elements of the returned array before converting them). (Gustavo)
  . Implemented FR #26158 (open arbitrary file descriptor with fopen). (Gustavo)

- Tokenizer Extension
  . Fixed bug #54089 (token_get_all() does not stop after __halt_compiler).
    (Nikita Popov, Ilia)

- XSL extension:
  . Fixed memory leaked introduced by the NULL poisoning patch.
    (Mateusz Kocielski, Pierre)

- Zip extension:
  . Added the filename into the return value of stream_get_meta_data(). (Hannes)
  . Fixed bug #53923 (Zip functions assume HAVE_GLOB is defined). (Adam)
  . Fixed bug #53893 (Wrong return value for ZipArchive::extractTo()). (Pierre)
  . Fixed bug #53885 (ZipArchive segfault with FL_UNCHANGED on empty archive).
    (Stas, Maksymilian Arciemowicz). (CVE-2011-0421)
  . Fixed bug #53854 (Missing constants for compression type). (Richard, Adam)
  . Fixed bug #53603 (ZipArchive should quiet stat errors). (brad dot froehle at
    gmail dot com, Gustavo)
  . Fixed bug #53579 (stream_get_contents() segfaults on ziparchive streams).
    (Hannes)
  . Fixed bug #53568 (swapped memset arguments in struct initialization).
    (crrodriguez at opensuse dot org)
  . Fixed bug #53166 (Missing parameters in docs and reflection definition).
    (Richard)
  . Fixed bug #49072 (feof never returns true for damaged file in zip).
    (Gustavo, Richard Quadling)

06 Jan 2011, PHP 5.3.5
- Fixed Bug #53632 (infinite loop with x87 fpu). (CVE-2010-4645) (Scott,
  Rasmus)

09 Dec 2010, PHP 5.3.4
- Upgraded bundled Sqlite3 to version 3.7.3. (Ilia)
- Upgraded bundled PCRE to version 8.10. (Ilia)

- Security enhancements:
  . Fixed crash in zip extract method (possible CWE-170).
    (Maksymilian Arciemowicz, Pierre)
  . Paths with NULL in them (foo\0bar.txt) are now considered as invalid.
    (Rasmus)
  . Fixed a possible double free in imap extension (Identified by Mateusz
    Kocielski). (CVE-2010-4150). (Ilia)
  . Fixed NULL pointer dereference in ZipArchive::getArchiveComment.
    (CVE-2010-3709). (Maksymilian Arciemowicz)
  . Fixed possible flaw in open_basedir (CVE-2010-3436). (Pierre)
  . Fixed MOPS-2010-24, fix string validation. (CVE-2010-2950). (Pierre)
  . Fixed symbolic resolution support when the target is a DFS share. (Pierre)
  . Fixed bug #52929 (Segfault in filter_var with FILTER_VALIDATE_EMAIL with
    large amount of data) (CVE-2010-3710). (Adam)

- General improvements:
  . Added stat support for zip stream. (Pierre)
  . Added follow_location (enabled by default) option for the http stream
    support. (Pierre)
  . Improved support for is_link and related functions on Windows. (Pierre)
  . Added a 3rd parameter to get_html_translation_table. It now takes a charset
    hint, like htmlentities et al. (Gustavo)

- Implemented feature requests:
  . Implemented FR #52348, added new constant ZEND_MULTIBYTE to detect
    zend multibyte at runtime. (Kalle)
  . Implemented FR #52173, added functions pcntl_get_last_error() and
     pcntl_strerror(). (nick dot telford at gmail dot com, Arnaud)
  . Implemented symbolic links support for open_basedir checks. (Pierre)
  . Implemented FR #51804, SplFileInfo::getLinkTarget on Windows. (Pierre)
  . Implemented FR #50692, not uploaded files don't count towards
    max_file_uploads limit. As a side improvement, temporary files are not
    opened for empty uploads and, in debug mode, 0-length uploads. (Gustavo)

- Improved MySQLnd:
  . Added new character sets to mysqlnd, which are available in MySQL 5.5
    (Andrey)

- Improved PHP-FPM SAPI:
  . Added '-p/--prefix' to php-fpm to use a custom prefix and run multiple
    instances. (fat)
  . Added custom process title for FPM. (fat)
  . Added '-t/--test' to php-fpm to check and validate FPM conf file. (fat)
  . Added statistics about listening socket queue length for FPM.
    (andrei dot nigmatulin at gmail dot com, fat)

- Core:
  . Fixed extract() to do not overwrite $GLOBALS and $this when using
    EXTR_OVERWRITE. (jorto at redhat dot com)
  . Fixed bug in the Windows implementation of dns_get_record, where the two
    last parameters wouldn't be filled unless the type were DNS_ANY (Gustavo).
  . Changed the $context parameter on copy() to actually have an effect. (Kalle)
  . Fixed htmlentities/htmlspecialchars accepting certain ill-formed UTF-8
    sequences. (Gustavo)
  . Fixed bug #53409 (sleep() returns NULL on Windows). (Pierre)
  . Fixed bug #53319 (strip_tags() may strip '<br />' incorrectly). (Felipe)
  . Fixed bug #53304 (quot_print_decode does not handle lower-case hex digits).
    (Ilia, daniel dot mueller at inexio dot net)
  . Fixed bug #53248 (rawurlencode RFC 3986 EBCDIC support misses tilde char).
    (Justin Martin)
  . Fixed bug #53226 (file_exists fails on big filenames). (Adam)
  . Fixed bug #53198 (changing INI setting "from" with ini_set did not have any
    effect). (Gustavo)
  . Fixed bug #53180 (post_max_size=0 not disabling the limit when the content
    type is application/x-www-form-urlencoded or is not registered with PHP).
    (gm at tlink dot de, Gustavo)
  . Fixed bug #53141 (autoload misbehaves if called from closing session).
    (ladislav at marek dot su)
  . Fixed bug #53021 (In html_entity_decode, failure to convert numeric entities
    with ENT_NOQUOTES and ISO-8859-1). Fixed and extended the fix of
    ENT_NOQUOTES in html_entity_decode that had introduced the bug (rev
    #185591) to other encodings. Additionaly, html_entity_decode() now doesn't
    decode &#34; if ENT_NOQUOTES is given. (Gustavo)
  . Fixed bug #52931 (strripos not overloaded with function overloading
    enabled). (Felipe)
  . Fixed bug #52772 (var_dump() doesn't check for the existence of
    get_class_name before calling it). (Kalle, Gustavo)
  . Fixed bug #52534 (var_export array with negative key). (Felipe)
  . Fixed bug #52327 (base64_decode() improper handling of leading padding in
    strict mode). (Ilia)
  . Fixed bug #52260 (dns_get_record fails with non-existing domain on Windows).
    (a_jelly_doughnut at phpbb dot com, Pierre)
  . Fixed bug #50953 (socket will not connect to IPv4 address when the host has
    both IPv4 and IPv6 addresses, on Windows). (Gustavo, Pierre)
  . Fixed bug #50524 (proc_open on Windows does not respect cwd as it does on
    other platforms). (Pierre)
  . Fixed bug #49687 (utf8_decode vulnerabilities and deficiencies in the number
    of reported malformed sequences). (CVE-2010-3870) (Gustavo)
  . Fixed bug #49407 (get_html_translation_table doesn't handle UTF-8).
    (Gustavo)
  . Fixed bug #48831 (php -i has different output to php --ini). (Richard,
    Pierre)
  . Fixed bug #47643 (array_diff() takes over 3000 times longer than php 5.2.4).
    (Felipe)
  . Fixed bug #47168 (printf of floating point variable prints maximum of 40
    decimal places). (Ilia)
  . Fixed bug #46587 (mt_rand() does not check that max is greater than min).
    (Ilia)
  . Fixed bug #29085 (bad default include_path on Windows). (Pierre)
  . Fixed bug #25927 (get_html_translation_table calls the ' &#39; instead of
    &#039;). (Gustavo)

- Zend engine:
  . Reverted fix for bug #51176 (Static calling in non-static method behaves
    like $this->). (Felipe)
  . Changed deprecated ini options on startup from E_WARNING to E_DEPRECATED.
    (Kalle)
  . Fixed NULL dereference in lex_scan on zend multibyte builds where the script
    had a flex incompatible encoding and there was no converter. (Gustavo)
  . Fixed covariance of return-by-ref constraints. (Etienne)
  . Fixed bug #53305 (E_NOTICE when defining a constant starts with
    __COMPILER_HALT_OFFSET__). (Felipe)
  . Fixed bug #52939 (zend_call_function does not respect ZEND_SEND_PREFER_REF).
    (Dmitry)
  . Fixed bug #52879 (Objects unreferenced in __get, __set, __isset or __unset
    can be freed too early). (mail_ben_schmidt at yahoo dot com dot au, Dmitry)
  . Fixed bug #52786 (PHP should reset section to [PHP] after ini sections).
    (Fedora at famillecollet dot com)
  . Fixed bug #52508 (newline problem with parse_ini_file+INI_SCANNER_RAW).
    (Felipe)
  . Fixed bug #52484 (__set() ignores setting properties with empty names).
    (Felipe)
  . Fixed bug #52361 (Throwing an exception in a destructor causes invalid
    catching). (Dmitry)
  . Fixed bug #51008 (Zend/tests/bug45877.phpt fails). (Dmitry)

- Build issues:
  . Fixed bug #52436 (Compile error if systems do not have stdint.h)
    (Sriram Natarajan)
  . Fixed bug #50345 (nanosleep not detected properly on some solaris versions).
    (Ulf, Tony)
  . Fixed bug #49215 (make fails on glob_wrapper). (Felipe)

- Calendar extension:
  . Fixed bug #52744 (cal_days_in_month incorrect for December 1 BCE).
   (gpap at internet dot gr, Adam)

- cURL extension:
  . Fixed bug #52828 (curl_setopt does not accept persistent streams).
    (Gustavo, Ilia)
  . Fixed bug #52827 (cURL leaks handle and causes assertion error
    (CURLOPT_STDERR)). (Gustavo)
  . Fixed bug #52202 (CURLOPT_PRIVATE gets corrupted). (Ilia)
  . Fixed bug #50410 (curl extension slows down PHP on Windows). (Pierre)

- DateTime extension:
  . Fixed bug #53297 (gettimeofday implementation in php/win32/time.c can return
    1 million microsecs). (ped at 7gods dot org)
  . Fixed bug #52668 (Iterating over a dateperiod twice is broken). (Derick)
  . Fixed bug #52454 (Relative dates and getTimestamp increments by one day).
    (Derick)
  . Fixed bug #52430 (date_parse parse 24:xx:xx as valid time). (Derick)
  . Added support for the ( and ) delimiters/separators to
    DateTime::createFromFormat(). (Derick)

- DBA extension:
  . Added Berkeley DB 5.1 support to the DBA extension. (Oracle Corp.)

- DOM extension:
  . Fixed bug #52656 (DOMCdataSection does not work with splitText). (Ilia)

- Filter extension:
  . Fixed the filter extension accepting IPv4 octets with a leading 0 as that
    belongs to the unsupported "dotted octal" representation. (Gustavo)
  . Fixed bug #53236 (problems in the validation of IPv6 addresses with leading
    and trailing :: in the filter extension). (Gustavo)
  . Fixed bug #50117 (problems in the validation of IPv6 addresses with IPv4
    addresses and ::). (Gustavo)

- GD extension:
  . Fixed bug #53492 (fix crash if anti-aliasing steps are invalid). (Pierre)

- GMP extension:
  . Fixed bug #52906 (gmp_mod returns negative result when non-negative is
    expected). (Stas)
  . Fixed bug #52849 (GNU MP invalid version match). (Adam)

- Hash extension:
  . Fixed bug #51003 (unaligned memory access in ext/hash/hash_tiger.c).
    (Mike, Ilia)

- Iconv extension:
  . Fixed bug #52941 (The 'iconv_mime_decode_headers' function is skipping
    headers). (Adam)
  . Fixed bug #52599 (iconv output handler outputs incorrect content type
    when flags are used). (Ilia)
  . Fixed bug #51250 (iconv_mime_decode() does not ignore malformed Q-encoded
    words). (Ilia)

- Intl extension:
  . Fixed crashes on invalid parameters in intl extension. (CVE-2010-4409).
    (Stas, Maksymilian Arciemowicz)
  . Added support for formatting the timestamp stored in a DateTime object.
    (Stas)
  . Fixed bug #50590 (IntlDateFormatter::parse result is limited to the integer
    range). (Stas)

- Mbstring extension:
  . Fixed bug #53273 (mb_strcut() returns garbage with the excessive length
    parameter). (CVE-2010-4156) (Mateusz Kocielski, Pierre, Moriyoshi)
  . Fixed bug #52981 (Unicode casing table was out-of-date. Updated with
    UnicodeData-6.0.0d7.txt and included the source of the generator program
    with the distribution) (Gustavo).
  . Fixed bug #52681 (mb_send_mail() appends an extra MIME-Version header).
    (Adam)

- MSSQL extension:
  . Fixed possible crash in mssql_fetch_batch(). (Kalle)
  . Fixed bug #52843 (Segfault when optional parameters are not passed in to
    mssql_connect). (Felipe)

- MySQL extension:
  . Fixed bug #52636 (php_mysql_fetch_hash writes long value into int).
    (Kalle, rein at basefarm dot no)

- MySQLi extension:
  . Fixed bug #52891 (Wrong data inserted with mysqli/mysqlnd when using
    mysqli_stmt_bind_param and value> PHP_INT_MAX). (Andrey)
  . Fixed bug #52686 (mysql_stmt_attr_[gs]et argument points to incorrect type).
    (rein at basefarm dot no)
  . Fixed bug #52654 (mysqli doesn't install headers with structures it uses).
    (Andrey)
  . Fixed bug #52433 (Call to undefined method mysqli::poll() - must be static).
    (Andrey)
  . Fixed bug #52417 (MySQLi build failure with mysqlnd on MacOS X). (Andrey)
  . Fixed bug #52413 (MySQLi/libmysql build failure on OS X, FreeBSD). (Andrey)
  . Fixed bug #52390 (mysqli_report() should be per-request setting). (Kalle)
  . Fixed bug #52302 (mysqli_fetch_all does not work with MYSQLI_USE_RESULT).
    (Andrey)
  . Fixed bug #52221 (Misbehaviour of magic_quotes_runtime (get/set)). (Andrey)
  . Fixed bug #45921 (Can't initialize character set hebrew). (Andrey)

- MySQLnd:
  . Fixed bug #52613 (crash in mysqlnd after hitting memory limit). (Andrey)

- ODBC extension:
  - Fixed bug #52512 (Broken error handling in odbc_execute).
    (mkoegler at auto dot tuwien dot ac dot at)

- Openssl extension:
  . Fixed possible blocking behavior in openssl_random_pseudo_bytes on Windows.
    (Pierre)
  . Fixed bug #53136 (Invalid read on openssl_csr_new()). (Felipe)
  . Fixed bug #52947 (segfault when ssl stream option capture_peer_cert_chain
    used). (Felipe)

- Oracle Database extension (OCI8):
  . Fixed bug #53284 (Valgrind warnings in oci_set_* functions) (Oracle Corp.)
  . Fixed bug #51610 (Using oci_connect causes PHP to take a long time to
    exit).  Requires Oracle 11.2.0.2 client libraries (or Oracle bug fix
    9891199) for this patch to have an effect. (Oracle Corp.)

- PCNTL extension:
  . Fixed bug #52784 (Race condition when handling many concurrent signals).
    (nick dot telford at gmail dot com, Arnaud)

- PCRE extension:
  . Fixed bug #52971 (PCRE-Meta-Characters not working with utf-8). (Felipe)
  . Fixed bug #52732 (Docs say preg_match() returns FALSE on error, but it
    returns int(0)). (slugonamission at gmail dot com)

- PHAR extension:
  . Fixed bug #50987 (unaligned memory access in phar.c).
    (geissert at debian dot org, Ilia)

- PHP-FPM SAPI:
  . Fixed bug #53412 (segfault when using -y). (fat)
  . Fixed inconsistent backlog default value (-1) in FPM on many systems. (fat)
  . Fixed bug #52501 (libevent made FPM crashed when forking -- libevent has
    been removed). (fat)
  . Fixed bug #52725 (gcc builtin atomic functions were sometimes used when they
    were not available). (fat)
  . Fixed bug #52693 (configuration file errors are not logged to stderr). (fat)
  . Fixed bug #52674 (FPM Status page returns inconsistent Content-Type
    headers). (fat)
  . Fixed bug #52498 (libevent was not only linked to php-fpm). (fat)

- PDO:
  . Fixed bug #52699 (PDO bindValue writes long int 32bit enum).
    (rein at basefarm dot no)
  . Fixed bug #52487 (PDO::FETCH_INTO leaks memory). (Felipe)

- PDO DBLib driver:
  . Fixed bug #52546 (pdo_dblib segmentation fault when iterating MONEY values).
    (Felipe)

- PDO Firebird driver:
  . Restored firebird support (VC9 builds only). (Pierre)
  . Fixed bug #53335 (pdo_firebird did not implement rowCount()).
    (preeves at ibphoenix dot com)
  . Fixed bug #53323 (pdo_firebird getAttribute() crash).
    (preeves at ibphoenix dot com)

- PDO MySQL driver:
  . Fixed bug #52745 (Binding params doesn't work when selecting a date inside a
    CASE-WHEN). (Andrey)

- PostgreSQL extension:
  . Fixed bug #47199 (pg_delete() fails on NULL). (ewgraf at gmail dot com)

- Reflection extension:
  . Fixed ReflectionProperty::isDefault() giving a wrong result for properties
    obtained with ReflectionClass::getProperties(). (Gustavo)
- Reflection extension:
  . Fixed bug #53366 (Reflection doesnt get dynamic property value from
    getProperty()). (Felipe)
  . Fixed bug #52854 (ReflectionClass::newInstanceArgs does not work for classes
    without constructors). (Johannes)

- SOAP extension:
  . Fixed bug #44248 (RFC2616 transgression while HTTPS request through proxy
    with SoapClient object). (Dmitry)

- SPL extension:
  . Fixed bug #53362 (Segmentation fault when extending SplFixedArray). (Felipe)
  . Fixed bug #53279 (SplFileObject doesn't initialise default CSV escape
    character). (Adam)
  . Fixed bug #53144 (Segfault in SplObjectStorage::removeAll()). (Felipe)
  . Fixed bug #53071 (SPLObjectStorage defeats gc_collect_cycles). (Gustavo)
  . Fixed bug #52573 (SplFileObject::fscanf Segmentation fault). (Felipe)
  . Fixed bug #51763 (SplFileInfo::getType() does not work symbolic link
    and directory). (Pierre)
  . Fixed bug #50481 (Storing many SPLFixedArray in an array crashes). (Felipe)
  . Fixed bug #50579 (RegexIterator::REPLACE doesn't work). (Felipe)

- SQLite3 extension:
  . Fixed bug #53463 (sqlite3 columnName() segfaults on bad column_number).
    (Felipe)

- Streams:
  . Fixed forward stream seeking emulation in streams that don't support seeking
    in situations where the read operation gives back less data than requested
    and when there was data in the buffer before the emulation started. Also
    made more consistent its behavior -- should return failure every time less
    data than was requested was skipped. (Gustavo)
  . Fixed bug #53241 (stream casting that relies on fdopen/fopencookie fails
    with streams opened with, inter alia, the 'xb' mode). (Gustavo)
  . Fixed bug #53006 (stream_get_contents has an unpredictable behavior when the
    underlying stream does not support seeking). (Gustavo)
  . Fixed bug #52944 (Invalid write on second and subsequent reads with an
    inflate filter fed invalid data). (Gustavo)
  . Fixed bug #52820 (writes to fopencookie FILE* not commited when seeking the
    stream). (Gustavo)

- WDDX extension:
  . Fixed bug #52468 (wddx_deserialize corrupts integer field value when left
    empty). (Felipe)

- Zlib extension:
  . Fixed bug #52926 (zlib fopen wrapper does not use context). (Gustavo)

22 Jul 2010, PHP 5.3.3
- Upgraded bundled sqlite to version 3.6.23.1. (Ilia)
- Upgraded bundled PCRE to version 8.02. (Ilia)

- Added support for JSON_NUMERIC_CHECK option in json_encode() that converts
  numeric strings to integers. (Ilia)
- Added stream_set_read_buffer, allows to set the buffer for read operation.
  (Pierre)
- Added stream filter support to mcrypt extension (ported from
  mcrypt_filter). (Stas)
- Added full_special_chars filter to ext/filter. (Rasmus)
- Added backlog socket context option for stream_socket_server(). (Mike)
- Added fifth parameter to openssl_encrypt()/openssl_decrypt()
  (string $iv) to use non-NULL IV.
  Made implicit use of NULL IV a warning. (Sara)
- Added openssl_cipher_iv_length(). (Sara)
- Added FastCGI Process Manager (FPM) SAPI. (Tony)
- Added recent Windows versions to php_uname and fix undefined windows
  version support. (Pierre)
- Added Berkeley DB 5 support to the DBA extension. (Johannes, Chris Jones)
- Added support for copy to/from array/file for pdo_pgsql extension.
  (Denis Gasparin, Ilia)
- Added inTransaction() method to PDO, with specialized support for Postgres.
  (Ilia, Denis Gasparin)

- Changed namespaced classes so that the ctor can only be named
  __construct now. (Stas)
- Reset error state in PDO::beginTransaction() reset error state. (Ilia)

- Implemented FR#51295 (SQLite3::busyTimeout not existing). (Mark)
- Implemented FR#35638 (Adding udate to imap_fetch_overview results).
  (Charles_Duffy at dell dot com )
- Rewrote var_export() to use smart_str rather than output buffering, prevents
  data disclosure if a fatal error occurs (CVE-2010-2531). (Scott)
- Fixed possible buffer overflows in mysqlnd_list_fields,  mysqlnd_change_user.
  (Andrey)
- Fixed possible buffer overflows when handling error packets in mysqlnd.
  Reported by Stefan Esser. (Andrey)
- Fixed very rare memory leak in mysqlnd, when binding thousands of columns.
  (Andrey)
- Fixed a crash when calling an inexistent method of a class that inherits
  PDOStatement if instantiated directly instead of doing by the PDO methods.
  (Felipe)

- Fixed memory leak on error in mcrypt_create_iv on Windows. (Pierre)
- Fixed a possible crash because of recursive GC invocation. (Dmitry)
- Fixed a possible resource destruction issues in shm_put_var().
  Reported by Stefan Esser. (Dmitry)
- Fixed a possible information leak because of interruption of XOR operator.
  Reported by Stefan Esser. (Dmitry)
- Fixed a possible memory corruption because of unexpected call-time pass by
  refernce and following memory clobbering through callbacks.
  Reported by Stefan Esser. (Dmitry)
- Fixed a possible memory corruption in ArrayObject::uasort(). Reported by
  Stefan Esser. (Dmitry)
- Fixed a possible memory corruption in parse_str(). Reported by Stefan Esser.
  (Dmitry)
- Fixed a possible memory corruption in pack(). Reported by Stefan Esser.
  (Dmitry)
- Fixed a possible memory corruption in substr_replace(). Reported by Stefan
  Esser. (Dmitry)
- Fixed a possible memory corruption in addcslashes(). Reported by Stefan
  Esser. (Dmitry)
- Fixed a possible stack exhaustion inside fnmatch(). Reported by Stefan
  Esser. (Ilia)
- Fixed a possible dechunking filter buffer overflow. Reported by Stefan Esser.
  (Pierre)
- Fixed a possible arbitrary memory access inside sqlite extension. Reported
  by Mateusz Kocielski. (Ilia)
- Fixed string format validation inside phar extension. Reported by Stefan
  Esser. (Ilia)
- Fixed handling of session variable serialization on certain prefix
  characters. Reported by Stefan Esser. (Ilia)
- Fixed a NULL pointer dereference when processing invalid XML-RPC
  requests (Fixes CVE-2010-0397, bug #51288). (Raphael Geissert)
- Fixed 64-bit integer overflow in mhash_keygen_s2k(). (Clément LECIGNE, Stas)
- Fixed SplObjectStorage unserialization problems (CVE-2010-2225). (Stas)
- Fixed the mail.log ini setting when no filename was given. (Johannes)

- Fixed bug #52317 (Segmentation fault when using mail() on a rhel 4.x (only 64
  bit)). (Adam)
- Fixed bug #52262 (json_decode() shows no errors on invalid UTF-8).
  (Scott)
- Fixed bug #52240 (hash_copy() does not copy the HMAC key, causes wrong
  results and PHP crashes). (Felipe)
- Fixed bug #52238 (Crash when an Exception occured in iterator_to_array).
  (Johannes)
- Fixed bug #52193 (converting closure to array yields empty array). (Felipe)
- Fixed bug #52183 (Reflectionfunction reports invalid number of arguments for
  function aliases). (Felipe)
- Fixed bug #52162 (custom request header variables with numbers are removed).
  (Sriram Natarajan)
- Fixed bug #52160 (Invalid E_STRICT redefined constructor error). (Felipe)
- Fixed bug #52138 (Constants are parsed into the ini file for section names).
  (Felipe)
- Fixed bug #52115 (mysqli_result::fetch_all returns null, not an empty array).
  (Andrey)
- Fixed bug #52101 (dns_get_record() garbage in 'ipv6' field on Windows).
  (Pierre)
- Fixed bug #52082 (character_set_client & character_set_connection reset after
  mysqli_change_user()). (Andrey)
- Fixed bug #52043 (GD doesn't recognize latest libJPEG versions).
  (php at group dot apple dot com, Pierre)
- Fixed bug #52041 (Memory leak when writing on uninitialized variable returned
  from function). (Dmitry)
- Fixed bug #52060 (Memory leak when passing a closure to method_exists()).
  (Felipe)
- Fixed bug #52057 (ReflectionClass fails on Closure class). (Felipe)
- Fixed bug #52051 (handling of case sensitivity of old-style constructors
  changed in 5.3+). (Felipe)
- Fixed bug #52037 (Concurrent builds fail in install-programs). (seanius at
  debian dot org, Kalle)
- Fixed bug #52019 (make lcov doesn't support TESTS variable anymore). (Patrick)
- Fixed bug #52010 (open_basedir restrictions mismatch on vacuum command).
  (Ilia)
- Fixed bug #52001 (Memory allocation problems after using variable variables).
  (Dmitry)
- Fixed bug #51991 (spl_autoload and *nix support with namespace). (Felipe)
- Fixed bug #51943 (AIX: Several files are out of ANSI spec). (Kalle,
  coreystup at gmail dot com)
- Fixed bug #51911 (ReflectionParameter::getDefaultValue() memory leaks with
  constant array). (Felipe)
- Fixed bug #51905 (ReflectionParameter fails if default value is an array
  with an access to self::). (Felipe)
- Fixed bug #51899 (Parse error in parse_ini_file() function when empy value
  followed by no newline). (Felipe)
- Fixed bug #51844 (checkdnsrr does not support types other than MX). (Pierre)
- Fixed bug #51827 (Bad warning when register_shutdown_function called with
  wrong num of parameters). (Felipe)
- Fixed bug #51822 (Segfault with strange __destruct() for static class
  variables). (Dmitry)
- Fixed bug #51791 (constant() aborts execution when fail to check undefined
  constant). (Felipe)
- Fixed bug #51732 (Fileinfo __construct or open does not work with NULL).
  (Pierre)
- Fixed bug #51725 (xmlrpc_get_type() returns true on invalid dates). (Mike)
- Fixed bug #51723 (Content-length header is limited to 32bit integer with
  Apache2 on Windows). (Pierre)
- Fixed bug #51721 (mark DOMNodeList and DOMNamedNodeMap as Traversable).
  (David Zuelke)
- Fixed bug #51712 (Test mysql_mysqlnd_read_timeout_long must fail on MySQL4).
  (Andrey)
- Fixed bug #51697 (Unsafe operations in free_storage of SPL iterators,
  causes crash during shutdown). (Etienne)
- Fixed bug #51690 (Phar::setStub looks for case-sensitive
  __HALT_COMPILER()). (Ilia)
- Fixed bug #51688 (ini per dir crashes when invalid document root  are given).
  (Pierre)
- Fixed bug #51671 (imagefill does not work correctly for small images).
  (Pierre)
- Fixed bug #51670 (getColumnMeta causes segfault when re-executing query
  after calling nextRowset). (Pierrick)
- Fixed bug #51647 Certificate file without private key (pk in another file)
  doesn't work. (Andrey)
- Fixed bug #51629 (CURLOPT_FOLLOWLOCATION error message is misleading).
  (Pierre)
- Fixed bug #51627 (script path not correctly evaluated).
  (russell dot tempero at rightnow dot com)
- Fixed bug #51624 (Crash when calling mysqli_options()). (Felipe)
- Fixed bug #51615 (PHP crash with wrong HTML in SimpleXML). (Felipe)
- Fixed bug #51609 (pg_copy_to: Invalid results when using fourth parameter).
  (Felipe)
- Fixed bug #51608 (pg_copy_to: WARNING: nonstandard use of \\ in a string
  literal). (cbandy at jbandy dot com)
- Fixed bug #51607 (pg_copy_from does not allow schema in the tablename
  argument). (cbandy at jbandy dot com)
- Fixed bug #51605 (Mysqli - zombie links). (Andrey)
- Fixed bug #51604 (newline in end of header is shown in start of message).
  (Daniel Egeberg)
- Fixed bug #51590 (JSON_ERROR_UTF8 is undefined). (Felipe)
- Fixed bug #51583 (Bus error due to wrong alignment in mysqlnd). (Rainer Jung)
- Fixed bug #51582 (Don't assume UINT64_C it's ever available).
  (reidrac at usebox dot net, Pierre)
- Fixed bug #51577 (Uninitialized memory reference with oci_bind_array_by_name)
  (Oracle Corp.)
- Fixed bug #51562 (query timeout in mssql can not be changed per query).
  (ejsmont dot artur at gmail dot com)
- Fixed bug #51552 (debug_backtrace() causes segmentation fault and/or memory
  issues). (Dmitry)
- Fixed bug #51445 (var_dump() invalid/slow *RECURSION* detection). (Felipe)
- Fixed bug #51435 (Missing ifdefs / logic bug in crypt code cause compile
  errors). (Felipe)
- Fixed bug #51424 (crypt() function hangs after 3rd call). (Pierre, Sriram)
- Fixed bug #51394 (Error line reported incorrectly if error handler throws an
  exception). (Stas)
- Fixed bug #51393 (DateTime::createFromFormat() fails if format string contains
  timezone). (Adam)
- Fixed bug #51347 (mysqli_close / connection memory leak). (Andrey, Johannes)
- Fixed bug #51338 (URL-Rewriter is still enabled if use_only_cookies is
  on). (Ilia, j dot jeising at gmail dot com)
- Fixed bug #51291 (oci_error doesn't report last error when called two times)
  (Oracle Corp.)
- Fixed bug #51276 (php_load_extension() is missing when HAVE_LIBDL is
  undefined). (Tony)
- Fixed bug #51273 (Faultstring property does not exist when the faultstring is
  empty) (Ilia, dennis at transip dot nl)
- Fixed bug #51269 (zlib.output_compression Overwrites Vary Header). (Adam)
- Fixed bug #51257 (CURL_VERSION_LARGEFILE incorrectly used after libcurl
  version 7.10.1). (aron dot ujvari at microsec dot hu)
- Fixed bug #51242 (Empty mysql.default_port does not default to 3306 anymore,
  but 0). (Adam)
- Fixed bug #51237 (milter SAPI crash on startup). (igmar at palsenberg dot com)
- Fixed bug #51213 (pdo_mssql is trimming value of the money column). (Ilia,
  alexr at oplot dot com)
- Fixed bug #51190 (ftp_put() returns false when transfer was successful).
  (Ilia)
- Fixed bug #51183 (ext/date/php_date.c fails to compile with Sun Studio).
  (Sriram Natarajan)
- Fixed bug #51176 (Static calling in non-static method behaves like $this->).
  (Felipe)
- Fixed bug #51171 (curl_setopt() doesn't output any errors or warnings when
  an invalid option is provided). (Ilia)
- Fixed bug #51128 (imagefill() doesn't work with large images). (Pierre)
- Fixed bug #51096 ('last day' and 'first day' are handled incorrectly when
  parsing date strings). (Derick)
- Fixed bug #51086 (DBA DB4 doesn't work with Berkeley DB 4.8). (Chris Jones)
- Fixed bug #51062 (DBA DB4 uses mismatched headers and libraries). (Chris
  Jones)
- Fixed bug #51026 (mysqli_ssl_set not working). (Andrey)
- Fixed bug #51023 (filter doesn't detect int overflows with GCC 4.4).
  (Raphael Geissert)
- Fixed bug #50999 (unaligned memory access in dba_fetch()). (Felipe)
- Fixed bug #50976 (Soap headers Authorization not allowed).
  (Brain France, Dmitry)
- Fixed bug #50828 (DOMNotation is not subclass of DOMNode). (Rob)
- Fixed bug #50810 (property_exists does not work for private). (Felipe)
- Fixed bug #50762 (in WSDL mode Soap Header handler function only being called
  if defined in WSDL). (mephius at gmail dot com)
- Fixed bug #50731 (Inconsistent namespaces sent to functions registered with
  spl_autoload_register). (Felipe)
- Fixed bug #50563 (removing E_WARNING from parse_url). (ralph at smashlabs dot
  com, Pierre)
- Fixed bug #50578 (incorrect shebang in phar.phar). (Fedora at FamilleCollet
  dot com)
- Fixed bug #50392 (date_create_from_format enforces 6 digits for 'u' format
  character). (Derick)
- Fixed bug #50383 (Exceptions thrown in __call / __callStatic do not include
  file and line in trace). (Felipe)
- Fixed bug #50358 (Compile failure compiling ext/phar/util.lo). (Felipe)
- Fixed bug #50101 (name clash between global and local variable).
  (patch by yoarvi at gmail dot com)
- Fixed bug #50055 (DateTime::sub() allows 'relative' time modifications).
  (Derick)
- Fixed bug #51002 (fix possible memory corruption with very long names).
  (Pierre)
- Fixed bug #49893 (Crash while creating an instance of Zend_Mail_Storage_Pop3).
  (Dmitry)
- Fixed bug #49819 (STDOUT losing data with posix_isatty()). (Mike)
- Fixed bug #49778 (DateInterval::format("%a") is always zero when an interval
  is created from an ISO string). (Derick)
- Fixed bug #49700 (memory leaks in php_date.c if garbage collector is
  enabled). (Dmitry)
- Fixed bug #49576 (FILTER_VALIDATE_EMAIL filter needs updating) (Rasmus)
- Fixed bug #49490 (XPath namespace prefix conflict). (Rob)
- Fixed bug #49429 (odbc_autocommit doesn't work). (Felipe)
- Fixed bug #49320 (PDO returns null when SQLite connection fails). (Felipe)
- Fixed bug #49234 (mysqli_ssl_set not found). (Andrey)
- Fixed bug #49216 (Reflection doesn't seem to work properly on MySqli).
  (Andrey)
- Fixed bug #49192 (PHP crashes when GC invoked on COM object). (Stas)
- Fixed bug #49081 (DateTime::diff() mistake if start in January and interval >
  28 days). (Derick)
- Fixed bug #49059 (DateTime::diff() repeats previous sub() operation).
  (yoarvi@gmail.com, Derick)
- Fixed bug #48983 (DomDocument : saveHTMLFile wrong charset). (Rob)
- Fixed bug #48930 (__COMPILER_HALT_OFFSET__ incorrect in PHP >= 5.3). (Felipe)
- Fixed bug #48902 (Timezone database fallback map is outdated). (Derick)
- Fixed bug #48781 (Cyclical garbage collector memory leak). (Dmitry)
- Fixed bug #48601 (xpath() returns FALSE for legitimate query). (Rob)
- Fixed bug #48361 (SplFileInfo::getPathInfo should return the
  parent dir). (Etienne)
- Fixed bug #48289 (iconv_mime_encode() quoted-printable scheme is broken).
  (Adam, patch from hiroaki dot kawai at gmail dot com).
- Fixed bug #47842 (sscanf() does not support 64-bit values). (Mike)
- Fixed bug #46111 (Some timezone identifiers can not be parsed). (Derick)
- Fixed bug #45808 (stream_socket_enable_crypto() blocks and eats CPU).
  (vincent at optilian dot com)
- Fixed bug #43233 (sasl support for ldap on Windows). (Pierre)
- Fixed bug #35673 (formatOutput does not work with saveHTML). (Rob)
- Fixed bug #33210 (getimagesize() fails to detect width/height on certain
  JPEGs). (Ilia)

04 Mar 2010, PHP 5.3.2

- Upgraded bundled sqlite to version 3.6.22. (Ilia)
- Upgraded bundled libmagic to version 5.03. (Mikko)
- Upgraded bundled PCRE to version 8.00. (Scott)
- Updated timezone database to version 2010.3. (Derick)

- Improved LCG entropy. (Rasmus, Samy Kamkar)
- Improved crypt support for edge cases (UFC compatibility). (Solar Designer,
  Joey, Pierre)

- Reverted fix for bug #49521 (PDO fetchObject sets values before calling
  constructor). (Pierrick, Johannes)

- Changed gmp_strval() to use full range from 2 to 62, and -2 to -36. FR #50283
  (David Soria Parra)
- Changed "post_max_size" php.ini directive to allow unlimited post size by
  setting it to 0. (Rasmus)
- Changed tidyNode class to disallow manual node creation. (Pierrick)

- Removed automatic file descriptor unlocking happening on shutdown and/or
  stream close (on all OSes). (Tony, Ilia)

- Added libpng 1.4.0 support. (Pierre)
- Added support for DISABLE_AUTHENTICATOR for imap_open. (Pierre)
- Added missing host validation for HTTP urls inside FILTER_VALIDATE_URL.
  (Ilia)
- Added stream_resolve_include_path(). (Mikko)
- Added INTERNALDATE support to imap_append. (nick at mailtrust dot com)
- Added support for SHA-256 and SHA-512 to php's crypt. (Pierre)
- Added realpath_cache_size() and realpath_cache_get() functions. (Stas)
- Added FILTER_FLAG_STRIP_BACKTICK option to the filter extension. (Ilia)
- Added protection for $_SESSION from interrupt corruption and improved
  "session.save_path" check. (Stas)
- Added LIBXML_PARSEHUGE constant to override the maximum text size of a
  single text node when using libxml2.7.3+. (Kalle)
- Added ReflectionMethod::setAccessible() for invoking non-public methods
  through the Reflection API. (Sebastian)
- Added Collator::getSortKey for intl extension. (Stas)
- Added support for CURLOPT_POSTREDIR. FR #49571. (Sriram Natarajan)
- Added support for CURLOPT_CERTINFO. FR #49253.
  (Linus Nielsen Feltzing <linus@haxx.se>)
- Added client-side server name indication support in openssl. (Arnaud)

- Improved fix for bug #50006 (Segfault caused by uksort()). (Stas)

- Fixed mysqlnd hang when queries exactly 16777214 bytes long are sent. (Andrey)
- Fixed incorrect decoding of 5-byte BIT sequences in mysqlnd. (Andrey)
- Fixed error_log() to be binary safe when using message_type 3. (Jani)
- Fixed unnecessary invocation of setitimer when timeouts have been disabled.
  (Arvind Srinivasan)
- Fixed memory leak in extension loading when an error occurs on Windows.
  (Pierre)
- Fixed safe_mode validation inside tempnam() when the directory path does
  not end with a /). (Martin Jansen)
- Fixed a possible open_basedir/safe_mode bypass in session extension
  identified by Grzegorz Stachowiak. (Ilia)
- Fixed possible crash when a error/warning is raised during php startup.
  (Pierre)
- Fixed possible bad behavior of rename on windows when used with symbolic
  links or invalid paths. (Pierre)
- Fixed error output to stderr on Windows. (Pierre)
- Fixed memory leaks in is_writable/readable/etc on Windows. (Pierre)
- Fixed memory leaks in the ACL function on Windows. (Pierre)
- Fixed memory leak in the realpath cache on Windows. (Pierre)
- Fixed memory leak in zip_close. (Pierre)
- Fixed crypt's blowfish sanity check of the "setting" string, to reject
  iteration counts encoded as 36 through 39. (Solar Designer, Joey, Pierre)

- Fixed bug #51059 (crypt crashes when invalid salt are given). (Pierre)
- Fixed bug #50952 (allow underscore _ in constants parsed in php.ini files).
  (Jani)
- Fixed bug #50940 (Custom content-length set incorrectly in Apache SAPIs).
  (Brian France, Rasmus)
- Fixed bug #50930 (Wrong date by php_date.c patch with ancient gcc/glibc
  versions). (Derick)
- Fixed bug #50907 (X-PHP-Originating-Script adding two new lines in *NIX).
  (Ilia)
- Fixed bug #50859 (build fails with openssl 1.0 due to md2 deprecation).
  (Ilia, hanno at hboeck dot de)
- Fixed bug #50847 (strip_tags() removes all tags greater then 1023 bytes
  long). (Ilia)
- Fixed bug #50829 (php.ini directive pdo_mysql.default_socket is ignored).
  (Ilia)
- Fixed bug #50832 (HTTP fopen wrapper does not support passwordless HTTP
  authentication). (Jani)
- Fixed bug #50787 (stream_set_write_buffer() has no effect on socket streams).
  (vnegrier at optilian dot com, Ilia)
- Fixed bug #50761 (system.multiCall crashes in xmlrpc extension).
  (hiroaki dot kawai at gmail dot com, Ilia)
- Fixed bug #50756 (CURLOPT_FTP_SKIP_PASV_IP does not exist). (Sriram)
- Fixed bug #50732 (exec() adds single byte twice to $output array). (Ilia)
- Fixed bug #50728 (All PDOExceptions hardcode 'code' property to 0).
  (Joey, Ilia)
- Fixed bug #50723 (Bug in garbage collector causes crash). (Dmitry)
- Fixed bug #50690 (putenv does not set ENV when the value is only one char).
  (Pierre)
- Fixed bug #50680 (strtotime() does not support eighth ordinal number). (Ilia)
- Fixed bug #50661 (DOMDocument::loadXML does not allow UTF-16). (Rob)
- Fixed bug #50657 (copy() with an empty (zero-byte) HTTP source succeeds but
  returns false). (Ilia)
- Fixed bug #50636 (MySQLi_Result sets values before calling constructor).
  (Pierrick)
- Fixed bug #50632 (filter_input() does not return default value if the
  variable does not exist). (Ilia)
- Fixed bug #50576 (XML_OPTION_SKIP_TAGSTART option has no effect). (Pierrick)
- Fixed bug #50558 (Broken object model when extending tidy). (Pierrick)
- Fixed bug #50540 (Crash while running ldap_next_reference test cases).
  (Sriram)
- Fixed bug #50519 (segfault in garbage collection when using set_error_handler
  and DomDocument). (Dmitry)
- Fixed bug #50508 (compile failure: Conflicting HEADER type declarations).
  (Jani)
- Fixed bug #50496 (Use of <stdbool.h> is valid only in a c99 compilation
  environment. (Sriram)
- Fixed bug #50464 (declare encoding doesn't work within an included file).
  (Felipe)
- Fixed bug #50458 (PDO::FETCH_FUNC fails with Closures). (Felipe, Pierrick)
- Fixed bug #50445 (PDO-ODBC stored procedure call from Solaris 64-bit causes
  seg fault). (davbrown4 at yahoo dot com, Felipe)
- Fixed bug #50416 (PROCEDURE db.myproc can't return a result set in the given
  context). (Andrey)
- Fixed bug #50394 (Reference argument converted to value in __call). (Stas)
- Fixed bug #50351 (performance regression handling objects, ten times slower
  in 5.3 than in 5.2). (Dmitry)
- Fixed bug #50392 (date_create_from_format() enforces 6 digits for 'u'
  format character). (Ilia)
- Fixed bug #50345 (nanosleep not detected properly on some solaris versions).
  (Jani)
- Fixed bug #50340 (php.ini parser does not allow spaces in ini keys). (Jani)
- Fixed bug #50334 (crypt ignores sha512 prefix). (Pierre)
- Fixed bug #50323 (Allow use of ; in values via ;; in PDO DSN).
  (Ilia, Pierrick)
- Fixed bug #50285 (xmlrpc does not preserve keys in encoded indexed arrays).
  (Felipe)
- Fixed bug #50282 (xmlrpc_encode_request() changes object into array in
  calling function). (Felipe)
- Fixed bug #50267 (get_browser(null) does not use HTTP_USER_AGENT). (Jani)
- Fixed bug #50266 (conflicting types for llabs). (Jani)
- Fixed bug #50261 (Crash When Calling Parent Constructor with
  call_user_func()). (Dmitry)
- Fixed bug #50255 (isset() and empty() silently casts array to object).
  (Felipe)
- Fixed bug #50240 (pdo_mysql.default_socket in php.ini shouldn't used
  if it is empty). (foutrelis at gmail dot com, Ilia)
- Fixed bug #50231 (Socket path passed using --with-mysql-sock is ignored when
  mysqlnd is enabled). (Jani)
- Fixed bug #50219 (soap call Segmentation fault on a redirected url).
  (Pierrick)
- Fixed bug #50212 (crash by ldap_get_option() with LDAP_OPT_NETWORK_TIMEOUT).
  (Ilia, shigeru_kitazaki at cybozu dot co dot jp)
- Fixed bug #50209 (Compiling with libedit cannot find readline.h).
  (tcallawa at redhat dot com)
- Fixed bug #50207 (segmentation fault when concatenating very large strings on
  64bit linux). (Ilia)
- Fixed bug #50196 (stream_copy_to_stream() produces warning when source is
  not file). (Stas)
- Fixed bug #50195 (pg_copy_to() fails when table name contains schema. (Ilia)
- Fixed bug #50185 (ldap_get_entries() return false instead of an empty array
  when there is no error). (Jani)
- Fixed bug #50174 (Incorrectly matched docComment). (Felipe)
- Fixed bug #50168 (FastCGI fails with wrong error on HEAD request to
  non-existant file). (Dmitry)
- Fixed bug #50162 (Memory leak when fetching timestamp column from Oracle
  database). (Felipe)
- Fixed bug #50159 (wrong working directory in symlinked files). (Dmitry)
- Fixed bug #50158 (FILTER_VALIDATE_EMAIL fails with valid addresses
  containing = or ?). (Pierrick)
- Fixed bug #50152 (ReflectionClass::hasProperty behaves like isset() not
  property_exists). (Felipe)
- Fixed bug #50146 (property_exists: Closure object cannot have properties).
  (Felipe)
- Fixed bug #50145 (crash while running bug35634.phpt). (Felipe)
- Fixed bug #50140 (With default compilation option, php symbols are unresolved
  for nsapi). (Uwe Schindler)
- Fixed bug #50087 (NSAPI performance improvements). (Uwe Schindler)
- Fixed bug #50073 (parse_url() incorrect when ? in fragment). (Ilia)
- Fixed bug #50023 (pdo_mysql doesn't use PHP_MYSQL_UNIX_SOCK_ADDR). (Ilia)
- Fixed bug #50005 (Throwing through Reflection modified Exception object
  makes segmentation fault). (Felipe)
- Fixed bug #49990 (SNMP3 warning message about security level printed twice).
  (Jani)
- Fixed bug #49985 (pdo_pgsql prepare() re-use previous aborted
  transaction). (ben dot pineau at gmail dot com, Ilia, Matteo)
- Fixed bug #49938 (Phar::isBuffering() returns inverted value). (Greg)
- Fixed bug #49936 (crash with ftp stream in php_stream_context_get_option()).
  (Pierrick)
- Fixed bug #49921 (Curl post upload functions changed). (Ilia)
- Fixed bug #49866 (Making reference on string offsets crashes PHP). (Dmitry)
- Fixed bug #49855 (import_request_variables() always returns NULL). (Ilia,
  sjoerd at php dot net)
- Fixed bug #49851, #50451 (http wrapper breaks on 1024 char long headers).
  (Ilia)
- Fixed bug #49800 (SimpleXML allow (un)serialize() calls without warning).
  (Ilia, wmeler at wp-sa dot pl)
- Fixed bug #49719 (ReflectionClass::hasProperty returns true for a private
  property in base class). (Felipe)
- Fixed bug #49677 (ini parser crashes with apache2 and using ${something}
  ini variables). (Jani)
- Fixed bug #49660 (libxml 2.7.3+ limits text nodes to 10MB). (Felipe)
- Fixed bug #49647 (DOMUserData does not exist). (Rob)
- Fixed bug #49600 (imageTTFText text shifted right). (Takeshi Abe)
- Fixed bug #49585 (date_format buffer not long enough for >4 digit years).
  (Derick, Adam)
- Fixed bug #49560 (oci8: using LOBs causes slow PHP shutdown). (Oracle Corp.)
- Fixed bug #49521 (PDO fetchObject sets values before calling constructor).
  (Pierrick)
- Fixed bug #49472 (Constants defined in Interfaces can be overridden).
  (Felipe)
- Fixed bug #49463 (setAttributeNS fails setting default namespace). (Rob)
- Fixed bug #49244 (Floating point NaN cause garbage characters). (Sjoerd)
- Fixed bug #49224 (Compile error due to old DNS functions on AIX systems).
  (Scott)
- Fixed bug #49174 (crash when extending PDOStatement and trying to set
  queryString property). (Felipe)
- Fixed bug #48811 (Directives in PATH section do not get applied to
  subdirectories). (Patch by: ct at swin dot edu dot au)
- Fixed bug #48590 (SoapClient does not honor max_redirects). (Sriram)
- Fixed bug #48190 (Content-type parameter "boundary" is not case-insensitive
  in HTTP uploads). (Ilia)
- Fixed bug #47848 (importNode doesn't preserve attribute namespaces). (Rob)
- Fixed bug #47409 (extract() problem with array containing word "this").
  (Ilia, chrisstocktonaz at gmail dot com)
- Fixed bug #47281 ($php_errormsg is limited in size of characters)
  (Oracle Corp.)
- Fixed bug #46478 (htmlentities() uses obsolete mapping table for character
  entity references). (Moriyoshi)
- Fixed bug #45599 (strip_tags() truncates rest of string with invalid
  attribute). (Ilia, hradtke)
- Fixed bug #45120 (PDOStatement->execute() returns true then false for same
  statement). (Pierrick)
- Fixed bug #44827 (define() allows :: in constant names). (Ilia)
- Fixed bug #44098 (imap_utf8() returns only capital letters).
  (steffen at dislabs dot de, Pierre)
- Fixed bug #34852 (Failure in odbc_exec() using oracle-supplied odbc
  driver). (tim dot tassonis at trivadis dot com)

19 Nov 2009, PHP 5.3.1
- Upgraded bundled sqlite to version 3.6.19. (Scott)
- Updated timezone database to version 2009.17 (2009q). (Derick)

- Changed ini file directives [PATH=](on Win32) and [HOST=](on all) to be case
  insensitive. (garretts)

- Restored shebang line check to CGI sapi (not checked by scanner anymore).
  (Jani)

- Added "max_file_uploads" INI directive, which can be set to limit the
  number of file uploads per-request to 20 by default, to prevent possible
  DOS via temporary file exhaustion. (Ilia)
- Added missing sanity checks around exif processing. (Ilia)
- Added error constant when json_encode() detects an invalid UTF-8 sequence.
  (Scott)
- Added support for ACL on Windows for thread safe SAPI (Apache2 for example)
  and fix its support on NTS. (Pierre)

- Improved symbolic, mounted volume and junctions support for realpath on
  Windows. (Pierre)
- Improved readlink on Windows, suppress \??\ and use the drive syntax only.
  (Pierre)
- Improved dns_get_record() AAAA support on windows. Always available when
  IPv6 is support is installed, format is now the same than on unix. (Pierre)
- Improved the DNS functions on OSX to use newer APIs, also use Bind 9 API
  where available on other platforms. (Scott)
- Improved shared extension loading on OSX to use the standard Unix dlopen()
  API. (Scott)

- Fixed crash in com_print_typeinfo when an invalid typelib is given. (Pierre)
- Fixed a safe_mode bypass in tempnam() identified by Grzegorz Stachowiak.
  (Rasmus)
- Fixed a open_basedir bypass in posix_mkfifo() identified by Grzegorz
  Stachowiak.  (Rasmus)
- Fixed certificate validation inside php_openssl_apply_verification_policy
  (Ryan Sleevi, Ilia)
- Fixed crash in SQLiteDatabase::ArrayQuery() and SQLiteDatabase::SingleQuery()
  when calling using Reflection. (Felipe)
- Fixed crash when instantiating PDORow and PDOStatement through Reflection.
  (Felipe)
- Fixed sanity check for the color index in imagecolortransparent. (Pierre)
- Fixed scandir/readdir when used mounted points on Windows. (Pierre)
- Fixed zlib.deflate compress filter to actually accept level parameter. (Jani)
- Fixed leak on error in popen/exec (and related functions) on Windows.
  (Pierre)
- Fixed possible bad caching of symlinked directories in the realpath cache
  on Windows. (Pierre)
- Fixed atime and mtime in stat related functions on Windows. (Pierre)
- Fixed spl_autoload_unregister/spl_autoload_functions wrt. Closures and
  Functors. (Christian Seiler)
- Fixed open_basedir circumvention for "mail.log" ini directive.
  (Maksymilian Arciemowicz, Stas)
- Fixed signature generation/validation for zip archives in ext/phar. (Greg)
- Fixed memory leak in stream_is_local(). (Felipe, Tony)
- Fixed BC break in mime_content_type(), removes the content encoding. (Scott)

- Fixed PECL bug #16842 (oci_error return false when NO_DATA_FOUND is raised).
  (Chris Jones)

- Fixed bug #50063 (safe_mode_include_dir fails). (Johannes, christian at
  elmerot dot se)
- Fixed bug #50052 (Different Hashes on Windows and Linux on wrong Salt size).
  (Pierre)
- Fixed bug #49986 (Missing ICU DLLs on windows package). (Pierre)
- Fixed bug #49910 (no support for ././@LongLink for long filenames in phar
  tar support). (Greg)
- Fixed bug #49908 (throwing exception in __autoload crashes when interface
  is not defined). (Felipe)
- Fixed bug #49847 (exec() fails to return data inside 2nd parameter, given
  output lines >4095 bytes). (Ilia)
- Fixed bug #49809 (time_sleep_until() is not available on OpenSolaris). (Jani)
- Fixed bug #49757 (long2ip() can return wrong value in a multi-threaded
  applications). (Ilia, Florian Anderiasch)
- Fixed bug #49738 (calling mcrypt after mcrypt_generic_deinit crashes).
  (Sriram Natarajan)
- Fixed bug #49732 (crashes when using fileinfo when timestamp conversion
  fails). (Pierre)
- Fixed bug #49698 (Unexpected change in strnatcasecmp()). (Rasmus)
- Fixed bug #49630 (imap_listscan function missing). (Felipe)
- Fixed bug #49572 (use of C++ style comments causes build failure).
  (Sriram Natarajan)
- Fixed bug #49531 (CURLOPT_INFILESIZE sometimes causes warning "CURLPROTO_FILE
  cannot be set"). (Felipe)
- Fixed bug #49517 (cURL's CURLOPT_FILE prevents file from being deleted after
  fclose). (Ilia)
- Fixed bug #49470 (FILTER_SANITIZE_EMAIL allows disallowed characters).
  (Ilia)
- Fixed bug #49447 (php engine need to correctly check for socket API
  return status on windows). (Sriram Natarajan)
- Fixed bug #49391 (ldap.c utilizing deprecated ldap_modify_s). (Ilia)
- Fixed bug #49372 (segfault in php_curl_option_curl). (Pierre)
- Fixed bug #49361 (wordwrap() wraps incorrectly on end of line boundaries).
  (Ilia, code-it at mail dot ru)
- Fixed bug #49306 (inside pdo_mysql default socket settings are ignored).
  (Ilia)
- Fixed bug #49289 (bcmath module doesn't compile with phpize configure).
  (Jani)
- Fixed bug #49286 (php://input (php_stream_input_read) is broken). (Jani)
- Fixed bug #49269 (Ternary operator fails on Iterator object when used inside
  foreach declaration). (Etienne, Dmitry)
- Fixed bug #49236 (Missing PHP_SUBST(PDO_MYSQL_SHARED_LIBADD)). (Jani)
- Fixed bug #49223 (Inconsistency using get_defined_constants). (Garrett)
- Fixed bug #49193 (gdJpegGetVersionString() inside gd_compact identifies
  wrong type in declaration). (Ilia)
- Fixed bug #49183 (dns_get_record does not return NAPTR records). (Pierre)
- Fixed bug #49144 (Import of schema from different host transmits original
  authentication details). (Dmitry)
- Fixed bug #49142 (crash when exception thrown from __tostring()).
  (David Soria Parra)
- Fixed bug #49132 (posix_times returns false without error).
  (phpbugs at gunnu dot us)
- Fixed bug #49125 (Error in dba_exists C code). (jdornan at stanford dot edu)
- Fixed bug #49122 (undefined reference to mysqlnd_stmt_next_result on compile
  with --with-mysqli and MySQL 6.0). (Jani)
- Fixed bug #49108 (2nd scan_dir produces segfault). (Felipe)
- Fixed bug #49098 (mysqli segfault on error). (Rasmus)
- Fixed bug #49095 (proc_get_status['exitcode'] fails on win32). (Felipe)
- Fixed bug #49092 (ReflectionFunction fails to work with functions in fully
  qualified namespaces). (Kalle, Jani)
- Fixed bug #49074 (private class static fields can be modified by using
  reflection). (Jani)
- Fixed bug #49072 (feof never returns true for damaged file in zip). (Pierre)
- Fixed bug #49065 ("disable_functions" php.ini option does not work on
  Zend extensions). (Stas)
- Fixed bug #49064 (--enable-session=shared does not work: undefined symbol:
  php_url_scanner_reset_vars). (Jani)
- Fixed bug #49056 (parse_ini_file() regression in 5.3.0 when using non-ASCII
  strings as option keys). (Jani)
- Fixed bug #49052 (context option headers freed too early when using
  --with-curlwrappers). (Jani)
- Fixed bug #49047 (The function touch() fails on directories on Windows).
  (Pierre)
- Fixed bug #49032 (SplFileObject::fscanf() variables passed by reference).
  (Jani)
- Fixed bug #49027 (mysqli_options() doesn't work when using mysqlnd). (Andrey)
- Fixed bug #49026 (proc_open() can bypass safe_mode_protected_env_vars
  restrictions). (Ilia)
- Fixed bug #49020 (phar misinterprets ustar long filename standard).
  (Greg)
- Fixed bug #49018 (phar tar stores long filenames wit prefix/name reversed).
  (Greg)
- Fixed bug #49014 (dechunked filter broken when serving more than 8192 bytes
  in a chunk). (andreas dot streichardt at globalpark dot com, Ilia)
- Fixed bug #49012 (phar tar signature algorithm reports as Unknown (0) in
  getSignature() call). (Greg)
- Fixed bug #49000 (PHP CLI in Interactive mode (php -a) crashes
  when including files from function). (Stas)
- Fixed bug #48994 (zlib.output_compression does not output HTTP headers when
  set to a string value). (Jani)
- Fixed bug #48980 (Crash when compiling with pdo_firebird). (Felipe)
- Fixed bug #48962 (cURL does not upload files with specified filename).
  (Ilia)
- Fixed bug #48929 (Double \r\n after HTTP headers when "header" context
  option is an array). (David Zülke)
- Fixed bug #48913 (Too long error code strings in pdo_odbc driver).
  (naf at altlinux dot ru, Felipe)
- Fixed bug #48912 (Namespace causes unexpected strict behaviour with
  extract()). (Dmitry)
- Fixed bug #48909 (Segmentation fault in mysqli_stmt_execute()). (Andrey)
- Fixed bug #48899 (is_callable returns true even if method does not exist in
  parent class). (Felipe)
- Fixed bug #48893 (Problems compiling with Curl). (Felipe)
- Fixed bug #48880 (Random Appearing open_basedir problem). (Rasmus, Gwynne)
- Fixed bug #48872 (string.c: errors: duplicate case values). (Kalle)
- Fixed bug #48854 (array_merge_recursive modifies arrays after first one).
  (Felipe)
- Fixed bug #48805 (IPv6 socket transport is not working). (Ilia)
- Fixed bug #48802 (printf() returns incorrect outputted length). (Jani)
- Fixed bug #48791 (open office files always reported as corrupted). (Greg)
- Fixed bug #48788 (RecursiveDirectoryIterator doesn't descend into symlinked
  directories). (Ilia)
- Fixed bug #48783 (make install will fail saying phar file exists). (Greg)
- Fixed bug #48774 (SIGSEGVs when using curl_copy_handle()).
  (Sriram Natarajan)
- Fixed bug #48771 (rename() between volumes fails and reports no error on
  Windows). (Pierre)
- Fixed bug #48768 (parse_ini_*() crash with INI_SCANNER_RAW). (Jani)
- Fixed bug #48763 (ZipArchive produces corrupt archive). (dani dot church at
  gmail dot com, Pierre)
- Fixed bug #48762 (IPv6 address filter still rejects valid address). (Felipe)
- Fixed bug #48757 (ReflectionFunction::invoke() parameter issues). (Kalle)
- Fixed bug #48754 (mysql_close() crash php when no handle specified).
  (Johannes, Andrey)
- Fixed bug #48752 (Crash during date parsing with invalid date). (Pierre)
- Fixed bug #48746 (Unable to browse directories within Junction Points).
  (Pierre, Kanwaljeet Singla)
- Fixed bug #48745 (mysqlnd: mysql_num_fields returns wrong column count for
  mysql_list_fields). (Andrey)
- Fixed bug #48740 (PHAR install fails when INSTALL_ROOT is not the final
  install location). (james dot cohen at digitalwindow dot com, Greg)
- Fixed bug #48733 (CURLOPT_WRITEHEADER|CURLOPT_FILE|CURLOPT_STDERR warns on
  files that have been opened with r+). (Ilia)
- Fixed bug #48719 (parse_ini_*(): scanner_mode parameter is not checked for
  sanity). (Jani)
- Fixed bug #48718 (FILTER_VALIDATE_EMAIL does not allow numbers in domain
  components). (Ilia)
- Fixed bug #48681 (openssl signature verification for tar archives broken).
  (Greg)
- Fixed bug #48660 (parse_ini_*(): dollar sign as last character of value
  fails). (Jani)
- Fixed bug #48645 (mb_convert_encoding() doesn't understand hexadecimal
  html-entities). (Moriyoshi)
- Fixed bug #48637 ("file" fopen wrapper is overwritten when using
  --with-curlwrappers). (Jani)
- Fixed bug #48608 (Invalid libreadline version not detected during configure).
  (Jani)
- Fixed bug #48400 (imap crashes when closing stream opened with
  OP_PROTOTYPE flag). (Jani)
- Fixed bug #48377 (error message unclear on converting phar with existing
  file). (Greg)
- Fixed bug #48247 (Infinite loop and possible crash during startup with
  errors when errors are logged). (Jani)
- Fixed bug #48198 error: 'MYSQLND_LLU_SPEC' undeclared. Cause for #48780 and
  #46952 - both fixed too. (Andrey)
- Fixed bug #48189 (ibase_execute error in return param). (Kalle)
- Fixed bug #48182 (ssl handshake fails during asynchronous socket connection).
  (Sriram Natarajan)
- Fixed bug #48116 (Fixed build with Openssl 1.0). (Pierre,
  Al dot Smith at aeschi dot ch dot eu dot org)
- Fixed bug #48057 (Only the date fields of the first row are fetched, others
  are empty). (info at programmiernutte dot net)
- Fixed bug #47481 (natcasesort() does not sort extended ASCII characters
  correctly). (Herman Radtke)
- Fixed bug #47351 (Memory leak in DateTime). (Derick, Tobias John)
- Fixed bug #47273 (Encoding bug in SoapServer->fault). (Dmitry)
- Fixed bug #46682 (touch() afield returns different values on windows).
  (Pierre)
- Fixed bug #46614 (Extended MySQLi class gives incorrect empty() result).
  (Andrey)
- Fixed bug #46020 (with Sun Java System Web Server 7.0 on HPUX, #define HPUX).
  (Uwe Schindler)
- Fixed bug #45905 (imagefilledrectangle() clipping error).
  (markril at hotmail dot com, Pierre)
- Fixed bug #45554 (Inconsistent behavior of the u format char). (Derick)
- Fixed bug #45141 (setcookie will output expires years of >4 digits). (Ilia)
- Fixed bug #44683 (popen crashes when an invalid mode is passed). (Pierre)
- Fixed bug #43510 (stream_get_meta_data() does not return same mode as used
  in fopen). (Jani)
- Fixed bug #42434 (ImageLine w/ antialias = 1px shorter). (wojjie at gmail dot
  com, Kalle)
- Fixed bug #40013 (php_uname() does not return nodename on Netware (Guenter
  Knauf)
- Fixed bug #38091 (Mail() does not use FQDN when sending SMTP helo).
  (Kalle, Rick Yorgason)
- Fixed bug #28038 (Sent incorrect RCPT TO commands to SMTP server) (Garrett)
- Fixed bug #27051 (Impersonation with FastCGI does not exec process as
  impersonated user). (Pierre)


30 Jun 2009, PHP 5.3.0
- Upgraded bundled PCRE to version 7.9. (Nuno)
- Upgraded bundled sqlite to version 3.6.15. (Scott)

- Moved extensions to PECL (Derick, Lukas, Pierre, Scott):
  . ext/dbase
  . ext/fbsql
  . ext/fdf
  . ext/ncurses
  . ext/mhash (BC layer is now entirely within ext/hash)
  . ext/ming
  . ext/msql
  . ext/sybase (not maintained anymore, sybase_ct has to be used instead)

- Removed the experimental RPL (master/slave) functions from mysqli. (Andrey)
- Removed zend.ze1_compatibility_mode. (Dmitry)
- Removed all zend_extension_* php.ini directives. Zend extensions are now
  always loaded using zend_extension directive. (Derick)
- Removed special treatment of "/tmp" in sessions for open_basedir.
  Note: This undocumented behaviour was introduced in 5.2.2. (Alexey)
- Removed shebang line check from CGI sapi (checked by scanner). (Dmitry)

- Changed PCRE, Reflection and SPL extensions to be always enabled. (Marcus)
- Changed md5() to use improved implementation. (Solar Designer, Dmitry)
- Changed HTTP stream wrapper to accept any code between and including
  200 to 399 as successful. (Mike, Noah Fontes)
- Changed __call() to be invoked on private/protected method access, similar to
  properties and __get(). (Andrei)
- Changed dl() to be disabled by default. Enabled only when explicitly
  registered by the SAPI. Currently enabled with cli, cgi and embed SAPIs.
  (Dmitry)
- Changed opendir(), dir() and scandir() to use default context when no context
  argument is passed. (Sara)
- Changed open_basedir to allow tightening in runtime contexts. (Sara)
- Changed PHP/Zend extensions to use flexible build IDs. (Stas)
- Changed error level E_ERROR into E_WARNING in Soap extension methods
  parameter validation. (Felipe)
- Changed openssl info to show the shared library version number. (Scott)
- Changed floating point behaviour to consistently use double precision on all
  platforms and with all compilers. (Christian Seiler)
- Changed round() to act more intuitively when rounding to a certain precision
  and round very large and very small exponents correctly. (Christian Seiler)
- Changed session_start() to return false when session startup fails. (Jani)
- Changed property_exists() to check the existence of a property independent of
  accessibility (like method_exists()). (Felipe)
- Changed array_reduce() to allow mixed $initial (Christian Seiler)

- Improved PHP syntax and semantics:
  . Added lambda functions and closures. (Christian Seiler, Dmitry)
  . Added "jump label" operator (limited "goto"). (Dmitry, Sara)
  . Added NOWDOC syntax. (Gwynne Raskind, Stas, Dmitry)
  . Added HEREDOC syntax with double quotes. (Lars Strojny, Felipe)
  . Added support for using static HEREDOCs to initialize static variables and
    class members or constants. (Matt)
  . Improved syntax highlighting and consistency for variables in double-quoted
    strings and literal text in HEREDOCs and backticks. (Matt)
  . Added "?:" operator. (Marcus)
  . Added support for namespaces. (Dmitry, Stas, Gregory, Marcus)
  . Added support for Late Static Binding. (Dmitry, Etienne Kneuss)
  . Added support for __callStatic() magic method. (Sara)
  . Added forward_static_call(_array) to complete LSB. (Mike Lively)
  . Added support for dynamic access of static members using $foo::myFunc().
    (Etienne Kneuss)
  . Improved checks for callbacks. (Marcus)
  . Added __DIR__ constant. (Lars Strojny)
  . Added new error modes E_USER_DEPRECATED and E_DEPRECATED.
    E_DEPRECATED is used to inform about stuff being scheduled for removal
    in future PHP versions. (Lars Strojny, Felipe, Marcus)
  . Added "request_order" INI variable to control specifically $_REQUEST
    behavior. (Stas)
  . Added support for exception linking. (Marcus)
  . Added ability to handle exceptions in destructors. (Marcus)

- Improved PHP runtime speed and memory usage:
  . Substitute global-scope, persistent constants with their values at compile
    time. (Matt)
  . Optimized ZEND_SIGNED_MULTIPLY_LONG(). (Matt)
  . Removed direct executor recursion. (Dmitry)
  . Use fastcall calling convention in executor on x86. (Dmitry)
  . Use IS_CV for direct access to $this variable. (Dmitry)
  . Use ZEND_FREE() opcode instead of ZEND_SWITCH_FREE(IS_TMP_VAR). (Dmitry)
  . Lazy EG(active_symbol_table) initialization. (Dmitry)
  . Optimized ZEND_RETURN opcode to not allocate and copy return value if it is
    not used. (Dmitry)
  . Replaced all flex based scanners with re2c based scanners.
    (Marcus, Nuno, Scott)
  . Added garbage collector. (David Wang, Dmitry).
  . Improved PHP binary size and startup speed with GCC4 visibility control.
    (Nuno)
  . Improved engine stack implementation for better performance and stability.
    (Dmitry)
  . Improved memory usage by moving constants to read only memory.
    (Dmitry, Pierre)
  . Changed exception handling. Now each op_array doesn't contain
    ZEND_HANDLE_EXCEPTION opcode in the end. (Dmitry)
  . Optimized require_once() and include_once() by eliminating fopen(3) on
    second usage. (Dmitry)
  . Optimized ZEND_FETCH_CLASS + ZEND_ADD_INTERFACE into single
    ZEND_ADD_INTERFACE opcode. (Dmitry)
  . Optimized string searching for a single character.
    (Michal Dziemianko, Scott)
  . Optimized interpolated strings to use one less opcode. (Matt)

- Improved php.ini handling: (Jani)
  . Added ".htaccess" style user-defined php.ini files support for CGI/FastCGI.
  . Added support for special [PATH=/opt/httpd/www.example.com/] and
    [HOST=www.example.com] sections. Directives set in these sections can
    not be overridden by user-defined ini-files or during runtime.
  . Added better error reporting for php.ini syntax errors.
  . Allowed using full path to load modules using "extension" directive.
  . Allowed "ini-variables" to be used almost everywhere ini php.ini files.
  . Allowed using alphanumeric/variable indexes in "array" ini options.
  . Added 3rd optional parameter to parse_ini_file() to specify the scanning
    mode of INI_SCANNER_NORMAL or INI_SCANNER_RAW. In raw mode option values
    and section values are treated as-is.
  . Fixed get_cfg_var() to be able to return "array" ini options.
  . Added optional parameter to ini_get_all() to only retrieve the current
    value. (Hannes)

- Improved Windows support:
  . Update all libraries to their latest stable version. (Pierre, Rob, Liz,
    Garrett).
  . Added Windows support for stat(), touch(), filemtime(), filesize() and
    related functions. (Pierre)
  . Re-added socket_create_pair() for Windows in sockets extension. (Kalle)
  . Added inet_pton() and inet_ntop() also for Windows platforms.
    (Kalle, Pierre)
  . Added mcrypt_create_iv() for Windows platforms. (Pierre)
  . Added ACL Cache support on Windows.
    (Kanwaljeet Singla, Pierre, Venkat Raman Don)
  . Added constants based on Windows' GetVersionEx information.
    PHP_WINDOWS_VERSION_* and PHP_WINDOWS_NT_*. (Pierre)
  . Added support for ACL (is_writable, is_readable, reports now correct
    results) on Windows. (Pierre, Venkat Raman Don, Kanwaljeet Singla)
  . Added support for fnmatch() on Windows. (Pierre)
  . Added support for time_nanosleep() and time_sleep_until() on Windows.
    (Pierre)
  . Added support for symlink(), readlink(), linkinfo() and link() on Windows.
    They are available only when the running platform supports them. (Pierre)
  . the GMP extension now relies on MPIR instead of the GMP library. (Pierre)
  . Added Windows support for stream_socket_pair(). (Kalle)
  . Drop all external dependencies for the core features. (Pierre)
  . Drastically improve the build procedure (Pierre, Kalle, Rob):
    . VC9 (Visual C++ 2008) or later support
    . Initial experimental x64 support
  . MSI installer now supports all recent Windows versions, including
    Windows 7. (John, Kanwaljeet Singla)

- Improved and cleaned CGI code:
  . FastCGI is now always enabled and cannot be disabled.
    See sapi/cgi/CHANGES for more details. (Dmitry)
  . Added CGI SAPI -T option which can be used to measure execution
    time of script repeated several times. (Dmitry)

- Improved streams:
  . Fixed confusing error message on failure when no errors are logged. (Greg)
  . Added stream_supports_lock() function. (Benjamin Schulz)
  . Added context parameter for copy() function. (Sara)
  . Added "glob://" stream wrapper. (Marcus)
  . Added "params" as optional parameter for stream_context_create(). (Sara)
  . Added ability to use stream wrappers in include_path. (Gregory, Dmitry)

- Improved DNS API
  . Added Windows support for dns_check_record(), dns_get_mx(), checkdnsrr() and
    getmxrr(). (Pierre)
  . Added support for old style DNS functions (supports OSX and FBSD). (Scott)
  . Added a new "entries" array in dns_check_record() containing the TXT
    elements. (Felipe, Pierre)

- Improved hash extension:
  . Changed mhash to be a wrapper layer around the hash extension. (Scott)
  . Added hash_copy() function. (Tony)
  . Added sha224 hash algorithm to the hash extension. (Scott)

- Improved IMAP support (Pierre):
  . Added imap_gc() to clear the imap cache
  . Added imap_utf8_to_mutf7() and imap_mutf7_to_utf8()

- Improved mbstring extension:
  . Added "mbstring.http_output_conv_mimetypes" INI directive that allows
    common non-text types such as "application/xhtml+xml" to be converted
    by mb_output_handler(). (Moriyoshi)

- Improved OCI8 extension (Chris Jones/Oracle Corp.):
  . Added Database Resident Connection Pooling (DRCP) and Fast
    Application Notification (FAN) support.
  . Added support for Oracle External Authentication (not supported
    on Windows).
  . Improve persistent connection handling of restarted DBs.
  . Added SQLT_AFC (aka CHAR datatype) support to oci_bind_by_name.
  . Fixed bug #45458 (Numeric keys for associative arrays are not
    handled properly)
  . Fixed bug #41069 (Segmentation fault with query over DB link).
  . Fixed define of SQLT_BDOUBLE and SQLT_BFLOAT constants with Oracle
    10g ORACLE_HOME builds.
  . Changed default value of oci8.default_prefetch from 10 to 100.
  . Fixed PECL Bug #16035 (OCI8: oci_connect without ORACLE_HOME defined causes
    segfault) (Chris Jones/Oracle Corp.)
  . Fixed PECL Bug #15988 (OCI8: sqlnet.ora isn't read with older Oracle
    libraries) (Chris Jones/Oracle Corp.)
  . Fixed PECL Bug #14268 (Allow "pecl install oci8" command to "autodetect" an
    Instant Client RPM install) (Chris Jones/Oracle Corp.)
  . Fixed PECL bug #12431 (OCI8 ping functionality is broken).
  . Allow building (e.g from PECL) the PHP 5.3-based OCI8 code with
    PHP 4.3.9 onwards.
  . Provide separate extensions for Oracle 11g and 10g on Windows.
    (Pierre, Chris)

- Improved OpenSSL extension:
  . Added support for OpenSSL digest and cipher functions. (Dmitry)
  . Added access to internal values of DSA, RSA and DH keys. (Dmitry)
  . Fixed a memory leak on openssl_decrypt(). (Henrique)
  . Fixed segfault caused by openssl_pkey_new(). (Henrique)
  . Fixed bug caused by uninitilized variables in openssl_pkcs7_encrypt() and
    openssl_pkcs7_sign(). (Henrique)
  . Fixed error message in openssl_seal(). (Henrique)

- Improved pcntl extension: (Arnaud)
  . Added pcntl_signal_dispatch().
  . Added pcntl_sigprocmask().
  . Added pcntl_sigwaitinfo().
  . Added pcntl_sigtimedwait().

- Improved SOAP extension:
  . Added support for element names in context of XMLSchema's <any>. (Dmitry)
  . Added ability to use Traversable objects instead of plain arrays.
    (Joshua Reese, Dmitry)
  . Fixed possible crash bug caused by an uninitialized value. (Zdash Urf)

- Improved SPL extension:
  . Added SPL to list of standard extensions that cannot be disabled. (Marcus)
  . Added ability to store associative information with objects in
    SplObjectStorage. (Marcus)
  . Added ArrayAccess support to SplObjectStorage. (Marcus)
  . Added SplDoublyLinkedList, SplStack, SplQueue classes. (Etienne)
  . Added FilesystemIterator. (Marcus)
  . Added GlobIterator. (Marcus)
  . Added SplHeap, SplMinHeap, SplMaxHeap, SplPriorityQueue classes. (Etienne)
  . Added new parameter $prepend to spl_autoload_register(). (Etienne)
  . Added SplFixedArray. (Etienne, Tony)
  . Added delaying exceptions in SPL's autoload mechanism. (Marcus)
  . Added RecursiveTreeIterator. (Arnaud, Marcus)
  . Added MultipleIterator. (Arnaud, Marcus, Johannes)

- Improved Zend Engine:
  . Added "compact" handler for Zend MM storage. (Dmitry)
  . Added "+" and "*" specifiers to zend_parse_parameters(). (Andrei)
  . Added concept of "delayed early binding" that allows opcode caches to
    perform class declaration (early and/or run-time binding) in exactly
    the same order as vanilla PHP. (Dmitry)

- Improved crypt() function: (Pierre)
  . Added Blowfish and extended DES support. (Using Blowfish implementation
    from Solar Designer).
  . Made crypt features portable by providing our own implementations
    for crypt_r and the algorithms which are used when OS does not provide
    them. PHP implementations are always used for Windows builds.

- Deprecated session_register(), session_unregister() and
  session_is_registered(). (Hannes)
- Deprecated define_syslog_variables(). (Kalle)
- Deprecated ereg extension. (Felipe)

- Added new extensions:
  . Added Enchant extension as a way to access spell checkers. (Pierre)
  . Added fileinfo extension as replacement for mime_magic extension. (Derick)
  . Added intl extension for Internationalization. (Ed B., Vladimir I.,
    Dmitry L., Stanislav M., Vadim S., Kirti V.)
  . Added mysqlnd extension as replacement for libmysql for ext/mysql, mysqli
    and PDO_mysql. (Andrey, Johannes, Ulf)
  . Added phar extension for handling PHP Archives. (Greg, Marcus, Steph)
  . Added SQLite3 extension. (Scott)

- Added new date/time functionality: (Derick)
  . date_parse_from_format(): Parse date/time strings according to a format.
  . date_create_from_format()/DateTime::createFromFormat(): Create a date/time
    object by parsing a date/time string according to a given format.
  . date_get_last_errors()/DateTime::getLastErrors(): Return a list of warnings
    and errors that were found while parsing a date/time string through:
    . strtotime() / new DateTime
    . date_create_from_format() / DateTime::createFromFormat()
    . date_parse_from_format().
  . support for abbreviation and offset based timezone specifiers for
    the 'e' format specifier, DateTime::__construct(), DateTime::getTimeZone()
    and DateTimeZone::getName().
  . support for selectively listing timezone identifiers by continent or
    country code through timezone_identifiers_list() /
    DateTimezone::listIdentifiers().
  . timezone_location_get() / DateTimezone::getLocation() for retrieving
    location information from timezones.
  . date_timestamp_set() / DateTime::setTimestamp() to set a Unix timestamp
    without invoking the date parser. (Scott, Derick)
  . date_timestamp_get() / DateTime::getTimestamp() to retrieve the Unix
    timestamp belonging to a date object.
  . two optional parameters to timezone_transitions_get() /
    DateTimeZone::getTranstions() to limit the range of transitions being
    returned.
  . support for "first/last day of <month>" style texts.
  . support for date/time strings returned by MS SQL.
  . support for serialization and unserialization of DateTime objects.
  . support for diffing date/times through date_diff() / DateTime::diff().
  . support for adding/subtracting weekdays with strtotime() and
    DateTime::modify().
  . DateInterval class to represent the difference between two date/times.
  . support for parsing ISO intervals for use with DateInterval.
  . date_add() / DateTime::add(), date_sub() / DateTime::sub() for applying an
    interval to an existing date/time.
  . proper support for "this week", "previous week"/"last week" and "next week"
    phrases so that they actually mean the week and not a seven day period
    around the current day.
  . support for "<xth> <weekday> of" and "last <weekday> of" phrases to be used
    with months - like in "last saturday of februari 2008".
  . support for "back of <hour>" and "front of <hour>" phrases that are used in
    Scotland.
  . DatePeriod class which supports iterating over a DateTime object applying
    DateInterval on each iteration, up to an end date or limited by maximum
    number of occurences.

- Added compatibility mode in GD, imagerotate, image(filled)ellipse
  imagefilter, imageconvolution and imagecolormatch are now always enabled.
  (Pierre)
- Added array_replace() and array_replace_recursive() functions. (Matt)
- Added ReflectionProperty::setAccessible() method that allows non-public
  property's values to be read through ::getValue() and set through
  ::setValue(). (Derick, Sebastian)
- Added msg_queue_exists() function to sysvmsg extension. (Benjamin Schulz)
- Added Firebird specific attributes that can be set via PDO::setAttribute()
  to control formatting of date/timestamp columns: PDO::FB_ATTR_DATE_FORMAT,
  PDO::FB_ATTR_TIME_FORMAT and PDO::FB_ATTR_TIMESTAMP_FORMAT. (Lars W)
- Added gmp_testbit() function. (Stas)
- Added icon format support to getimagesize(). (Scott)
- Added LDAP_OPT_NETWORK_TIMEOUT option for ldap_set_option() to allow
  setting network timeout (FR #42837). (Jani)
- Added optional escape character parameter to fgetcsv(). (David Soria Parra)
- Added an optional parameter to strstr() and stristr() for retrieval of either
  the part of haystack before or after first occurrence of needle.
  (Johannes, Felipe)
- Added xsl->setProfiling() for profiling stylesheets. (Christian)
- Added long-option feature to getopt() and made getopt() available also on
  win32 systems by adding a common getopt implementation into core.
  (David Soria Parra, Jani)
- Added support for optional values, and = as separator, in getopt(). (Hannes)
- Added lcfirst() function. (David C)
- Added PREG_BAD_UTF8_OFFSET_ERROR constant. (Nuno)
- Added native support for asinh(), acosh(), atanh(), log1p() and expm1().
  (Kalle)
- Added LIBXML_LOADED_VERSION constant (libxml2 version currently used). (Rob)
- Added JSON_FORCE_OBJECT flag to json_encode(). (Scott, Richard Quadling)
- Added timezone_version_get() to retrieve the version of the used timezone
  database. (Derick)
- Added 'n' flag to fopen to allow passing O_NONBLOCK to the underlying
  open(2) system call. (Mikko)
- Added "dechunk" filter which can decode HTTP responses with chunked
  transfer-encoding. HTTP streams use this filter automatically in case
  "Transfer-Encoding: chunked" header is present in response. It's possible to
  disable this behaviour using "http"=>array("auto_decode"=>0) in stream
  context. (Dmitry)
- Added support for CP850 encoding in mbstring extension.
  (Denis Giffeler, Moriyoshi)
- Added stream_cast() and stream_set_options() to user-space stream wrappers,
  allowing stream_select(), stream_set_blocking(), stream_set_timeout() and
  stream_set_write_buffer() to work with user-space stream wrappers. (Arnaud)
- Added header_remove() function. (chsc at peytz dot dk, Arnaud)
- Added stream_context_get_params() function. (Arnaud)
- Added optional parameter "new" to sybase_connect(). (Timm)
- Added parse_ini_string() function. (grange at lemonde dot fr, Arnaud)
- Added str_getcsv() function. (Sara)
- Added openssl_random_pseudo_bytes() function. (Scott)
- Added ability to send user defined HTTP headers with SOAP request.
  (Brian J.France, Dmitry)
- Added concatenation option to bz2.decompress stream filter.
  (Keisial at gmail dot com, Greg)
- Added support for using compressed connections with PDO_mysql. (Johannes)
- Added the ability for json_decode() to take a user specified depth. (Scott)
- Added support for the mysql_stmt_next_result() function from libmysql.
  (Andrey)
- Added function preg_filter() that does grep and replace in one go. (Marcus)
- Added system independent realpath() implementation which caches intermediate
  directories in realpath-cache. (Dmitry)
- Added optional clear_realpath_cache and filename parameters to
  clearstatcache(). (Jani, Arnaud)
- Added litespeed SAPI module. (George Wang)
- Added ext/hash support to ext/session's ID generator. (Sara)
- Added quoted_printable_encode() function. (Tony)
- Added stream_context_set_default() function. (Davey Shafik)
- Added optional "is_xhtml" parameter to nl2br() which makes the function
  output <br> when false and <br /> when true (FR #34381). (Kalle)
- Added PHP_MAXPATHLEN constant (maximum length of a path). (Pierre)
- Added support for SSH via libssh2 in cURL. (Pierre)
- Added support for gray levels PNG image with alpha in GD extension. (Pierre)
- Added support for salsa hashing functions in HASH extension. (Scott)
- Added DOMNode::getLineNo to get line number of parsed node. (Rob)
- Added table info to PDO::getColumnMeta() with SQLite. (Martin Jansen, Scott)
- Added mail logging functionality that allows logging of mail sent via
  mail() function. (Ilia)
- Added json_last_error() to return any error information from json_decode().
  (Scott)
- Added gethostname() to return the current system host name. (Ilia)
- Added shm_has_var() function. (Mike)
- Added depth parameter to json_decode() to lower the nesting depth from the
  maximum if required. (Scott)
- Added pixelation support in imagefilter(). (Takeshi Abe, Kalle)
- Added SplObjectStorage::addAll/removeAll. (Etienne)

- Implemented FR #41712 (curl progress callback: CURLOPT_PROGRESSFUNCTION).
  (sdteffen[at]gmail[dot].com, Pierre)
- Implemented FR #47739 (Missing cURL option do disable IPv6). (Pierre)
- Implemented FR #39637 (Missing cURL option CURLOPT_FTP_FILEMETHOD). (Pierre)

- Fixed an issue with ReflectionProperty::setAccessible().
  (Sebastian, Roman Borschel)
- Fixed html_entity_decode() incorrectly converting numeric html entities
  to different characters with cp1251 and cp866. (Scott)
- Fixed an issue in date() where a : was printed for the O modifier after a P
  modifier was used. (Derick)
- Fixed exec() on Windows to not eat the first and last double quotes. (Scott)
- Fixed readlink on Windows in thread safe SAPI (apache2.x etc.). (Pierre)
- Fixed a bug causing miscalculations with the "last <weekday> of <n> month"
  relative time string. (Derick)
- Fixed bug causing the algorithm parameter of mhash() to be modified. (Scott)
- Fixed invalid calls to free when internal fileinfo magic file is used. (Scott)
- Fixed memory leak inside wddx_add_vars() function. (Felipe)
- Fixed check in recode extension to allow builing of recode and mysql
  extensions when using a recent libmysql. (Johannes)

- Fixed PECL bug #12794 (PDOStatement->nextRowset() doesn't work). (Johannes)
- Fixed PECL bug #12401 (Add support for ATTR_FETCH_TABLE_NAMES). (Johannes)

- Fixed bug #48696 (ldap_read() segfaults with invalid parameters). (Felipe)
- Fixed bug #48643 (String functions memory issue). (Dmitry)
- Fixed bug #48641 (tmpfile() uses old parameter parsing).
  (crrodriguez at opensuse dot org)
- Fixed bug #48624 (.user.ini never gets parsed). (Pierre)
- Fixed bug #48620 (X-PHP-Originating-Script assumes no trailing CRLF in
  existing headers). (Ilia)
- Fixed bug #48578 (Can't build 5.3 on FBSD 4.11). (Rasmus)
- Fixed bug #48535 (file_exists returns false when impersonate is used).
  (Kanwaljeet Singla, Venkat Raman Don)
- Fixed bug #48493 (spl_autoload_register() doesn't work correctly when
  prepending functions). (Scott)
- Fixed bug #48215 (Calling a method with the same name as the parent class
  calls the constructor). (Scott)
- Fixed bug #48200 (compile failure with mbstring.c when
  --enable-zend-multibyte is used). (Jani)
- Fixed bug #48188 (Cannot execute a scrollable cursors twice with PDO_PGSQL).
  (Matteo)
- Fixed bug #48185 (warning: value computed is not used in
  pdo_sqlite_stmt_get_col line 271). (Matteo)
- Fixed bug #48087 (call_user_method() invalid free of arguments). (Felipe)
- Fixed bug #48060 (pdo_pgsql - large objects are returned as empty). (Matteo)
- Fixed bug #48034 (PHP crashes when script is 8192 (8KB) bytes long). (Dmitry)
- Fixed bug #48004 (Error handler prevents creation of default object). (Dmitry)
- Fixed bug #47880 (crashes in call_user_func_array()). (Dmitry)
- Fixed bug #47856 (stristr() converts needle to lower-case). (Ilia)
- Fixed bug #47851 (is_callable throws fatal error). (Dmitry)
- Fixed bug #47816 (pcntl tests failing on NetBSD). (Matteo)
- Fixed bug #47779 (Wrong value for SIG_UNBLOCK and SIG_SETMASK constants).
  (Matteo)
- Fixed bug #47771 (Exception during object construction from arg call calls
  object's destructor). (Dmitry)
- Fixed bug #47767 (include_once does not resolve windows symlinks or junctions)
  (Kanwaljeet Singla, Venkat Raman Don)
- Fixed bug #47757 (rename JPG to JPEG in phpinfo). (Pierre)
- Fixed bug #47745 (FILTER_VALIDATE_INT doesn't allow minimum integer). (Dmitry)
- Fixed bug #47714 (autoloading classes inside exception_handler leads to
  crashes). (Dmitry)
- Fixed bug #47671 (Cloning SplObjectStorage instances). (Etienne)
- Fixed bug #47664 (get_class returns NULL instead of FALSE). (Dmitry)
- Fixed bug #47662 (Support more than 127 subpatterns in preg_match). (Nuno)
- Fixed bug #47596 (Bus error on parsing file). (Dmitry)
- Fixed bug #47572 (Undefined constant causes segmentation fault). (Felipe)
- Fixed bug #47560 (explode()'s limit parameter odd behaviour). (Matt)
- Fixed bug #47549 (get_defined_constants() return array with broken array
  categories). (Ilia)
- Fixed bug #47535 (Compilation failure in ps_fetch_from_1_to_8_bytes()).
  (Johannes)
- Fixed bug #47534 (RecursiveDiteratoryIterator::getChildren ignoring
  CURRENT_AS_PATHNAME). (Etienne)
- Fixed bug #47443 (metaphone('scratch') returns wrong result). (Felipe)
- Fixed bug #47438 (mysql_fetch_field ignores zero offset). (Johannes)
- Fixed bug #47398 (PDO_Firebird doesn't implements quoter correctly). (Felipe)
- Fixed bug #47390 (odbc_fetch_into - BC in php 5.3.0). (Felipe)
- Fixed bug #47359 (Use the expected unofficial mimetype for bmp files). (Scott)
- Fixed bug #47343 (gc_collect_cycles causes a segfault when called within a
  destructor in one case). (Dmitry)
- Fixed bug #47320 ($php_errormsg out of scope in functions). (Dmitry)
- Fixed bug #47318 (UMR when trying to activate user config). (Pierre)
- Fixed bug #47243 (OCI8: Crash at shutdown on Windows) (Chris Jones/Oracle
  Corp.)
- Fixed bug #47231 (offsetGet error using incorrect offset). (Etienne)
- Fixed bug #47229 (preg_quote() should escape the '-' char). (Nuno)
- Fixed bug #47165 (Possible memory corruption when passing return value by
  reference). (Dmitry)
- Fixed bug #47087 (Second parameter of mssql_fetch_array()). (Felipe)
- Fixed bug #47085 (rename() returns true even if the file in PHAR does not
  exist). (Greg)
- Fixed bug #47050 (mysqli_poll() modifies improper variables). (Johannes)
- Fixed bug #47045 (SplObjectStorage instances compared with ==). (Etienne)
- Fixed bug #47038 (Memory leak in include). (Dmitry)
- Fixed bug #47031 (Fix constants in DualIterator example). (Etienne)
- Fixed bug #47021 (SoapClient stumbles over WSDL delivered with
  "Transfer-Encoding: chunked"). (Dmitry)
- Fixed bug #46994 (OCI8: CLOB size does not update when using CLOB IN OUT param
  in stored procedure) (Chris Jones/Oracle Corp.)
- Fixed bug #46979 (use with non-compound name *has* effect). (Dmitry)
- Fixed bug #46957 (The tokenizer returns deprecated values). (Felipe)
- Fixed bug #46944 (UTF-8 characters outside the BMP aren't encoded correctly).
  (Scott)
- Fixed bug #46897 (ob_flush() should fail to flush unerasable buffers).
  (David C.)
- Fixed bug #46849 (Cloning DOMDocument doesn't clone the properties). (Rob)
- Fixed bug #46847 (phpinfo() is missing some settings). (Hannes)
- Fixed bug #46844 (php scripts or included files with first line starting
  with # have the 1st line missed from the output). (Ilia)
- Fixed bug #46817 (tokenizer misses last single-line comment (PHP 5.3+, with
  re2c lexer)). (Matt, Shire)
- Fixed bug #46811 (ini_set() doesn't return false on failure). (Hannes)
- Fixed bug #46763 (mb_stristr() wrong output when needle does not exist).
  (Henrique M. Decaria)
- Fixed bug #46755 (warning: use statement with non-compound name). (Dmitry)
- Fixed bug #46746 (xmlrpc_decode_request outputs non-suppressable error when
  given bad data). (Ilia)
- Fixed bug #46738 (Segfault when mb_detect_encoding() fails). (Scott)
- Fixed bug #46731 (Missing validation for the options parameter of the
  imap_fetch_overview() function). (Ilia)
- Fixed bug #46711 (cURL curl_setopt leaks memory in foreach loops). (magicaltux
  [at] php [dot] net)
- Fixed bug #46701 (Creating associative array with long values in the key fails
  on 32bit linux). (Shire)
- Fixed bug #46681 (mkdir() fails silently on PHP 5.3). (Hannes)
- Fixed bug #46653 (can't extend mysqli). (Johannes)
- Fixed bug #46646 (Restrict serialization on some internal classes like Closure
  and SplFileInfo using exceptions). (Etienne)
- Fixed bug #46623 (OCI8: phpinfo doesn't show compile time ORACLE_HOME with
  phpize) (Chris Jones/Oracle Corp.)
- Fixed bug #46578 (strip_tags() does not honor end-of-comment when it
  encounters a single quote). (Felipe)
- Fixed bug #46546 (Segmentation fault when using declare statement with
  non-string value). (Felipe)
- Fixed bug #46542 (Extending PDO class with a __call() function doesn't work as
  expected). (Johannes)
- Fixed bug #46421 (SplFileInfo not correctly handling /). (Etienne)
- Fixed bug #46347 (parse_ini_file() doesn't support * in keys). (Nuno)
- Fixed bug #46268 (DateTime::modify() does not reset relative time values).
  (Derick)
- Fixed bug #46241 (stacked error handlers, internal error handling in general).
  (Etienne)
- Fixed bug #46238 (Segmentation fault on static call with empty string method).
  (Felipe)
- Fixed bug #46192 (ArrayObject with objects as storage serialization).
  (Etienne)
- Fixed bug #46185 (importNode changes the namespace of an XML element). (Rob)
- Fixed bug #46178 (memory leak in ext/phar). (Greg)
- Fixed bug #46160 (SPL - Memory leak when exception is thrown in offsetSet).
  (Felipe)
- Fixed Bug #46147 (after stream seek, appending stream filter reads incorrect
  data). (Greg)
- Fixed bug #46127 (php_openssl_tcp_sockop_accept forgets to set context on
  accepted stream) (Mark Karpeles, Pierre)
- Fixed bug #46115 (Memory leak when calling a method using Reflection).
  (Dmitry)
- Fixed bug #46110 (XMLWriter - openmemory() and openuri() leak memory on
  multiple calls). (Ilia)
- Fixed bug #46108 (DateTime - Memory leak when unserializing). (Felipe)
- Fixed bug #46106 (Memory leaks when using global statement). (Dmitry)
- Fixed bug #46099 (Xsltprocessor::setProfiling - memory leak). (Felipe, Rob).
- Fixed bug #46087 (DOMXPath - segfault on destruction of a cloned object).
  (Ilia)
- Fixed bug #46048 (SimpleXML top-level @attributes not part of iterator).
  (David C.)
- Fixed bug #46044 (Mysqli - wrong error message). (Johannes)
- Fixed bug #46042 (memory leaks with reflection of mb_convert_encoding()).
  (Ilia)
- Fixed bug #46039 (ArrayObject iteration is slow). (Arnaud)
- Fixed bug #46033 (Direct instantiation of SQLite3stmt and SQLite3result cause
  a segfault.) (Scott)
- Fixed bug #45991 (Ini files with the UTF-8 BOM are treated as invalid).
  (Scott)
- Fixed bug #45989 (json_decode() doesn't return NULL on certain invalid
  strings). (magicaltux, Scott)
- Fixed bug #45976 (Moved SXE from SPL to SimpleXML). (Etienne)
- Fixed bug #45928 (large scripts from stdin are stripped at 16K border).
  (Christian Schneider, Arnaud)
- Fixed bug #45911 (Cannot disable ext/hash). (Arnaud)
- Fixed bug #45907 (undefined reference to 'PHP_SHA512Init'). (Greg)
- Fixed bug #45826 (custom ArrayObject serialization). (Etienne)
- Fixed bug #45820 (Allow empty keys in ArrayObject). (Etienne)
- Fixed bug #45791 (json_decode() doesn't convert 0e0 to a double). (Scott)
- Fixed bug #45786 (FastCGI process exited unexpectedly). (Dmitry)
- Fixed bug #45757 (FreeBSD4.11 build failure: failed include; stdint.h).
  (Hannes)
- Fixed bug #45743 (property_exists fails to find static protected member in
  child class). (Felipe)
- Fixed bug #45717 (Fileinfo/libmagic build fails, missing err.h and getopt.h).
  (Derick)
- Fixed bug #45706 (Unserialization of classes derived from ArrayIterator
  fails). (Etienne, Dmitry)
- Fixed bug #45696 (Not all DateTime methods allow method chaining). (Derick)
- Fixed bug #45682 (Unable to var_dump(DateInterval)). (Derick)
- Fixed bug #45447 (Filesystem time functions on Vista and server 2008).
  (Pierre)
- Fixed bug #45432 (PDO: persistent connection leak). (Felipe)
- Fixed bug #45392 (ob_start()/ob_end_clean() and memory_limit). (Ilia)
- Fixed bug #45384 (parse_ini_file will result in parse error with no trailing
  newline). (Arnaud)
- Fixed bug #45382 (timeout bug in stream_socket_enable_crypto). (vnegrier at
  optilian dot com, Ilia)
- Fixed bug #45044 (relative paths not resolved correctly). (Dmitry)
- Fixed bug #44861 (scrollable cursor don't work with pgsql). (Matteo)
- Fixed bug #44842 (parse_ini_file keys that start/end with underscore).
  (Arnaud)
- Fixed bug #44575 (parse_ini_file comment # line problems). (Arnaud)
- Fixed bug #44409 (PDO::FETCH_SERIALIZE calls __construct()). (Matteo)
- Fixed bug #44173 (PDO->query() parameter parsing/checking needs an update).
  (Matteo)
- Fixed bug #44154 (pdo->errorInfo() always have three elements in the returned
  array). (David C.)
- Fixed bug #44153 (pdo->errorCode() returns NULL when there are no errors).
  (David C.)
- Fixed bug #44135 (PDO MySQL does not support CLIENT_FOUND_ROWS). (Johannes,
  chx1975 at gmail dot com)
- Fixed bug #44100 (Inconsistent handling of static array declarations with
  duplicate keys). (Dmitry)
- Fixed bug #43831 ($this gets mangled when extending PDO with persistent
  connection). (Felipe)
- Fixed bug #43817 (opendir() fails on Windows directories with parent directory
  unaccessible). (Dmitry)
- Fixed bug #43069 (SoapClient causes 505 HTTP Version not supported error
  message). (Dmitry)
- Fixed bug #43008 (php://filter uris ignore url encoded filternames and can't
  handle slashes). (Arnaud)
- Fixed bug #42362 (HTTP status codes 204 and 304 should not be gzipped).
  (Scott, Edward Z. Yang)
- Fixed bug #41874 (separate STDOUT and STDERR in exec functions). (Kanwaljeet
  Singla, Venkat Raman Don, Pierre)
- Fixed bug #41534 (SoapClient over HTTPS fails to reestablish connection).
  (Dmitry)
- Fixed bug #38802 (max_redirects and ignore_errors). (patch by
  datibbaw@php.net)
- Fixed bug #35980 (touch() works on files but not on directories). (Pierre)

17 Jun 2009, PHP 5.2.10
- Updated timezone database to version 2009.9 (2009i) (Derick)

- Added "ignore_errors" option to http fopen wrapper. (David Zulke, Sara)
- Added new CURL options CURLOPT_REDIR_PROTOCOLS, CURLOPT_PROTOCOLS,
  and CURLPROTO_* for redirect fixes in CURL 7.19.4. (Yoram Bar Haim, Stas)
- Added support for Sun CC (FR #46595 and FR #46513). (David Soria Parra)

- Changed default value of array_unique()'s optional sorting type parameter
  back to SORT_STRING to fix backwards compatibility breakage introduced in
  PHP 5.2.9. (Moriyoshi)

- Fixed memory corruptions while reading properties of zip files. (Ilia)
- Fixed memory leak in ob_get_clean/ob_get_flush. (Christian)
- Fixed segfault on invalid session.save_path. (Hannes)
- Fixed leaks in imap when a mail_criteria is used. (Pierre)
- Fixed missing erealloc() in fix for Bug #40091 in spl_autoload_register. (Greg)

- Fixed bug #48562 (Reference recursion causes segfault when used in
  wddx_serialize_vars()). (Felipe)
- Fixed bug #48557 (Numeric string keys in Apache Hashmaps are not cast to
  integers). (David Zuelke)
- Fixed bug #48518 (curl crashes when writing into invalid file handle). (Tony)
- Fixed bug #48514 (cURL extension uses same resource name for simple and
  multi APIs). (Felipe)
- Fixed bug #48469 (ldap_get_entries() leaks memory on empty search
  results). (Patrick)
- Fixed bug #48456 (CPPFLAGS not restored properly in phpize.m4). (Jani,
  spisek at kerio dot com)
- Fixed bug #48448 (Compile failure under IRIX 6.5.30 building cast.c).
  (Kalle)
- Fixed bug #48441 (ldap_search() sizelimit, timelimit and deref options
  persist). (Patrick)
- Fixed bug #48434 (Improve memory_get_usage() accuracy). (Arnaud)
- Fixed bug #48416 (Force a cache limit in ereg() to stop excessive memory
  usage). (Scott)
- Fixed bug #48409 (Crash when exception is thrown while passing function
  arguments). (Arnaud)
- Fixed bug #48378 (exif_read_data() segfaults on certain corrupted .jpeg
  files). (Pierre)
- Fixed bug #48359 (Script hangs on snmprealwalk if OID is not increasing).
  (Ilia, simonov at gmail dot com)
- Fixed bug #48336 (ReflectionProperty::getDeclaringClass() does not work
  with redeclared property).
  (patch by Markus dot Lidel at shadowconnect dot com)
- Fixed bug #48326 (constant MSG_DONTWAIT not defined). (Arnaud)
- Fixed bug #48313 (fgetcsv() does not return null for empty rows). (Ilia)
- Fixed bug #48309 (stream_copy_to_stream() and fpasstru() do not update
  stream position of plain files). (Arnaud)
- Fixed bug #48307 (stream_copy_to_stream() copies 0 bytes when $source is a
  socket). (Arnaud)
- Fixed bug #48273 (snmp*_real_walk() returns SNMP errors as values).
  (Ilia, lytboris at gmail dot com)
- Fixed bug #48256 (Crash due to double-linking of history.o).
  (tstarling at wikimedia dot org)
- Fixed bug #48248 (SIGSEGV when access to private property via &__get).
  (Felipe)
- Fixed bug #48247 (Crash on errors during startup). (Stas)
- Fixed bug #48240 (DBA Segmentation fault dba_nextkey). (Felipe)
- Fixed bug #48224 (Incorrect shuffle in array_rand). (Etienne)
- Fixed bug #48221 (memory leak when passing invalid xslt parameter).
  (Felipe)
- Fixed bug #48207 (CURLOPT_(FILE|WRITEHEADER options do not error out when
  working with a non-writable stream). (Ilia)
- Fixed bug #48206 (Iterating over an invalid data structure with
  RecursiveIteratorIterator leads to a segfault). (Scott)
- Fixed bug #48204 (xmlwriter_open_uri() does not emit warnings on invalid
  paths). (Ilia)
- Fixed bug #48203 (Crash when CURLOPT_STDERR is set to regular file). (Jani)
- Fixed bug #48202 (Out of Memory error message when passing invalid file
  path) (Pierre)
- Fixed bug #48156 (Added support for lcov v1.7). (Ilia)
- Fixed bug #48132 (configure check for curl ssl support fails with
  --disable-rpath). (Jani)
- Fixed bug #48131 (Don't try to bind ipv4 addresses to ipv6 ips via bindto).
  (Ilia)
- Fixed bug #48070 (PDO_OCI: Segfault when using persistent connection).
  (Pierre, Matteo, jarismar dot php at gmail dot com)
- Fixed bug #48058 (Year formatter goes wrong with out-of-int range). (Derick)
- Fixed bug #48038 (odbc_execute changes variables used to form params array).
  (Felipe)
- Fixed bug #47997 (stream_copy_to_stream returns 1 on empty streams). (Arnaud)
- Fixed bug #47991 (SSL streams fail if error stack contains items). (Mikko)
- Fixed bug #47981 (error handler not called regardless). (Hannes)
- Fixed bug #47969 (ezmlm_hash() returns different values depend on OS). (Ilia)
- Fixed bug #47946 (ImageConvolution overwrites background). (Ilia)
- Fixed bug #47940 (memory leaks in imap_body). (Pierre, Jake Levitt)
- Fixed bug #47937 (system() calls sapi_flush() regardless of output
  buffering). (Ilia)
- Fixed bug #47903 ("@" operator does not work with string offsets). (Felipe)
- Fixed bug #47893 (CLI aborts on non blocking stdout). (Arnaud)
- Fixed bug #47849 (Non-deep import loses the namespace). (Rob)
- Fixed bug #47845 (PDO_Firebird omits first row from query). (Lars W)
- Fixed bug #47836 (array operator [] inconsistency when the array has
  PHP_INT_MAX index value). (Matt)
- Fixed bug #47831 (Compile warning for strnlen() in main/spprintf.c).
  (Ilia, rainer dot jung at kippdata dot de)
- Fixed bug #47828 (openssl_x509_parse() segfaults when a UTF-8 conversion
  fails). (Scott, Kees Cook, Pierre)
- Fixed bug #47818 (Segfault due to bound callback param). (Felipe)
- Fixed bug #47801 (__call() accessed via parent:: operator is provided
  incorrect method name). (Felipe)
- Fixed bug #47769 (Strange extends PDO). (Felipe)
- Fixed bug #47745 (FILTER_VALIDATE_INT doesn't allow minimum integer).
  (Dmitry)
- Fixed bug #47721 (Alignment issues in mbstring and sysvshm extension).
  (crrodriguez at opensuse dot org, Ilia)
- Fixed bug #47704 (PHP crashes on some "bad" operations with string
  offsets). (Dmitry)
- Fixed bug #47695 (build error when xmlrpc and iconv are compiled against
  different iconv versions). (Scott)
- Fixed bug #47667 (ZipArchive::OVERWRITE seems to have no effect).
  (Mikko, Pierre)
- Fixed bug #47644 (Valid integers are truncated with json_decode()). (Scott)
- Fixed bug #47639 (pg_copy_from() WARNING: nonstandard use of \\ in a
  string literal). (Ilia)
- Fixed bug #47616 (curl keeps crashing). (Felipe)
- Fixed bug #47598 (FILTER_VALIDATE_EMAIL is locale aware). (Ilia)
- Fixed bug #47566 (pcntl_wexitstatus() returns signed status).
  (patch by james at jamesreno dot com)
- Fixed bug #47564 (unpacking unsigned long 32bit bit endian returns wrong
  result). (Ilia)
- Fixed bug #47487 (performance degraded when reading large chunks after
  fix of bug #44607). (Arnaud)
- Fixed bug #47468 (enable cli|cgi-only extensions for embed sapi). (Jani)
- Fixed bug #47435 (FILTER_FLAG_NO_PRIV_RANGE does not work with ipv6
  addresses in the filter extension). (Ilia)
- Fixed bug #47430 (Errors after writing to nodeValue parameter of an absent
  previousSibling). (Rob)
- Fixed bug #47365 (ip2long() may allow some invalid values on certain 64bit
   systems). (Ilia)
- Fixed bug #47254 (Wrong Reflection for extends class). (Felipe)
- Fixed bug #47042 (cgi sapi is incorrectly removing SCRIPT_FILENAME).
  (Sriram Natarajan, David Soria Parra)
- Fixed bug #46882 (Serialize / Unserialize misbehaviour under OS with
  different bit numbers). (Matt)
- Fixed bug #46812 (get_class_vars() does not include visible private variable
  looking at subclass). (Arnaud)
- Fixed bug #46386 (Digest authentication with SOAP module fails against MSSQL
  SOAP services). (Ilia, lordelph at gmail dot com)
- Fixed bug #46109 (Memory leak when mysqli::init() is called multiple times).
  (Andrey)
- Fixed bug #45997 (safe_mode bypass with exec/system/passthru (windows only)).
  (Pierre)
- Fixed bug #45877 (Array key '2147483647' left as string). (Matt)
- Fixed bug #45822 (Near infinite-loops while parsing huge relative offsets).
  (Derick, Mike Sullivan)
- Fixed bug #45799 (imagepng() crashes on empty image).
  (Martin McNickle, Takeshi Abe)
- Fixed bug #45622 (isset($arrayObject->p) misbehaves with
  ArrayObject::ARRAY_AS_PROPS set). (robin_fernandes at uk dot ibm dot com, Arnaud)
- Fixed bug #45614 (ArrayIterator::current(), ::key() can show 1st private prop
  of wrapped object). (robin_fernandes at uk dot ibm dot com, Arnaud)
- Fixed bug #45540 (stream_context_create creates bad http request). (Arnaud)
- Fixed bug #45202 (zlib.output_compression can not be set with ini_set()).
  (Jani)
- Fixed bug #45191 (error_log ignores date.timezone php.ini val when setting
  logging timestamps). (Derick)
- Fixed bug #45092 (header HTTP context option not being used when compiled
  using --with-curlwrappers). (Jani)
- Fixed bug #44996 (xmlrpc_decode() ignores time zone on iso8601.datetime).
  (Ilia, kawai at apache dot org)
- Fixed bug #44827 (define() is missing error checks for class constants).
  (Ilia)
- Fixed bug #44214 (Crash using preg_replace_callback() and global variables).
  (Nuno, Scott)
- Fixed bug #43073 (TrueType bounding box is wrong for angle<>0).
  (Martin McNickle)
- Fixed bug #42663 (gzinflate() try to allocate all memory with truncated
  data). (Arnaud)
- Fixed bug #42414 (some odbc_*() functions incompatible with Oracle ODBC
  driver). (jhml at gmx dot net)
- Fixed bug #42362 (HTTP status codes 204 and 304 should not be gzipped).
  (Scott, Edward Z. Yang)
- Fixed bug #42143 (The constant NAN is reported as 0 on Windows)
  (Kanwaljeet Singla, Venkat Raman Don)
- Fixed bug #38805 (PDO truncates text from SQL Server text data type field).
  (Steph)

26 Feb 2009, PHP 5.2.9
- Changed __call() to be invoked on private/protected method access, similar to
  properties and __get(). (Andrei)

- Added optional sorting type flag parameter to array_unique(). Default is
  SORT_REGULAR. (Andrei)

- Fixed a crash on extract in zip when files or directories entry names contain
  a relative path. (Pierre)
- Fixed error conditions handling in stream_filter_append(). (Arnaud)
- Fixed zip filename property read. (Pierre)
- Fixed explode() behavior with empty string to respect negative limit. (Shire)
- Fixed security issue in imagerotate(), background colour isn't validated
  correctly with a non truecolour image. Reported by Hamid Ebadi,
  APA Laboratory (Fixes CVE-2008-5498). (Scott)
- Fixed a segfault when malformed string is passed to json_decode(). (Scott)
- Fixed bug in xml_error_string() which resulted in messages being
  off by one. (Scott)

- Fixed bug #47422 (modulus operator returns incorrect results on 64 bit
  linux). (Matt)
- Fixed bug #47399 (mb_check_encoding() returns true for some illegal SJIS
  characters). (for-bugs at hnw dot jp, Moriyoshi)
- Fixed bug #47353 (crash when creating a lot of objects in object
  destructor). (Tony)
- Fixed bug #47322 (sscanf %d doesn't work). (Felipe)
- Fixed bug #47282 (FILTER_VALIDATE_EMAIL is marking valid email addresses
  as invalid). (Ilia)
- Fixed bug #47220 (segfault in dom_document_parser in recovery mode). (Rob)
- Fixed bug #47217 (content-type is not set properly for file uploads). (Ilia)
- Fixed bug #47174 (base64_decode() interprets pad char in mid string as
  terminator). (Ilia)
- Fixed bug #47165 (Possible memory corruption when passing return value by
  reference). (Dmitry)
- Fixed bug #47152 (gzseek/fseek using SEEK_END produces strange results).
  (Felipe)
- Fixed bug #47131 (SOAP Extension ignores "user_agent" ini setting). (Ilia)
- Fixed bug #47109 (Memory leak on $a->{"a"."b"} when $a is not an object).
  (Etienne, Dmitry)
- Fixed bug #47104 (Linking shared extensions fails with icc). (Jani)
- Fixed bug #47049 (SoapClient::__soapCall causes a segmentation fault).
  (Dmitry)
- Fixed bug #47048 (Segfault with new pg_meta_data). (Felipe)
- Fixed bug #47042 (PHP cgi sapi is removing SCRIPT_FILENAME for non
  apache). (Sriram Natarajan)
- Fixed bug #47037 (No error when using fopen with empty string). (Cristian
  Rodriguez R., Felipe)
- Fixed bug #47035 (dns_get_record returns a garbage byte at the end of a
  TXT record). (Felipe)
- Fixed bug #47027 (var_export doesn't show numeric indices on ArrayObject).
  (Derick)
- Fixed bug #46985 (OVERWRITE and binary mode does not work, regression
  introduced in 5.2.8). (Pierre)
- Fixed bug #46973 (IPv6 address filter rejects valid address). (Felipe)
- Fixed bug #46964 (Fixed pdo_mysql build with older version of MySQL). (Ilia)
- Fixed bug #46959 (Unable to disable PCRE). (Scott)
- Fixed bug #46918 (imap_rfc822_parse_adrlist host part not filled in
  correctly). (Felipe)
- Fixed bug #46889 (Memory leak in strtotime()). (Derick)
- Fixed bug #46887 (Invalid calls to php_error_docref()). (oeriksson at
  mandriva dot com, Ilia)
- Fixed bug #46873 (extract($foo) crashes if $foo['foo'] exists). (Arnaud)
- Fixed bug #46843 (CP936 euro symbol is not converted properly). (ty_c at
  cybozuy dot co dot jp, Moriyoshi)
- Fixed bug #46798 (Crash in mssql extension when retrieving a NULL value
  inside a binary or image column type). (Ilia)
- Fixed bug #46782 (fastcgi.c parse error). (Matt)
- Fixed bug #46760 (SoapClient doRequest fails when proxy is used). (Felipe)
- Fixed bug #46748 (Segfault when an SSL error has more than one error).
  (Scott)
- Fixed bug #46739 (array returned by curl_getinfo should contain
  content_type key). (Mikko)
- Fixed bug #46699 (xml_parse crash when parser is namespace aware). (Rob)
- Fixed bug #46419 (Elements of associative arrays with NULL value are
  lost). (Dmitry)
- Fixed bug #46282 (Corrupt DBF When Using DATE). (arne at bukkie dot nl)
- Fixed bug #46026 (bz2.decompress/zlib.inflate filter tries to decompress
  after end of stream). (Greg)
- Fixed bug #46005 (User not consistently logged under Apache2). (admorten
  at umich dot edu, Stas)
- Fixed bug #45996 (libxml2 2.7 causes breakage with character data in
  xml_parse()). (Rob)
- Fixed bug #45940 (MySQLI OO does not populate connect_error property on
  failed connect). (Johannes)
- Fixed bug #45923 (mb_st[r]ripos() offset not handled correctly). (Moriyoshi)
- Fixed bug #45327 (memory leak if offsetGet throws exception). (Greg)
- Fixed bug #45239 (Encoding detector hangs with mbstring.strict_detection
  enabled). (Moriyoshi)
- Fixed bug #45161 (Reusing a curl handle leaks memory). (Mark Karpeles, Jani)
- Fixed bug #44336 (Improve pcre UTF-8 string matching performance). (frode
  at coretrek dot com, Nuno)
- Fixed bug #43841 (mb_strrpos() offset is byte count for negative values).
  (Moriyoshi)
- Fixed bug #37209 (mssql_execute with non fatal errors). (Kalle)
- Fixed bug #35975 (Session cookie expires date format isn't the most
  compatible. Now matches that of setcookie()). (Scott)


08 Dec 2008, PHP 5.2.8
- Reverted bug fix #42718 that broke magic_quotes_gpc (Scott)

04 Dec 2008, PHP 5.2.7
- Upgraded PCRE to version 7.8 (Fixes CVE-2008-2371). (Ilia)
- Updated timezone database to version 2008.9. (Derick)
- Upgraded bundled libzip to 0.9.0. (Pierre)

- Added logging option for error_log to send directly to SAPI. (Stas)
- Added PHP_MAJOR_VERSION, PHP_MINOR_VERSION, PHP_RELEASE_VERSION,
  PHP_EXTRA_VERSION, PHP_VERSION_ID, PHP_ZTS and PHP_DEBUG constants. (Pierre)
- Added "PHP_INI_SCAN_DIR" environment variable which can be used to
  either disable or change the compile time ini scan directory (FR #45114).
  (Jani)

- Fixed missing initialization of BG(page_uid) and BG(page_gid),
  reported by Maksymilian Arciemowicz. (Stas)
- Fixed memory leak inside sqlite_create_aggregate(). (Felipe)
- Fixed memory leak inside PDO sqlite's sqliteCreateAggregate() method.
  (Felipe)
- Fixed a crash inside gd with invalid fonts (Fixes CVE-2008-3658). (Pierre)
- Fixed a possible overflow inside memnstr (Fixes CVE-2008-3659).
  (LaurentGaffie)
- Fixed incorrect php_value order for Apache configuration, reported by
  Maksymilian Arciemowicz. (Stas)
- Fixed memory leak inside readline_callback_handler_remove() function.
  (Felipe)
- Fixed sybase_fetch_*() to continue reading after CS_ROW_FAIL status (Timm)
- Fixed a bug inside dba_replace() that could cause file truncation
  withinvalid keys. (Ilia)
- Fixed memory leak inside readline_callback_handler_install() function.(Ilia)
- Fixed memory leak inside readline_completion_function() function. (Felipe)
- Fixed stream_get_contents() when using $maxlength and socket is notclosed.
  indeyets [at] php [dot] net on #46049. (Arnaud)
- Fixed stream_get_line() to behave as documented on non-blocking streams.
  (Arnaud)
- Fixed endless loop in PDOStatement::debugDumpParams().
  (jonah.harris at gmail dot com)
- Fixed ability to use "internal" heaps in extensions. (Arnaud, Dmitry)
- Fixed weekdays adding/subtracting algorithm. (Derick)
- Fixed some ambiguities in the date parser. (Derick)
- Fixed a bug with the YYYY-MM format not resetting the day correctly.
  (Derick)
- Fixed a bug in the DateTime->modify() methods, it would not use the advanced
  relative time strings. (Derick)
- Fixed extraction of zip files or directories when the entry name is a
  relative path. (Pierre)
- Fixed read or write errors for large zip archives. (Pierre)
- Fixed security issues detailed in CVE-2008-2665 and CVE-2008-2666.
  (Christian Hoffmann)
- Fixed simplexml asXML() not to lose encoding when dumping entire
  document to file. (Ilia)
- Fixed a crash inside PDO when trying instantiate PDORow manually.
  (Felipe)
- Fixed build failure of ext/mysqli with libmysql 6.0 - missing
  rplfunctions. (Andrey)
- Fixed a regression when using strip_tags() and < is within an
  attribute.(Scott)
- Fixed a crash on invalid method in ReflectionParameter constructor.
  (Christian Seiler)
- Reverted fix for bug #44197 due to behaviour change in minor version.
  (Felipe)

- Fixed bug #46732 (mktime.year description is wrong). (Derick)
- Fixed bug #46696 (cURL fails in upload files with specified content-type).
  (Ilia)
- Fixed bug #46673 (stream_lock call with wrong parameter). (Arnaud)
- Fixed bug #46649 (Setting array element with that same array produces
  inconsistent results). (Arnaud)
- Fixed bug #46626 (mb_convert_case does not handle apostrophe correctly).
  (Ilia)
- Fixed bug #46543 (ibase_trans() memory leaks when using wrong parameters).
  (Felipe)
- Fixed bug #46521 (Curl ZTS OpenSSL, error in config.m4 fragment).
  (jd at cpanel dot net)
- Fixed bug #46496 (wddx_serialize treats input as ISO-8859-1). (Mark Karpeles)
- Fixed bug #46427 (SoapClient() stumbles over its "stream_context" parameter).
  (Dmitry, Herman Radtke)
- Fixed bug #46426 (offset parameter of stream_get_contents() does not
  workfor "0"). (Felipe)
- Fixed bug #46406 (Unregistering nodeclass throws E_FATAL). (Rob)
- Fixed bug #46389 (NetWare needs small patch for _timezone).
  (patch by guenter@php.net)
- Fixed bug #46388 (stream_notification_callback inside of object destroys
  object variables). (Felipe)
- Fixed bug #46381 (wrong $this passed to internal methods causes segfault).
  (Tony)
- Fixed bug #46379 (Infinite loop when parsing '#' in one line file). (Arnaud)
- Fixed bug #46366 (bad cwd with / as pathinfo). (Dmitry)
- Fixed bug #46360 (TCP_NODELAY constant for socket_{get,set}_option).
  (bugs at trick dot vanstaveren dot us)
- Fixed bug #46343 (IPv6 address filter accepts invalid address). (Ilia)
- Fixed bug #46335 (DOMText::splitText doesn't handle multibyte characters).
  (Rob)
- Fixed bug #46323 (compilation of simplexml for NetWare breaks).
  (Patch by guenter [at] php [dot] net)
- Fixed bug #46319 (PHP sets default Content-Type header for HTTP 304
  response code, in cgi sapi). (Ilia)
- Fixed bug #46313 (Magic quotes broke $_FILES). (Arnaud)
- Fixed bug #46308 (Invalid write when changing property from inside getter).
  (Dmitry)
- Fixed bug #46292 (PDO::setFetchMode() shouldn't requires the 2nd arg when
  using FETCH_CLASSTYPE). (Felipe)
- Fixed bug #46274, #46249 (pdo_pgsql always fill in NULL for empty BLOB and
  segfaults when returned by SELECT). (Felipe)
- Fixed bug #46271 (local_cert option is not resolved to full path). (Ilia)
- Fixed bug #46247 (ibase_set_event_handler() is allowing to pass callback
  without event). (Felipe)
- Fixed bug #46246 (difference between call_user_func(array($this, $method))
  and $this->$method()). (Dmitry)
- Fixed bug #46222 (ArrayObject EG(uninitialized_var_ptr) overwrite).
  (Etienne)
- Fixed bug #46215 (json_encode mutates its parameter and has some
  class-specific state). (Felipe)
- Fixed bug #46206 (pg_query_params/pg_execute convert passed values to
  strings). (Ilia)
- Fixed bug #46191 (BC break: DOMDocument saveXML() doesn't accept null).
  (Rob)
- Fixed bug #46164 (stream_filter_remove() closes the stream). (Arnaud)
- Fixed bug #46157 (PDOStatement::fetchObject prototype error). (Felipe)
- Fixed bug #46147 (after stream seek, appending stream filter reads
  incorrect data). (Greg)
- Fixed bug #46139 (PDOStatement->setFetchMode() forgets FETCH_PROPS_LATE).
  (chsc at peytz dot dk, Felipe)
- Fixed bug #46127 (php_openssl_tcp_sockop_accept forgets to set context
  on accepted stream) (Mark Karpeles, Pierre)
- Fixed bug #46110 (XMLWriter - openmemory() and openuri() leak memory on
  multiple calls). (Ilia)
- Fixed bug #46088 (RegexIterator::accept - segfault). (Felipe)
- Fixed bug #46082 (stream_set_blocking() can cause a crash in some
  circumstances). (Felipe)
- Fixed bug #46064 (Exception when creating ReflectionProperty object
  on dynamicly created property). (Felipe)
- Fixed bug #46059 (Compile failure under IRIX 6.5.30 building posix.c).
  (Arnaud)
- Fixed bug #46053 (SplFileObject::seek - Endless loop). (Arnaud)
- Fixed bug #46051 (SplFileInfo::openFile - memory overlap). (Arnaud)
- Fixed bug #46047 (SimpleXML converts empty nodes into object with
  nested array). (Rob)
- Fixed bug #46031 (Segfault in AppendIterator::next). (Arnaud)
- Fixed bug #46029 (Segfault in DOMText when using with Reflection). (Rob)
- Fixed bug #46026 (bzip2.decompress/zlib.inflate filter tries to decompress
  after end of stream). (Keisial at gmail dot com, Greg)
- Fixed bug #46024 (stream_select() doesn't return the correct number).
  (Arnaud)
- Fixed bug #46010 (warnings incorrectly generated for iv in ecb mode).
  (Felipe)
- Fixed bug #46003 (isset on nonexisting node return unexpected results). (Rob)
- Fixed bug #45956 (parse_ini_file() does not return false with syntax errors
  in parsed file). (Jani)
- Fixed bug #45901 (wddx_serialize_value crash with SimpleXMLElement object).
  (Rob)
- Fixed bug #45862 (get_class_vars is inconsistent with 'protected' and
  'private' variables). (ilewis at uk dot ibm dot com, Felipe)
- Fixed bug #45860 (header() function fails to correctly replace all Status
  lines). (Dmitry)
- Fixed bug #45805 (Crash on throwing exception from error handler). (Dmitry)
- Fixed bug #45765 (ReflectionObject with default parameters of self::xxx cause
  an error). (Felipe)
- Fixed bug #45751 (Using auto_prepend_file crashes (out of scope stack address
  use)). (basant dot kukreja at sun dot com)
- Fixed bug #45722 (mb_check_encoding() crashes). (Moriyoshi)
- Fixed bug #45705 (rfc822_parse_adrlist() modifies passed address parameter).
  (Jani)
- Fixed bug #45691 (Some per-dir or runtime settings may leak into other
  requests). (Moriyoshi)
- Fixed bug #45581 (htmlspecialchars() double encoding &#x hex items). (Arnaud)
- Fixed bug #45580 (levenshtein() crashes with invalid argument). (Ilia)
- Fixed bug #45575 (Segfault with invalid non-string as event handler callback).
  (Christian Seiler)
- Fixed bug #45568 (ISAPI doesn't properly clear auth_digest in header).
  (Patch by: navara at emclient dot com)
- Fixed bug #45556 (Return value from callback isn't freed). (Felipe)
- Fixed bug #45555 (Segfault with invalid non-string as
  register_introspection_callback). (Christian Seiler)
- Fixed bug #45553 (Using XPath to return values for attributes with a
  namespace does not work). (Rob)
- Fixed bug #45529 (new DateTimeZone() and date_create()->getTimezone() behave
  different). (Derick)
- Fixed bug #45522 (FCGI_GET_VALUES request does not return supplied values).
  (Arnaud)
- Fixed bug #45486 (mb_send_mail(); header 'Content-Type: text/plain; charset='
   parsing incorrect). (Felipe)
- Fixed bug #45485 (strip_tags and <?XML tag). (Felipe)
- Fixed bug #45460 (imap patch for fromlength fix in imap_headerinfo doesn't
  accept lengths of 1024). (Felipe, andrew at lifescale dot com)
- Fixed bug #45449 (filesize() regression using ftp wrapper).
  (crrodriguez at suse dot de)
- Fixed bug #45423 (fastcgi parent process doesn't invoke php_module_shutdown
  before shutdown) (basant dot kukreja at sun dot com)
- Fixed bug #45406 (session.serialize_handler declared by shared extension fails).
  (Kalle, oleg dot grenrus at dynamoid dot com)
- Fixed bug #45405 (snmp extension memory leak).
  (Federico Cuello, Rodrigo Campos)
- Fixed bug #45382 (timeout bug in stream_socket_enable_crypto). (Ilia)
- Fixed bug #45373 (php crash on query with errors in params). (Felipe)
- Fixed bug #45352 (Segmentation fault because of tick function on second
  request). (Dmitry)
- Fixed bug #45312 (Segmentation fault on second request for array functions).
  (Dmitry)
- Fixed bug #45303 (Opening php:// wrapper in append mode results in a warning).
  (Arnaud)
- Fixed bug #45251 (double free or corruption with setAttributeNode()). (Rob)
- Fixed bug #45226 and #18916 (xmlrpc_set_type() segfaults and wrong behavior
  with valid ISO8601 date string). (Jeff Lawsons)
- Fixed bug #45220 (curl_read callback returns -1 when needs to return
  size_t (unsigned)). (Felipe)
- Fixed bug #45181 (chdir() should clear relative entries in stat cache).
  (Arnaud)
- Fixed bug #45178 (memory corruption on assignment result of "new" by
  reference). (Dmitry)
- Fixed bug #45166 (substr() overflow changes). (Felipe)
- Fixed bug #45151 (Crash with URI/file..php (filename contains 2 dots)).
  (Fixes CVE-2008-3660) (Dmitry)
- Fixed bug #45139 (ReflectionProperty returns incorrect declaring class).
  (Felipe)
- Fixed bug #45124 ($_FILES['upload']['size'] sometimes return zero and some
  times the filesize). (Arnaud)
- Fixed bug #45028 (CRC32 output endianness is different between crc32() and
  hash()). (Tony)
- Fixed bug #45004 (pg_insert() does not accept 4 digit timezone format).
  (Ilia)
- Fixed bug #44991 (Compile Failure With freetds0.82).
  (jklowden at freetds dot org, matthias at dsx dot at)
- Fixed bug #44938 (gettext functions crash with overly long domain).
  (Christian Schneider, Ilia)
- Fixed bug #44925 (preg_grep() modifies input array). (Nuno)
- Fixed bug #44900 (OpenSSL extension fails to link with OpenSSL 0.9.6).
  (jd at cpanel dot net, Pierre)
- Fixed bug #44891 Memory leak using registerPHPFunctions and XSLT Variable
  as function parameter. (Rob)
- Fixed bug #44882 (SOAP extension object decoding bug). (Dmitry)
- Fixed bug #44830 (Very minor issue with backslash in heredoc). (Matt)
- Fixed bug #44818 (php://memory writeable when opened read only). (Arnaud)
- Fixed bug #44811 (Improve error message when creating a new SoapClient
  that contains invalid data). (Markus Fischer, David C)
- Fixed bug #44798 (Memory leak assigning value to attribute). (Ilia)
- Fixed bug #44716 (Progress notifications incorrect). (Hannes)
- Fixed bug #44712 (stream_context_set_params segfaults on invalid arguments).
  (Hannes)
- Fixed bug #44617 (wrong HTML entity output when substitute_character=entity).
  (Moriyoshi)
- Fixed bug #44607 (stream_get_line unable to correctly identify the "ending"
  in the stream content). (Arnaud)
- Fixed bug #44425 (Extending PDO/MySQL class with a __call() function doesn't
  work). (Johannes)
- Fixed bug #44327 (PDORow::queryString property & numeric offsets / Crash).
  (Felipe)
- Fixed bug #44251, #41125 (PDO + quote() + prepare() can result in segfault).
  (tsteiner at nerdclub dot net)
- Fixed bug #44246 (closedir() accepts a file resource opened by fopen()).
  (Dmitry, Tony)
- Fixed bug #44182 (extract($a, EXTR_REFS) can fail to split copy-on-write
  references). (robin_fernandes at uk dot ibm dot com)
- Fixed bug #44181 (extract($a, EXTR_OVERWRITE|EXTR_REFS) can fail to create
  references to $a). (robin_fernandes at uk dot ibm dot com)
- Fixed bug #44127 (UNIX abstract namespace socket connect does not work).
  (Jani)
- Fixed bug #43993 (mb_substr_count() behaves differently to substr_count()
  with overlapping needles). (Moriyoshi)
- Fixed Bug #43958 (class name added into the error message). (Dmitry)
- Fixed bug #43941 (json_encode silently cuts non-UTF8 strings). (Stas)
- Fixed bug #43925 (Incorrect argument counter in prepared statements with
  pgsql). (Felipe)
- Fixed bug #43731 (socket_getpeername: cannot use on stdin with inetd).
  (Arnaud)
- Fixed bug #43723 (SOAP not sent properly from client for <choice>). (Dmitry)
- Fixed bug #43668 (Added odbc.default_cursortype to control the ODBCcursor
  model). (Patrick)
- Fixed bug #43666 (Fixed code to use ODBC 3.52 datatypes for 64bit
  systems). (Patrick)
- Fixed bug #43540 (rfc1867 handler newlength problem). (Arnaud)
- Fixed bug #43452 (strings containing a weekday, or a number plus weekday
  behaved incorrect of the current day-of-week was the same as the one in the
  phrase). (Derick)
- Fixed bug #43353 (wrong detection of 'data' wrapper causes notice).
  (gk at gknw dot de, Arnaud)
- Fixed bug #43053 (Regression: some numbers shown in scientific notation).
  (int-e at gmx dot de)
- Fixed bug #43045 (SOAP encoding violation on "INF" for type double/float).
  (Dmitry)
- Fixed bug #42862 (IMAP toolkit crash: rfc822.c legacy routine buffer
  overflow). (Fixes CVE-2008-2829) (Dmitry)
- Fixed bug #42855 (dns_get_record() doesn't return all text from TXT record).
  (a dot u dot savchuk at gmail dot com)
- Fixed bug #42737 (preg_split('//u') triggers a E_NOTICE with newlines).
  (Nuno)
- Fixed bug #42718 (FILTER_UNSAFE_RAW not applied when configured as default
  filter). (Arnaud)
- Fixed bug #42604 ("make test" fails with --with-config-file-scan-dir=path).
  (Jani)
- Fixed bug #42473 (ob_start php://output and headers). (Arnaud)
- Fixed bug #42318 (problem with nm on AIX, not finding object files).
  (Dmitry)
- Fixed bug #42294 (Unified solution for round() based on C99 round). (Ilia)
- Fixed bug #42078 (pg_meta_data mix tables metadata from different schemas).
  (Felipe)
- Fixed bug #41348 (OCI8: allow compilation with Oracle 8.1). (Chris Jones)
- Fixed bug #41033 (enable signing with DSA keys.
  (gordyf at google dot com, Pierre)
- Fixed bug #37100 (data is returned truncated with BINARY CURSOR). (Tony)
- Fixed bug #30312 (crash in sybase_unbuffered_query() function). (Timm)
- Fixed bug #24679 (pg_* functions doesn't work using schema). (Felipe)
- Fixed bug #14962 (PECL) (::extractTo 2nd argument is not really optional)
  (Mark van Der Velden)
- Fixed bug #14032 (Mail() always returns false but mail is sent). (Mikko)


01 May 2008, PHP 5.2.6
- Fixed two possible crashes inside posix extension (Tony)
- Fixed incorrect heredoc handling when label is used within the block.
  (Matt)
- Fixed possible stack buffer overflow in FastCGI SAPI. (Andrei Nigmatulin)
- Fixed sending of uninitialized paddings which may contain some information. (Andrei Nigmatulin)
- Fixed a bug in formatting timestamps when DST is active in the default timezone (Derick)
- Properly address incomplete multibyte chars inside escapeshellcmd() (Ilia, Stefan Esser)
- Fix integer overflow in printf(). (Stas, Maksymilian Aciemowicz)
- Fixed security issue detailed in CVE-2008-0599. (Rasmus)
- Fixed potential memleak in stream filter parameter for zlib filter. (Greg)
- Added Reflection API metadata for the methods of the DOM classes. (Sebastian)
- Fixed weird behavior in CGI parameter parsing. (Dmitry, Hannes Magnusson)
- Fixed a safe_mode bypass in cURL identified by Maksymilian Arciemowicz.
  (Ilia)
- Fixed a bug with PDO::FETCH_COLUMN|PDO::FETCH_GROUP mode when a column # by
  which to group by data is specified. (Ilia)
- Fixed segfault in filter extension when using callbacks. (Arnar Mar Sig,
  Felipe)
- Fixed faulty fix for bug #40189 (endless loop in zlib.inflate stream filter). (Greg)
- Upgraded PCRE to version 7.6 (Nuno)

- Fixed bug #44742 (timezone_offset_get() causes segmentation faults). (Derick)
- Fixed bug #44720 (Prevent crash within session_register()). (Scott)
- Fixed bug #44703 (htmlspecialchars() does not detect bad character set argument). (Andy Wharmby)
- Fixed bug #44673 (With CGI argv/argc starts from arguments, not from script) (Dmitry)
- Fixed bug #44667 (proc_open() does not handle pipes with the mode 'wb' correctly). (Jani)
- Fixed bug #44663 (Crash in imap_mail_compose if "body" parameter invalid). (Ilia)
- Fixed bug #44650 (escaepshellscmd() does not check arg count). (Ilia)
- Fixed bug #44613 (Crash inside imap_headerinfo()). (Ilia, jmessa)
- Fixed bug #44603 (Order issues with Content-Type/Length headers on POST). (Ilia)
- Fixed bug #44594 (imap_open() does not validate # of retries parameter). (Ilia)
- Fixed bug #44591 (imagegif's filename parameter). (Felipe)
- Fixed bug #44557 (Crash in imap_setacl when supplied integer as username) (Thomas Jarosch)
- Fixed bug #44487 (call_user_method_array issues a warning when throwing an exception). (David Soria Parra)
- Fixed bug #44478 (Inconsistent behaviour when assigning new nodes). (Rob, Felipe)
- Fixed bug #44445 (email validator does not handle domains starting/ending with a -). (Ilia)
- Fixed bug #44440 (st_blocks undefined under BeOS). (Felipe)
- Fixed bug #44394 (Last two bytes missing from output). (Felipe)
- Fixed bug #44388 (Crash inside exif_read_data() on invalid images) (Ilia)
- Fixed bug #44373 (PDO_OCI extension compile failed). (Felipe)
- Fixed bug #44333 (SEGFAULT when using mysql_pconnect() with client_flags). (Felipe)
- Fixed bug #44306 (Better detection of MIPS processors on Windows). (Ilia)
- Fixed bug #44242 (metaphone('CMXFXM') crashes PHP). (Felipe)
- Fixed bug #44233 (MSG_PEEK undefined under BeOS R5). (jonathonfreeman at gmail dot com, Ilia)
- Fixed bug #44216 (strftime segfaults on large negative value). (Derick)
- Fixed bug #44209 (strtotime() doesn't support 64 bit timestamps on 64 bit platforms). (Derick)
- Fixed bug #44206 (OCI8 selecting ref cursors leads to ORA-1000 maximum open cursors reached). (Oracle Corp.)
- Fixed bug #44200 (A crash in PDO when no bound targets exists and yet bound parameters are present). (Ilia)
- Fixed bug #44197 (socket array keys lost on socket_select). (Felipe)
- Fixed bug #44191 (preg_grep messes up array index). (Felipe)
- Fixed bug #44189 (PDO setAttribute() does not properly validate values for native numeric options). (Ilia)
- Fixed bug #44184 (Double free of loop-variable on exception). (Dmitry)
- Fixed bug #44171 (Invalid FETCH_COLUMN index does not raise an error). (Ilia)
- Fixed bug #44166 (Parameter handling flaw in PDO::getAvailableDrivers()). (Ilia)
- Fixed bug #44159 (Crash: $pdo->setAttribute(PDO::STATEMENT_ATTR_CLASS, NULL)). (Felipe)
- Fixed bug #44152 (Possible crash with syslog logging on ZTS builds). (Ilia)
- Fixed bug #44141 (private parent constructor callable through static function). (Dmitry)
- Fixed bug #44113 (OCI8 new collection creation can fail with OCI-22303). (Oracle Corp.)
- Fixed bug #44069 (Huge memory usage with concatenation using . instead of .=). (Dmitry)
- Fixed bug #44046 (crash inside array_slice() function with an invalid by-ref offset). (Ilia)
- Fixed bug #44028 (crash inside stream_socket_enable_crypto() when enabling encryption without crypto type). (Ilia)
- Fixed bug #44018 (RecursiveDirectoryIterator options inconsistancy). (Marcus)
- Fixed bug #44008 (OCI8 incorrect usage of OCI-Lob->close crashes PHP). (Oracle Corp.)
- Fixed bug #43998 (Two error messages returned for incorrect encoding for mb_strto[upper|lower]). (Rui)
- Fixed bug #43994 (mb_ereg 'successfully' matching incorrect). (Rui)
- Fixed bug #43954 (Memory leak when sending the same HTTP status code multiple times). (Scott)
- Fixed bug #43927 (koi8r is missing from html_entity_decode()). (andy at demos dot su, Tony)
- Fixed bug #43912 (Interbase column names are truncated to 31 characters). (Ilia)
- Fixed bug #43875 (Two error messages returned for $new and $flag argument in mysql_connect()). (Hannes)
- Fixed bug #43863 (str_word_count() breaks on cyrillic "ya" in locale cp1251). (phprus at gmail dot com, Tony)
- Fixed bug #43841 (mb_strrpos offset is byte count for negative values). (Rui)
- Fixed bug #43840 (mb_strpos bounds check is byte count rather than a character count). (Rui)
- Fixed bug #43808 (date_create never fails (even when it should)). (Derick)
- Fixed bug #43793 (zlib filter is unable to auto-detect gzip/zlib file headers). (Greg)
- Fixed bug #43703 (Signature compatibility check broken). (Dmitry)
- Fixed bug #43677 (Inconsistent behaviour of include_path set with php_value). (manuel at mausz dot at)
- Fixed bug #43663 (Extending PDO class with a __call() function doesn't work). (David Soria Parra)
- Fixed bug #43647 (Make FindFile use PATH_SEPARATOR instead of ";"). (Ilia)
- Fixed bug #43635 (mysql extension ingores INI settings on NULL values passed to mysql_connect()). (Ilia)
- Fixed bug #43620 (Workaround for a bug inside libcurl 7.16.2 that can result in a crash). (Ilia)
- Fixed bug #43614 (incorrect processing of numerical string keys of array in arbitrary serialized data). (Dmitriy Buldakov, Felipe)
- Fixed bug #43606 (define missing depencies of the exif extension). (crrodriguez at suse dot de)
- Fixed bug #43589 (a possible infinite loop in bz2_filter.c). (Greg)
- Fixed bug #43580 (removed bogus declaration of a non-existent php_is_url() function). (Ilia)
- Fixed bug #43559 (array_merge_recursive() doesn't behave as expected with duplicate NULL values). (Felipe, Tony)
- Fixed bug #43533 (escapeshellarg('') returns null). (Ilia)
- Fixed bug #43527 (DateTime created from a timestamp reports environment timezone). (Derick)
- Fixed bug #43522 (stream_get_line() eats additional characters). (Felipe, Ilia, Tony)
- Fixed bug #43507 (SOAPFault HTTP Status 500 - would like to be able to set the HTTP Status). (Dmitry)
- Fixed bug #43505 (Assign by reference bug). (Dmitry)
- Fixed bug #43498 (file_exists() on a proftpd server got SIZE not allowed in ASCII mode). (Ilia, crrodriguez at suse dot de)
- Fixed bug #43497 (OCI8 XML/getClobVal aka temporary LOBs leak UGA memory). (Chris)
- Fixed bug #43495 (array_merge_recursive() crashes with recursive arrays). (Ilia)
- Fixed bug #43493 (pdo_pgsql does not send username on connect when password is not available). (Ilia)
- Fixed bug #43491 (Under certain conditions, file_exists() never returns). (Dmitry)
- Fixed bug #43483 (get_class_methods() does not list all visible methods). (Dmitry)
- Fixed bug #43482 (array_pad() does not warn on very small pad numbers). (Ilia)
- Fixed bug #43457 (Prepared statement with incorrect parms doesn't throw exception with pdo_pgsql driver). (Ilia)
- Fixed bug #43450 (Memory leak on some functions with implicit object __toString() call). (David C.)
- Fixed bug #43386 (array_globals not reset to 0 properly on init). (Ilia)
- Fixed bug #43377 (PHP crashes with invalid argument for DateTimeZone). (Ilia)
- Fixed bug #43373 (pcntl_fork() should not raise E_ERROR on error). (Ilia)
- Fixed bug #43364 (recursive xincludes don't remove internal xml nodes properly). (Rob, patch from ddb@bitxtender.de)
- Fixed bug #43301 (mb_ereg*_replace() crashes when replacement string is invalid PHP expression and 'e' option is used). (Jani)
- Fixed bug #43295 (crash because of uninitialized SG(sapi_headers).mimetype). (Dmitry)
- Fixed bug #43293 (Multiple segfaults in getopt()). (Hannes)
- Fixed bug #43279 (pg_send_query_params() converts all elements in 'params' to strings). (Ilia)
- Fixed bug #43276 (Incomplete fix for bug #42739, mkdir() under safe_mode). (Ilia)
- Fixed bug #43248 (backward compatibility break in realpath()). (Dmitry)
- Fixed bug #43221 (SimpleXML adding default namespace in addAttribute). (Rob)
- Fixed bug #43216 (stream_is_local() returns false on "file://"). (Dmitry)
- Fixed bug #43201 (Crash on using uninitialized vals and __get/__set). (Dmitry)
- Fixed bug #43182 (file_put_contents() LOCK_EX does not work properly on file truncation). (Ilia)
- Fixed bug #43175 (__destruct() throwing an exception with __call() causes segfault). (Dmitry)
- Fixed bug #43128 (Very long class name causes segfault). (Dmitry)
- Fixed bug #43105 (PHP seems to fail to close open files). (Hannes)
- Fixed bug #43092 (curl_copy_handle() crashes with > 32 chars long URL). (Jani)
- Fixed bug #43003 (Invalid timezone reported for DateTime objects constructed using a timestamp). (Derick)
- Fixed bug #42978 (mismatch between number of bound params and values causes a crash in pdo_pgsql). (Ilia)
- Fixed bug #42945 (preg_split() swallows part of the string). (Nuno)
- Fixed bug #42937 (__call() method not invoked when methods are called on parent from child class). (Dmitry)
- Fixed bug #42841 (REF CURSOR and oci_new_cursor() crash PHP). (Chris)
- Fixed bug #42838 (Wrong results in array_diff_uassoc) (Felipe)
- Fixed bug #42779 (Incorrect forcing from HTTP/1.0 request to HTTP/1.1 response). (Ilia)
- Fixed bug #42736 (xmlrpc_server_call_method() crashes). (Tony)
- Fixed bug #42692 (Procedure 'int1' not present with doc/lit SoapServer). (Dmitry)
- Fixed bug #42548 (mysqli PROCEDURE calls can't return result sets). (Hartmut)
- Fixed bug #42505 (new sendmail default breaks on Netware platform) (Guenter Knauf)
- Fixed bug #42369 (Implicit conversion to string leaks memory). (David C., Rob).
- Fixed bug #42272 (var_export() incorrectly escapes char(0)). (Derick)
- Fixed bug #42261 (Incorrect lengths for date and boolean data types). (Ilia)
- Fixed bug #42190 (Constructing DateTime with TimeZone Indicator invalidates DateTimeZone). (Derick)
- Fixed bug #42177 (Warning "array_merge_recursive(): recursion detected" comes again...). (Felipe)
- Fixed bug #41941 (oci8 extension not lib64 savvy). (Chris)
- Fixed bug #41828 (Failing to call RecursiveIteratorIterator::__construct() causes a sefault). (Etienne)
- Fixed bug #41599 (setTime() fails after modify() is used). (Derick)
- Fixed bug #41562 (SimpleXML memory issue). (Rob)
- Fixed bug #40013 (php_uname() does not return nodename on Netware (Guenter Knauf)
- Fixed bug #38468 (Unexpected creation of cycle). (Dmitry)
- Fixed bug #32979 (OpenSSL stream->fd casts broken in 64-bit build) (stotty at tvnet dot hu)

08 Nov 2007, PHP 5.2.5
- Upgraded PCRE to version 7.3 (Nuno)
- Added optional parameter $provide_object to debug_backtrace(). (Sebastian)
- Added alpha support for imagefilter() IMG_FILTER_COLORIZE. (Pierre)
- Added ability to control memory consumption between request using
  ZEND_MM_COMPACT environment variable. (Dmitry)

- Improved speed of array_intersect_key(), array_intersect_assoc(),
  array_uintersect_assoc(), array_diff_key(), array_diff_assoc() and
  array_udiff_assoc(). (Dmitry)

- Fixed move_uploaded_file() to always set file permissions of resulting file
  according to UMASK. (Andrew Sitnikov)
- Fixed possible crash in ext/soap because of uninitialized value. (Zdash Urf)
- Fixed regression in glob() when enforcing safe_mode/open_basedir checks on
  paths containing '*'. (Ilia)
- Fixed "mail.force_extra_parameters" php.ini directive not to be modifiable
  in .htaccess due to the security implications - reported by SecurityReason.
  (Stas)
- Fixed PDO crash when driver returns empty LOB stream. (Stas)
- Fixed dl() to only accept filenames - reported by Laurent Gaffie. (Stas)
- Fixed dl() to limit argument size to MAXPATHLEN (CVE-2007-4887).
  (Christian Hoffmann)
- Fixed iconv_*() functions to limit argument sizes as workaround to libc
  bug (CVE-2007-4783, CVE-2007-4840 by Laurent Gaffie).
  (Christian Hoffmann, Stas)
- Fixed missing brackets leading to build warning and error in the log.
  Win32 code. (Andrey)
- Fixed leaks with multiple connects on one mysqli object. (Andrey)
- Fixed endianness detection on MacOS when building universal binary.
  (Uwe Schindler, Christian Speich, Tony)
- Fixed possible triggering of buffer overflows inside glibc
  implementations of the fnmatch(), setlocale() and glob() functions.
  Reported by Laurent Gaffie. (Ilia)
- Fixed imagerectangle regression with 1x1 rectangle (libgd #106). (Pierre)
- Fixed htmlentities/htmlspecialchars not to accept partial multibyte
  sequences. (Stas)

- Fixed bug #43196 (array_intersect_assoc() crashes with non-array input).
  (Jani)
- Fixed bug #43139 (PDO ignores ATTR_DEFAULT_FETCH_MODE in some cases with
  fetchAll()). (Ilia)
- Fixed bug #43137 (rmdir() and rename() do not clear statcache). (Jani)
- Fixed bug #43130 (Bound parameters cannot have - in their name). (Ilia)
- Fixed bug #43099 (XMLWriter::endElement() does not check # of params).
  (Ilia)
- Fixed bug #43020 (Warning message is missing with shuffle() and more
  than one argument). (Scott)
- Fixed bug #42976 (Crash when constructor for newInstance() or
  newInstanceArgs() fails) (Ilia)
- Fixed bug #42943 (ext/mssql: Move *timeout initialization from RINIT
  to connect time). (Ilia)
- Fixed bug #42917 (PDO::FETCH_KEY_PAIR doesn't work with setFetchMode).
  (Ilia)
- Fixed bug #42890 (Constant "LIST" defined by mysqlclient and c-client).
  (Andrey)
- Fixed bug #42869 (automatic session id insertion adds sessions id to
  non-local forms). (Ilia)
- Fixed bug #42818 ($foo = clone(array()); leaks memory). (Dmitry)
- Fixed bug #42817 (clone() on a non-object does not result in a fatal
  error). (Ilia)
- Fixed bug #42785 (json_encode() formats doubles according to locale rather
  then following standard syntax). (Ilia)
- Fixed bug #42783 (pg_insert() does not accept an empty list for
  insertion). (Ilia)
- Fixed bug #42773 (WSDL error causes HTTP 500 Response). (Dmitry)
- Fixed bug #42772 (Storing $this in a static var fails while handling a cast
  to string). (Dmitry)
- Fixed bug #42767 (highlight_string() truncates trailing comment). (Ilia)
- Fixed bug #42739 (mkdir() doesn't like a trailing slash when safe_mode is
  enabled). (Ilia)
- Fixed bug #42703 (Exception raised in an iterator::current() causes segfault
  in FilterIterator) (Marcus)
- Fixed bug #42699 (PHP_SELF duplicates path). (Dmitry)
- Fixed bug #42654 (RecursiveIteratorIterator modifies only part of leaves)
  (Marcus)
- Fixed bug #42643 (CLI segfaults if using ATTR_PERSISTENT). (Ilia)
- Fixed bug #42637 (SoapFault : Only http and https are allowed). (Bill Moran)
- Fixed bug #42629 (Dynamically loaded PHP extensions need symbols exported
  on MacOSX). (jdolecek at NetBSD dot org)
- Fixed bug #42627 (bz2 extension fails to build with -fno-common).
  (dolecek at netbsd dot org)
- Fixed Bug #42596 (session.save_path MODE option does not work). (Ilia)
- Fixed bug #42590 (Make the engine recognize \v and \f escape sequences).
  (Ilia)
- Fixed bug #42587 (behavior change regarding symlinked .php files). (Dmitry)
- Fixed bug #42579 (apache_reset_timeout() does not exist). (Jani)
- Fixed bug #42549 (ext/mysql failed to compile with libmysql 3.23). (Scott)
- Fixed bug #42523 (PHP_SELF duplicates path). (Dmitry)
- Fixed bug #42512 (ip2long('255.255.255.255') should return 4294967295 on
  64-bit PHP). (Derick)
- Fixed bug #42506 (php_pgsql_convert() timezone parse bug) (nonunnet at
  gmail dot com, Ilia)
- Fixed bug #42496 (OCI8 cursor is not closed when using 2 clobs in a select
  query). (Oracle Corp.)
- Fixed bug #42462 (Segmentation when trying to set an attribute in a
  DOMElement). (Rob)
- Fixed bug #42453 (CGI SAPI does not shut down cleanly with -i/-m/-v cmdline
  options). (Dmitry)
- Fixed bug #42452 (PDO classes do not expose Reflection API information).
  (Hannes)
- Fixed bug #42468 (Write lock on file_get_contents fails when using a
  compression stream). (Ilia)
- Fixed bug #42488 (SoapServer reports an encoding error and the error itself
  breaks). (Dmitry)
- Fixed bug #42378 (mysqli_stmt_bind_result memory exhaustion). (Andrey)
- Fixed bug #42359 (xsd:list type not parsed). (Dmitry)
- Fixed bug #42326 (SoapServer crash). (Dmitry)
- Fixed bug #42214 (SoapServer sends clients internal PHP errors). (Dmitry)
- Fixed bug #42189 (xmlrpc_set_type() crashes php on invalid datetime
  values). (Ilia)
- Fixed bug #42139 (XMLReader option constants are broken using XML()). (Rob)
- Fixed bug #42086 (SoapServer return Procedure '' not present for WSIBasic
  compliant wsdl). (Dmitry)
- Fixed bug #41822 (Relative includes broken when getcwd() fails). (Ab5602,
  Jani)
- Fixed bug #41561 (Values set with php_admin_* in httpd.conf can be overwritten
  with ini_set()). (Stas, Jani)
- Fixed bug #39651 (proc_open() append mode doesn't work on windows). (Nuno)

30 Aug 2007, PHP 5.2.4
- Removed --enable-versioning configure option. (Jani)

- Upgraded PCRE to version 7.2 (Nuno)
- Updated timezone database to version 2007.6. (Derick)

- Improved openssl_x509_parse() to return extensions in readable form. (Dmitry)

- Enabled changing the size of statement cache for non-persistent OCI8
  connections. (Chris Jones, Tony)

- Changed "display_errors" php.ini option to accept "stderr" as value which
  makes the error messages to be outputted to STDERR instead of STDOUT with
  CGI and CLI SAPIs (FR #22839). (Jani)
- Changed error handler to send HTTP 500 instead of blank page on PHP errors.
  (Dmitry, Andrei Nigmatulin)
- Changed mail() function to be always available. (Johannes)

- Added check for unknown options passed to configure. (Jani)
- Added persistent connection status checker to pdo_pgsql.
  (Elvis Pranskevichus, Ilia)
- Added support for ATTR_TIMEOUT inside pdo_pgsql driver. (Ilia)
- Added php_ini_loaded_file() function which returns the path to the actual
  php.ini in use. (Jani)
- Added GD version constants GD_MAJOR_VERSION, GD_MINOR_VERSION,
  GD_RELEASE_VERSION, GD_EXTRA_VERSION and GD_VERSION_STRING. (Pierre)
- Added missing open_basedir checks to CGI.
  (anight at eyelinkmedia dot com, Tony)
- Added missing format validator to unpack() function. (Ilia)
- Added missing error check inside bcpowmod(). (Ilia)
- Added CURLOPT_PRIVATE & CURLINFO_PRIVATE constants.
  (Andrey A. Belashkov, Tony)
- Added missing MSG_EOR and MSG_EOF constants to sockets extension. (Jani)
- Added PCRE_VERSION constant. (Tony)
- Added ReflectionExtension::info() function to print the phpinfo()
  block for an extension. (Johannes)

- Implemented FR #41884 (ReflectionClass::getDefaultProperties() does not
  handle static attributes). (Tony)

- Fixed "Floating point exception" inside wordwrap().
  (Mattias Bengtsson, Ilia)
- Fixed several integer overflows in ImageCreate(), ImageCreateTrueColor(),
  ImageCopyResampled() and ImageFilledPolygon() reported by Mattias Bengtsson.
  (Tony)
- Fixed size calculation in chunk_split(). (Stas)
- Fixed integer overflow in str[c]spn(). (Stas)
- Fixed money_format() not to accept multiple %i or %n tokens.
  (Stas, Ilia)
- Fixed zend_alter_ini_entry() memory_limit interruption
  vulnerability. (Ilia)
- Fixed INFILE LOCAL option handling with MySQL extensions not to be
  allowed when open_basedir or safe_mode is active. (Stas)
- Fixed session.save_path and error_log values to be checked against
  open_basedir and safe_mode (CVE-2007-3378) (Stas, Maksymilian Arciemowicz)
- Fixed possible invalid read in glob() win32 implementation (CVE-2007-3806).
  (Tony)
- Improved fix for MOPB-03-2007. (Ilia)
- Corrected fix for CVE-2007-2872. (Ilia)

- Fixed possible crash in imagepsloadfont(), work around a bug in the pslib on
  Windows. (Pierre)
- Fixed oci8 and PDO_OCI extensions to allow configuring with Oracle 11g
  client libraries. (Chris Jones)
- Fixed EOF handling in case of reading from file opened in write only mode.
  (Dmitry)
- Fixed var_export() to use the new H modifier so that it can generate
  parseable PHP code for floats, independent of the locale. (Derick)
- Fixed regression introduced by the fix for the libgd bug #74. (Pierre)
- Fixed SimpleXML's behavior when used with empty(). (Sara)
- Fixed crash in OpenSSL extension because of non-string passphrase. (Dmitry)

- Fixed PECL Bug #11345 (PDO_OCI crash after National language Support "NLS"
  environment initialization error). (Chris Jones)
- Fixed PECL bug #11216 (crash in ZipArchive::addEmptyDir when a directory
  already exists). (Pierre)

- Fixed bug #43926 (isInstance() isn't equivalent to instanceof operator). (Marcus)
- Fixed bug #42368 (Incorrect error message displayed by pg_escape_string).
  (Ilia)
- Fixed bug #42365 (glob() crashes and/or accepts way too many flags).
  (Jani)
- Fixed Bug #42364 (Crash when using getRealPath with DirectoryIterator).
  (Johannes)
- Fixed bug #42292 ($PHP_CONFIG not set for phpized builds). (Jani)
- Fixed bug #42261 (header wrong for date field).
  (roberto at spadim dot com dot br, Ilia)
- Fixed bug #42259 (SimpleXMLIterator loses ancestry). (Rob)
- Fixed bug #42247 (ldap_parse_result() not defined under win32). (Jani)
- Fixed bug #42243 (copy() does not output an error when the first arg is a
  dir). (Ilia)
- Fixed bug #42242 (sybase_connect() crashes). (Ilia)
- Fixed bug #42237 (stream_copy_to_stream returns invalid values for mmaped
  streams). (andrew dot minerd at sellingsource dot com, Ilia)
- Fixed bug #42233 (Problems with æøå in extract()). (Jani)
- Fixed bug #42222 (possible buffer overflow in php_openssl_make_REQ). (Pierre)
- Fixed bug #42211 (property_exists() fails to find protected properties
  from a parent class). (Dmitry)
- Fixed bug #42208 (substr_replace() crashes when the same array is passed
  more than once). (crrodriguez at suse dot de, Ilia)
- Fixed bug #42198 (SCRIPT_NAME and PHP_SELF truncated when inside a userdir
  and using PATH_INFO). (Dmitry)
- Fixed bug #42195 (C++ compiler required always). (Jani)
- Fixed bug #42183 (classmap causes crash in non-wsdl mode). (Dmitry)
- Fixed bug #42173 (oci8 INTERVAL and TIMESTAMP type fixes). (Chris)
- Fixed bug #42151 (__destruct functions not called after catching a SoapFault
  exception). (Dmitry)
- Fixed bug #42142 (substr_replace() returns FALSE when length > string length).
  (Ilia)
- Fixed bug #42135 (Second call of session_start() causes creation of SID).
  (Ilia)
- Fixed bug #42134 (oci_error() returns false after oci_new_collection() fails).
  (Tony)
- Fixed bug #42119 (array_push($arr,&$obj) doesn't work with
  zend.ze1_compatibility_mode On). (Dmitry)
- Fixed bug #42117 (bzip2.compress loses data in internal buffer).
  (Philip, Ilia)
- Fixed bug #42112 (deleting a node produces memory corruption). (Rob)
- Fixed bug #42107 (sscanf broken when using %2$s format parameters). (Jani)
- Fixed bug #42090 (json_decode causes segmentation fault). (Hannes)
- Fixed bug #42082 (NodeList length zero should be empty). (Hannes)
- Fixed bug #42072 (No warning message for clearstatcache() with arguments).
  (Ilia)
- Fixed bug #42071 (ini scanner allows using NULL as option name). (Jani)
- Fixed bug #42027 (is_file() / is_dir() matches file/dirnames with wildcard char
  or trailing slash in Windows). (Dmitry)
- Fixed bug #42019 (configure option --with-adabas=DIR does not work). (Jani)
- Fixed bug #42015 (ldap_rename(): server error "DSA is unwilling to perform").
  (bob at mroczka dot com, Jani)
- Fixed bug #42009 (is_a() and is_subclass_of() should NOT call autoload, in the
  same way as "instanceof" operator). (Dmitry)
- Fixed bug #41989 (move_uploaded_file() & relative path in ZTS mode). (Tony)
- Fixed bug #41984 (Hangs on large SoapClient requests). (Dmitry)
- Fixed bug #41983 (Error Fetching http headers terminated by '\n'). (Dmitry)
- Fixed bug #41973 (--with-ldap=shared fails with LDFLAGS="-Wl,--as-needed"). (Nuno)
- Fixed bug #41971 (PDOStatement::fetch and PDOStatement::setFetchMode causes
  unexpected behavior). (Ilia)
- Fixed bug #41964 (strtotime returns a timestamp for non-time string of
  pattern '(A|a) .+'). (Derick)
- Fixed bug #41961 (Ensure search for hidden private methods does not stray from
  class hierarchy). (robin_fernandes at uk dot ibm dot com)
- Fixed bug #41947 (SimpleXML incorrectly registers empty strings asnamespaces).
  (Rob)
- Fixed bug #41929 (Foreach on object does not iterate over all visible properties).
  (Dmitry)
- Fixed bug #41919 (crash in string to array conversion).
  (judas dot iscariote at gmail dot com, Ilia)
- Fixed bug #41909 (var_export() is locale sensitive when exporting float
  values). (Derick)
- Fixed bug #41908 (CFLAGS="-Os" ./configure --enable-debug fails).
  (christian at hoffie dot info, Tony)
- Fixed bug #41904 (proc_open(): empty env array should cause empty environment
  to be passed to process). (Jani)
- Fixed bug #41867 (SimpleXML: getName is broken). (Rob)
- Fixed bug #41865 (fputcsv(): 2nd parameter is not optional). (Jani)
- Fixed bug #41861 (SimpleXML: getNamespaces() returns the namespaces of a node's
  siblings). (Rob)
- Fixed bug #41845 (pgsql extension does not compile with PostgreSQL <7.4). (Ilia)
- Fixed bug #41844 (Format returns incorrect number of digits for negative years
  -0001 to -0999). (Derick)
- Fixed bug #41842 (Cannot create years < 0100 & negative years with date_create
  or new DateTime). (Derick)
- Fixed bug #41833 (addChild() on a non-existent node, no node created,
  getName() segfaults). (Rob)
- Fixed bug #41831 (pdo_sqlite prepared statements convert resources to
  strings). (Ilia)
- Fixed bug #41815 (Concurrent read/write fails when EOF is reached). (Sascha)
- Fixed bug #41813 (segmentation fault when using string offset as an object).
  (judas dot iscariote at gmail dot com, Tony)
- Fixed bug #41795 (checkdnsrr does not support DNS_TXT type).
  (lucas at facebook dot com, Tony)
- Fixed bug #41773 (php_strip_whitespace() sends headers with errors
  suppressed). (Tony)
- Fixed bug #41770 (SSL: fatal protocol error due to buffer issues). (Ilia)
- Fixed bug #41765 (Recode crashes/does not work on amd64).
  (nexus at smoula dot net, Stas)
- Fixed bug #41724 (libxml_get_last_error() - errors service request scope).
  (thekid at php dot net, Ilia)
- Fixed bug #41717 (imagepolygon does not respect thickness). (Pierre)
- Fixed bug #41713 (Persistent memory consumption on win32 since 5.2). (Dmitry)
- Fixed bug #41711 (NULL temporary lobs not supported in OCI8).
  (Chris Jones, Tony)
- Fixed bug #41709 (strtotime() does not handle 00.00.0000). (Derick)
- Fixed bug #41698 (float parameters truncated to integer in prepared
  statements). (Ilia)
- Fixed bug #41692 (ArrayObject shows weird behavior in respect to
  inheritance). (Tony)
- Fixed bug #41691 (ArrayObject::exchangeArray hangs Apache). (Tony)
- Fixed bug #41686 (Omitting length param in array_slice not possible). (Ilia)
- Fixed bug #41685 (array_push() fails to warn when next index is
  already occupied). (Ilia)
- Fixed bug #41655 (open_basedir bypass via glob()). (Ilia)
- Fixed bug #41640 (get_class_vars produces error on class constants).
  (Johannes)
- Fixed bug #41635 (SoapServer and zlib.output_compression with FastCGI
  result in major slowdown). (Dmitry)
- Fixed bug #41633 (Crash instantiating classes with self-referencing
  constants). (Dmitry)
- Fixed bug #41630 (segfault when an invalid color index is present in the
  image data). (Reported by Elliot <wccoder@gmail dot com>) (Pierre)
- Fixed bug #41628 (PHP settings leak between Virtual Hosts in Apache 1.3).
  (Scott, manuel at mausz dot at)
- Fixed bug #41608 (segfault on a weird code with objects and switch()).
  (Tony)
- Fixed bug #41600 (url rewriter tags doesn't work with namespaced tags).
  (Ilia)
- Fixed bug #41596 (Fixed a crash inside pdo_pgsql on some non-well-formed
  SQL queries). (Ilia)
- Fixed bug #41594 (OCI8 statement cache is flushed too frequently). (Tony)
- Fixed bug #41582 (SimpleXML crashes when accessing newly created element).
  (Tony)
- Fixed bug #41576 (configure failure when using --without-apxs or some other
  SAPIs disabling options). (Jani)
- Fixed bug #41567 (json_encode() double conversion is inconsistent with PHP).
  (Lucas, Ilia)
- Fixed bug #41566 (SOAP Server not properly generating href attributes).
  (Dmitry)
- Fixed bug #41555 (configure failure: regression caused by fix for #41265).
  (Jani)
- Fixed bug #41527 (WDDX deserialize numeric string array key).
  (Matt, Ilia)
- Fixed bug #41523 (strtotime('0000-00-00 00:00:00') is parsed as 1999-11-30).
  (Derick)
- Fixed bug #41518 (file_exists() warns of open_basedir restriction on
  non-existent file). (Tony)
- Fixed bug #41445 (parse_ini_file() has a problem with certain types of
  integer as sections). (Tony)
- Fixed bug #41433 (DBA: configure fails to include correct db.h for db4).
  (Jani)
- Fixed bug #41372 (Internal pointer of source array resets during array
  copying). (Dmitry)
- Fixed bug #41350 (my_thread_global_end() error during request shutdown on
  Windows). (Scott, Andrey)
- Fixed bug #41278 (get_loaded_extensions() should list Zend extensions).
  (Johannes)
- Fixed bug #41127 (Memory leak in ldap_{first|next}_attribute functions).
  (Jani)
- Fixed bug #40757 (get_object_vars get nothing in child class). (Dmitry)
- Fixed bug #40705 (Iterating within function moves original array pointer).
  (Dmitry)
- Fixed bug #40509 (key() function changed behaviour if global array is used
  within function). (Dmitry)
- Fixed bug #40419 (Trailing slash in CGI request does not work). (Dmitry)
- Fixed bug #39330 (apache2handler does not call shutdown actions before
  apache child die). (isk at ecommerce dot com, Gopal, Tony)
- Fixed bug #39291 (ldap_sasl_bind() misses the sasl_authc_id parameter).
  (diafour at gmail dot com, Jani)
- Fixed bug #37715 (array pointers resetting on copy). (Dmitry)
- Fixed bug #37273 (Symlinks and mod_files session handler allow open_basedir
  bypass). (Ilia)
- Fixed bug #36492 (Userfilters can leak buckets). (Sara)
- Fixed bugs #36796, #36918, #41371 (stream_set_blocking() does not work).
  (Jani)
- Fixed bug #35981 (pdo-pgsql should not use pkg-config when not present).
  (Jani)
- Fixed bug #31892 (PHP_SELF incorrect without cgi.fix_pathinfo, but turning on
  screws up PATH_INFO). (Dmitry)
- Fixed bug #21197 (socket_read() outputs error with PHP_NORMAL_READ).
  (Nuno, Jani)

31 May 2007, PHP 5.2.3
- Changed CGI install target to php-cgi and 'make install' to install CLI
  when CGI is selected. (Jani)
- Changed JSON maximum nesting depth from 20 to 128. (Rasmus)

- Improved compilation of heredocs and interpolated strings. (Matt, Dmitry)
- Optimized out a couple of per-request syscalls. (Rasmus)
- Optimized digest generation in md5() and sha1() functions. (Ilia)
- Upgraded bundled SQLite 3 to version 3.3.17. (Ilia)

- Added "max_input_nesting_level" php.ini option to limit nesting level of
  input variables. Fix for MOPB-03-2007. (Stas)
- Added a 4th parameter flag to htmlspecialchars() and htmlentities() that
  makes the function not encode existing html entities. (Ilia)
- Added PDO::FETCH_KEY_PAIR mode that will fetch a 2 column result set into
  an associated array. (Ilia)
- Added CURLOPT_TIMEOUT_MS and CURLOPT_CONNECTTIMEOUT_MS cURL constants. (Sara)
- Added --ini switch to CLI that prints out configuration file names. (Marcus)
- Added mysql_set_charset() to allow runtime altering of connection encoding.
  (Scott)

- Implemented FR #41416 (getColumnMeta() should also return table name). (Tony)

- Fixed an integer overflow inside chunk_split(). Identified by Gerhard Wagner.
  (Ilia)
- Fixed SOAP extension's handler() to work even when
  "always_populate_raw_post_data" is off. (Ilia)
- Fixed possible infinite loop in imagecreatefrompng. (libgd #86)
  (by Xavier Roche, CVE-2007-2756). (Pierre)
- Fixed ext/filter Email Validation Vulnerability (MOPB-45 by Stefan Esser).
  (Ilia)
- Fixed altering $this via argument named "this". (Dmitry)
- Fixed PHP CLI usage of php.ini from the binary location. (Hannes)
- Fixed segfault in strripos(). (Tony, Joxean Koret)
- Fixed bug #41693 (scandir() allows empty directory names). (Ilia)
- Fixed bug #41673 (json_encode breaks large numbers in arrays). (Ilia)
- Fixed bug #41525 (ReflectionParameter::getPosition() not available). (Marcus)
- Fixed bug #41511 (Compile failure under IRIX 6.5.30 building md5.c). (Jani)
- Fixed bug #41504 (json_decode() incorrectly decodes JSON arrays with empty
  string keys). (Ilia)
- Fixed bug #41492 (open_basedir/safe_mode bypass inside realpath()). (Ilia)
- Fixed bug #41477 (no arginfo about SoapClient::__soapCall()). (Ilia)
- Fixed bug #41455 (ext/dba/config.m4 pollutes global $LIBS and $LDFLAGS).
  (mmarek at suse dot cz, Tony)
- Fixed bug #41442 (imagegd2() under output control). (Tony)
- Fixed bug #41430 (Fatal error with negative values of maxlen parameter of
  file_get_contents()). (Tony)
- Fixed bug #41423 (PHP assumes wrongly that certain ciphers are enabled in
  OpenSSL). (Pierre)
- Fixed bug #41421 (Uncaught exception from a stream wrapper segfaults).
  (Tony, Dmitry)
- Fixed bug #41403 (json_decode cannot decode floats if localeconv
  decimal_point is not '.'). (Tony)
- Fixed bug #41401 (wrong unary operator precedence). (Stas)
- Fixed bug #41394 (dbase_create creates file with corrupted header). (Tony)
- Fixed bug #41390 (Clarify error message with invalid protocol scheme).
  (Scott)
- Fixed bug #41378 (fastcgi protocol lacks support for Reason-Phrase in
  "Status:" header). (anight at eyelinkmedia dot com, Dmitry)
- Fixed bug #41374 (whole text concats values of wrong nodes). (Rob)
- Fixed bug #41358 (configure cannot determine SSL lib with libcurl >= 7.16.2).
  (Mike)
- Fixed bug #41353 (crash in openssl_pkcs12_read() on invalid input). (Ilia)
- Fixed bug #41351 (Invalid opcode with foreach ($a[] as $b)). (Dmitry, Tony)
- Fixed bug #41347 (checkdnsrr() segfaults on empty hostname). (Scott)
- Fixed bug #41337 (WSDL parsing doesn't ignore non soap bindings). (Dmitry)
- Fixed bug #41326 (Writing empty tags with Xmlwriter::WriteElement[ns])
  (Pierre)
- Fixed bug #41321 (downgrade read errors in getimagesize() to E_NOTICE).
  (Ilia)
- Fixed bug #41304 (compress.zlib temp files left). (Dmitry)
- Fixed bug #41293 (Fixed creation of HTTP_RAW_POST_DATA when there is no
  default post handler). (Ilia)
- Fixed bug #41291 (FastCGI does not set SO_REUSEADDR).
  (fmajid at kefta dot com, Dmitry)
- Fixed gd build when used with freetype 1.x (Pierre, Tony)
- Fixed bug #41287 (Namespace functions don't allow xmlns definition to be
  optional). (Rob)
- Fixed bug #41285 (Improved fix for CVE-2007-1887 to work with non-bundled
  sqlite2 lib). (Ilia)
- Fixed bug #41283 (Bug with deserializing array key that are doubles or
  floats in wddx). (Ilia)
- Fixed bug #41257 (lookupNamespaceURI does not work as expected). (Rob)
- Fixed bug #41236 (Regression in timeout handling of non-blocking SSL
  connections during reads and writes). (Ilia)
- Fixed bug #41134 (zend_ts_hash_clean not thread-safe).
  (marco dot cova at gmail dot com, Tony)
- Fixed bug #41097 (ext/soap returning associative array as indexed without
  using WSDL). (Dmitry)
- Fixed bug #41004 (minOccurs="0" and null class member variable). (Dmitry)
- Fixed bug #39542 (Behavior of require/include different to < 5.2.0).
  (Dmitry)

03 May 2007, PHP 5.2.2
- Improved bundled GD
  . Sync to 2.0.35
  . Added imagegrabwindow and imagegrabscreen, capture a screen or a
    window using its handle (Pierre)
  . colors allocated henceforth from the resulting image overwrite the palette
    colors (Rob Leslie)
  . Improved thread safety of the gif support (Roman Nemecek, Nuno, Pierre)
  . Use the dimension of the GIF frame to create the destination image (Pierre)
  . Load only once the local color map from a GIF data (Pierre)
  . Improved thread safety of the freetype cache (Scott MacVicar, Nuno, Pierre)
  . imagearc huge CPU usage with large angles, libgd bug #74 (Pierre)
- Improved FastCGI SAPI to support external pipe and socket servers on win32.
  (Dmitry)
- Improved Zend Memory Manager
  . guarantee of reasonable time for worst cases of best-fit free block
    searching algorithm. (Dmitry)
  . better cache usage and less fragmentation on erealloc() (Tony, Dmitry)
- Improved SPL (Marcus)
  . Added SplFileInfo::getBasename(), DirectoryIterator::getBasename().
  . Added SplFileInfo::getLinkTarget(), SplFileInfo::getRealPath().
  . Made RecursiveFilterIterator::accept() abstract as stated in documentation.
- Improved SOAP
  . Added ability to encode arrays with "SOAP-ENC:Array" type instead of WSDL
    type. To activate the ability use "feature"=>SOAP_USE_XSI_ARRAY_TYPE
    option in SoapClient/SoapServer constructors. (Rob, Dmitry)

- Added GMP_VERSION constant. (Tony)
- Added --ri switch to CLI which allows to check extension information. (Marcus)
- Added tidyNode::getParent() method (John, Nuno)
- Added openbasedir and safemode checks in zip:// stream wrapper and
  ZipArchive::open (Pierre)
- Added php_pdo_sqlite_external.dll, a version of the PDO SQLite driver that
  links against an external sqlite3.dll.  This provides Windows users to upgrade
  their sqlite3 version outside of the PHP release cycle.  (Wez, Edin)
- Added linenumbers to array returned by token_get_all(). (Johannes)

- Upgraded SQLite 3 to version 3.3.16 (Ilia)
- Upgraded libraries bundled in the Windows distribution. (Edin)
  . c-client (imap) to version 2006e
  . libpq (PostgreSQL) to version 8.2.3
  . libmysql (MySQL) to version 5.0.37
  . openssl to version 0.9.8e
- Upgraded PCRE to version 7.0 (Nuno)

- Updated timezone database to version 2007.5. (Derick)

- Fixed commandline handling for CLI and CGI. (Marcus, Johannes)
- Fixed iterator_apply() with a callback using __call(). (Johannes)
- Fixed possible multi bytes issues in openssl csr parser (Pierre)
- Fixed shmop_open() with IPC_CREAT|IPC_EXCL flags on Windows.
  (Vladimir Kamaev, Tony).
- Fixed possible leak in ZipArchive::extractTo when safemode checks fails (Ilia)
- Fixed possible relative path issues in zip_open and TS mode (old API) (Pierre)
- Fixed zend_llist_remove_tail (Michael Wallner, Dmitry)
- Fixed a thread safety issue in gd gif read code (Nuno, Roman Nemecek)
- Fixed CVE-2007-1001, GD wbmp used with invalid image size (Pierre)
- Fixed unallocated memory access/double free in in array_user_key_compare()
  (MOPB-24 by Stefan Esser) (Stas)
- Fixed wrong length calculation in unserialize S type
  (MOPB-29 by Stefan Esser) (Stas)

- Fixed bug #41215 (setAttribute return code reversed). (Ilia)
- Fixed bug #41192 (Per Directory Values only work for one key). (Dmitry)
- Fixed bug #41175 (addAttribute() fails to add an attribute with an empty
  value). (Ilia)
- Fixed bug #41159 (mysql_pconnect() hash does not account for connect
  flags). (Ilia)
- Fixed bug #41121 (range() overflow handling for large numbers on 32bit
  machines). (Ilia)
- Fixed bug #41118 (PHP does not handle overflow of octal integers). (Tony)
- Fixed bug #41109 (recursiveiterator.inc says "implements" Iterator instead of
  "extends"). (Marcus)
- Fixed bug #40130 (TTF usage doesn't work properly under Netware). (Scott,
  gk at gknw dot de)
- Fixed bug #41093 (magic_quotes_gpc ignores first arrays keys). (Arpad, Ilia)
- Fixed bug #41075 (memleak when creating default object caused exception).
  (Dmitry)
- Fixed bug #41067 (json_encode() problem with UTF-16 input). (jp at df5ea
  dot net. Ilia)
- Fixed bug #41063 (chdir doesn't like root paths). (Dmitry)
- Fixed bug #41061 ("visibility error" in ReflectionFunction::export()).
  (Johannes)
- Fixed bug #41043 (pdo_oci crash when freeing error text with persistent
  connection). (Tony)
- Fixed bug #41037 (unregister_tick_function() inside the tick function crash PHP).
  (Tony)
- Fixed bug #41034 (json_encode() ignores null byte started keys in arrays).
  (Ilia)
- Fixed bug #41026 (segfault when calling "self::method()" in shutdown functions).
  (Tony)
- Fixed bug #40999 (mcrypt_create_iv() not using random seed). (Ilia)
- Fixed bug #40998 (long session array keys are truncated). (Tony)
- Implement feature request #40947, allow a single filter as argument
  for filter_var_array (Pierre)
- Fixed bug #40935 (pdo_mysql does not raise an exception on empty
  fetchAll()). (Ilia)
- Fixed bug #40931 (open_basedir bypass via symlink and move_uploaded_file()).
  (Tony)
- Fixed bug #40921 (php_default_post_reader crashes when post_max_size is
  exceeded). (trickie at gmail dot com, Ilia)
- Fixed bug #40915 (addcslashes unexpected behavior with binary input). (Tony)
- Fixed bug #40899 (memory leak when nesting list()). (Dmitry)
- Fixed bug #40897 (error_log file not locked). (Ilia)
- Fixed bug #40883 (mysql_query() is allocating memory incorrectly). (Tony)
- Fixed bug #40872 (inconsistency in offsetSet, offsetExists treatment of
  string enclosed integers). (Marcus)
- Fixed bug #40861 (strtotime() doesn't handle double negative relative time
  units correctly). (Derick, Ilia)
- Fixed bug #40854 (imap_mail_compose() creates an invalid terminator for
  multipart e-mails). (Ilia)
- Fixed bug #40848 (sorting issue on 64-bit Solaris). (Wez)
- Fixed bug #40836 (Segfault in ext/dom). (Rob)
- Fixed bug #40833 (Crash when using unset() on an ArrayAccess object retrieved
  via __get()). (Dmitry)
- Fixed bug #40822 (pdo_mysql does not return rowCount() on select). (Ilia)
- Fixed bug #40815 (using strings like "class::func" and static methods in
  set_exception_handler() might result in crash). (Tony)
- Fixed bug #40809 (Poor performance of ".="). (Dmitry)
- Fixed bug #40805 (Failure executing function ibase_execute()). (Tony)
- Fixed bug #40800 (cannot disable memory_limit with -1). (Dmitry, Tony)
- Fixed bug #40794 (ReflectionObject::getValues() may crash when used with
  dynamic properties). (Tony)
- Fixed bug #40784 (Case sensitivity in constructor's fallback). (Tony)
- Fixed bug #40770 (Apache child exits when PHP memory limit reached). (Dmitry)
- Fixed bug #40764 (line thickness not respected for horizontal and vertical
  lines). (Pierre)
- Fixed bug #40758 (Test fcgi_is_fastcgi() is wrong on windows). (Dmitry)
- Fixed bug #40754 (added substr() & substr_replace() overflow checks). (Ilia)
- Fixed bug #40752 (parse_ini_file() segfaults when a scalar setting is
  redeclared as an array). (Tony)
- Fixed bug #40750 (openssl stream wrapper ignores default_stream_timeout).
  (Tony)
- Fixed bug #40727 (segfault in PDO when failed to bind parameters). (Tony)
- Fixed bug #40709 (array_reduce() behaves strange with one item stored arrays).
  (Ilia)
- Fixed bug #40703 (Resolved a possible namespace conflict between libxmlrpc
  and MySQL's NDB table handler). (Ilia)
- Fixed bug #40961 (Incorrect results of DateTime equality check). (Mike)
- Fixed bug #40678 (Cross compilation fails). (Tony)
- Fixed bug #40621 (Crash when constructor called inappropriately). (Tony)
- Fixed bug #40609 (Segfaults when using more than one SoapVar in a request).
  (Rob, Dmitry)
- Fixed bug #40606 (umask is not being restored when request is finished).
  (Tony)
- Fixed bug #40598 (libxml segfault). (Rob)
- Fixed bug #40591 (list()="string"; gives invalid opcode). (Dmitry)
- Fixed bug #40578 (imagettftext() multithreading issue). (Tony, Pierre)
- Fixed bug #40576 (double values are truncated to 6 decimal digits when
  encoding). (Tony)
- Fixed bug #40560 (DIR functions do not work on root UNC path). (Dmitry)
- Fixed bug #40548 (SplFileInfo::getOwner/getGroup give a warning on broken
  symlink). (Marcus)
- Fixed bug #40546 (SplFileInfo::getPathInfo() throws an exception if directory
  is in root dir). (Marcus)
- Fixed bug #40545 (multithreading issue in zend_strtod()). (Tony)
- Fixed bug #40503 (json_encode() value corruption on 32bit systems with
  overflown values). (Ilia)
- Fixed bug #40467 (Partial SOAP request sent when XSD sequence or choice
  include minOccurs=0). (Dmitry)
- Fixed bug #40465 (Ensure that all PHP elements are printed by var_dump).
  (wharmby at uk dot ibm dot com, Ilia)
- Fixed bug #40464 (session.save_path wont use default-value when safe_mode
  or open_basedir is enabled). (Ilia)
- Fixed bug #40455 (proc_open() uses wrong command line when safe_mode_exec_dir
  is set). (Tony)
- Fixed bug #40432 (strip_tags() fails with greater than in attribute). (Ilia)
- Fixed bug #40431 (dynamic properties may cause crash in ReflectionProperty
  methods). (Tony)
- Fixed bug #40451 (addAttribute() may crash when used with non-existent child
  node). (Tony)
- Fixed bug #40442 (ArrayObject::offsetExists broke in 5.2.1, works in 5.2.0).
  (olivier at elma dot fr, Marcus)
- Fixed bug #40428 (imagepstext() doesn't accept optional parameter). (Pierre)
- Fixed bug #40417 (Allow multiple instances of the same named PDO token in
  prepared statement emulation code). (Ilia)
- Fixed bug #40414 (possible endless fork() loop when running fastcgi).
  (Dmitry)
- Fixed bug #40410 (ext/posix does not compile on MacOS 10.3.9). (Tony)
- Fixed bug #40392 (memory leaks in PHP milter SAPI).
  (tuxracer69 at gmail dot com, Tony)
- Fixed bug #40371 (pg_client_encoding() not working on Windows). (Edin)
- Fixed bug #40352 (FCGI_WEB_SERVER_ADDRS function get lost). (Dmitry)
- Fixed bug #40290 (strtotime() returns unexpected result with particular
  timezone offset). (Derick)
- Fixed bug #40286 (PHP fastcgi with PHP_FCGI_CHILDREN don't kill children when
  parent is killed). (Dmitry)
- Fixed bug #40261 (Extremely slow data handling due to memory fragmentation).
  (Dmitry)
- Fixed bug #40236 (php -a function allocation eats memory). (Dmitry)
- Fixed bug #40109 (iptcembed fails on non-jfif jpegs). (Tony)
- Fixed bug #39965 (Latitude and longitude are backwards in date_sun_info()).
  (Derick)
- Implement #39867 (openssl PKCS#12 support) (Marc Delling, Pierre)
- Fixed bug #39836 (SplObjectStorage empty after unserialize). (Marcus)
- Fixed bug #39416 (Milliseconds in date()). (Derick)
- Fixed bug #39396 (stream_set_blocking crashes on Win32). (Ilia, maurice at
  iceblog dot de)
- Fixed bug #39351 (relative include fails on Solaris). (Dmitry, Tony)
- Fixed bug #39322 (proc_terminate() destroys process resource). (Nuno)
- Fixed bug #38406 (crash when assigning objects to SimpleXML attributes). (Tony)
- Fixed bug #37799 (ftp_ssl_connect() falls back to non-ssl connection). (Nuno)
- Fixed bug #36496 (SSL support in imap_open() not working on Windows). (Edin)
- Fixed bug #36226 (Inconsistent handling when passing nillable arrays).
  (Dmitry)
- Fixed bug #35872 (Avoid crash caused by object store being referenced during
  RSHUTDOWN). (Andy)
- Fixed bug #34794 (proc_close() hangs when used with two processes).
  (jdolecek at netbsd dot org, Nuno)
- Fixed PECL bug #10194 (crash in Oracle client when memory limit reached in
  the callback). (Tony)
- Fixed substr_compare and substr_count information leak (MOPB-14) (Stas, Ilia)
- Fixed crash on op-assign where argument is string offset (Brian, Stas)
- Fixed bug #38710 (data leakage because of nonexisting boundary checking in
  statements in mysqli) (Stas)
- Fixed bug #37386 (autocreating element doesn't assign value to first node).
  (Rob)
- Fixed bug #37013 (server hangs when returning circular object references).
  (Dmitry)
- Fixed bug #33664 Console window appears when using exec()
  (Richard Quadling, Stas)


08 Feb 2007, PHP 5.2.1
- Added read-timeout context option "timeout" for HTTP streams. (Hannes, Ilia).
- Added CURLOPT_TCP_NODELAY constant to Curl extension. (Sara)
- Added support for hex numbers of any size. (Matt)
- Added function stream_socket_shutdown(). It is a wrapper for system
  shutdown() function, that shut downs part of a full-duplex connection.
  (Dmitry)
- Added internal heap protection (Dmitry)
  . memory-limit is always enabled (--enable-memory-limit removed)
  . default value if memory-limit is set to 128M
  . safe unlinking
  . cookies
  . canary protection (debug build only)
  . random generation of cookies and canaries
- Added forward support for 'b' prefix in front of string literals. (Andrei)
- Added three new functions to ext/xmlwriter (Rob, Ilia)
  . xmlwriter_start_dtd_entity()
  . xmlwriter_end_dtd_entity()
  . xmlwriter_write_dtd_entity()
- Added a meta tag to phpinfo() output to prevent search engines from indexing
  the page. (Ilia)
- Added new function, sys_get_temp_dir(). (Hartmut)
- Added missing object support to file_put_contents(). (Ilia)
- Added support for md2, ripemd256 and ripemd320 algos to hash(). (Sara)
- Added forward support for (binary) cast. (Derick)
- Added optimization for imageline with horizontal and vertical lines (Pierre)

- Removed dependency from SHELL32.DLL. (Dmitry)
- Removed double "wrong parameter count" warnings in various functions.
  (Hannes)
- Moved extensions to PECL:
  . ext/informix (Derick, Tony)

- Changed double-to-string utilities to use BSD implementation. (Dmitry, Tony)
- Updated bundled libcURL to version 7.16.0 in the Windows distro. (Edin)
- Updated timezone database to version 2006.16. (Derick)
- cgi.* and fastcgi.* directives are moved to INI subsystem. The new directive
  cgi.check_shebang_line can be used to omitting check for "#! /usr/bin/php"
  line. (Dmitry).
- Improved proc_open(). Now on Windows it can run external commands not
  through CMD.EXE. (Dmitry)
- VCWD_REALPATH() is improved to use realpath cache without VIRTUAL_DIR.
  (Dmitry)
- ext/bcmath initialization code is moved from request startup to module
  startup. (Dmitry)
- Zend Memory Manager Improvements (Dmitry)
  . use HeapAlloc() instead of VirtualAlloc()
  . use "win32" storage manager (instead of "malloc") on Windows by default
- Zip Extension Improvements (Pierre)
  . Fixed leak in statName and stateIndex
  . Fixed return setComment (Hannes)
  . Added addEmptyDir method
- Filter Extension Improvements (Ilia, Pierre)
  . Fixed a bug when callback function returns a non-modified value.
  . Added filter support for $_SERVER in cgi/apache2 sapis.
  . Make sure PHP_SELF is filtered in Apache 1 sapi.
  . Fixed bug #39358 (INSTALL_HEADERS contains incorrect reference to
    php_filter.h).
  . Added "default" option that allows a default value to be set for an
    invalid or missing value.
  . Invalid filters fails instead of returning unsafe value
  . Fixed possible double encoding problem with sanitizing filters
  . Make use of space-strict strip_tags() function
  . Fixed whitespace trimming
  . Added support for FastCGI environment variables. (Dmitry)
- PDO_MySQL Extension Improvements (Ilia)
  . Enabled buffered queries by default.
  . Enabled prepared statement emulation by default.

- Small optimization of the date() function. (Matt,Ilia)
- Optimized the internal is_numeric_string() function. (Matt,Ilia)
- Optimized array functions utilizing php_splice(). (Ilia)
- Windows related optimizations (Dmitry, Stas)
  . COM initialization/deinitialization are done only if necessary
  . removed unnecessary checks for ISREG file and corresponding stat() calls
  . opendir() is reimplementation using GetFistFile/GetNextFile those are
    faster then _findfirst/_findnext
  . implemented registry cache that prevent registry lookup on each request.
    In case of modification of corresponding registry-tree PHP will reload it
    automatic
  . start timeout thread only if necessary
  . stat() is reimplementation using GetFileAttributesEx(). The new
    implementation is faster then implementation in MS VC CRT, but it doesn't
    support Windows 95.
- Streams optimization (Dmitry)
  . removed unnecessary ftell() calls (one call for each included PHP file)
  . disabled calls to read() after EOF

- Fixed incorrect function names on FreeBSD where inet_pton() was named
  __inet_pton() and inet_ntop() was named __inet_ntop(). (Hannes)
- Fixed FastCGI impersonation for persistent connections on Windows. (Dmitry)
- Fixed wrong signature initialization in imagepng (Takeshi Abe)
- Fixed ftruncate() with negative size on FreeBSD. (Hannes)
- Fixed segfault in RegexIterator when given invalid regex. (Hannes)
- Fixed segfault in SplFileObject->openFile()->getPathname(). (Hannes)
- Fixed segfault in ZTS mode when OCI8 statements containing sub-statements
  are destroyed in wrong order. (Tony)
- Fixed the validate email filter so that the letter "v" can also be used in
  the user part of the email address. (Derick)
- Fixed bug #40297 (compile failure in ZTS mode when collections support is
  missing). (Tony)
- Fixed bug #40285 (The PDO prepare parser goes into an infinite loop in
  some instances). (Ilia)
- Fixed bug #40274 (Sessions fail with numeric root keys). (Ilia)
- Fixed bug #40259 (ob_start call many times - memory error). (Dmitry)
- Fixed bug #40231 (file_exists incorrectly reports false). (Dmitry)
- Fixed bug #40228 (ZipArchive::extractTo does create empty directories
  recursively). (Pierre)
- Fixed bug #40200 (The FastCgi version has different realpath results than
  thread safe version). (Dmitry)
- Fixed bug #40191 (use of array_unique() with objects triggers segfault).
  (Tony)
- Fixed bug #40189 (possible endless loop in zlib.inflate stream filter).
  (Greg, Tony)
- Fixed bug #40169 (CURLOPT_TCP_NODELAY only available in curl >= 7.11.2).
  (Tony)
- Fixed bug #40129 (iconv extension doesn't compile with CodeWarrior on
  Netware). (gk at gknw dot de, Tony)
- Fixed bug #40127 (apache2handler doesn't compile on Netware).
  (gk at gknw dot de)
- Fixed bug #40121 (PDO_DBLIB driver wont free statements). (Ilia)
- Fixed bug #40098 (php_fopen_primary_script() not thread safe). (Ilia)
- Fixed bug #40092 (chroot() doesn't clear realpath cache). (Dmitry)
- Fixed bug #40091 (spl_autoload_register with 2 instances of the same class).
  (Ilia)
- Fixed bug #40083 (milter SAPI functions always return false/null). (Tony)
- Fixed bug #40079 (php_get_current_user() not thread safe).
  (Ilia, wharmby at uk dot ibm dot com)
- Fixed bug #40078 (ORA-01405 when fetching NULL values using
  oci_bind_array_by_name()). (Tony)
- Fixed bug #40076 (zend_alloc.c: Value of enumeration constant must be in
  range of signed integer). (Dmitry)
- Fixed bug #40073 (exif_read_data dies on certain images). (Tony, Marcus)
- Fixed bug #40036 (empty() does not work correctly with ArrayObject when
  using ARRAY_AS_PROPS). (Ilia)
- Fixed bug #40012 (php_date.c doesn't compile on Netware).
  (gk at gknw dot de, Derick)
- Fixed bug #40009 (http_build_query(array()) returns NULL). (Ilia)
- Fixed bug #40002 (Try/Catch performs poorly). (Dmitry)
- Fixed bug #39993 (tr_TR.UTF-8 locale has problems with PHP). (Ilia)
- Fixed bug #39990 (Cannot "foreach" over overloaded properties). (Dmitry)
- Fixed bug #39988 (type argument of oci_define_by_name() is ignored).
  (Chris Jones, Tony)
- Fixed bug #39984 (redirect response code in header() could be ignored
  in CGI sapi). (Ilia)
- Fixed bug #39979 (PGSQL_CONNECT_FORCE_NEW will causes next connect to
  establish a new connection). (Ilia)
- Fixed bug #39971 (pg_insert/pg_update do not allow now() to be used
  for timestamp fields). (Ilia)
- Fixed bug #39969 (ini setting short_open_tag has no effect when using
  --enable-maintainer-zts). (Dmitry)
- Fixed bug #39952 (zip ignoring --with-libdir on zlib checks)
  (judas dot iscariote at gmail dot com)
- Fixed bug #39944 (References broken). (Dmitry)
- Fixed bug #39935 (Extensions tidy,mcrypt,mhash,pdo_sqlite ignores
  --with-libdir). (judas dot iscariote at gmail dot com, Derick)
- Fixed bug #39903 (Notice message when executing __halt_compiler() more than
  once). (Tony)
- Fixed bug #39898 (FILTER_VALIDATE_URL validates \r\n\t etc). (Ilia)
- Fixed bug #39890 (using autoconf 2.6x and --with-layout=GNU breaks PEAR
  install path). (Tony)
- Fixed bug #39884 (ReflectionParameter::getClass() throws exception for
  type hint self). (thekid at php dot net)
- Fixed bug #39878 (CURL doesn't compile on Sun Studio Pro). (Ilia)
- Fixed bug #39873 (number_format() breaks with locale & decimal points).
  (Ilia)
- Fixed bug #39869 (safe_read does not initialize errno).
  (michiel at boland dot org, Dmitry)
- Fixed bug #39850 (SplFileObject throws contradictory/wrong error messages
  when trying to open "php://wrong"). (Tony)
- Fixed bug #39846 (Invalid IPv4 treated as valid). (Ilia)
- Fixed bug #39845 (Persistent connections generate a warning in pdo_pgsql).
  (Ilia)
- Fixed bug #39832 (SOAP Server: parameter not matching the WSDL specified
  type are set to 0). (Dmitry)
- Fixed bug #39825 (foreach produces memory error). (Dmitry)
- Fixed bug #39816 (apxs2filter ignores httpd.conf & .htaccess php config
  settings). (Ilia)
- Fixed bug #39815 (SOAP double encoding is not locale-independent). (Dmitry)
- Fixed bug #39797 (virtual() does not reset changed INI settings). (Ilia)
- Fixed bug #39795 (build fails on AIX because crypt_r() uses different
  data struct). (Tony)
- Fixed bug #39791 (Crash in strtotime() on overly long relative date
  multipliers). (Ilia)
- Fixed bug #39787 (PHP doesn't work with Apache 2.3).
  (mv at binarysec dot com).
- Fixed bug #39782 (setTime() on a DateTime constructed with a Weekday
  yields incorrect results). (Ilia)
- Fixed bug #39780 (PNG image with CRC/data error raises fatal error) (Pierre)
- Fixed bug #39779 (Enable AUTH PLAIN mechanism in underlying libc-client).
  (michael dot heimpold at s2000 dot tu-chemnitz dot de, Ilia)
- Fixed bug #39775 ("Indirect modification ..." message is not shown).
  (Dmitry)
- Fixed bug #39763 (magic quotes are applied twice by ext/filter in
  parse_str()). (Ilia)
- Fixed bug #39760 (cloning fails on nested SimpleXML-Object). (Rob)
- Fixed bug #39759 (Can't use stored procedures fetching multiple result
  sets in pdo_mysql). (Ilia)
- Fixed bug #39754 (Some POSIX extension functions not thread safe).
  (Ilia, wharmby at uk dot ibm dot com)
- Fixed bug #39751 (putenv crash on Windows). (KevinJohnHoffman at gmail.com)
- Fixed bug #39732 (oci_bind_array_by_name doesn't work on Solaris 64bit).
  (Tony)
- Fixed bug #39724 (Broken build due to spl/filter usage of pcre extension).
  (Tony, Ilia)
- Fixed bug #39718 (possible crash if assert.callback is set in ini). (Ilia)
- Fixed bug #39702 (php crashes in the allocator on linux-m68k). (Dmitry)
- Fixed bug #39685 (iconv() - undefined function). (Hannes)
- Fixed bug #39673 (file_get_contents causes bus error on certain offsets).
  (Tony)
- Fixed bug #39663 (Memory leak in pg_get_notify() and a possible memory
  corruption on Windows in pgsql and pdo_pgsql extensions).
  (Ilia, matteo at beccati dot com)
- Fixed bug #39662 (Segfault when calling asXML() of a cloned
  SimpleXMLElement). (Rob, Tony)
- Fixed bug #39656 (crash when calling fetch() on a PDO statment object after
  closeCursor()). (Ilia, Tony)
- Fixed bug #39653 (ext/dba doesn't check for db-4.5 and db-4.4 when db4
  support is enabled). (Tony)
- Fixed bug #39652 (Wrong negative results from memory_get_usage()). (Dmitry)
- Fixed bug #39648 (Implementation of PHP functions chown() and chgrp() are
  not thread safe). (Ilia, wharmby at uk dot ibm dot com)
- Fixed bug #39640 (Segfault with "Allowed memory size exhausted"). (Dmitry)
- Fixed bug #39625 (Apache crashes on importStylesheet call). (Rob)
- Fixed bug #39623 (thread safety fixes on *nix for putenv() & mime_magic).
  (Ilia, wharmby at uk dot ibm dot com)
- Fixed bug #39621 (str_replace() is not binary safe on strings with equal
  length). (Tony)
- Fixed bug #39613 (Possible segfault in imap initialization due to missing
  module dependency). (wharmby at uk dot ibm dot com, Tony)
- Fixed bug #39606 (Use of com.typelib_file in PHP.ini STILL causes A/V). (Rob)
- Fixed bug #39602 (Invalid session.save_handler crashes PHP). (Dmitry)
- Fixed bug #39596 (Creating Variant of type VT_ARRAY). (Rob)
- Fixed bug #39583 (ftp_put() does not change transfer mode to ASCII). (Tony)
- Fixed bug #39576 (array_walk() doesn't separate user data zval). (Tony)
- Fixed bug #39575 (move_uploaded_file() no longer working (safe mode
  related)). (Tony)
- Fixed bug #39571 (timeout ssl:// connections). (Ilia)
- Fixed bug #39564 (PDO::errorInfo() returns inconsistent information when
  sqlite3_step() fails). (Tony)
- Fixed bug #39548 (ZMSG_LOG_SCRIPT_NAME not routed to OutputDebugString()
  on Windows). (Dmitry)
- Fixed bug #39538 (fgetcsv can't handle starting newlines and trailing odd
  number of backslashes). (David Soria Parra, Pierre)
- Fixed bug #39534 (Error in maths to calculate of
  ZEND_MM_ALIGNED_MIN_HEADER_SIZE). (wharmby at uk dot ibm dot com, Dmitry)
- Fixed bug #39527 (Failure to retrieve results when multiple unbuffered,
  prepared statements are used in pdo_mysql). (Ilia)
- Fixed bug #39508 (imagefill crashes with small images 3 pixels or less).
  (Pierre)
- Fixed bug #39506 (Archive corrupt with ZipArchive::addFile method). (Pierre)
- Fixed bug #39504 (xmlwriter_write_dtd_entity() creates Attlist tag, not
  entity). (Hannes)
- Fixed bug #39483 (Problem with handling of \ char in prepared statements).
  (Ilia, suhachov at gmail dot com)
- Fixed bug #39458 (ftp_nlist() returns false on empty dirs). (Nuno)
- Fixed bug #39454 (Returning a SOAP array segfaults PHP). (Dmitry)
- Fixed bug #39450 (getenv() fills other super-globals). (Ilia, Tony)
- Fixed bug #39449 (Overloaded array properties do not work correctly).
  (Dmitry)
- Fixed bug #39445 (Calling debug_backtrace() in the __toString()
  function produces a crash). (Dmitry)
- Fixed bug #39438 (Fatal error: Out of memory). (Dmitry)
- Fixed bug #39435 ('foo' instanceof bar gives invalid opcode error). (Sara)
- Fixed bug #39414 (Syntax error while compiling with Sun Workshop Complier).
  (Johannes)
- Fixed bug #39398 (Booleans are not automatically translated to integers).
  (Ilia)
- Fixed bug #39394 (Missing check for older variants of openssl). (Ilia)
- Fixed bug #39367 (clearstatcache() doesn't clear realpath cache).
  (j at pureftpd dot org, Dmitry)
- Fixed bug #39366 (imagerotate does not use alpha with angle > 45 degrees)
  (Pierre)
- Fixed bug #39364 (Removed warning on empty haystack inside mb_strstr()).
  (Ilia)
- Fixed bug #39362 (Added an option to imap_open/imap_reopen to control the
  number of connection retries). (Ilia)
- Fixed bugs #39361 & #39400 (mbstring function overloading problem). (Seiji)
- Fixed bug #39354 (Allow building of curl extension against libcurl
  7.16.0). (Ilia)
- Fixed bug #39350 (crash with implode("\n", array(false))). (Ilia)
- Fixed bug #39344 (Unnecessary calls to OnModify callback routine for
  an extension INI directive). (wharmby at uk dot ibm dot com, Dmitry)
- Fixed bug #39320 (ZEND_HASH_APPLY_STOP causes deletion). (Marcus)
- Fixed bug #39313 (spl_autoload triggers Fatal error). (Marcus)
- Fixed bug #39300 (make install fails if wget is not available). (Tony)
- Fixed bug #39297 (Memory corruption because of indirect modification of
  overloaded array). (Dmitry)
- Fixed bug #39286 (misleading error message when invalid dimensions are
  given) (Pierre)
- Fixed bug #39273 (imagecopyresized may ignore alpha channel) (Pierre)
- Fixed bug #39265 (Fixed path handling inside mod_files.sh).
  (michal dot taborsky at gmail dot com, Ilia)
- Fixed bug #39217 (serialNumber might be -1 when the value is too large).
  (Pierre, Tony)
- Fixed bug #39215 (Inappropriate close of stdin/stdout/stderr). (Wez, Ilia)
- Fixed bug #39201 (Possible crash in Apache 2 with 413 ErrorHandler). (Ilia)
- Fixed bug #39151 (Parse error in recursiveiteratoriterator.php). (Marcus)
- Fixed bug #39121 (Incorrect return array handling in non-wsdl soap client).
  (Dmitry)
- Fixed bug #39090 (DirectoryFilterDots doxygen docs and example is wrong).
  (Marcus)
- Fixed bug #38852 (XML-RPC Breaks iconv). (Hannes)
- Fixed bug #38770 (unpack() broken with longs on 64 bit machines).
  (Ilia, David Soria Parra).
- Fixed bug #38698 (for some keys cdbmake creates corrupted db and cdb can't
  read valid db). (Marcus)
- Fixed bug #38680 (Added missing handling of basic types in json_decode).
  (Ilia)
- Fixed bug #38604 (Fixed request time leak inside foreach() when iterating
  through virtual properties). (Dmitry)
- Fixed bug #38602 (header( "HTTP/1.0 ..." ) does not change proto version).
  (Ilia)
- Fixed bug #38542 (proc_get_status() returns wrong PID on windows). (Nuno)
- Fixed bug #38536 (SOAP returns an array of values instead of an object).
  (Dmitry)
- Fixed bug #38456 (Apache2 segfaults when virtual() is called in .php
  ErrorDocument). (Ilia)
- Fixed bug #38325 (spl_autoload_register() gives wrong line for "class not
  found"). (Ilia)
- Fixed bug #38319 (Remove bogus warnings from persistent PDO connections).
  (Ilia)
- Fixed bug #38274 (Memlimit fatal error sent to "wrong" stderr when using
  fastcgi). (Dmitry)
- Fixed bug #38252 (Incorrect PDO error message on invalid default fetch
  mode). (Ilia)
- Fixed bug #37927 (Prevent trap when COM extension processes argument of
  type VT_DISPATCH|VT_REF) (Andy)
- Fixed bug #37773 (iconv_substr() gives "Unknown error" when string
  length = 1"). (Ilia)
- Fixed bug #37627 (session save_path check checks the parent directory).
  (Ilia)
- Fixed bug #37619 (proc_open() closes stdin on fork() failure).
  (jdolecek at NetBSD dot org, Nuno)
- Fixed bug #37588 (COM Property propputref converts to PHP function
  and can't be accesed). (Rob)
- Fixed bug #36975 (natcasesort() causes array_pop() to misbehave).
  (Hannes)
- Fixed bug #36812 (pg_execute() modifies input array). (Ilia)
- Fixed bug #36798 (Error parsing named parameters with queries containing
  high-ascii chars). (Ilia)
- Fixed bug #36644 (possible crash in variant_date_from_timestamp()). (Ilia)
- Fixed bug #36427 (proc_open() / proc_close() leak handles on windows).
  (jdolecek at NetBSD dot org, Nuno)
- Fixed bug #36392 (wrong number of decimal digits with %e specifier in
  sprintf). (Matt,Ilia)
- Fixed bug #36214 (__get method works properly only when conditional
  operator is used). (Dmitry)
- Fixed bug #35634 (Erroneous "Class declarations may not be nested"
  error raised). (Carl P. Corliss, Dmitry)
- Fixed bug #35106 (nested foreach fails when array variable has a
  reference). (Dmitry)
- Fixed bug #34564 (COM extension not returning modified "out" argument) (Andy)
- Fixed bug #33734 (Something strange with COM Object). (Rob)
- Fixed bug #33386 (ScriptControl only sees last function of class). (Rob)
- Fixed bug #33282 (Re-assignment by reference does not clear the is_ref
  flag) (Ilia, Dmitry, Matt Wilmas)
- Fixed bug #30074 (apparent symbol table error with
  extract($blah, EXTR_REFS)) (Brian)
- Fixed bug #29840 (is_executable() does not honor safe_mode_exec_dir
  setting). (Ilia)
- Fixed PECL bug #7295 (ORA-01405: fetched column value is NULL on LOB
  fields). (Tony)

02 Nov 2006, PHP 5.2.0
- Updated bundled OpenSSL to version 0.9.8d in the Windows distro. (Edin)
- Updated Postgresql client libraries to 8.1.4 in the Windows distro. (Edin)
- Updated PCRE to version 6.7. (Ilia)
- Updated libsqlite in ext/pdo_sqlite to 3.3.7. (Ilia)
- Updated bundled MySQL client library to version 5.0.22 in the Windows
  distribution. (Edin)
- Updated timezonedb to version 2006.7. (Derick)

- Added ability to make SOAP call userspace PHP<->XML converters. (Dmitry)
- Added support for character sets in pg_escape_string() for PostgreSQL 8.1.4
  and higher. (Ilia)
- Added support for character sets in PDO quote() method for PostgreSQL 8.1.4
  and higher. (Ilia)
- Added DSA key generation support to openssl_pkey_new(), FR #38731 (marci
  at balabit dot hu, Tony)
- Added SoapServer::setObject() method (it is a simplified version of
  SoapServer::setClass() method). (Dmitry)
- Added support for hexadecimal entity in imagettftext() for the bundled GD.
  (Pierre)
- Added support for httpOnly flag for session extension and cookie setting
  functions. (Scott MacVicar, Ilia)
- Added version specific registry keys to allow different configurations for
  different php version. (Richard, Dmitry)
- Added "PHPINIDir" Apache directive to apache and apache_hooks SAPIs.
  (Dmitry)
- Added an optional boolean parameter to memory_get_usage() and
  memory_get_peak_usage() to get memory size allocated by emalloc() or real
  size of memory allocated from system. (Dmitry)
- Added Zip Archive extension. (Pierre)
- Added RFC1867 fileupload processing hook. (Stefan E.)
- Added JSON and Filter extensions. (Derick, Rasmus)
- Added error messages to disk_free_space() and disk_total_space() functions.
  FR #37971 (Tony)
- Added PATHINFO_FILENAME option to pathinfo() to get the filename.
  (Toby S. and Christian S.)
- Added array_fill_keys() function. (Marcus, Matt Wilmas)
- Added posix_initgroups() function. (Ilia)
- Added an optional parameter to parse_url() to allow retrieval of distinct
  URL components. (Ilia)
- Added optional parameter to http_build_query() to allow specification of
  string separator. (Ilia)
- Added image_type_to_extension() function. (Hannes, Ilia)
- Added allow_url_include ini directive to complement allow_url_fopen. (Rasmus)
- Added automatic module globals management. (Dmitry)
- Added RFC2397 (data: stream) support. (Marcus)
- Added new error mode E_RECOVERABLE_ERROR. (Derick, Marcus, Tony)
- Added support for getenv() input filtering. (Rasmus)
- Added support for constructors in interfaces to force constructor signature
  checks in implementations. (Marcus)
- Added memory_get_peak_usage() function for retrieving peak memory usage of
  a PHP script. (Ilia)
- Added pg_field_table() function. (Edin)
- Added SimpleXMLElement::saveXML() as an alias for SimpleXMLElement::asXML().
  (Hannes)
- Added DOMNode::getNodePath() for getting an XPath for a node. (Christian)
- Added gmp_nextprime() function. (ants dot aasma at gmail dot com, Tony)
- Added error_get_last() function. (Mike)

- Removed current working directory from the php.ini search path for CLI and
  re-added it for other SAPIs (restore to pre 5.1.x behavior). (Edin)
- Moved extensions to PECL:
  . ext/filepro (Derick, Tony)
  . ext/hwapi (Derick, Tony)
- Disabled CURLOPT_FOLLOWLOCATION in curl when open_basedir or
  safe_mode are enabled. (Stefan E., Ilia)

- Increased default memory limit to 16 megabytes to accommodate for a more
  accurate memory utilization measurement.
- In addition to path to php.ini, PHPRC now may specify full file name.
  (Dmitry)

- Optimized array/HashTable copying. (Matt Wilmas, Dmitry)
- Optimized zend_try/zend_catch macros by eliminating memcpy(3). (Dmitry)
- Optimized require_once() and include_once() by eliminating fopen(3) on
  second usage. (Dmitry)
- Optimized request shutdown sequence. Restoring ini directives now iterates
  only over modified directives instead of all. (Dmitry)

- Changed priority of PHPRC environment variable on win32 to be higher then
  value from registry. (Dmitry)
- Changed __toString() to be called wherever applicable. (Marcus)
- Changed E_ALL error reporting mode to include E_RECOVERABLE_ERROR. (Marcus)
- Changed realpath cache to be disabled when "open_basedir" or "safe_mode"
  are enabled on per-request basis. (Ilia)

- Improved SNMP extension: (Jani)
  . Renamed snmp_set_oid_numeric_print() to snmp_set_oid_output_format().
  . Added 2 new constants: SNMP_OID_OUTPUT_FULL and SNMP_OID_OUTPUT_NUMERIC
  . Fixed bug #37564 (AES privacy encryption not possible due to net-snmp 5.2
    compatibility issue). (Patch: scott dot moynes+php at gmail dot com)
- Improved OpenSSL extension: (Pierre)
  . Added support for all supported algorithms in openssl_verify
  . Added openssl_pkey_get_details, returns the details of a key
  . Added x509 v3 extensions support
  . Added openssl_csr_get_subject() and openssl_csr_get_public_key()
  . Added 3 new constants OPENSSL_VERSION_TEXT and OPENSSL_VERSION_NUMBER and
    OPENSSL_KEYTYPE_EC
- Improved the Zend memory manager: (Dmitry)
  . Removed unnecessary "--disable-zend-memory-manager" configure option.
  . Added "--enable-malloc-mm" configure option which is enabled by default in
    debug builds to allow using internal and external memory debuggers.
  . Allow tweaking the memory manager with ZEND_MM_MEM_TYPE and ZEND_MM_SEG_SIZE
    environment variables.
  . For more information: Zend/README.ZEND_MM
- Improved safe_mode check for the error_log() function. (Ilia)
- Improved the error reporting in SOAP extension on request failure. (Ilia)
- Improved crypt() on win32 to be about 10 times faster and to have friendlier
  license. (Frank, Dmitry)
- Improved performance of the implode() function on associated arrays. (Ilia)
- Improved performance of str_replace() when doing 1 char to 1 char or 1 char
  to many chars replacement. (Ilia)
- Improved apache2filter SAPI:
  . Allowed PHP to be an arbitrary filter in the chain and read the script from
    the Apache stream. (John)
  . Added support for apache2filter in the Windows build including binary
    support for both Apache 2.0.x (php5apache2_filter.dll) and Apache 2.2.x
    (php5apache2_2_filter.dll). (Edin)
- Improved apache2handler SAPI:
  . Changed ap_set_content_type() to be called only once. (Mike)
  . Added support for Apache 2.2 handler in the Windows distribution. (Edin)
- Improved FastCGI SAPI: (Dmitry)
  . Removed source compatibility with libfcgi.
  . Optimized access to FastCGI environment variables by using HashTable
    instead of linear search.
  . Allowed PHP_FCGI_MAX_REQUESTS=0 that assumes no limit.
  . Allowed PHP_FCGI_CHILDREN=0 that assumes no worker children. (FastCGI
    requests are handled by main process itself)
- Improved CURL:
  . Added control character checks for "open_basedir" and "safe_mode" checks.
    (Ilia)
  . Added implementation of curl_multi_info_read(). (Brian)
- Improved PCRE: (Andrei)
  . Added run-time configurable backtracking/recursion limits.
  . Added preg_last_error(). (Andrei)
- Improved PDO:
  . Added new attribute ATTR_DEFAULT_FETCH_MODE. (Pierre)
  . Added FETCH_PROPS_LATE. (Marcus)
- Improved SPL: (Marcus)
  . Made most iterator code exception safe.
  . Added RegExIterator and RecursiveRegExIterator.
  . Added full caching support and ArrayAccess to CachingIterator.
  . Added array functions to ArrayObject/ArrayIterator and made them faster.
  . Added support for reading csv and skipping empty lines in SplFileObject.
  . Added CachingIterator::TOSTRING_USE_INNER, calls inner iterator __toString.
  . Added ability to set the CSV separator per SplFileObject.
- Improved xmlReader: (Rob)
  . Added readInnerXml(), xmlReader::setSchema().
  . Added readInnerXML(), readOuterXML(), readString(), setSchema(). (2.6.20+)
  . Changed to passing libxml options when loading reader.

- Fixed invalid read in imagecreatefrompng when an empty file is given
  (Pierre, Tony)
- Fixed infinite loop when a wrong color index is given to imagefill (Pierre)
- Fixed mess with CGI/CLI -d option (now it works with cgi; constants are
  working exactly like in php.ini; with FastCGI -d affects all requests).
  (Dmitry)
- Fixed missing open_basedir check inside chdir() function. (Ilia)
- Fixed overflow on 64bit systems in str_repeat() and wordwrap(). (Stefan E.)
- Fixed XSLTProcessor::importStylesheet() to return TRUE on success
  (Christian)
- Fixed leaks in openssl_csr_sign and openssl_csr_new (Pierre)
- Fixed phpinfo() cutoff of variables at \0. (Ilia)
- Fixed a bug in the filter extension that prevented magic_quotes_gpc from
  being applied when RAW filter is used. (Ilia)
- Fixed memory leaks in openssl streams context options. (Pierre)
- Fixed handling of extremely long paths inside tempnam() function. (Ilia)
- Fixed bug #39721 (Runtime inheritance causes data corruption). (Dmitry)
- Fixed bug #39304 (Segmentation fault with list unpacking of string offset).
  (Dmitry)
- Fixed bug #39192 (Not including nsapi.h properly with SJSWS 7). This will
  make PHP 5.2 compatible to new Sun Webserver. (Uwe)
- Fixed bug #39140 (Uncaught exception may cause crash). (Dmitry)
- Fixed bug #39125 (Memleak when reflecting non-existing class/method). (Tony)
- Fixed bug #39067 (getDeclaringClass() and private properties). (Tony)
- Fixed bug #39039 (SSL: fatal protocol error when fetching HTTPS from servers
  running Google web server). (Ilia)
- Fixed bug #39035 (Compatibility issue between DOM and
  zend.ze1_compatibility_mode). (Rob)
- Fixed bug #39034 (curl_exec() with return transfer returns TRUE on empty
  files). (Ilia)
- Fixed bug #39032 (strcspn() stops on null character). (Tony)
- Fixed bug #39020 (PHP in FastCGI server mode crashes). (Dmitry)
- Fixed bug #39017 (foreach(($obj = new myClass) as $v); echo $obj;
  segfaults). (Dmitry)
- Fixed bug #39004 (Fixed generation of config.nice with autoconf 2.60). (Ilia)
- Fixed bug #39003 (__autoload() is called for type hinting). (Dmitry, Tony)
- Fixed bug #39001 (ReflectionProperty returns incorrect declaring class for
  protected properties). (Tony)
- Fixed bug #38996 (PDO_MYSQL doesn't check connections for liveness). (Tony)
- Fixed bug #38993 (Fixed safe_mode/open_basedir checks for session.save_path,
  allowing them to account for extra parameters). (Ilia)
- Fixed bug #38989 (Absolute path with slash at beginning doesn't work on win).
  (Dmitry)
- Fixed bug #38985 (Can't cast COM objects). (Wez)
- Fixed bug #38981 (using FTP URLs in get_headers() causes crash). (Tony)
- Fixed bug #38963 (Fixed a possible open_basedir bypass in tempnam()). (Ilia)
- Fixed bug #38961 (metaphone() results in segmentation fault on NetBSD).
  (Tony)
- Fixed bug #38949 (Cannot get xmlns value attribute). (Rob)
- Fixed bug #38942 (Double old-style-ctor inheritance). (Dmitry)
- Fixed bug #38941 (imap extension does not compile against new version of the
  imap library). (Ilia)
- Fixed bug #38934 (move_uploaded_file() cannot read uploaded file outside of
  open_basedir). (Ilia)
- Fixed bug #38904 (apache2filter changes cwd to /). (Ilia, Hannes)
- Fixed bug #38891 (get_headers() do not work with curl-wrappers). (Ilia)
- Fixed bug #38882 (ldap_connect causes segfault with newer versions of
  OpenLDAP). (Tony)
- Fixed bug #38859 (parse_url() fails if passing '@' in passwd). (Tony)
- Fixed bug #38850 (lookupNamespaceURI doesn't return default namespace). (Rob)
- Fixed bug #38844 (curl_easy_strerror() is defined only since cURL 7.12.0).
  (Tony)
- Fixed bug #38813 (DOMEntityReference->__construct crashes when called
  explicitly). (Rob)
- Fixed bug #38808 ("maybe ref" issue for current() and others). (Dmitry)
- Fixed bug #38779 (engine crashes when require()'ing file with syntax error
  through userspace stream wrapper). (Tony, Dmitry)
- Fixed bug #38772 (inconsistent overriding of methods in different visibility
  contexts). (Dmitry)
- Fixed bug #38759 (PDO sqlite2 empty query causes segfault). (Tony)
- Fixed bug #38721 (Invalid memory read in date_parse()). (Tony, Derick)
- Fixed bug #38700 (SoapClient::__getTypes never returns). (Dmitry)
- Fixed bug #38693 (curl_multi_add_handle() set curl handle to null). (Ilia)
- Fixed bug #38687 (sockaddr local storage insufficient for all sock families).
  (Sara)
- Fixed bug #38661 (mixed-case URL breaks url-wrappers). (Ilia)
- Fixed bug #38653 (memory leak in ReflectionClass::getConstant()). (Tony)
- Fixed bug #38649 (uninit'd optional arg in stream_socket_sendto()). (Sara)
- Fixed bug #38637 (curl_copy_handle() fails to fully copy the cURL handle).
  (Tony, Ilia)
- Fixed bug #38624 (Strange warning when incrementing an object property and
  exception is thrown from __get method). (Tony)
- Fixed bug #38623 (leaks in a tricky code with switch() and exceptions).
  (Dmitry)
- Fixed bug #38579 (include_once() may include the same file twice). (Dmitry)
- Fixed bug #38574 (missing curl constants and improper constant detection).
  (Ilia)
- Fixed bug #38543 (shutdown_executor() may segfault when memory_limit is too
  low). (Dmitry)
- Fixed bug #38535 (memory corruption in pdo_pgsql driver on error retrieval
  inside a failed query executed via query() method). (Ilia)
- Fixed bug #38534 (segfault when calling setlocale() in userspace session
  handler). (Tony)
- Fixed bug #38524 (strptime() does not initialize the internal date storage
  structure). (Ilia)
- Fixed bug #38511, #38473, #38263 (Fixed session extension request shutdown
  order to ensure it is shutdown before the extensions it may depend on).
  (Ilia)
- Fixed bug #38488 (Access to "php://stdin" and family crashes PHP on win32).
  (Dmitry)
- Fixed bug #38474 (getAttribute select attribute by order, even when
  prefixed). (Rob)
- Fixed bug #38467 (--enable-versioning causes make fail on OS X). (Tony)
- Fixed bug #38465 (ReflectionParameter fails if default value is an access
  to self::). (Johannes)
- Fixed bug #38464 (array_count_values() mishandles numeric strings).
  (Matt Wilmas, Ilia)
- Fixed bug #38461 (setting private attribute with __set() produces
  segfault). (Tony)
- Fixed bug #38458, PECL bug #8944, PECL bug #7775 (error retrieving columns
  after long/text columns with PDO_ODBC). (Wez)
- Fixed bug #38454 (warning upon disabling handler via
  xml_set_element_handler). (dtorop933 at gmail dot com, Rob)
- Fixed bug #38451 (PDO_MYSQL doesn't compile on Solaris). (Tony)
- Fixed bug #38450 (constructor is not called for classes used in userspace
  stream wrappers). (Tony)
- Fixed bug #38438 (DOMNodeList->item(0) segfault on empty NodeList). (Ilia)
- Fixed bug #38431 (xmlrpc_get_type() crashes PHP on objects). (Tony)
- Fixed bug #38427 (unicode causes xml_parser to misbehave). (Rob)
- Fixed bug #38424 (Different attribute assignment if new or existing). (Rob)
- Fixed bug #38400 (Use of com.typelib_file may cause a crash). (Ilia)
- Fixed bug #38394 (PDO fails to recover from failed prepared statement
  execution). (Ilia)
- Fixed bug #38377 (session_destroy() gives warning after
  session_regenerate_id()). (Ilia)
- Implemented #38357 (dbase_open can't open DBase 3 dbf file).
  (rodrigo at fabricadeideias dot com, Mike)
- Fixed bug #38354 (Unwanted reformatting of XML when using AsXML). (Christian)
- Fixed bug #38347 (Segmentation fault when using foreach with an unknown/empty
  SimpleXMLElement). (Tony)
- Fixed bug #38322 (reading past array in sscanf() leads to arbitrary code
  execution). (Tony)
- Fixed bug #38315 (Constructing in the destructor causes weird behavior).
  (Dmitry)
- Fixed bug #38303 (spl_autoload_register() suppress all errors silently).
  (Ilia)
- Fixed bug #38290 (configure script ignores --without-cdb,inifile,flatfile).
  (Marcus)
- Fixed bug #38289 (segfault in session_decode() when _SESSION is NULL).
  (Tony)
- Fixed bug #38287 (static variables mess up global vars). (Dmitry)
- Fixed bug #38278 (session_cache_expire()'s value does not match phpinfo's
  session.cache_expire). (Tony)
- Fixed bug #38276 (file_exists() works incorrectly with long filenames
  on Windows). (Ilia, Tony)
- Fixed bug #38269 (fopen wrapper doesn't fail on invalid hostname with
  curlwrappers enabled). (Tony)
- Fixed bug #38265 (heap corruption). (Dmitry)
- Fixed bug #38261 (openssl_x509_parse() leaks with invalid cert) (Pierre)
- Fixed bug #38255 (openssl possible leaks while passing keys) (Pierre)
- Fixed bug #38253 (PDO produces segfault with default fetch mode). (Tony)
- Fixed bug #38251 (socket_select() and invalid arguments). (Tony)
- Fixed bug #38236 (Binary data gets corrupted on multipart/formdata POST).
  (Ilia)
- Fixed bug #38234 (Exception in __clone makes memory leak). (Dmitry, Nuno)
- Fixed bug #38229 (strtotime() does not parse YYYY-MM format). (Ilia)
- Fixed bug #38224 (session extension can't handle broken cookies). (Ilia)
- Fixed bug #38220 (Crash on some object operations). (Dmitry)
- Fixed bug #38217 (ReflectionClass::newInstanceArgs() tries to allocate too
  much memory). (Tony)
- Fixed bug #38214 (gif interlace output cannot work). (Pierre)
- Fixed bug #38213, #37611, #37571 (wddx encoding fails to handle certain
  characters). (Ilia)
- Fixed bug #38212 (Segfault on invalid imagecreatefromgd2part() parameters).
  (Pierre)
- Fixed bug #38211 (variable name and cookie name match breaks script
  execution). (Dmitry)
- Fixed bug #38199 (fclose() unable to close STDOUT and STDERR). (Tony)
- Fixed bug #38198 (possible crash when COM reports an exception). (Ilia)
- Fixed bug #38194 (ReflectionClass::isSubclassOf() returns TRUE for the
  class itself). (Ilia)
- Fixed bug #38183 (disable_classes=Foobar causes disabled class to be
  called Foo). (Jani)
- Fixed bug #38179 (imagecopy from a palette to a truecolor image loose alpha
  channel) (Pierre)
- Fixed bug #38173 (Freeing nested cursors causes OCI8 to segfault). (Tony)
- Fixed bug #38168 (Crash in pdo_pgsql on missing bound parameters). (Ilia)
- Fixed bug #38161 (oci_bind_by_name() returns garbage when Oracle didn't set
  the variable). (Tony)
- Fixed bug #38146 (Cannot use array returned from foo::__get('bar') in write
  context). (Dmitry)
- Fixed bug #38132 (ReflectionClass::getStaticProperties() retains \0 in key
  names). (Ilia)
- Fixed bug #38125 (undefined reference to spl_dual_it_free_storage). (Marcus)
- Fixed bug #38112 (corrupted gif segfaults) (Pierre)
- Fixed bug #38096 (large timeout values ignored on 32bit machines in
  stream_socket_accept() and stream_socket_client()). (Ilia)
- Fixed bug #38086 (stream_copy_to_stream() returns 0 when maxlen is bigger
  than the actual length). (Tony)
- Fixed bug #38072 (boolean arg for mysqli_autocommit() is always true on
  Solaris). (Tony)
- Fixed bug #38067 (Parameters are not decoded from utf-8 when using encoding
  option). (Dmitry)
- Fixed bug #38064 (ignored constructor visibility). (Marcus)
- Fixed bug #38055 (Wrong interpretation of boolean parameters). (Dmitry)
- Fixed bug #38047 ("file" and "line" sometimes not set in backtrace from
  inside error handler). (Dmitry)
- Fixed bug #38019 (segfault extending mysqli class). (Dmitry)
- Fixed bug #38005 (SoapFault faultstring doesn't follow encoding rules).
  (Dmitry)
- Fixed bug #38004 (Parameters in SoapServer are decoded twice). (Dmitry)
- Fixed bug #38003 (in classes inherited from MySQLi it's possible to call
  private constructors from invalid context). (Tony)
- Fixed bug #37987 (invalid return of file_exists() in safe mode). (Ilia)
- Fixed bug #37947 (zend_ptr_stack reallocation problem). (Dmitry)
- Fixed bug #37945 (pathinfo() cannot handle argument with special characters
  like German "Umlaut"). (Mike)
- Fixed bug #37931 (possible crash in OCI8 after database restart
  when using persistent connections). (Tony)
- Fixed bug #37923 (Display constant value in reflection::export). (Johannes)
- Fixed bug #37920 (compilation problems on z/OS). (Tony)
- Fixed bug #37870 (pgo_pgsql tries to de-allocate unused statements).
  (Ilia, ce at netage dot bg)
- Fixed bug #37864 (file_get_contents() leaks on empty file). (Hannes)
- Fixed bug #37862 (Integer pointer comparison to numeric value).
  (bugs-php at thewrittenword dot com)
- Fixed bug #37846 (wordwrap() wraps incorrectly). (ddk at krasn dot ru, Tony)
- Fixed bug #37816 (ReflectionProperty does not throw exception when accessing
  protected attribute). (Marcus)
- Fixed bug #37811 (define not using toString on objects). (Marcus)
- Fixed bug #37807 (segmentation fault during SOAP schema import). (Tony)
- Fixed bug #37806 (weird behavior of object type and comparison). (Marcus)
- Fixed bug #37780 (memory leak trying to execute a non existing file (CLI)).
  (Mike)
- Fixed bug #37779 (empty include_path leads to search for files inside /).
  (jr at terragate dot net, Ilia)
- Fixed bug #37747 (strtotime segfaults when given "nextyear"). (Derick)
- Fixed bug #37720 (merge_php_config scrambles values).
  (Mike, pumuckel at metropolis dot de)
- Fixed bug #37709 (Possible crash in PDO::errorCode()). (Ilia)
- Fixed bug #37707 (clone without assigning leaks memory). (Ilia, Nuno, Dmitri)
- Fixed bug #37705 (Semaphore constants not available). (Ilia)
- Fixed bug #37671 (MySQLi extension fails to recognize BIT column). (Ilia)
- Fixed bug #37667 (Object is not added into array returned by __get). (Marcus)
- Fixed bug #37635 (parameter of pcntl signal handler is trashed). (Mike)
- Fixed bug #37632 (Protected method access problem). (Marcus)
- Fixed bug #37630 (MySQL extensions should link against thread safe client
  libs if built with ZTS). (Mike)
- Fixed bug #37620 (mysqli_ssl_set validation is inappropriate). (Georg)
- Fixed bug #37616 (DATE_RFC822 does not product RFC 822 dates).
  (Hannes Magnusson, Derick)
- Fixed bug #37614 (Class name lowercased in error message). (Johannes)
- Fixed bug #37587 (var without attribute causes segfault). (Marcus)
- Fixed bug #37586 (Bumped minimum PCRE version to 6.6, needed for recursion
  limit support). (Ilia)
- Fixed bug #37581 (oci_bind_array_by_name clobbers input array when using
  SQLT_AFC, AVC). (Tony)
- Fixed bug #37569 (WDDX incorrectly encodes high-ascii characters). (Ilia)
- Fixed bug #37565 (Using reflection::export with simplexml causing a crash).
  (Marcus)
- Fixed bug #37564 (AES privacy encryption not possible due to net-snmp 5.2
  compatibility issue). (Jani, patch by scott dot moynes+php at gmail dot com)
- Fixed bug #37563 (array_key_exists performance is poor for &$array). (Ilia)
- Fixed bug #37558 (timeout functionality doesn't work after a second PHP
  start-up on the same thread). (p dot desarnaud at wanadoo dot fr)
- Fixed bug #37531 (oci8 persistent connection corruption). (Tony)
- Fixed bug #37523 (namespaces added too late, leads to missing xsi:type
  attributes. Incompatibility with libxml2-2.6.24). (Dmitry)
- Fixed bug #37514 (strtotime doesn't assume year correctly). (Derick)
- Fixed bug #37510 (session_regenerate_id changes session_id() even on
  failure). (Hannes)
- Fixed bug #37505 (touch() truncates large files). (Ilia)
- Fixed bug #37499 (CLI segmentation faults during cleanup with sybase-ct
  extension enabled). (Tony)
- Fixed bug #37496 (FastCGI output buffer overrun). (Piotr, Dmitry)
- Fixed bug #37487 (oci_fetch_array() array-type should always default to
  OCI_BOTH). (Tony)
- Fixed bug #37457 (Crash when an exception is thrown in accept() method of
  FilterIterator). (Marcus)
- Fixed bug #37456 (DOMElement->setAttribute() loops forever). (Rob)
- Fixed bug #37445 (Fixed crash in pdo_mysql resulting from premature object
  destruction). (Ilia)
- Fixed bug #37428 (PHP crashes on windows if there are start-up errors and
  event log is used for logging them). (Edin)
- Fixed bug #37418 (tidy module crashes on shutdown). (Tony)
- Fixed bug #37416 (iterator_to_array() hides exceptions thrown in rewind()
  method). (Tony)
- Fixed bug #37413 (Rejected versions of flex that don't work). (Ilia)
- Fixed bug #37395 (recursive mkdir() fails to create nonexistent directories
  in root dir). (Tony)
- Fixed bug #37394 (substr_compare() returns an error when offset equals
  string length). (Ilia)
- Fixed bug #37392 (Unnecessary call to OCITransRollback() at the end of
  request). (Tony)
- Fixed bug #37376 (fastcgi.c compile fail with gcc 2.95.4). (Ilia)
- Fixed bug #37368 (Incorrect timestamp returned for strtotime()). (Derick)
- Fixed bug #37363 (PDO_MYSQL does not build if no other mysql extension is
  enabled). (Mike)
- Fixed bug #37348 (make PEAR install ignore open_basedir). (Ilia)
- Fixed bug #37341 ($_SERVER in included file is shortened to two entries,
  if $_ENV gets used). (Dmitry)
- Fixed bug #37313 (sigemptyset() used without including <signal.h>).
  (jdolecek)
- Fixed bug #37306 (max_execution_time = max_input_time). (Dmitry)
- Fixed bug #37278 (SOAP not respecting uri in __soapCall). (Dmitry)
- Fixed bug #37265 (Added missing safe_mode & open_basedir checks to
  imap_body()). (Ilia)
- Fixed bug #37262 (var_export() does not escape \0 character). (Ilia)
- Fixed bug #37256 (php-fastcgi doesn't handle connection abort). (Dmitry)
- Fixed bug #37244 (Added strict flag to base64_decode() that enforces
  RFC3548 compliance). (Ilia)
- Fixed bug #37144 (PHP crashes trying to assign into property of dead object).
  (Dmitry)
- Fixed bug #36949 (invalid internal mysqli objects dtor). (Mike)
- Implement #36732 (req/x509 extensions support for openssl_csr_new and
  openssl_csr_sign) (ben at psc dot edu, Pierre)
- Fixed bug #36759 (Objects destructors are invoked in wrong order when script
  is finished). (Dmitry)
- Fixed bug #36681 (pdo_pgsql driver incorrectly ignored some errors).
  (Wez, Ilia)
- Fixed bug #36630 (umask not reset at the end of the request). (Ilia)
- Fixed bug #36515 (Unlinking buckets from non-existent brigades). (Sara)
- Fixed bug #35973 (Error ORA-24806 occurs when trying to fetch a NCLOB
  field). (Tony)
- Fixed bug #35886 (file_get_contents() fails with some combinations of
  offset & maxlen). (Nuno)
- Fixed bug #35512 (Lack of read permission on main script results in
  E_WARNING rather then E_ERROR). (Ilia)
- Fixed bug #34180 (--with-curlwrappers causes PHP to disregard some HTTP
  stream context options). (Mike)
- Fixed bug #34066 (recursive array_walk causes segfault). (Tony)
- Fixed bug #34065 (throw in foreach causes memory leaks). (Dmitry)
- Fixed bug #34005 (oci_password_change() fails).
  (pholdaway at technocom-wireless dot com, Tony)
- Fixed bug #33895 (Missing math constants). (Hannes)
- Fixed bug #33770 (https:// or ftps:// do not work when --with-curlwrappers
  is used and ssl certificate is not verifiable). (Ilia)
- Fixed bug #29538 (number_format and problem with 0). (Matt Wilmas)
- Implement #28382 (openssl_x509_parse() extensions support) (Pierre)
- Fixed PECL bug #9061 (oci8 might reuse wrong persistent connection). (Tony)
- Fixed PECL bug #8816 (issue in php_oci_statement_fetch with more than one
  piecewise column) (jeff at badtz-maru dot com, Tony)
- Fixed PECL bug #8112 (OCI8 persistent connections misbehave when Apache
  process times out). (Tony)
- Fixed PECL bug #7755 (error selecting DOUBLE fields with PDO_ODBC).
  ("slaws", Wez)


04 May 2006, PHP 5.1.4
- Added "capture_peer_cert" and "capture_peer_cert_chain" context options
  for SSL streams. (Wez).
- Added PDO::PARAM_EVT_* family of constants. (Sara)
- Fixed possible crash in highlight_string(). (Dmitry)
- Fixed bug #37291 (FastCGI no longer works with isapi_fcgi.dll). (Dmitry)
- Fixed bug #37277 (cloning Dom Documents or Nodes does not work). (Rob)
- Fixed bug #37276 (problems with $_POST array). (Dmitry)
- Fixed bug #36632 (bad error reporting for pdo_odbc exec UPDATE). (Wez).
- Fixed bug #35552 (crash when pdo_odbc prepare fails). (Wez).

28 Apr 2006, PHP 5.1.3
- Updated bundled PCRE library to version 6.6. (Andrei)
- Moved extensions to PECL:
  . ext/msession (Derick)
- Reimplemented FastCGI interface. (Dmitry)
- Improved SPL: (Marcus)
  - Fixed issues with not/double calling of constructors of SPL iterators.
  - Fixed issues with info-class/file-class in SPL directory handling classes.
  - Fixed ArrayIterator::seek().
  - Added SimpleXMLIterator::count().
  - Dropped erroneous RecursiveDirectoryIterator::getSubPathInfo().
- Improved SimpleXML: (Marcus, Rob)
  . Added SimpleXMLElement::getName() to retrieve name of element.
  . Added ability to create elements on the fly.
  . Added addChild() method for element creation supporting namespaces.
  . Added addAttribute() method for attribute creation supporting namespaces.
  . Added ability to delete specific elements and attributes by offset.
- Improved Reflection API: (Marcus)
  . Added ReflectionClass::newInstanceArgs($args).
  . Added ability to analyze extension dependency.
  . Added ReflectionFunction::isDeprecated() and constant IS_DEPRECATED.
  . Added ReflectionParameter::getDeclaringClass().
  . Changed reflection constants to be prefixed with IS_. (Johannes)
- Improved cURL extension: (Ilia)
  . Added curl_setopt_array() function that allows setting of multiple
    options via an associated array.
  . Added the ability to retrieve the request message sent to the server.
- Improved GD extension: (Pierre)
  . Added a weak/tolerant mode to the JPEG loader.
  . Added filtering mode option to imagepng() to allow reducing file size.
  . Fixed imagecolorallocate() and imagecolorallocatelapha() to return FALSE
    on error.
- Changed get_headers() to retrieve headers also from non-200 responses.
  (Ilia)
- Changed get_headers() to use the default context. (Ilia)
- Added lchown() and lchgrp() to change user/group ownership of symlinks.
  (Derick)
- Added support for exif date format in strtotime(). (Derick)
- Added a check for special characters in the session name. (Ilia)
- Added "consumed" stream filter. (Marcus)
- Added new mysqli constants for BIT and NEW_DECIMAL field types:
  MYSQLI_TYPE_NEWDECIMAL and MYSQLI_TYPE_BIT. FR #36007. (Georg)
- Added imap_savebody() that allows message body to be written to a
  file. (Mike)
- Added overflow checks to wordwrap() function. (Ilia)
- Added support for BINARY_DOUBLE and BINARY_FLOAT to PDO_OCI and OCI8
  (also fixes bug #36764). (Tony)
- Eliminated run-time constant fetching for TRUE, FALSE and NULL. (Dmitry)
- Removed the E_STRICT deprecation notice from "var". (Ilia)
- Fixed reading stream filters never notified about EOF. (Mike)
- Fixed tempnam() 2nd parameter to be checked against path components. (Ilia)
- Fixed a bug that would not fill in the fifth argument to preg_replace()
  properly, if the variable was not declared previously. (Andrei)
- Fixed safe_mode check for source argument of the copy() function. (Ilia)
- Fixed mysqli bigint conversion under Windows (Georg)
- Fixed XSS inside phpinfo() with long inputs. (Ilia)
- Fixed Apache2 SAPIs header handler modifying header strings. (Mike)
- Fixed 'auto_globals_jit' to work together with 'register_argc_argv'. (Dmitry)
- Fixed offset/length parameter validation in substr_compare() function. (Ilia)
- Fixed debug_zval_dump() to support private and protected members. (Dmitry)
- Fixed SoapFault::getMessage(). (Dmitry)
- Fixed issue with iconv_mime_decode where the "encoding" would only allow
  upper case specifiers. (Derick)
- Fixed tiger hash algorithm generating wrong results on big endian platforms.
  (Mike)
- Fixed crash with DOMImplementation::createDocumentType("name:"). (Mike)
- Fixed bug #37205 (Serving binary content/images fails with "comm with server
  aborted" FastCGI err). (Dmitry)
- Fixed bug #37192 (cc may complain about non-constant initializers in
  hash_adler.c). (Mike)
- Fixed bug #37191 (chmod takes off sticky bit when safe_mode is On). (Tony)
- Fixed bug #37167 (PDO segfaults when throwing exception from the
  fetch handler). (Tony)
- Fixed bug #37162 (wddx does not build as a shared extension).
  (jdolecek at NetBSD dot org, Ilia)
- Fixed bug #37158 (fread behavior changes after calling
  stream_wrapper_register). (Wez)
- Fixed bug #37138 (__autoload tries to load callback'ed self and parent).
  (Dmitry)
- Fixed bug #37103 (libmbfl headers not installed). (Jani)
- Fixed bug #37062 (compile failure on ARM architecture). (Tony)
- Fixed bug #37061 (curl_exec() doesn't zero-terminate binary strings). (Tony)
- Fixed bug #37060 (Type of retval of Countable::count() is not checked).
  (Johannes)
- Fixed bug #37059 (oci_bind_by_name() doesn't support RAW and LONG RAW
  fields). (Tony)
- Fixed bug #37057 (xmlrpc_decode() may produce arrays with numeric strings,
  which are unaccessible). (Tony)
- Fixed bug #37055 (incorrect reference counting for persistent OCI8
  connections). (Tony)
- Fixed bug #37054 (SoapClient Error Fetching http headers). (Dmitry)
- Fixed bug #37053 (html_errors with internal classes produces wrong links).
  (Tony)
- Fixed bug #37046 (foreach breaks static scope). (Dmitry)
- Fixed bug #37045 (Fixed check for special chars for http redirects). (Ilia)
- Fixed bug #37017 (strtotime fails before 13:00:00 with some time zones
  identifiers). (Derick)
- Fixed bug #37002 (Have to quote literals in INI when concatenating with
  vars). (Dmitry)z
- Fixed bug #36988 (mktime freezes on long numbers). (Derick)
- Fixed bug #36981 (SplFileObject->fgets() ignores max_length). (Tony)
- Fixed bug #36957 (serialize() does not handle recursion). (Ilia)
- Fixed bug #36944 (strncmp & strncasecmp do not return false on negative
  string length). (Tony)
- Fixed bug #36941 (ArrayIterator does not clone itself). (Marcus)
- Fixed bug #36934 (OCILob->read() doesn't move internal pointer when
  reading 0's). (Tony)
- Fixed bug #36908 (wsdl default value overrides value in soap request).
  (Dmitry)
- Fixed bug #36898 (__set() leaks in classes extending internal ones).
  (Tony, Dmitry)
- Fixed bug #36886 (User filters can leak buckets in some situations). (Ilia)
- Fixed bug #36878 (error messages are printed even though an exception has
  been thrown). (Tony)
- Fixed bug #36875 (is_*() functions do not account for open_basedir). (Ilia)
- Fixed bug #36872 (session_destroy() fails after call to
  session_regenerate_id(true)). (Ilia)
- Fixed bug #36869 (memory leak in output buffering when using chunked
  output). (Tony)
- Fixed bug #36859 (DOMElement crashes when calling __construct when
  cloning). (Tony)
- Fixed bug #36857 (Added support for partial content fetching to the
  HTTP streams wrapper). (Ilia)
- Fixed bug #36851 (Documentation and code discrepancies for NULL
  data in oci_fetch_*() functions). (Tony)
- Fixed bug #36825 (Exceptions thrown in ArrayObject::offsetGet cause
  segfault). (Tony)
- Fixed bug #36820 (Privileged connection with an Oracle password file
  fails). (Tony)
- Fixed bug #36809 (__FILE__ behavior changed). (Dmitry)
- Fixed bug #36808 (syslog ident becomes garbage between requests). (Tony)
- Fixed bug #36802 (mysqli_set_charset() crash with a non-open connection).
  (Ilia)
- Fixed bug #36756 (DOMDocument::removeChild corrupts node). (Rob)
- Fixed bug #36749 (SOAP: 'Error Fetching http body' when using HTTP Proxy).
  (Dmitry)
- Fixed bug #36745 (No error message when load data local file isn't found).
  (Georg)
- Fixed bug #36743 (In a class extending XMLReader array properties are not
  writable). (Tony)
- Fixed bug #36727 (segfault in pdo_pgsql bindValue() when no parameters are
  defined). (Tony)
- Fixed bug #36721 (The SoapServer is not able to send a header that it didn't
  receive). (Dmitry)
- Fixed bug #36697 (Transparency is lost when using imagecreatetruecolor).
  (Pierre)
- Fixed bug #36689 (Removed arbitrary limit on the length of syslog messages).
  (Ilia)
- Fixed bug #36656 (http_build_query generates invalid URIs due to use of
  square brackets). (Mike)
- Fixed bug #36638 (strtotime() returns false when 2nd argument < 1). (Derick)
- Fixed bug #36629 (SoapServer::handle() exits on SOAP faults). (Dmitry)
- Fixed bug #36625 (pg_trace() does not work). (iakio at mono-space dot net)
- Fixed bug #36614 (Segfault when using Soap). (Dmitry)
- Fixed bug #36611 (assignment to SimpleXML object attribute changes argument
  type to string). (Tony)
- Fixed bug #36606 (pg_query_params() changes arguments type to string). (Tony)
- Fixed bug #36599 (DATE_W3C format constant incorrect). (Derick)
- Fixed bug #36575 (SOAP: Incorrect complex type instantiation with
  hierarchies). (Dmitry)
- Fixed bug #36572 (Added PDO::MYSQL_ATTR_DIRECT_QUERY constant that should
  be set when executing internal queries like "show master status" via MySQL).
  (Ilia)
- Fixed bug #36568 (memory_limit setting on win32 has no effect). (Dmitry)
- Fixed bug #36513 (comment will be outputted in last line). (Dmitry)
- Fixed bug #36510 (strtotime() fails to parse date strings with tabs).
  (Ilia, Derick)
- Fixed bug #36459 (Incorrect adding PHPSESSID to links, which contains \r\n).
  (Ilia)
- Fixed bug #36458 (sleep() accepts negative values). (Ilia)
- Fixed bug #36436 (DBA problem with Berkeley DB4). (Marcus)
- Fixed bug #36434 (Improper resolution of declaring class name of an
  inherited property). (Ilia)
- Fixed bug #36420 (segfault when access result->num_rows after calling
  result->close()). (Ilia,Tony)
- Fixed bug #36403 (oci_execute() no longer supports OCI_DESCRIBE_ONLY). (Tony)
- Fixed bug #36400 (Custom 5xx error does not return correct HTTP response error
  code). (Tony)
- Fixed bug #36396 (strtotime() fails to parse dates in dd-mm-yyyy format).
  (Derick)
- Fixed bug #36388 (ext/soap crashes when throwing exception and session
  persistence). (David)
- Fixed bug #36382 (PDO/PgSQL's getColumnMeta() crashes). (Derick)
- Fixed bug #36359 (splFileObject::fwrite() doesn't write when no data
  length specified). (Tony)
- Fixed bug #36351 (parse_url() does not parse numeric paths properly). (Ilia)
- Fixed bug #36345 (PDO/MySQL problem loading BLOB over 1MB). (Ilia)
- Fixed bug #36337 (ReflectionProperty fails to return correct visibility).
  (Ilia)
- Fixed bug #36334 (Added missing documentation about realpath cache INI
  settings). (Ilia)
- Fixed bug #36308 (ReflectionProperty::getDocComment() does not reflect
  extended class commentary). (Ilia)
- Fixed bug #36306 (crc32() differ on 32-bit and 64-bit platforms)
  (anight@eyelinkmedia dot com, Pierre)
- Fixed bug #36303 (foreach on error_zval produces segfault). (Dmitry)
- Fixed bug #36295 (typo in SplFileObject::flock() parameter name). (Tony)
- Fixed bug #36287 (Segfault with SplFileInfo conversion). (Marcus)
- Fixed bug #36283 (SOAPClient Compression Broken). (Dmitry)
- Fixed bug #36268 (Object destructors called even after fatal errors). (Dmitry)
- Fixed bug #36258 (SplFileObject::getPath() may lead to segfault). (Tony)
- Fixed bug #36250 (PHP causes ORA-07445 core dump in Oracle server 9.2.x).
  (Tony)
- Fixed bug #36242 (Possible memory corruption in stream_select()). (Tony)
- Fixed bug #36235 (ocicolumnname returns false before a successful fetch).
  (Tony)
- Fixed bug #36226 (Inconsistent handling when passing potential arrays).
  (Dmitry)
- Fixed bug #36224 (date(DATE_ATOM) gives wrong results).
  (Derick, Hannes Magnusson)
- Fixed bug #36222 (errorInfo in PDOException is always NULL). (Ilia)
- Fixed bug #36208 (symbol namespace conflicts using bundled gd). (Jakub Moc)
- Fixed bug #36205 (Memory leaks on duplicate cookies). (Dmitry)
- Fixed bug #36185 (str_rot13() crash on non-string parameter). (Pierre)
- Fixed bug #36176 (PDO_PGSQL - PDO::exec() does not return number of rows
  affected by the operation). (Ilia)
- Fixed bug #36158 (SIGTERM is not handled correctly when running as a
  FastCGI server). (Dmitry)
- Fixed bug #36152 (problems with curl+ssl and pgsql+ssl in same PHP). (Mike)
- Fixed bug #36148 (unpack("H*hex", $data) is adding an extra character to
  the end of the string). (Ilia)
- Fixed bug #36134 (DirectoryIterator constructor failed to detect empty
  directory names). (Ilia)
- Fixed bug #36113 (Reading records of unsupported type causes segfault).
  (Tony)
- Fixed bug #36096 (oci_result() returns garbage after oci_fetch() failed).
  (Tony)
- Fixed bug #36083 (SoapClient waits for responses on one-way operations).
  (Dmitry)
- Fixed bug #36071 (Engine Crash related with 'clone'). (Dmitry)
- Fixed bug #36055 (possible OCI8 crash in multi-threaded environment). (Tony)
- Fixed bug #36046 (parse_ini_file() miscounts lines in multi-line values).
  (Ilia)
- Fixed bug #36038 (ext/hash compile failure on Mac OSX). (Tony)
- Fixed bug #36037 (heredoc adds extra line number). (Dmitry)
- Fixed bug #36016 (realpath cache memleaks). (Dmitry, Nuno)
- Fixed bug #36011 (Strict errormsg wrong for call_user_func() and the likes).
  (Marcus)
- Fixed bug #36010 (Segfault when re-creating and re-executing statements with
  bound parameters). (Tony)
- Fixed bug #36006 (Problem with $this in __destruct()). (Dmitry)
- Fixed bug #35999 (recursive mkdir() does not work with relative path
  like "foo/bar"). (Tony)
- Fixed bug #35998 (SplFileInfo::getPathname() returns unix style filenames
  in win32). (Marcus)
- Fixed bug #35988 (Unknown persistent list entry type in module shutdown).
  (Dmitry)
- Fixed bug #35954 (Fatal com_exception casting object). (Rob)
- Fixed bug #35900 (stream_select() should warning when tv_sec is negative).
  (Ilia)
- Fixed bug #35785 (SimpleXML causes memory read error zend engine). (Marcus)
- Fixed bug #34272 (empty array onto COM object blows up). (Rob)
- Fixed bug #33292 (apache_get_modules() crashes on Windows). (Edin)
- Fixed bug #29476 (sqlite_fetch_column_types() locks the database forever).
  (Ilia)

12 Jan 2006, PHP 5.1.2
- Updated libsqlite in ext/sqlite to 2.8.17. (Ilia)
- Updated libsqlite in ext/pdo_sqlite to 3.2.8. (Ilia)
- Updated to libxml2-2.6.22 and libxslt-1.1.15 in the win32 bundle. (Rob)
- Added new extensions: (Ilia, Wez)
  . XMLWriter
  . Hash
- Added PNG compression support to GD extension. (Pierre)
- Added reflection constants as class constants. (Johannes)
- Added --enable-gcov configure option to enable C-level code coverage.
  (John, Jani, Ilia, Marcus)
- Added missing support for 'B' format identifier to date() function. (Ilia)
- Changed reflection to be an extension. (Marcus)
- Improved SPL extension: (Marcus)
  . Added class SplFileInfo as root class for DirectoryIterator and
    SplFileObject
  . Added SplTempFileObject
- Improved SimpleXML extension: (Marcus)
  . Fixed memleaks
  . Fixed var_dump()
  . Fixed isset/empty/(bool) behavior
  . Fixed iterator edge cases
  . Added methods getNamespaces(), getDocNamespaces()
- Upgraded pear to version 1.4.6. (Greg)
- Added constants for libxslt and libexslt versions: LIBXSLT_VERSION,
  LIBXSLT_DOTTED_VERSION, LIBEXSLT_VERSION and LIBEXSLT_DOTTED_VERSION. (Pierre)
- Fixed possible crash in apache_getenv()/apache_setenv() on invalid parameters.
  (Ilia)
- Changed errors to warnings in imagecolormatch(). (Pierre)
- Fixed segfault/leak in imagecolormatch(). (Pierre)
- Fixed small leak in mysqli_stmt_fetch() when bound variable was empty string.
  (Andrey)
- Fixed prepared statement name conflict handling in PDO_PGSQL. (Thies, Ilia)
- Fixed memory corruption when PDO::FETCH_LAZY mode is being used. (Ilia)
- Fixed possible leaks in imagecreatefromstring() with invalid data. (Pierre)
- Fixed possible memory corruption inside mb_strcut(). (Ilia)
- Fixed possible header injection by limiting each header to a single line.
  (Ilia)
- Fixed possible XSS inside error reporting functionality. (Ilia)
- Fixed many bugs in OCI8. (Tony)
- Fixed crash and leak in mysqli when using 4.1.x client libraries and
  connecting to 5.x server. (Andrey)
- Fixed bug #35916 (Duplicate calls to stream_bucket_append() lead to a crash).
  (Ilia)
- Fixed bug #35908 (curl extension uses undefined GCRY_THREAD_OPTIONS_USER).
  (Ilia)
- Fixed bug #35907 (PDO_OCI uses hardcoded lib path $ORACLE_HOME/lib). (Tony)
- Fixed bug #35887 (wddx_deserialize not parsing dateTime fields properly).
  (Derick)
- Fixed bug #35885 (strtotime("NOW") no longer works). (Derick)
- Fixed bug #35821 (array_map() segfaults when exception is throwed from
  the callback). (Tony)
- Fixed bug #35817 (unpack() does not decode odd number of hexadecimal values).
  (Ilia)
- Fixed bug #35797 (segfault on PDOStatement::execute() with
  zend.ze1_compatibility_mode = On). (Tony, Ilia)
- Fixed bug #35781 (stream_filter_append() can cause segfault). (Tony)
- Fixed bug #35760 (sybase_ct doesn't compile on Solaris using old gcc). (Tony)
- Fixed bug #35759 (mysqli_stmt_bind_result() makes huge allocation when
  column empty). (Andrey)
- Fixed bug #35751 (using date with a timestamp makes httpd segfault). (Derick)
- Fixed bug #35740 (memory leak when including a directory). (Tony)
- Fixed bug #35730 (ext/mssql + freetds: Use correct character encoding
  and allow setting it). (Frank)
- Fixed bug #35723 (xmlrpc_introspection.c fails compile per C99 std). (Jani)
- Fixed bug #35720 (A final constructor can be overwritten). (Marcus)
- Fixed bug #35713 (getopt() returns array with numeric strings when passed
  options like '-1'). (Tony)
- Fixed bug #35705 (strtotime() fails to parse soap date format without TZ).
  (Ilia)
- Fixed bug #35699 (date() can't handle leap years before 1970). (Derick)
- Fixed bug #35694 (Improved error message for invalid fetch mode). (Ilia)
- Fixed bug #35692 (iconv_mime_decode() segmentation fault; with libiconv
  only). (Tony)
- Fixed bug #35690 (pack() tries to allocate huge memory block when packing
  float values to strings). (Tony)
- Fixed bug #35669 (imap_mail_compose() crashes with
  multipart-multiboundary-email). (Ilia)
- Fixed bug #35660 (AIX TZ variable format not understood, yields UTC
  timezone). (Derick)
- Fixed bug #35655 (whitespace following end of heredoc is lost). (Ilia)
- Fixed bug #35630 (strtotime() crashes on certain relative identifiers).
  (Ilia)
- Fixed bug #35629 (crash in http:// wrapper on multiple redirects). (Ilia)
- Fixed bug #35624 (strtotime() does not handle 3 character weekdays). (Ilia)
- Fixed bug #35612 (iis6 Access Violation crash). (Dmitry, alacn.uhahaa)
- Fixed bug #35594 (Multiple calls to getopt() may result in a crash).
  (rabbitt at gmail dot com, Ilia)
- Fixed bug #35571 (Fixed crash in Apache 2 SAPI when more then one php
  script is loaded via SSI include). (Ilia)
- Fixed bug #35570 (segfault when re-using soap client object). (Dmitry)
- Fixed bug #35558 (mktime() interpreting 3 digit years incorrectly). (Ilia)
- Fixed bug #35543 (php crash when calling non existing method of a class
  that extends PDO). (Tony)
- Fixed bug #35539 (typo in error message for ErrorException). (Tony)
- FIxed bug #35536 (mysql_field_type() doesn't handle NEWDECIMAL). (Tony)
- Fixed bug #35517 (mysql_stmt_fetch returns NULL on data truncation). (Georg)
- Fixed bug #35509 (string constant as array key has different behavior inside
  object). (Dmitry)
- Fixed bug #35508 (PDO fails when unknown fetch mode specified). (Tony)
- Fixed bug #35499 (strtotime() does not handle whitespace around the date
  string). (Ilia)
- Fixed bug #35496 (Crash in mcrypt_generic()/mdecrypt_generic() without
  proper init). (Ilia)
- Fixed bug #35490 (socket_sendto() unable to handle IPv6 addresses). (Tony)
- Fixed bug #35461 (Ming extension fails to compile with ming 0.3beta1). (Jani)
- Fixed bug #35437 (Segfault or Invalid Opcode 137/1/4). (Dmitry)
- Fixed bug #35470 (Assigning global using variable name from array doesn't
  function). (Dmitry)
- Fixed bug #35456 (+ 1 [time unit] format did not work). (Ilia)
- Fixed bug #35447 (xml_parse_into_struct() chokes on the UTF-8 BOM). (Rob)
- Fixed bug #35431 (PDO crashes when using LAZY fetch with fetchAll). (Wez)
- Fixed bug #35430 (PDO crashes on incorrect FETCH_FUNC use). (Tony)
- Fixed bug #35427 (str_word_count() handles '-' incorrectly). (Ilia)
- Fixed bug #35425 (idate() function ignores timezone settings). (Ilia)
- Fixed bug #35422 (strtotime() does not parse times with UTC as timezone).
  (Ilia)
- Fixed bug #35414 (strtotime() no longer works with ordinal suffix). (Ilia)
- Fixed bug #35410 (wddx_deserialize() doesn't handle large ints as keys
  properly). (Ilia)
- Fixed bug #35409 (undefined reference to 'rl_completion_matches'). (Jani)
- Fixed bug #35399 (Since fix of bug #35273 SOAP decoding of
  soapenc:base64binary fails). (Dmitry)
- Fixed bug #35393 (changing static protected members from outside the class,
  one more reference issue). (Dmitry)
- Fixed bug #35381 (ssl library is not initialized properly). (Alan)
- Fixed bug #35377 (PDO_SQLITE: undefined reference to "fdatasync").
  (Nuno, Jani)
- Fixed bug #35373 (HP-UX "alias not allowed in this configuration"). (Dmitry)
- Fixed bug #35288 (iconv() function defined as libiconv()). (Nuno)
- Fixed bug #35103 (mysqli handles bad unsigned (big)int incorrectly).(Andrey)
- Fixed bug #35062 (socket_read() produces warnings on non blocking sockets).
  (Nuno, Ilia)
- Fixed bug #35028 (SimpleXML object fails FALSE test). (Marcus)
- Fixed bug #34729 (Crash in ZTS mode under Apache). (Dmitry, Zeev)
- Fixed bug #34429 (Output buffering cannot be turned off with FastCGI).
  (Dmitry, Ilya)
- Fixed bug #34359 (Possible crash inside fopen http wrapper). (Ilia,Sara,Nuno)
- Fixed bug #33789 (Many Problems with SunFuncs). (Derick)
- Fixed bug #33671 (sun_rise and sun_set don't return a GMT timestamp if one
  passes an offset). (Derick)
- Fixed bug #32820 (date_sunrise and date_sunset don't handle GMT offset
  well). (Derick)
- Fixed bug #31347 (is_dir and is_file (incorrectly) return true for any string
  greater then 255 characters). (Nuno,Ilia)
- Fixed bug #30937 (date_sunrise() & date_sunset() don't handle endless
  day/night at high latitudes). (Derick)
- Fixed bug #30760 (Remove MessageBox on win32 for E_CORE errors if
  display_startup_error is off). (Ilia)
- Fixed bug #29955 (mb_strtoupper() / lower() broken with Turkish encoding).
  (Rui)
- Fixed bug #28899 (mb_substr() and substr() behave differently when
  "mbstring.func_overload" is enabled). (Rui)
- Fixed bug #27678 (number_format() crashes with large numbers). (Marcus)

28 Nov 2005, PHP 5.1.1
- Disabled native date class to prevent pear::date conflict. (Ilia)
- Changed reflection constants be both PHP and class constants. (Johannes)
- Added an additional field $frame['object'] to the result array of
  debug_backtrace() that contains a reference to the respective object when the
  frame was called from an object. (Sebastian)
- Fixed bug #35423 (RecursiveDirectoryIterator doesnt appear to recurse with
  RecursiveFilterIterator). (Marcus)
- Fixed bug #35413 (Removed -dev flag from Zend Engine version). (Ilia)
- Fixed bug #35411 (Regression with \{$ handling). (Ilia)
- Fixed bug #35406 (eval hangs when evall'ed code ends with comment w/o
  newline). (Marcus)
- Fixed bug #35391 (pdo_mysql::exec does not return number of affected rows).
  (Tony)
- Fixed bug #35382 (Comment in end of file produces fatal error). (Ilia)
- Fixed bug #35360 (exceptions in interactive mode (php -a) may cause crash).
  (Dmitry)
- Fixed bug #35358 (Incorrect error messages for PDO class constants). (Ilia)
- Fixed bug #35338 (pdo_pgsql does not handle binary bound params). (Wez)
- Fixed bug #35316 (Application exception trying to create COM object). (Rob)
- Fixed bug #35170 (PHP_AUTH_DIGEST differs under Apache 1.x and 2.x). (Ilia)

24 Nov 2005, PHP 5.1
- Added support for class constants and static members for internal classes.
  (Dmitry, Michael Wallner)
- Added "new_link" parameter to mssql_connect() (Bug #34369). (Frank)
- Added missing safe_mode checks for image* functions and cURL. (Ilia)
- Added missing safe_mode/open_basedir checks for file uploads. (Ilia)
- Added PDO_MYSQL_ATTR_USE_BUFFERED_QUERY parameter for pdo_mysql. (Ilia)
- Added date_timezone_set() function to set the timezone that the date
  function will use. (Derick)
- Added pg_fetch_all_columns() function to fetch all values of a column from a
  result cursor. (Ilia)
- Added support for LOCK_EX flag for file_put_contents(). (Ilia)
- Added bindto socket context option. (Ilia)
- Added offset parameter to the stream_copy_to_stream() function. (Ilia)
- Added offset & length parameters to substr_count() function. (Ilia)
- Added man pages for "phpize" and "php-config" scripts. (Jakub Vrana)
- Added support for .cc files in extensions. (Brian)
- Added PHP_INT_MAX and PHP_INT_SIZE as predefined constants. (Andrey)
- Added user opcode API that allow overloading of opcode handlers. (Dmitry)
- Added an optional remove old session parameter to session_regenerate_id().
  (Ilia)
- Added array type hinting. (Dmitry)
- Added the tidy_get_opt_doc() function to return documentation for
  configuration options in tidy. (Patch by: nlopess@php.net)
- Added support for .cc files in extensions. (Brian)
- Added imageconvolution() function which can be used to apply a custom 3x3
  matrix convolution to an image. (Pierre)
- Added optional first parameter to XsltProcessor::registerPHPFunctions to
  only allow certain functions to be called from XSLT. (Christian)
- Added the ability to override the autotools executables used by the
  buildconf script via the PHP_AUTOCONF and PHP_AUTOHEADER environmental
  variables. (Jon)
- Added several new functions to support the PostgreSQL v3 protocol introduced
  in PostgreSQL 7.4. (Christopher)
  . pg_transaction_status() - in-transaction status of a database connection.
  . pg_query_params() - execution of parameterized queries.
  . pg_prepare() - prepare named queries.
  . pg_execute() - execution of named prepared queries.
  . pg_send_query_params() - async equivalent of pg_query_params().
  . pg_send_prepare() - async equivalent of pg_prepare().
  . pg_send_execute() - async equivalent of pg_execute().
  . pg_result_error_field() - highly detailed error information, most
    importantly
    the SQLSTATE error code.
  . pg_set_error_verbosity() - set verbosity of errors.
- Added optional fifth parameter "count" to preg_replace_callback() and
  preg_replace() to count the number of replacements made. FR #32275. (Andrey)
- Added optional third parameter "charlist" to str_word_count() which contains
  characters to be considered as word part. FR #31560. (Andrey, Ilia)
- Added interface Serializable. (Stanislav, Marcus)
- Added pg_field_type_oid() PostgreSQL function. (mauroi at digbang dot com)
- Added zend_declare_property_...() and zend_update_property_...() API
  functions for bool, double and binary safe strings. (Hartmut)
- Added possibility to access INI variables from within .ini file. (Andrei)
- Added variable $_SERVER['REQUEST_TIME'] containing request start time.
  (Ilia)
- Added optional float parameter to gettimeofday(). (Ilia)
- Added apache_reset_timeout() Apache1 function. (Rasmus)
- Added sqlite_fetch_column_types() 3rd argument for arrays. (Ilia)
- Added optional offset parameter to stream_get_contents() and
  file_get_contents(). (Ilia)
- Added optional maxlen parameter to file_get_contents(). (Ilia)
- Added SAPI hook to get the current request time. (Rasmus)
- Added new functions:
  . array_diff_key() (Andrey)
  . array_diff_ukey() (Andrey)
  . array_intersect_key() (Christiano Duarte)
  . array_intersect_ukey() (Christiano Duarte)
  . array_product() (Andrey)
  . DomDocumentFragment::appendXML() (Christian)
  . fputcsv() (David Sklar)
  . htmlspecialchars_decode() (Ilia)
  . inet_pton() (Sara)
  . inet_ntop() (Sara)
  . mysqli::client_info property (Georg)
  . posix_access() (Magnus)
  . posix_mknod() (Magnus)
  . SimpleXMLElement::registerXPathNamespace() (Christian)
  . stream_context_get_default() (Wez)
  . stream_socket_enable_crypto() (Wez)
  . stream_wrapper_unregister() (Sara)
  . stream_wrapper_restore() (Sara)
  . stream_filter_remove() (Sara)
  . time_sleep_until() (Ilia)
- Added DomDocument::$recover property for parsing not well-formed XML
 Documents. (Christian)
- Added Cursor support for MySQL 5.0.x in mysqli (Georg)
- Added proxy support to ftp wrapper via http. (Sara)
- Added MDTM support to ftp_url_stat. (Sara)
- Added zlib stream filter support. (Sara)
- Added bz2 stream filter support. (Sara)
- Added max_redirects context option that specifies how many HTTP
  redirects to follow. (Ilia)
- Added support of parameter=>value arrays to
  xsl_xsltprocessor_set_parameter(). (Tony)

- PHP extension loading mechanism with support for module
  dependencies and conflicts. (Jani, Dmitry)
- Improved interactive mode of PHP CLI (php -a). (Johannes, Marcus)
- Improved performance of:
  . general execution/compilation. (Andi, Thies, Sterling, Dmitry, Marcus)
  . switch() statement. (Dmitry)
  . several array functions. (Marcus)
  . virtual path handling by adding a realpath() cache. (Andi)
  . variable fetches. (Andi)
  . magic method invocations. (Marcus)
- Improved support for embedded server in mysqli. (Georg)
- Improved mysqli extension. (Georg)
  . added constructor for mysqli_stmt and mysqli_result classes
  . added new function mysqli_get_charset()
  . added new function mysqli_set_charset()
  . added new class mysqli_driver
  . added new class mysqli_warning
  . added new class mysqli_exception
  . added new class mysqli_sql_exception
- Improved SPL extension. (Marcus)
  . Moved RecursiveArrayIterator from examples into extension
  . Moved RecursiveFilterIterator from examples into extension
  . Added SplObjectStorage
  . Made all SPL constants class constants
  . Renamed CachingRecursiveIterator to RecursiveCachingIterator to follow
    Recursive<*>Iterator naming scheme.
  . added standard hierarchy of Exception classes
  . added interface Countable
  . added interfaces Subject and SplObserver
  . added spl_autoload*() functions
  . converted several 5.0 examples into c code
  . added class SplFileObject
  . added possibility to use a string with class_parents() and
    class_implements(). (Andrey)

- Changed type hints to allow "null" as default value for class and array.
  (Marcus, Derick, Dmitry)
- Changed SQLite extension to be a shared module in Windows distribution.
  (Edin)
- Changed "instanceof" and "catch" operators, is_a() and is_subclass_of()
  functions to not call __autoload(). (Dmitry)
- Changed sha1_file() and md5_file() functions to use streams instead of low
  level IO. (Uwe)
- Changed abstract private methods to be not allowed anymore. (Stas)
- Changed stream_filter_(ap|pre)pend() to return resource. (Sara)
- Changed mysqli_exception and sqlite_exception to use RuntimeException as
  base if SPL extension is present. (Georg, Marcus)

- Upgraded bundled libraries:
  . PCRE library to version 6.2. (Andrei)
  . SQLite 3 library in ext/pdo_sqlite to 3.2.7. (Ilia)
  . SQLite 2 library in ext/sqlite to 2.8.16. (Ilia)
- Upgraded bundled libraries in Windows distribution. (Edin)
  . zlib 1.2.3
  . curl 7.14.0
  . openssl 0.9.8
  . ming 0.3b
  . libpq (PostgreSQL) 8.0.1

- Implemented feature request #33452 (Year belonging to ISO week). (Derick)
- Allowed return by reference from internal functions. (Marcus, Andi, Dmitry)
- Rewrote strtotime() with support for timezones and many new formats.
  Implements feature requests #21399, #26694, #28088, #29150, #29585 and
  #29595. (Derick)

- Moved extensions to PECL:
  . ext/cpdf        (Tony, Derick)
  . ext/dio         (Jani, Derick)
  . ext/fam         (Jani, Derick)
  . ext/ingres_ii   (Jani, Derick)
  . ext/mnogosearch (Jani, Derick)
  . ext/w32api      (Jani, Derick)
  . ext/yp          (Jani, Derick)
  . ext/mcve        (Jani, Derick, Pierre)
  . ext/oracle      (Jani, Derick)
  . ext/ovrimos     (Jani, Derick, Pierre)
  . ext/pfpro       (Jani, Derick, Pierre)
  . ext/dbx         (Jani, Derick)
  . ext/ircg        (Jani, Derick)

- Removed php_check_syntax() function which never worked properly. (Ilia)
- Removed garbage manager in Zend Engine which results in more aggressive
  freeing of data. (Dmitry, Andi)

- Fixed "make test" to work for phpized extensions. (Hartmut, Jani)
- Fixed Apache 2 regression with sub-request handling on non-linux systems.
  (Ilia, Tony)
- Fixed PDO shutdown problem (possible infinite loop running rollback on
  shutdown). (Wez)
- Fixed PECL bug #3714 (PDO: beginTransaction doesn't work if you're in
  auto-commit mode). (Wez)
- Fixed ZTS destruction. (Marcus)
- Fixed __get/__set to allow recursive calls for different properties. (Dmitry)
- Fixed a bug where stream_get_meta_data() did not return the "uri" element
  for files opened with tmpname(). (Derick)
- Fixed a problem with SPL iterators aggregating the inner iterator. (Marcus)
- Fixed an error in mysqli_fetch_fields (returned NULL instead of an array
  when row number > field_count). (Georg)
- Fixed bug in mysql::client_version(). (Georg)
- Fixed bug in mysqli extension with unsigned int(11) being represented as
  signed integer in PHP instead of string in 32bit systems. (Andrey)
- Fixed bug with $HTTP_RAW_POST_DATA not getting set. (Brian)
- Fixed crash inside stream_get_line() when length parameter equals 0. (Ilia)
- Fixed ext/mysqli to allocate less memory when fetching bound params of type
  (MEDIUM|LONG)BLOB/(MEDIUM|LONG)TEXT. (Andrey)
- Fixed extension initialization to respect dependencies between extensions.
  (Wez)
- Fixed failing queries (FALSE returned) with mysqli_query() on 64 bit systems.
  (Andrey)
- Fixed fgetcsv() and fputcsv() inconsistency. (Dmitry)
- Fixed inheritance check to control return by reference and pass by
  reference correctly (ArrayAccess can no longer support references correctly).
  (Marcus, Andi, Dmitry)
- Fixed initializing and argument checking for posix_mknod(). (Derick)
- Fixed memory corruption in ImageTTFText() with 64bit systems. (Andrey)
- Fixed memory corruption in pg_copy_from() in case the as_null parameter was
  passed. (Derick)
- Fixed memory corruption in stristr(). (Derick)
- Fixed possible GLOBALS variable override when register_globals are ON.
  (Ilia, Stefan)
- Fixed possible INI setting leak via virtual() in Apache 2 sapi. (Ilia)
- Fixed possible register_globals toggle via parse_str(). (Ilia, Stefan)
- Fixed potential GLOBALS overwrite via import_request_variables() and
  possible crash and/or memory corruption. (Ilia)
- Fixed segfaults when CURL callback functions throw exception. (Tony)
- Fixed support for shared extensions on AIX. (Dmitry)
- Fixed bug #35342 (isset(DOMNodeList->length) returns false). (Rob)
- Fixed bug #35341 (Fix for bug #33760 breaks build with older curl). (Tony)
- Fixed bug #35336 (crash on PDO::FETCH_CLASS + __set()). (Tony)
- Fixed bug #35303 (PDO prepare() crashes with invalid parameters). (Ilia)
- Fixed bug #35293 (PDO segfaults when using persistent connections). (Tony)
- Fixed bug #35278 (Multiple virtual() calls crash Apache 2 php module). (Ilia)
- Fixed bug #35273 (Error in mapping soap - java types). (Dmitry)
- Fixed bug #35249 (compile failure when ext/readline is compiled as shared).
  (Jani)
- Fixed bug #35248 (sqlite_query() doesn't set error_msg when return value is
  being used). (Ilia)
- Fixed bug #35243 (php_mblen() crashes when compiled with thread-safety on
  Linux). (Patch: shulmanb at il dot ibm dot com, Jani)
- Fixed bug #35239 (Objects can lose references). (Dmitry)
- Fixed bug #35229 (call_user_func() crashes when argument_stack is nearly
  full). (Dmitry)
- Fixed bug #35197 (Destructor is not called). (Tony)
- Fixed bug #35179 (tokenizer extension needs T_HALT_COMPILER). (Greg)
- Fixed bug #35176 (include()/require()/*_once() produce wrong error messages
  about main()). (Dmitry)
- Fixed bug #35147 (__HALT_COMPILER() breaks with --enable-zend-multibyte).
  (Dmitry, Moriyoshi)
- Fixed bug #35143 (gettimeofday() ignores current time zone). (Derick)
- Fixed bug #35142 (SOAP Client/Server Complex Object Support). (Dmitry)
- Fixed bug #35135 (PDOStatment without related PDO object may crash). (Ilia)
- Fixed bug #35091 (SoapClient leaks memory). (Dmitry)
- Fixed bug #35079 (stream_set_blocking(true) toggles, not enables blocking).
  (askalski at gmail dot com, Tony)
- Fixed bug #35078 (configure does not find ldap_start_tls_s). (Jani)
- Fixed bug #35046 (phpinfo() uses improper css enclosure). (Ilia)
- Fixed bugs #35022, #35019 (Regression in the behavior of key() and
  current() functions). (Ilia)
- Fixed bug #35017 (Exception thrown in error handler may cause unexpected
  behavior). (Dmitry)
- Fixed bug #35014 (array_product() always returns 0). (Ilia)
- Fixed bug #35009 (ZTS: Persistent resource destruct crashes when extension
  is compiled as shared). (Dmitry)
- Fixed bug #34996 (ImageTrueColorToPalette() crashes when ncolors is zero).
  (Tony)
- Fixed bug #34982 (array_walk_recursive() modifies elements outside function
  scope). (Dmitry)
- Fixed bug #34977 (Compile failure on MacOSX due to use of varargs.h). (Tony)
- Fixed bug #34968 (bz2 extension fails on to build on some win32 setups).
 (Ilia)
- Fixed bug #34965 (tidy is not binary safe). (Mike)
- Fixed bug #34957 (PHP doesn't respect ACLs for access checks). (Wez)
- Fixed bug #34950 (Unable to get WSDL through proxy). (Dmitry)
- Fixed bug #34938 (dns_get_record() doesn't resolve long hostnames and
  leaks). (Tony)
- Fixed bug #34905 (Digest authentication does not work with Apache 1). (Ilia)
- Fixed bug #34902 (mysqli::character_set_name() - undefined method). (Tony)
- Fixed bug #34899 (Fixed sqlite extension compile failure). (Ilia)
- Fixed bug #34893 (PHP5.1 overloading, Cannot access private property).
  (Dmitry)
- Fixed bug #34884 (Possible crash in ext/sqlite when sqlite.assoc_case is
  being used). (Tony, Ilia)
- Fixed bug #34879 (str_replace, array_map corrupt negative array indexes on
  64-bit platforms). (Dmitry)
- Fixed bug #34873 (Segmentation Fault on foreach in object). (Dmitry)
- Fixed bug #34856 (configure fails to detect libiconv's type). (Tony)
- Fixed bug #34855 (ibase_service_attach() segfault on AMD64).
  (irie at gmx dot de, Tony)
- Fixed bug #34851 (SO_RECVTIMEO and SO_SNDTIMEO socket options expect
  integer parameter on Windows). (Mike)
- Fixed bug #34850 (--program-suffix and --program-prefix not included in
  man page names). (Jani)
- Fixed bug #34821 (zlib encoders fail on widely varying binary data on
  windows). (Mike, Ilia)
- Fixed bug #34818 (several functions crash when invalid mysqli_link object
  is passed). (Tony)
- Fixed bug #34810 (mysqli::init() and others use wrong $this pointer without
  checks). (Tony)
- Fixed bug #34809 (FETCH_INTO in PDO crashes without a destination object).
  (Ilia)
- Fixed bug #34802 (Fixed crash on object instantiation failure). (Ilia)
- Fixed bug #34796 (missing SSL linking in ext/ftp when configured as shared).
  (Jani)
- Fixed bug #34790 (preg_match_all(), named capturing groups, variable
  assignment/return => crash). (Dmitry)
- Fixed bug #34788 (SOAP Client not applying correct namespace to generated
  values). (Dmitry)
- Fixed bug #34787 (SOAP Client not handling boolean types correctly). (Dmitry)
- Fixed bug #34786 (2 @ results in change to error_reporting() to random
  value) (Dmitry, Tony)
- Fixed bug #34785 (subclassing of mysqli_stmt does not work). (Georg)
- Fixed bug #34782 (token_get_all() gives wrong result). (Dmitry)
- Fixed bug #34777 (Crash in dblib when fetching non-existent error info).
  (Ilia)
- Fixed bug #34771 (strtotime() fails with 1-12am/pm). (Derick)
- Fixed bug #34767 (Zend Engine 1 Compatibility not copying objects
  correctly). (Dmitry)
- Fixed bug #34758 (PDO_DBLIB did not implement rowCount()). (Ilia)
- Fixed bug #34757 (iconv_substr() gives "Unknown error" when offset > string
  length). (Tony)
- Fixed bug #34742 (ftp wrapper failures caused from segmented command
  transfer). (Ilia)
- Fixed bug #34725 (CLI segmentation faults during cleanup). (Dmitry)
- Fixed bug #34723 (array_count_values() strips leading zeroes). (Tony)
- Fixed bug #34712 (zend.ze1_compatibility_mode = on segfault). (Dmitry)
- Fixed bug #34704 (Infinite recursion due to corrupt JPEG). (Marcus)
- Fixed bug #34678 (__call(), is_callable() and static methods). (Dmitry)
- Fixed bug #34676 (missing support for strtotime("midnight") and
  strtotime("noon")). (Derick)
- Fixed bug #34645 (ctype corrupts memory when validating large numbers).
 (Ilia)
- Fixed bug #34643 (wsdl default value has no effect). (Dmitry)
- Fixed bug #34623 (Crash in pdo_mysql on longtext fields). (Ilia)
- Fixed bug #34617 (zend_deactivate: objects_store used after
  zend_objects_store_destroy is called). (Dmitry)
- Fixed bug #34590 (User defined PDOStatement class can't implement
  methods). (Marcus)
- Fixed bug #34584 (Segfault with SPL autoload handler). (Marcus)
- Fixed bug #34581 (crash with mod_rewrite). (Tony, Ilia)
- Fixed bug #34565 (mb_send_mail does not fetch
  mail.force_extra_parameters). (Marco, Ilia)
- Fixed bug #34557 (php -m exits with "error" 1). (Johannes)
- Fixed bug #34518 (Unset doesn't separate container in CV). (Dmitry)
- Fixed bug #34505 (Possible memory corruption when unmangling properties
  with empty names). (Tony)
- Fixed bug #34478 (Incorrect parsing of url's fragment (#...)). (Dmitry)
- Fixed bug #34467 (foreach + __get + __set inconsistency). (Dmitry)
- Fixed bug #34456 (Possible crash inside pspell extension). (Ilia)
- Fixed bug #34453 (parsing http://www.w3.org/2001/xml.xsd exception). (Dmitry)
- Fixed bug #34450 (Segfault when calling mysqli_close() in destructor). (Tony)
- Fixed bug #34449 (ext/soap: XSD_ANYXML functionality not exposed). (Dmitry)
- Fixed bug #34420 (Possible crash inside curl_multi_remove_handle()). (Ilia)
- Fixed bug #34358 (Fatal error: Cannot re-assign $this). (Dmitry)
- Fixed bug #34331 (php crashes when variables_order is empty). (Ilia)
- Fixed bug #34321 (Possible crash in filter code). (Ilia)
- Fixed bug #34311 (unserialize() crashes with chars above 191 dec). (Nuno)
- Fixed bug #34310 (foreach($arr as $c->d => $x) crashes). (Dmitry)
- Fixed bug #34307 (on_modify handler not called to set the default value if
  setting from php.ini was invalid). (Andrei)
- Fixed bug #34306 (wddx_serialize_value() crashes with long array keys).
  (Jani)
- Fixed bug #34304 (date() doesn't have a modifier for ISO Week Day). (Derick)
- Fixed bug #34302 (date('W') do not return leading zeros for week 1 to 9).
  (Derick)
- Fixed bug #34299 (ReflectionClass::isInstantiable() returns true for abstract
  classes). (Marcus)
- Fixed bug #34284 (CLI phpinfo showing html on _SERVER["argv"]). (Jani)
- Fixed bug #34277 (array_filter() crashes with references and objects).
  (Dmitry)
- Fixed bug #34276 (setAttributeNS doesn't work with default namespace).
  (Rob)
- Fixed bug #34260 (Segfault with callbacks (array_map) + overloading).
  (Dmitry)
- Fixed bug #34257 (lib64 not handled correctly in ming extension). (Marcus)
- Fixed bug #34221 (Compiling xmlrpc as shared fails other parts). (Jani)
- Fixed bug #34216 (Segfault with autoload). (Marcus)
- Fixed bug #34199 (if($obj)/if(!$obj) inconsistency because of cast handler).
  (Dmitry, Alex)
- Fixed bug #34191 (ob_gzhandler does not enforce trailing \0). (Ilia)
- Fixed bug #34156 (memory usage remains elevated after memory limit is
  reached). (Ilia)
- Fixed bug #34148 (+,- and . not supported as parts of scheme). (Ilia)
- Fixed bug #34137 (assigning array element by reference causes binary mess).
  (Dmitry)
- Fixed bug #34103 (line numbering not maintained in dom document). (Rob)
- Fixed bug #34078 (Reflection API problems in methods with boolean or
  null default values). (Tony)
- Fixed bug #34068 (Numeric string as array key not cast to integer in
  wddx_deserialize()). (Ilia)
- Fixed bug #34064 (arr[] as param to function in class gives invalid
  opcode). (Dmitry)
- Fixed bug #34062 (Crash in catch block when many arguments are used).
  (Dmitry)
- Fixed bug #34052 (date('U') returns %ld not unix timestamp). (Nuno)
- Fixed bug #34045 (Buffer overflow with serialized object). (Dmitry)
- Fixed bug #34001 (pdo_mysql truncates numeric fields at 4 chars). (Ilia)
- Fixed bug #33999 (object remains object when cast to int). (Dmitry)
- Fixed bug #33996 (No information given for fatal error on passing invalid
  value to typed argument). (Dmitry)
- Fixed bug #33989 (extract($GLOBALS,EXTR_REFS) crashes PHP). (Dmitry)
- Fixed bug #33987 (php script as ErrorDocument causes crash in Apache 2).
  (Ilia)
- Fixed bug #33967 (misuse of Exception constructor doesn't display
  errorfile). (Jani)
- Fixed bug #33966 (Wrong use of reflectionproperty causes a segfault). (Tony)
- Fixed bug #33963 (mssql_bind() fails on input parameters). (Frank)
- Fixed bug #33958 (duplicate cookies and magic_quotes=off may cause a crash).
  (Ilia)
- Fixed bug #33957 (gmdate('W')/date('W') sometimes returns wrong week number).
  (Derick)
- Fixed bug #33940 (array_map() fails to pass by reference when called
  recursively). (Dmitry)
- Fixed bug #33917 (number_format() output with > 1 char separators). (Jani)
- Fixed bug #33904 (input array keys being escaped when magic quotes is off).
  (Ilia)
- Fixed bug #33903 (spl_autoload_register class method). (Marcus)
- Fixed bug #33899 (CLI: setting extension_dir=some/path extension=foobar.so
  does not work). (Jani)
- Fixed bug #33882 (CLI was looking for php.ini in wrong path). (Hartmut)
- Fixed bug #33869 (strtotime() problem with "+1days" format). (Ilia)
- Fixed bug #33841 (pdo sqlite driver forgets to update affected column
  count on execution of prepared statments). (Ilia)
- Fixed bug #33837 (Informix ESQL version numbering schema changed). (Jani)
- Fixed bug #33829 (mime_content_type() returns text/plain for gzip and bzip
  files). (Derick)
- Fixed bug #33802 (throw Exception in error handler causes crash). (Dmitry)
- Fixed bug #33771 (error_reporting falls to 0 when @ was used inside
  try/catch block). (Tony)
- Fixed bug #33760 (cURL needs to implement CRYPTO_callback functions to
  prevent locking). (Mike, Ilia)
- Fixed bug #33732 (Wrong behavior of constants in class and interface
  extending). (Dmitry)
- Fixed bug #33723 (php_value overrides php_admin_value). (Dmitry)
- Fixed bug #33720 (mb_encode_mimeheader does not work for multibyte
  chars). (Rui)
- Fixed bug #33710 (ArrayAccess objects does not initialize $this). (Dmitry)
- Fixed bug #33690 (Crash setting some ini directives in httpd.conf). (Rasmus)
- Fixed bug #33673 (Added detection for partially uploaded files). (Ilia)
- Fixed bug #33605 (substr_compare() crashes with negative offset and length).
  (Tony)
- Fixed bug #33597 (setcookie() "expires" date format doesn't comply with RFC).
  (Tony)
- Fixed bug #33588 (LDAP: RootDSE query not possible). (Jani)
- Fixed bug #33578 (strtotime() problem with "Oct17" format). (Derick)
- Fixed bug #33578 (strtotime() doesn't understand "11 Oct" format). (Derick)
- Fixed bug #33562 (date("") crashes). (Derick)
- Fixed bug #33558 (warning with nested calls to functions returning by
  reference). (Dmitry)
- Fixed bug #33536 (strtotime() defaults to now even on non time string).
  (Derick)
- Fixed bug #33532 (Different output for strftime() and date()). (Derick)
- Fixed bug #33523 (Memory leak in xmlrpc_encode_request()). (Ilia)
- Fixed bug #33520 (crash if safe_mode is on and session.save_path is changed).
  (Dmitry)
- Fixed bug #33512 (Add missing support for isset()/unset() overloading to
  complement the property get/set methods). (Dmitry)
- Fixed bug #33491 (crash after extending MySQLi internal class). (Tony)
- Fixed bug #33475 (cURL handle is not closed on curl_close(). (Ilia)
- Fixed bug #33469 (Compile error undefined reference to ifx_checkAPI). (Jani)
- Fixed bug #33433 (strtoll not available on Tru64). (Jani, Derick)
- Fixed bug #33427 (ext/odbc: check if unixODBC header file exists). (Jani)
- Fixed bug #33415 (strtotime() related bugs). (Derick)
- Fixed bug #33414 (Comprehensive list of incorrect days returned after
  strtotime() / date() tests). (Derick)
- Fixed bug #33389 (double free() when exporting a ReflectionClass). (Marcus)
- Fixed bug #33383 (crash when retrieving empty LOBs). (Tony)
- Fixed bug #33382 (array_reverse() fails after *sort()),  introduced by
  zend_hash_sort() optimizations in HEAD. (Tony)
- Fixed bug #33340 (CLI Crash when calling php:function from XSLT). (Rob)
- Fixed bug #33326 (Cannot build extensions with phpize on Macosx). (Jani)
- Fixed bug #33318 (throw 1; results in Invalid opcode 108/1/8). (Dmitry)
- Fixed bug #33312 (ReflectionParameter methods do not work correctly).
  (Dmitry)
- Fixed bug #33299 (php:function no longer handles returned dom objects).
  (Rob, Joe Orton)
- Fixed bug #33286 (nested array_walk() calls and user array compare functions
  broken; FCI cache). (Andrei, patch from m.bretz@metropolis-ag.de)
- Fixed bug #33277 (private method accessed by child class). (Dmitry)
- Fixed bug #33268 (iconv_strlen() works only with a parameter of < 3 in
  length). (Ilia)
- Fixed bug #33257 (array_splice() inconsistent when passed function instead of
  variable). (Dmitry)
- Fixed bug #33243 (ze1_compatibility_mode does not work as expected). (Dmitry)
- Fixed bug #33242 (Mangled error message when stream fails). (Derick)
- Fixed bug #33222 (segfault when CURL handle is closed in a callback). (Tony)
- Fixed bug #33214 (odbc_next_result does not signal SQL errors with
  2-statement SQL batches). (rich at kastle dot com, Tony)
- Fixed bug #33212 ([GCC 4]: 'zend_error_noreturn' aliased to external symbol
  'zend_error'). (Dmitry)
- Fixed bug #33210 (relax jpeg recursive loop protection). (Ilia)
- Fixed bug #33201 (Crash when fetching some data types). (Frank)
- Fixed bug #33200 (preg_replace(): magic_quotes_sybase=On makes 'e' modifier
  misbehave). (Jani)
- Fixed bug #33185 (--enable-session=shared does not build). (Jani)
- Fixed bug #33171 (foreach enumerates private fields declared in base
  classes). (Dmitry)
- Fixed bug #33167 (Possible crash inside pg_fetch_array()). (Ilia)
- Fixed bug #33164 (Soap extension incorrectly detects HTTP/1.1). (Ilia)
- Fixed bug #33156 (cygwin version of setitimer doesn't accept ITIMER_PROF).
  (Nuno)
- Fixed bug #33153 (crash in mssql_next result). (Frank)
- Fixed bug #33150 (shtool: insecure temporary file creation). (Jani)
- Fixed bug #33136 (method offsetSet in class extended from ArrayObject crash
  PHP). (Marcus)
- Fixed bug #33125 (imagecopymergegray() produces mosaic rainbow effect).
  (Pierre)
- Fixed bug #33116 (crash when assigning class name to global variable in
  __autoload). (Dmitry)
- Fixed bug #33090 (mysqli_prepare() doesn't return an error). (Georg)
- Fixed bug #33076 (str_ireplace() incorrectly counts result string length
  and may cause segfault). (Tony)
- Fixed bug #33072 (Add a safemode/open_basedir check for runtime
  "session.save_path" change using session_save_path() function). (Rasmus)
- Fixed bug #33070 (Improved performance of bzdecompress() by several orders
  of magnitude). (Ilia)
- Fixed bug #33059 (crash when moving xml attribute set in dtd). (Ilia)
- Fixed bug #33057 (Don't send extraneous entity-headers on a 304 as per
  RFC 2616 section 10.3.5) (Rasmus, Choitel)
- Fixed bug #33019 (socket errors cause memory leaks in php_strerror()).
  (jwozniak23 at poczta dot onet dot pl, Tony).
- Fixed bug #33017 ("make distclean" gives an error with VPATH build). (Jani)
- Fixed bug #33013 ("next month" was handled wrong while parsing dates).
  (Derick)
- Fixed bug #32993 (implemented Iterator function current() don't throw
  exception). (Dmitry)
- Fixed bug #32981 (ReflectionMethod::getStaticVariables() causes apache2.0.54
  seg fault). (Dmitry)
- Fixed bug #32956 (mysql_bind_result() doesn't support MYSQL_TYPE_NULL).
  (Georg)
- Fixed bug #32947 (Incorrect option for mysqli default password). (Georg)
- Fixed bug #32944 (Disabling session.use_cookies doesn't prevent reading
  session cookies). (Jani, Tony)
- Fixed bug #32941 (Sending structured SOAP fault kills a php). (Dmitry)
- Fixed bug #32937 (open_basedir looses trailing / in the limiter).
  (Adam Conrad)
- Fixed bug #32936 (http redirects URLs are not checked for control chars).
  (Ilia)
- Fixed bug #32933 (Cannot extend class "SQLiteDatabase"). (Marcus)
- Fixed bug #32932 (Oracle LDAP: ldap_get_entries(), invalid pointer). (Jani)
- Fixed bug #32930 (class extending DOMDocument doesn't clone properly). (Rob)
- Fixed bug #32924 (file included with "auto_prepend_file" can be included
  with require_once() or include_once()). (Stas)
- Fixed bug #32904 (pg_get_notify() ignores result_type parameter). (Tony)
- Fixed bug #32852 (Crash with singleton and __destruct when
  zend.ze1_compatibility_mode = On). (Dmitry)
- Fixed bug #32833 (Invalid opcode). (Dmitry)
- Fixed bug #32813 (parse_url() does not handle scheme-only urls properly).
  (Ilia)
- Fixed bug #32810 (temporary files not using plain file wrapper). (Ilia)
- Fixed bug #32809 (Missing T1LIB support on Windows). (Edin)
- Fixed bug #32802 (General cookie overrides more specific cookie). (Ilia)
- Fixed bugs #32800, #32830 (ext/odbc: Problems with 64bit systems). (Jani)
- Fixed bug #32799 (crash: calling the corresponding global var during the
  destruct). (Dmitry)
- Fixed bug #32776 (SOAP doesn't support one-way operations). (Dmitry)
- Fixed bug #32773 (GMP functions break when second parameter is 0). (Stas)
- Fixed bug #32759 (incorrect determination of default value (COM)). (Wez)
- Fixed bug #32758 (Cannot access safearray properties in VB6 objects). (Wez)
- Fixed bug #32755 (Segfault in replaceChild() when DocumentFragment has no
  children). (Rob)
- Fixed bug #32753 (Undefined constant SQLITE_NOTADB). (Ilia)
- Fixed bug #32742 (segmentation fault when the stream with a wrapper
  is not closed). (Tony, Dmitry)
- Fixed bug #32699 (pg_affected_rows() was defined when it was not available).
  (Derick)
- Fixed bug #32686 (Require/include file in destructor causes segfault).
  (Marcus)
- Fixed bug #32682 (ext/mssql: Error on module shutdown when called from
  activescript). (Frank)
- Fixed bug #32674 (exception in iterator causes crash). (Dmitry)
- Fixed bug #32660 (Assignment by reference causes crash when field access is
  overloaded (__get)). (Dmitry)
- Fixed bug #32647 (Using register_shutdown_function() with invalid callback
  can crash PHP). (Jani)
- Fixed bug #32615 (Segfault in replaceChild() using fragment when
  previousSibling is NULL). (Rob)
- Fixed bug #32613 (ext/snmp: use of snmp_shutdown() causes snmpapp.conf
  access errors). (Jani, ric at arizona dot edu)
- Fixed bug #32608 (html_entity_decode() converts single quotes even if
  ENT_NOQUOTES is given). (Ilia)
- Fixed bug #32596 (Segfault/Memory Leak by getClass (etc) in __destruct).
  (Dmitry)
- Fixed bug #32591 (ext/mysql: Unsatisfied symbol: ntohs with HP-UX). (Jani)
- Fixed bug #32589 (possible crash inside imap_mail_compose() function).
  (Ilia)
- Fixed bug #32589 (Possible crash inside imap_mail_compose, with charsets).
  (Ilia)
- Fixed bug #32587 (Apache2: errors sent to error_log do not include
  timestamps). (Jani)
- Fixed bug #32560 (configure looks for incorrect db2 library). (Tony)
- Fixed bug #32553 (mmap loads only the 1st 2000000 bytes on Win32). (Ilia)
- Fixed bug #32533 (proc_get_status() returns the incorrect process status).
  (Ilia)
- Fixed bug #32530 (chunk_split() does not append endstr if chunklen is
  longer then the original string). (Ilia)
- Fixed bug #32491 (File upload error - unable to create a temporary file).
  (Uwe Schindler)
- Fixed bug #32455 (wrong setting property to unset value). (Dmitry)
- Fixed bug #32429 (method_exists() always return TRUE if __call method
  exists). (Dmitry)
- Fixed bug #32428 (The @ warning error suppression operator is broken).
  (Dmitry)
- Fixed bug #32427 (Interfaces are not allowed 'static' access modifier).
  (Dmitry)
- Fixed bug #32405 (mysqli::fetch() returns bad data - 64bit problem).
  (Andrey)
- Fixed bug #32296 (get_class_methods() output has changed between 5.0.2 and
  5.0.3). (Dmitry)
- Fixed bug #32282 (Segfault in mysqli_fetch_array on 64-bit). (Georg)
- Fixed bug #32245 (xml_parser_free() in a function assigned to the xml
  parser gives a segfault). (Rob)
- Fixed bug #32179 (xmlrpc_encode() segfaults with recursive references).
  (Tony)
- Fixed bug #32171 (Userspace stream wrapper crashes PHP). (Tony, Dmitry)
- Fixed bug #32160 (copying a file into itself leads to data loss). (Ilia)
- Fixed bug #32139 (SOAP client does not auto-handle base64 encoding). (Ilia)
- Fixed bug #32109 ($_POST is not populated in multi-threaded environment).
  (Moriyoshi)
- Fixed bug #32080 (segfault when assigning object to itself with
  zend.ze1_compatibility_mode=On). (Dmitry)
- Fixed bug #32021 (Crash caused by range('', 'z')). (Derick)
- Fixed bug #32013 (ext/mysqli bind_result causes fatal error: memory limit).
  (Andrey)
- Fixed bug #32010 (Memory leak in mssql_fetch_batch). (fmk)
- Fixed bug #32009 (crash when mssql_bind() is called more than once). (Frank)
- Fixed bug #31971 (ftp_login fails on some SSL servers).
  (frantisek at augusztin dot com)
- Fixed bug #31887 (ISAPI: Custom 5xx error does not return correct HTTP
  response message). (Jani)
- Fixed bug #31828 (Crash with zend.ze1_compatibility_mode=On). (Dmitry)
- Fixed bug #31668 (multi_query works exactly every other time - multi query
  d/e flag global and not per connection). (Andrey)
- Fixed bug #31636 (another crash when echoing a COM object). (Wez)
- Fixed bug #31583 (php_std_date() uses short day names in non-y2k_compliance
  mode). (mike at php dot net)
- Fixed bug #31525 (object reference being dropped. $this getting lost).
 (Stas, Dmitry)
- Fixed bug #31502 (Wrong deserialization from session when using WDDX
  serializer). (Dmitry)
- Fixed bug #31478 (segfault with empty() / isset()). (Moriyoshi)
- Fixed bug #31465 (False warning in unpack() when working with *). (Ilia)
- Fixed bug #31363 (broken non-blocking flock()). (ian at snork dot net)
- Fixed bug #31358 (Older GCC versions do not provide portable va_copy()).
  (Jani)
- Fixed bug #31341 (escape on curly inconsistent). (Dmitry)
- Fixed bug #31256 (PHP_EVAL_LIBLINE configure macro does not handle
  -pthread). (Jani)
- Fixed bug #31213 (Side effects caused by fix of bug #29493). (Dmitry)
- Fixed bug #31177 (memory leaks and corruption because of incorrect
  refcounting). (Dmitry)
- Fixed bug #31158 (array_splice on $GLOBALS crashes). (Dmitry)
- Fixed bug #31054 (safe_mode & open_basedir checks only check first
  include_path value). (Ilia)
- Fixed bug #31033 (php:function(string, nodeset) with xsl:key crashes PHP).
  (Rob)
- Fixed bug #30961 (Wrong line number in ReflectionClass getStartLine()).
  (Dmitry)
- Fixed bug #30889 (Conflict between __get/__set and ++ operator). (Dmitry)
- Fixed bug #30833 (array_count_values() modifying input array). (Tony)
- Fixed bug #30828 (debug_backtrace() reports incorrect class in overridden
  methods). (Dmitry)
- Fixed bug #30820 (static member conflict with $this->member silently
  ignored). (Dmitry)
- Fixed bug #30819 (Better support for LDAP SASL bind). (Jani)
- Fixed bug #30791 (magic methods (__sleep/__wakeup/__toString) call
  __call if object is overloaded). (Dmitry)
- Fixed bug #30707 (Segmentation fault on exception in method).
  (Stas, Dmitry)
- Fixed bug #30702 (cannot initialize class variable from class constant).
  (Dmitry)
- Fixed bug #30578 (Output buffers flushed before calling __destruct()
  functions). (Jani)
- Fixed bug #30519 (Interface not existing says Class not found). (Dmitry)
- Fixed bug #30407 (Strange behavior of default arguments). (Dmitry)
- Fixed bug #30394 (Assignment operators yield wrong result with __get/__set).
  (Dmitry)
- Fixed bug #30332 (zend.ze1_compatibility_mode isn't fully compatible with
  array_push()). (Dmitry)
- Fixed bug #30162 (Catching exception in constructor causes lose of
  $this). (Dmitry)
- Fixed bug #30140 (Problem with array in static properties). (Dmitry)
- Fixed bug #30126 (Enhancement for error message for abstract classes).
  (Marcus)
- Fixed bug #30096 (gmmktime does not return the current time). (Derick)
- Fixed bug #30080 (Passing array or non array of objects). (Dmitry)
- Fixed bug #30052 (Crash on shutdown after odbc_pconnect()). (Edin)
- Fixed bug #29983 (PHP does not explicitly set mime type & charset). (Ilia)
- Fixed bug #29975 (memory leaks when set_error_handler() is used inside error
  handler). (Tony)
- Fixed bug #29971 (variables_order behavior). (Dmitry)
- Fixed bug #29944 (Function defined in switch, crashes). (Dmitry)
- Fixed bug #29896 (Backtrace argument list out of sync). (Dmitry)
- Fixed bug #29728 (Reflection API Feature: Default parameter value). (Marcus)
- Fixed bug #29689 (default value of protected member overrides default value
  of private and other private variable problems in inherited classes). (Stas)
- Fixed bug #29683 (headers_list() returns empty array). (Tony)
- Fixed bug #29583 (crash when echoing a COM object). (M.Sisolak, Wez)
- Fixed bug #29522 (accessing properties without connection). (Georg)
- Fixed bug #29361 (var_export() producing invalid code). (Derick)
- Fixed bug #29338 (unencoded spaces get ignored after certain tags). (Ilia)
- Fixed bug #29335 (fetch functions now use MYSQLI_BOTH as default). (Georg)
- Fixed bug #29334 (win32 mail() provides incorrect Date: header). (Jani)
- Fixed bug #29311 (calling parent constructor in mysqli). (Georg)
- Fixed bug #29268 (__autoload() not called with Reflection->getClass()).
  (Dmitry)
- Fixed bug #29256 (SOAP HTTP Error when envelop size is more than 24345
  bytes). (Dmitry, Wez)
- Fixed bug #29253 (array_diff with $GLOBALS argument fails). (Dmitry)
- Fixed bug #29236 (memory error when wsdl-cache is enabled). (Dmitry)
- Fixed bug #29210 (Function: is_callable - no support for private and
  protected classes). (Dmitry)
- Fixed bug #29109 (SoapFault exception: [WSDL] Out of memory). (Dmitry)
- Fixed bug #29104 (Function declaration in method doesn't work). (Dmitry)
- Fixed bug #29061 (soap extension segfaults). (Dmitry)
- Fixed bug #29015 (Incorrect behavior of member vars(non string ones)-numeric
  mem vars and others). (Dmitry)
- Fixed bug #28985 (__getTypes() returning nothing on complex WSDL). (Dmitry)
- Fixed bug #28969 (Wrong data encoding of special characters). (Dmitry)
- Fixed bug #28839 (SIGSEGV in interactive mode (php -a)).
  (kameshj at fastmail dot fm)
- Fixed bug #28605 (Need to use -[m]ieee option for Alpha CPUs). (Jani)
- Fixed bug #28568 (SAPI::known_post_content_types is not thread safe).
  (Moriyoshi)
- Fixed bug #28377 (debug_backtrace is intermittently passing args). (Dmitry)
- Fixed bug #28355 (glob wont error if dir is not readable). (Hartmut)
- Fixed bug #28072 (static array with some constant keys will be incorrectly
  ordered). (Dmitry)
- Fixed bug #27908 (xml default_handlers not being called). (Rob)
- Fixed bug #27598 (list() array key assignment causes HUGE memory leak).
  (Dmitry)
- Fixed bug #27268 (Bad references accentuated by clone). (Dmitry)
- Fixed bug #26456 (Wrong results from Reflection-API getDocComment() when
  called via STDIN). (Dmitry)
- Fixed bug #25922 (In error handler, modifying 5th arg (errcontext) may
  result in seg fault). (Dmitry)
- Fixed bug #25359 (array_multisort() doesn't work in a function if array is
  global or reference). (Dmitry)
- Fixed bug #22836 (returning reference to uninitialized variable). (Dmitry)
- Fixed bug #21306 (ext/sesssion: catch bailouts of write handler during
  RSHUTDOWN). (Jani, Xuefer at 21cn dot com)
- Fixed bug #15854 (boolean ini options may be incorrectly displayed as Off
  when they are On). (Tony)
- Fixed bugs #14561, #20382, #26090, #26320, #28024, #30532, #32086, #32270,
  #32555, #32588, #33056 (strtotime() related bugs). (Derick)

31 Mar 2005, PHP 5.0.4
- Added SNMPv2 support. (harrie)
- Added Oracle Instant Client support. (cjbj at hotmail dot com, Tony)
- Added length and charsetnr for field array and object in mysqli. (Georg)
- Added checks for negative values to gmp_sqrt(), gmp_powm(), gmp_sqrtrem()
  and gmp_fact() to prevent SIGFPE. (Tony)
- Changed foreach() to throw an exception if IteratorAggregate::getIterator()
  does not return an Iterator. (Marcus)
- Changed phpize not to require libtool. (Jani)
- Updated bundled oniguruma library (used for multibyte regular expression)
  to 3.7.0. (Moriyoshi)
- Updated bundled libmbfl library (used for multibyte functions). (Moriyoshi)
  Fixed bugs:
  . Bug #32311 (mb_encode_mimeheader() does not properly escape characters)
  . Bug #32063 (mb_convert_encoding ignores named entity 'alpha')
  . Bug #31911 (mb_decode_mimeheader() is case-sensitive to hex escapes)
  . bug #30573 (compiler warnings in libmbfl due to invalid type cast)
  . Bug #30549 (incorrect character translations for some ISO8859 charsets).
- Fixed bug preventing from building oci8 as shared.
  (stanislav dot voroniy at portavita dot nl, Tony)
- Fixed a bug in mysql_affected_rows and mysql_stmt_affected_rows when the
  api function returns -1 (Georg)
- Fixed several leaks in ext/browscap and sapi/embed. (Andrei)
- Fixed several leaks in ext/filepro. (Tony)
- Fixed build system to always use bundled libtool files. (Jani)
- Fixed a bug in mysqli_stmt_execute() (type conversion with NULL values).
  (Georg)
- Fixed segfault in mysqli_fetch_field_direct() when invalid field offset
  is passed. (Tony)
- Fixed posix_getsid() & posix_getpgid() to return sid & pgid instead
  of true. (Tony)
- Fixed bug #32394 (offsetUnset() segfaults in a foreach). (Marcus)
- Fixed bug #32373 (segfault in bzopen() if supplied path to non-existent
  file). (Tony)
- Fixed bug #32326 (Check values of Connection/Transfer-Encoding
  case-incentively in SOAP extension). (Ilia)
- Fixed bug #32290 (call_user_func_array() calls wrong class method within
  child class). (Marcus)
- Fixed bug #32238 (spl_array.c: void function cannot return value). (Johannes)
- Fixed bug #32210 (proc_get_status() sets "running" always to true). (Ilia)
- Fixed bug #32200 (Prevent using both --with-apxs2 and --with-apxs2filter).
  (Jani)
- Fixed bug #32134 (Overloading offsetGet/offsetSet). (Marcus)
- Fixed bug #32130 (ArrayIterator::seek() does not throw an Exception on
  invalid index). (Marcus)
- Fixed bug #32115 (dateTime SOAP encoding of timezone incorrect). (Dmitry)
- Fixed bug #32081 (in mysqli default socket value is not being used). (Ilia)
- Fixed bug #32021 (Crash caused by range('', 'z')). (Derick)
- Fixed bug #32011 (Fragments which replaced Nodes are not globaly useable).
  (Rob)
- Fixed bug #32001 (xml_parse_into_struct() function exceeds maximum
  execution time). (Rob, Moriyoshi)
- Fixed bug #31980 (Unicode exif data not available on Windows). (Edin)
- Fixed bug #31960 (msql_fetch_row() and msql_fetch_array() dropping columns
  with NULL values). (Daniel Convissor)
- Fixed bug #31878 (Segmentation fault using clone keyword on nodes). (Rob)
- Fixed bug #31858 (--disable-cli does not force --without-pear). (Jani)
- Fixed bug #31842 (*date('r') does not return RFC2822 conforming date string).
  (Jani)
- Fixed bug #31832 (SOAP encoding problem with complex types in WSDL mode with
  multiple parts). (Dmitry)
- Fixed bug #31797 (exif_read_data() uses too low nesting limit). (Ilia)
- Fixed bug #31796 (readline completion handler does not handle empty return
  values). (Ilia)
- Fixed bug #31792 (getrusage() does not provide ru_nswap value). (Ilia)
- Fixed bug #31755 (Cannot create SOAP header in no namespace). (Dmitry)
- Fixed bug #31754 (dbase_open() fails for mode = 1). (Mehdi, Derick)
- Fixed bug #31751 (pg_parameter_status() missing on Windows). (Edin)
- Fixed bug #31747 (SOAP Digest Authentication doesn't work with
  "HTTP/1.1 100 Continue" response). (Dmitry)
- Fixed bug #31732 (mb_get_info() causes segfault when no parameters
  specified). (Tony)
- Fixed bug #31710 (Wrong return values for mysqli_autocommit/commit/rollback).
  (Georg)
- Fixed bug #31705 (parse_url() does not recognize http://foo.com#bar). (Ilia)
- Fixed bug #31695 (Cannot redefine endpoint when using WSDL). (Dmitry)
- Fixed bug #31684 (dio_tcsetattr(): misconfigured termios settings).
  (elod at itfais dot com)
- Fixed bug #31683 (changes to $name in __get($name) override future
  parameters) (Dmitry)
- Fixed bug #31699 (unserialize() float problem on non-English locales). (Ilia)
- Fixed bug #31562 (__autoload() problem with static variables). (Marcus)
- Fixed bug #31651 (ReflectionClass::getDefaultProperties segfaults with arrays).
  (Marcus)
- Fixed bug #31623 (OCILogin does not support password grace period).
  (daniel dot beet at accuratesoftware dot com, Tony)
- Fixed bug #31527 (crash in msg_send() when non-string is stored without
  being serialized). (Ilia)
- Fixed bug #31515 (Improve performance of scandir() by factor of 10 or so). (Ilia)
- Fixed bug #31514 (open_basedir uses path_translated rather then cwd for .
  translation). (Ilia)
- Fixed bug #31480 (Possible infinite loop in imap_mail_compose()). (Ilia)
- Fixed bug #31479 (Fixed crash in chunk_split(), when chunklen > strlen). (Ilia)
- Fixed bug #31454 (session_set_save_handler crashes PHP when supplied
  non-existent object ref). (Tony)
- Fixed bug #31444 (Memory leak in zend_language_scanner.c).
  (hexer at studentcenter dot org)
- Fixed bug #31442 (unserialize broken on 64-bit systems). (Marcus)
- Fixed bug #31440 ($GLOBALS can be overwritten via GPC when register_globals
  is enabled). (Ilia)
- Fixed bug #31422 (No Error-Logging on SoapServer-Side). (Dmitry)
- Fixed bug #31413 (curl POSTFIELDS crashes on 64-bit platforms). (Joe)
- Fixed bug #31396 (compile fails with gd 2.0.33 without freetype). (Jani)
- Fixed bug #31371 (highlight_file() trims new line after heredoc). (Ilia)
- Fixed bug #31361 (simplexml/domxml segfault when adding node twice). (Rob)
- Fixed bug #31348 (CachingIterator::rewind() leaks). (Marcus)
- Fixed bug #31346 (ArrayIterator::next segfaults). (Marcus)
- Fixed bug #31190 (Unexpected warning then exception is thrown from
  call_user_func_array()). (phpbugs at domain51 dot net, Dmitry)
- Fixed bug #31142 (imap_mail_compose() fails to generate correct output). (Ilia)
- Fixed bug #31139 (XML Parser Functions seem to drop &amp; when parsing). (Rob)
- Fixed bug #31398 (When magic_guotes_gpc are enabled filenames with ' get cutoff).
  (Ilia)
- Fixed bug #31288 (Possible crash in mysql_fetch_field(), if mysql_list_fields()
  was not called previously). (Ilia)
- Fixed bug #31107, #31110, #31111, #31249 (Compile failure of zend_strtod.c).
  (Jani)
- Fixed bug #31110 (PHP 4.3.10 does not compile on Tru64 UNIX 5.1B). (Derick)
- Fixed bug #31107 (Compile failure on Solaris 9 (Intel) and gcc 3.4.3). (Derick)
- Fixed bug #31103 (Better error message when c-client cannot be found). (Ilia)
- Fixed bug #31101 (missing kerberos header file path with --with-openssl). (Jani)
- Fixed bug #31098 (isset() / empty() incorrectly return true in dereference of
  a string type). (Moriyoshi)
- Fixed bug #31087 (broken php_url_encode_hash macro). (Ilia)
- Fixed bug #31072 (var_export() does not output an array element with an empty
  string key). (Derick)
- Fixed bug #31060 (imageftbbox() does not use linespacing parameter). (Jani)
- Fixed bug #31056 (php_std_date() returns invalid formatted date if
  y2k_compliance is On). (Ilia)
- Fixed bug #31055 (apache2filter: per request leak proportional to the full
  path of the request URI). (kameshj at fastmail dot fm)
- Fixed bug #30901 (can't send cookies with soap envelop). (Dmitry)
- Fixed bug #30871 (Misleading warning message for array_combine()). (Andrey)
- Fixed bug #30868 (evaluated pointer comparison in mbregex causes compile
  failure). (Moriyoshi)
- Fixed bug #30862 (Static array with boolean indexes). (Marcus)
- Fixed bug #30726 (-.1 like numbers are not being handled correctly). (Ilia)
- Fixed bug #30725 (PHP segfaults when an exception is thrown in getIterator()
  within foreach). (Marcus)
- Fixed bug #30609 (cURL functions bypass open_basedir). (Jani)
- Fixed bug #30446 (apache2handler: virtual() includes files out of sequence)
- Fixed bug #30430 (odbc_next_result() doesn't bind values and that results
  in segfault). (pdan-php at esync dot org, Tony)
- Fixed bug #30266 (Invalid opcode 137/1/8). (Marcus)
- Fixed bug #30120 imagettftext() and imagettfbbox() accept too many
  parameters). (Jani)
- Fixed bug #30106 (SOAP cannot not parse 'ref' element. Causes Uncaught
  SoapFault exception). (Dmitry)
- Fixed bug #29989 (type re_registers redefined in oniguruma.h). (Moriyoshi)
- Fixed bug #28803 (enabled debug causes bailout errors with CLI on AIX
  because of fflush() called on already closed filedescriptor). (Tony)
- Fixed bug #29767 (Weird behaviour of __set($name, $value)). (Dmitry)
- Fixed bug #29733 (printf() handles repeated placeholders wrong).
  (bugs dot php dot net at bluetwanger dot de, Ilia)
- Fixed bug #29424 (width and height inverted for JPEG2000 files). (Ilia)
- Fixed bug #29329 (configure for mysqli with shared doesn't work). (Georg)
- Fixed bug #29136 (make test - libtool failure on MacOSX). (Jani)
- Fixed bug #28976 (mail(): use "From:" from headers if sendmail_from is empty).
  (Jani)
- Fixed bug #28930 (PHP sources pick wrong header files generated by bison).
  (eggert at gnu dot org, Jani)
- Fixed bug #28840 (__destruct of a class that extends mysqli not called).
  (Marcus)
- Fixed bug #28804 (ini-file section parsing pattern is buggy).
  (wendland at scan-plus dot de)
- Fixed bug #28451 (corrupt EXIF headers have unlimited recursive IFD directory
  entries). (Andrei)
- Fixed bug #28444 (Cannot access undefined property for object with overloaded
  property access). (Dmitry)
- Fixed bug #28442 (Changing a static variables in a class changes it across
  sub/super classes.) (Marcus)
- Fixed bug #28324 (HTTP_SESSION_VARS appear when register_long_arrays is
  Off). (Tony)
- Fixed bug #28074 (FastCGI: stderr should be written in a FCGI stderr stream).
  (chris at ex-parrot dot com)
- Fixed bug #28067 (partially incorrect utf8 to htmlentities mapping). (Derick,
  Benjamin Greiner)
- Fixed bug #28041 (SOAP HTTP Digest Access Authentication). (Dmitry)
- Fixed bug #27633 (Double \r problem on ftp_get in ASCII mode on Win32). (Ilia)
- Fixed bug #18613 (Multiple OUs in x509 certificate not handled properly).
  (Jani)

15 Dec 2004, PHP 5.0.3
- Added the %F modifier to *printf to render a non-locale-aware representation
  of a float with the . as decimal seperator. (Derick)
- Fixed error handling in mysqli_multi_query. (Georg)
- Extended the functionality of is_subclass_of() to accept either a class name
  or an object as first parameter. (Andrey)
- Fixed potential problems with unserializing invalid serialize data. (Marcus)
- Fixed bug #32076 (ReflectionMethod::isDestructor() always return true).
  (Derick, Tony)
- Fixed bug #31034 (Problem with non-existing iconv header file). (Derick)
- Fixed bug #30995 (snmp extension does not build with net-snmp 5.2). (Ilia)
- Fixed bug #30994 (SOAP server unable to handle request with references).
  (Dmitry)
- Fixed bug #30990 (allow popen() on *NIX to accept 'b' flag). (Ilia)
- Fixed bug #30967 (properties in extended mysqli classes don't work). (Georg)
- Fixed bug #30928 (When Using WSDL, SoapServer doesn't handle private or
  protected properties). (Dmitry)
- Fixed bug #30922 (reflective functions crash PHP when interfaces extend
  themselves). (Tony, Dmitry)
- Fixed bug #30904 (segfault when recording soapclient into session). (Tony,
  Dmitry)
- Fixed bug #30890 (MySQLi testsuite)
- Fixed bug #30856 (ReflectionClass::getStaticProperties segfaults). (Marcus)
- Fixed bug #30832 ("!" stripped off comments in xml parser). (Rob)
- Fixed bug #30799 (SoapServer doesn't handle private or protected properties).
  (Dmitry)
- Fixed bug #30783 (Apache crash when using ReflectionFunction::
  getStaticVariables()). (Marcus)
- Fixed bug #30750 (Meaningful error message when upload directory is not
  accessible). (Ilia)
- Fixed bug #30685 (Malformed SOAPClient http header reequest). (Dmitry)
- Fixed bug #30672 (Problem handling exif data in jpeg images at unusual
  places). (Marcus)
- Fixed bug #30658 (Ensure that temporary files created by GD are removed).
  (Ilia)
- Fixed bug #30645 (def. multi result set support for mysql_connect). (Georg)
- Fixed bug #30637 (compile with pear error). (Antony)
- Fixed bug #30587 (array_multisort doesn't separate zvals before
  changing them). (Tony)
- Fixed bug #30572 (crash when comparing SimpleXML attribute to a boolean).
  (Andi)
- Fixed bug #30566 (attribute namespace URIs are inconsistent when parsing).
  (Rob)
- Fixed bug #30490 (PEAR installation fails). (Antony)
- Fixed bug #30475 (curl_getinfo() may crash in some situations). (Ilia)
- Fixed bug #30442 (segfault when parsing ?getvariable[][ ). (Tony)
- Fixed bug #30388 (rename across filesystems loses ownership and
  permission info). (Tony)
- Fixed bug #30387 (stream_socket_client async connect was broken).
  (vnegrier at esds dot com, Wez).
- Fixed bug #30381 (Strange results with get_class_vars()). (Marcus)
- Fixed bug #30375 (cal_info() does not work without a parameter). (Ilia)
- Fixed bug #30362 (stream_get_line() not handling end string correctly).
  (Ilia)
- Fixed bug #30359 (SOAP client requests have no port in "Host" field).
  (Dmitry)
- Fixed bug #30356 (str_ireplace() does not work on all strings). (Ilia)
- Fixed bug #30344 (Reflection::getModifierNames() returns too long strings).
  (Marcus)
- Fixed bug #30329 (Error Fetching http body, No Content-Length, connection
  closed or chunked data). (Dmitry)
- Fixed bug #30282 (segfault when using unknown/unsupported
  session.save_handler and/or session.serialize_handler). (Tony)
- Fixed bug #30281 (Prevent non-wbmp images from being detected as such).
  (Ilia)
- Fixed bug #30276 (Possible crash in ctype_digit on large numbers). (Ilia)
- Fixed bug #30230 (exception handler not working with objects). (Marcus)
- Fixed bug #30224 (Sybase date strings are sometimes not null terminated).
  (Ilia)
- Fixed bug #30175 (SOAP results aren't parsed correctly). (Dmitry)
- Fixed bug #30147 (OO sqlite_fetch_object did not reset error handler). (Wez)
- Fixed bug #30133 (get_current_user() crashes on Windows). (Edin)
- Fixed bug #30061 (xml_set_start_namespace_decl_handler not called). (Rob)
- Fixed bug #30057 (did not detect IPV6 on FreeBSD 4.1). (Wez)
- Fixed bug #30042 (strtotime does not use second param). (Derick)
- Fixed bug #30027 (Possible crash inside ftp_get()).
  (cfield at affinitysolutions dot com)
- Fixed bug #29954 (array_reduce segfaults when initial value is array). (Tony)
- Fixed bug #29883 (isset gives invalid values on strings). (Tony, Dmitry)
- Fixed bug #29801 (Set limit on the size of mmapable data). (Ilia)
- Fixed bug #29557 (strtotime error). (Derick)
- Fixed bug #29418 (double free when openssl_csr_new fails).
  (Kamesh Jayachandran).
- Fixed bug #29385 (Soapserver always uses std class). (David, Dmitry)
- Fixed bug #29211 (SoapClient doesn't request wsdl through proxy). (Rob)
- Fixed bug #28817 (Var problem when extending domDocument). (Georg)
- Fixed bug #28599 (strtotime fails with zero base time). (Derick)
- Fixed bug #28598 (Lost support for MS Symbol fonts). (Pierre)
- Fixed bug #28220 (mb_strwidth() returns wrong width values for some hangul
  characters). (Moriyoshi)
- Fixed bug #28228 (NULL decimal separator is not being handled correctly).
  (Ilia)
- Fixed bug #28209 (strtotime("now")). (Derick)
- Fixed bug #27798 (private / protected variables not exposed by
  get_object_vars() inside class). (Marcus)
- Fixed bug #27728 (Can't return within a zend_try {} block or the previous
  bailout state isn't restored. (Andi)
- Fixed bug #27183 (Userland stream wrapper segfaults on stream_write).
  (Christian)

23 Sep 2004, PHP 5.0.2
- Added new boolean (fourth) parameter to array_slice() that turns on the
  preservation of keys in the returned array. (Derick)
- Added the sorting flag SORT_LOCALE_STRING to the sort() functions which makes
  them sort based on the current locale. (Derick)
- Added interface_exists() and make class_exists() only return true for real
  classes. (Andrey)
- Added PHP_EOL constant that contains the OS way of representing newlines.
  (Paul Hudson, Derick)
- Implemented periodic PCRE compiled regexp cache cleanup, to avoid memory
  exhaustion. (Andrei)
- Renamed SoapClient->__call() to SoapClinet->__soapCall(). (Dmitry)
- Fixed bug with raw_post_data not getting set (Brian)
- Fixed a file-descriptor leak with phpinfo() and other 'special' URLs (Zeev)
- Fixed bug #30209 (ReflectionClass::getMethod() lowercases attribute).
  (Marcus)
- Fixed bug #30182 (SOAP module processing WSDL file dumps core). (Dmitry)
- Fixed bug #30045 (Cannot pass big integers (> 2147483647) in SOAP requests).
  (Dmitry)
- Fixed bug #29985 (unserialize()/ __PHP_Incomplete_class does not report
  correctly class name). (Marcus, Tony)
- Fixed bug #29945 (simplexml_load_file URL limitation 255 char). (Rob)
- Fixed bug #29873 (No defines around pcntl_*priority definitions). (Derick)
- Fixed bug #29844 (SOAP doesn't return the result of a valid SOAP request).
  (Dmitry)
- Fixed bug #29842 (soapclient return null value). (Dmitry)
- Fixed bug #29839 (incorrect convert (xml:lang to lang)). (Dmitry)
- Fixed bug #29830 (SoapServer::setClass() should not export non-public
  methods). (Dmitry)
- Fixed bug #29828 (Interfaces no longer work). (Marcus)
- Fixed bug #29821 (Fixed possible crashes in convert_uudecode() on invalid
  data). (Ilia)
- Fixed bug #29808 (array_count_values() breaks with numeric strings). (Ilia)
- Fixed bug #29805 (HTTP Authentication Issues). (Uwe Schindler)
- Fixed bug #29795 (SegFault with Soap and Amazon's Web Services). (Dmitry)
- Fixed bug #29737 (ip2long should return -1 if IP is 255.255.255.255 and FALSE
  on error). (Tony)
- Fixed bug #29711 (Changed ext/xml to default to UTF-8 output). (Rob)
- Fixed bug #29678 (opendir() with ftp:// wrapper segfaults if path does not
  have trailing slash). (Ilia)
- Fixed bug #29657 (xml_* functions throw non descriptive error).
  (Christian, Rob)
- Fixed bug #29656 (segfault on result and statement properties). (Georg)
- Fixed bug #29566 (foreach/string handling strangeness (crash)). (Dmitry)
- Fixed bug #29447 (Reflection API issues). (Marcus)
- Fixed bug #29296 (Added sslv2 and sslv3 transports). (Wez)
- Fixed bug #29283 (Invalid statement handle in mysqli on execute). (Georg)
- Fixed bug #29913 (parse_url() is now binary safe). (Ilia)
- Fixed bug #27994 (segfault with Soapserver when WSDL-Cache is enabled).
  (Dmitry)
- Fixed bug #27791 (Apache 2.0 SAPI build against Apache 2 HEAD). (Joe Orton,
  Derick)
- Fixed bug #26737 (private/protected properties not serialized when user
  declared method __sleep() exists). E_NOTICE thrown when __sleep() returns
  name of non-existing member. (Andrey, Curt)

12 Aug 2004, PHP 5.0.1
- Changed destructor mechanism so that destructors are called prior to request
  shutdown. (Marcus)
- Rewritten UNIX and Windows install help files. (Documentation Team)
- Updated several libraries bundled with the windows release which now
  includes libxml2-2.6.11, libxslt-1.1.7 and iconv-1.9.1. (Rob, Edin)
- Improved and moved ActiveScript SAPI to PECL.  (Wez)
- Fixed bug #29606 (php_strip_whitespace() prints to stdout rather then
  returning the value). (Ilia)
- Fixed bug #29577 (MYSQLI_CLIENT_FOUND_ROWS undefined) (Georg)
- Fixed bug #29573 (Segmentation fault, when exception thrown within
  PHP function called from XSLT). (Christian)
- Fixed bug #29522 (accessing properties without connection) (Georg)
- Fixed bug #29505 (get_class_vars() severely broken when used with arrays).
  (Marcus)
- Fixed bug #29490 (.Net object instantiation failed). (Michael Sisolak).
- Fixed bug #29474 (win32: usleep() doesn't work). (Wez)
- Fixed bug #29449 (win32: feof() hangs on empty tcp stream). (Wez)
- Fixed bug #29437 (Possible crash inside array_walk_recursive()). (Ilia)
- Fixed bug #29431 (crash when parsing invalid address; invalid address
  returned by stream_socket_recvfrom(), stream_socket_getname()). (Wez)
- Fixed bug #29409 (Segfault in PHP functions called from XSLT). (Rob)
- Fixed unloading of dynamically loaded extensions.
  (Marcus, kameshj at fastmail dot fm)
- Fixed bug #29395 (sqlite_escape_string() returns bogus data on empty
  strings). (Ilia, Tony)
- Fixed bug #29392 (com_dotnet crashes when echo'ing an object). (Wez)
- Fixed bug #29368 (The destructor is called when an exception is thrown from
  the constructor). (Marcus)
- Fixed bug #29354 (Exception constructor marked as both public and protected).
  (Marcus)
- Fixed bug #29342 (strtotime() does not handle empty date string properly).
  (Ilia)
- Fixed bug #29340 (win32 build produces invalid php_ifx.dll). (Edin)
- Fixed bug #29335 (fetch functions now use MYSQLI_BOTH as default) (Georg)
- Fixed bug #29291 (get_class_vars() return names with NULLs). (Marcus)
- Fixed bug #29264 (gettext extension not working). (Edin)
- Fixed bug #29258 (variant_date_from_timestamp() does not honour
  timezone).  (Wez)
- Fixed bug #29256 (error when sending large packets on a socket). (Dmitry)
- Fixed bug #29236 (memory error when wsdl-cache is enabled). (Dmitry)
- Fixed bug #29147 (Compile Error in mnoGoSearch functions). (Sergey, Antony)
- Fixed bug #29132 ($_SERVER["PHP_AUTH_USER"] isn't defined). (Stefan)
- Fixed bug #29119 (html_entity_decode() misbehaves with UTF-8). (Moriyoshi)
- Fixed bug #29109 (SoapFault exception: [WSDL] Out of memory). (Dmitry)
- Fixed bug #29061 (soap extension segfaults). (Dmitry)
- Fixed bug #28985 (__getTypes() returning nothing on complex WSDL). (Dmitry)
- Fixed bug #28969 (Wrong data encoding of special characters). (Dmitry)
- Fixed bug #28895 (ReflectionClass::isAbstract always returns false). (Marcus)
- Fixed bug #28829 (Thread-unsafety in bcmath elementary values). (Sara)
- Fixed bug #28464 (catch() does not catch exceptions by interfaces). (Marcus)
- Fixed bug #27669 (PHP 5 didn't support all possibilities for calling static
  methods dynamically). (Dmitry)
- Fixed ReflectionClass::getMethod() and ReflectionClass::getProperty() to
  raise an ReflectionException instead of returning NULL on failure.
  (Sebastian)
- Fixed convert.* filters to consume remaining buckets_in on flush. (Sara)
- Fixed bug in mysqli->client_version. (Georg)

13 Jul 2004, PHP 5.0.0
- Updated PCRE to provide better error handling in certain cases. (Andrei)
- Changed doc comments to require a single white space after '/**'. (Marcus)
- Fixed bug #29019 (Database not closing). (Marcus)
- Fixed bug #29008 (array_combine() does not handle non-numeric/string keys).
  (Ilia)
- Fixed bug #28999 (fixed behaviour of exec() to work as it did in 4.X). (Ilia)
- Fixed bug #28868 (Internal filter registry not thread safe). (Sara)
- Fixed bug #28851 (call_user_func_array has typo in error message). (Marcus)
- Fixed bug #28831 (ArrayObject::offsetGet() does the work of offsetUnset()).
  (Marcus)
- Fixed bug #28822 (ArrayObject::offsetExists() works inverted). (Marcus)
- Fixed bug #28789 (ReflectionProperty getValue() fails on public static
  members). (Marcus)
- Fixed bug #28771 (Segfault when using xslt and clone). (Rob)
- Fixed bug #28751 (SoapServer does not call _autoload()). (Dmitry)
- Fixed bug #28739 (array_*diff() and array_*intersect() not clearing the fci
  cache before work). (Andrey)
- Fixed bug #28721 (appendChild() and insertBefore() unset DOMText).(Rob)
- Fixed bug #28702 (SOAP does not parse WSDL service address correctly). (Dmitry)
- Fixed bug #28699 (Reflection api bugs). (Marcus)
- Fixed bug #28694 (ReflectionExtension::getFunctions() crashes PHP). (Marcus)
- Fixed bug #28512 (Allocate enough space to store MSSQL data). (Frank)
- Fixed strip_tags() to correctly handle '\0' characters. (Stefan)<|MERGE_RESOLUTION|>--- conflicted
+++ resolved
@@ -1,14 +1,6 @@
 ﻿PHP                                                                        NEWS
 |||||||||||||||||||||||||||||||||||||||||||||||||||||||||||||||||||||||||||||||
-<<<<<<< HEAD
 ?? ??? 2014, PHP 5.5.21
-=======
-?? ??? 20?? PHP 5.4.37
-- CGI:
-  . Fix bug #68618 (out of bounds read crashes php-cgi). (Stas)
-
-18 Dec 2014 PHP 5.4.36
->>>>>>> f9ad3086
 
 - Core:
   . Upgraded crypt_blowfish to version 1.3. (Leigh)
@@ -25,6 +17,9 @@
   . Fixed bug #68594 (Use after free vulnerability in unserialize()).
     (CVE-2014-8142) (Stefan Esser)
   . Fixed bug #68676 (Explicit Double Free). (Kalle)
+
+- CGI:
+  . Fix bug #68618 (out of bounds read crashes php-cgi). (Stas)
 
 - cURL:
   . Fixed bug #67643 (curl_multi_getcontent returns '' when
