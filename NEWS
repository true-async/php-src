--- conflicted
+++ resolved
@@ -15,24 +15,12 @@
   . Fixed bug #80763 (msgfmt_format() does not accept DateTime references).
     (cmb)
 
-<<<<<<< HEAD
+- Libxml:
+  . Fixed bug #51903 (simplexml_load_file() doesn't use HTTP headers). (cmb)
+
 - Opcache:
   . Fixed bug #80786 (PHP crash using JIT). (Nikita)
   . Fixed bug #80782 (DASM_S_RANGE_VREG on PHP_INT_MIN-1). (Dmitry)
-=======
-- Libxml:
-  . Fixed bug #51903 (simplexml_load_file() doesn't use HTTP headers). (cmb)
-
-- MySQLnd:
-  . Fixed bug #80713 (SegFault when disabling ATTR_EMULATE_PREPARES and
-    MySQL 8.0). (Nikita)
-
-- opcache:
-  . Fixed bug #80805 (create simple class and get error in opcache.so). (Nikita)
-
-- phpdbg:
-  . Fixed bug #80757 (Exit code is 0 when could not open file). (Felipe)
->>>>>>> f901bec4
 
 - Session:
   . Fixed bug #80774 (session_name() problem with backslash). (cmb)
