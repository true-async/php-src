--- conflicted
+++ resolved
@@ -23,20 +23,13 @@
   . Fix undefined behaviour in phpdbg_load_module_or_extension(). (nielsdos)
   . Fix NULL pointer dereference in phpdbg_create_conditional_breal(). (nielsdos)
 
-<<<<<<< HEAD
-05 Jan 2023, PHP 8.2.1
-=======
 - Posix:
   . Fix memory leak in posix_ttyname() (girgias)
 
 - Standard:
   . Fix GH-10187 (Segfault in stripslashes() with arm64). (nielsdos)
 
-- TSRM:
-  . Fixed Windows shmget() wrt. IPC_PRIVATE. (Tyson Andre)
-
-05 Jan 2023, PHP 8.1.14
->>>>>>> 4c9375e5
+05 Jan 2023, PHP 8.2.1
 
 - Core:
   . Fixed bug GH-9905 (constant() behaves inconsistent when class is undefined).
