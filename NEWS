--- conflicted
+++ resolved
@@ -2,12 +2,10 @@
 |||||||||||||||||||||||||||||||||||||||||||||||||||||||||||||||||||||||||||||||
 ?? ??? ????, PHP 8.4.0
 
-<<<<<<< HEAD
-07 Nov 2024, PHP 8.4.0RC4
-=======
 - PDO:
   . Fixed memory leak of `setFetchMode()`. (SakiTakamachi)
->>>>>>> ca27e40a
+
+07 Nov 2024, PHP 8.4.0RC4
 
 - BcMath:
   . Fixed bug GH-16265 (Added early return case when result is 0)
