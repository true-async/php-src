PHP                                                                        NEWS
|||||||||||||||||||||||||||||||||||||||||||||||||||||||||||||||||||||||||||||||
?? ??? ????, PHP 8.2.13

- Core:
  . Fixed double-free of non-interned enum case name. (ilutov)

- DOM:
  . Fix registerNodeClass with abstract class crashing. (nielsdos)

- Fiber:
  . Fixed bug GH-11121 (ReflectionFiber segfault). (danog, trowski, bwoebi)

- FPM:
  . Fixed bug GH-12232 (FPM: segfault dynamically loading extension without
    opcache). (Jakub Zelenka)

- Opcache:
  . Added warning when JIT cannot be enabled. (danog)
  . Fixed bug GH-8143 (Crashes in zend_accel_inheritance_cache_find since
    upgrading to 8.1.3 due to corrupt on-disk file cache). (turchanov)

- SOAP:
  . Fixed bug GH-12392 (Segmentation fault on SoapClient::__getTypes).
    (nielsdos)

<<<<<<< HEAD
26 Oct 2023, PHP 8.2.12
=======
- XSL:
  . Add missing module dependency. (nielsdos)

26 Oct 2023, PHP 8.1.25
>>>>>>> 68aa7931

- Core:
  . Fixed bug GH-12207 (memory leak when class using trait with doc block).
    (rioderelfte)
  . Fixed bug GH-12215 (Module entry being overwritten causes type errors in
    ext/dom). (nielsdos)
  . Fixed bug GH-12273 (__builtin_cpu_init check). (Freaky)
  . Fixed bug #80092 (ZTS + preload = segfault on shutdown). (nielsdos)

- CLI:
  . Ensure a single Date header is present. (coppolafab)

- CType:
  . Fixed bug GH-11997 (ctype_alnum 5 times slower in PHP 8.1 or greater).
    (nielsdos)

- DOM:
  . Restore old namespace reconciliation behaviour. (nielsdos)
  . Fixed bug GH-8996 (DOMNode serialization on PHP ^8.1). (nielsdos)

- Fileinfo:
  . Fixed bug GH-11891 (fileinfo returns text/xml for some svg files). (usarise)

- Filter:
  . Fix explicit FILTER_REQUIRE_SCALAR with FILTER_CALLBACK (ilutov)

- Hash:
  . Fixed bug GH-12186 (segfault copying/cloning a finalized HashContext).
    (MaxSem)

- Intl:
  . Fixed bug GH-12243 (segfault on IntlDateFormatter::construct).
    (David Carlier)
  . Fixed bug GH-12282 (IntlDateFormatter::construct should throw an exception
    on an invalid locale). (David Carlier)

- MySQLnd:
  . Fixed bug GH-12297 (PHP Startup: Invalid library (maybe not a PHP library)
    'mysqlnd.so' in Unknown on line). (nielsdos)

- Opcache:
  . Fixed opcache_invalidate() on deleted file. (mikhainin)
  . Fixed bug GH-12380 (JIT+private array property access inside closure
    accesses private property in child class). (nielsdos)

- PCRE:
  . Fixed bug GH-11956 (Backport upstream fix, PCRE regular expressions with
    JIT enabled gives different result). (nielsdos)

- SimpleXML:
  . Fixed bug GH-12170 (Can't use xpath with comments in SimpleXML). (nielsdos)
  . Fixed bug GH-12223 (Entity reference produces infinite loop in
    var_dump/print_r). (nielsdos)
  . Fixed bug GH-12167 (Unable to get processing instruction contents in
    SimpleXML). (nielsdos)
  . Fixed bug GH-12169 (Unable to get comment contents in SimpleXML).
    (nielsdos)

- Streams:
  . Fixed bug GH-12190 (binding ipv4 address with both address and port at 0).
    (David Carlier)

- XML:
  . Fix return type of stub of xml_parse_into_struct(). (nielsdos)
  . Fix memory leak when calling xml_parse_into_struct() twice. (nielsdos)

- XSL:
  . Fix type error on XSLTProcessor::transformToDoc return value with
    SimpleXML. (nielsdos)

28 Sep 2023, PHP 8.2.11

- Core:
  . Fixed bug GH-11937 (Constant ASTs containing objects). (ilutov)
  . Fixed bug GH-11790 (On riscv64 require libatomic if actually needed).
    (Jeremie Courreges-Anglas)
  . Fixed bug GH-11876: ini_parse_quantity() accepts invalid quantities.
    (Girgias)
  . Fixed bug GH-12073 (Segfault when freeing incompletely initialized
    closures). (ilutov)
  . Fixed bug GH-12060 (Internal iterator rewind handler is called twice).
    (ju1ius)
  . Fixed bug GH-12102 (Incorrect compile error when using array access on TMP
    value in function call). (ilutov)

- DOM:
  . Fix memory leak when setting an invalid DOMDocument encoding. (nielsdos)

- Iconv:
  . Fixed build for NetBSD which still uses the old iconv signature.
    (David Carlier)

- Intl:
  . Fixed bug GH-12020 (intl_get_error_message() broken after
    MessageFormatter::formatMessage() fails). (Girgias)

- MySQLnd:
  . Fixed bug GH-10270 (Invalid error message when connection via SSL fails:
    "trying to connect via (null)"). (Kamil Tekiela)

- ODBC:
  . Fixed memory leak with failed SQLPrepare. (NattyNarwhal)
  . Fixed persistent procedural ODBC connections not getting closed.
    (NattyNarwhal)

- SimpleXML:
  . Fixed bug #52751 (XPath processing-instruction() function is not
    supported). (nielsdos)

- SPL:
  . Fixed bug GH-11972 (RecursiveCallbackFilterIterator regression in 8.1.18).
    (nielsdos)

- SQLite3:
  . Fixed bug GH-11878 (SQLite3 callback functions cause a memory leak with
    a callable array). (nielsdos, arnaud-lb)

31 Aug 2023, PHP 8.2.10

- CLI:
  . Fixed bug GH-11716 (cli server crashes on SIGINT when compiled with
    ZEND_RC_DEBUG=1). (nielsdos)
  . Fixed bug GH-10964 (Improve man page about the built-in server).
    (Alexandre Daubois)

- Date:
  . Fixed bug GH-11416 (Crash with DatePeriod when uninitialised objects are
    passed in). (Derick)

- Core:
  . Fixed strerror_r detection at configuration time. (Kévin Dunglas)
  . Fixed trait typed properties using a DNF type not being correctly bound.
    (Girgias)
  . Fixed trait property types not being arena allocated if copied from
    an internal trait. (Girgias)
  . Fixed deep copy of property DNF type during lazy class load.
    (Girgias, ilutov)
  . Fixed memory freeing of DNF types for non arena allocated types.
    (Girgias, ju1ius)

- DOM:
  . Fix DOMEntity field getter bugs. (nielsdos)
  . Fix incorrect attribute existence check in DOMElement::setAttributeNodeNS.
    (nielsdos)
  . Fix DOMCharacterData::replaceWith() with itself. (nielsdos)
  . Fix empty argument cases for DOMParentNode methods. (nielsdos)
  . Fixed bug GH-11791 (Wrong default value of DOMDocument::xmlStandalone).
    (nielsdos)
  . Fix json_encode result on DOMDocument. (nielsdos)
  . Fix manually calling __construct() on DOM classes. (nielsdos)
  . Fixed bug GH-11830 (ParentNode methods should perform their checks
    upfront). (nielsdos)
  . Fix viable next sibling search for replaceWith. (nielsdos)
  . Fix segfault when DOMParentNode::prepend() is called when the child
    disappears. (nielsdos)

- FFI:
  . Fix leaking definitions when using FFI::cdef()->new(...). (ilutov)

- Hash:
  . Fix use-of-uninitialized-value in hash_pbkdf2(), fix missing $options
    parameter in signature. (ilutov)

- MySQLnd:
  . Fixed bug GH-11440 (authentication to a sha256_password account fails over
    SSL). (nielsdos)
  . Fixed bug GH-11438 (mysqlnd fails to authenticate with sha256_password
    accounts using passwords longer than 19 characters).
    (nielsdos, Kamil Tekiela)
  . Fixed bug GH-11550 (MySQL Statement has a empty query result when
    the response field has changed, also Segmentation fault).
    (Yurunsoft)
  . Fixed invalid error message "Malformed packet" when connection is dropped.
    (Kamil Tekiela)

- Opcache:
  . Fixed bug GH-11715 (opcache.interned_strings_buffer either has no effect or
    opcache_get_status() / phpinfo() is wrong). (nielsdos)
  . Avoid adding an unnecessary read-lock when loading script from shm if
    restart is in progress. (mikhainin)

- PCNTL:
  . Revert behaviour of receiving SIGCHLD signals back to the behaviour
    before 8.1.22. (nielsdos)

- SPL:
  . Fixed bug #81992 (SplFixedArray::setSize() causes use-after-free).
    (nielsdos)

- Standard:
  . Prevent int overflow on $decimals in number_format. (Marc Bennewitz)
  . Fixed bug GH-11870 (Fix off-by-one bug when truncating tempnam prefix)
    (athos-ribeiro)

03 Aug 2023, PHP 8.2.9

- Build:
  . Fixed bug GH-11522 (PHP version check fails with '-' separator).
    (SVGAnimate)

- CLI:
  . Fix interrupted CLI output causing the process to exit. (nielsdos)

- Core:
  . Fixed oss-fuzz #60011 (Mis-compilation of by-reference nullsafe operator).
    (ilutov)
  . Fixed line number of JMP instruction over else block. (ilutov)
  . Fixed use-of-uninitialized-value with ??= on assert. (ilutov)
  . Fixed oss-fuzz #60411 (Fix double-compilation of arrow-functions). (ilutov)
  . Fixed build for FreeBSD before the 11.0 releases. (David Carlier)

- Curl:
  . Fix crash when an invalid callback function is passed to
    CURLMOPT_PUSHFUNCTION. (nielsdos)

- Date:
  . Fixed bug GH-11368 (Date modify returns invalid datetime). (Derick)
  . Fixed bug GH-11600 (Can't parse time strings which include (narrow)
    non-breaking space characters). (Derick)
  . Fixed bug GH-11854 (DateTime:createFromFormat stopped parsing datetime with
    extra space). (nielsdos, Derick)

- DOM:
  . Fixed bug GH-11625 (DOMElement::replaceWith() doesn't replace node with
    DOMDocumentFragment but just deletes node or causes wrapping <></>
    depending on libxml2 version). (nielsdos)

- Fileinfo:
  . Fixed bug GH-11298 (finfo returns wrong mime type for xz files). (Anatol)

- FTP:
  . Fix context option check for "overwrite". (JonasQuinten)
  . Fixed bug GH-10562 (Memory leak and invalid state with consecutive
    ftp_nb_fget). (nielsdos)

- GD:
  . Fix most of the external libgd test failures. (Michael Orlitzky)

- Intl:
  . Fix memory leak in MessageFormatter::format() on failure. (Girgias)

- Libxml:
  . Fixed bug GHSA-3qrf-m4j2-pcrr (Security issue with external entity loading
    in XML without enabling it). (CVE-2023-3823) (nielsdos, ilutov)

- MBString:
  . Fix GH-11300 (license issue: restricted unicode license headers).
    (nielsdos)

- Opcache:
  . Fixed bug GH-10914 (OPCache with Enum and Callback functions results in
    segmentation fault). (nielsdos)
  . Prevent potential deadlock if accelerated globals cannot be allocated.
    (nielsdos)

- PCNTL:
  . Fixed bug GH-11498 (SIGCHLD is not always returned from proc_open).
    (nielsdos)

- PDO:
  . Fix	GH-11587 (After php8.1, when PDO::ATTR_EMULATE_PREPARES is true
    and PDO::ATTR_STRINGIFY_FETCHES is true, decimal zeros are no longer
    filled). (SakiTakamachi)

- PDO SQLite:
  . Fix GH-11492 (Make test failure: ext/pdo_sqlite/tests/bug_42589.phpt).
    (KapitanOczywisty, CViniciusSDias)

- Phar:
  . Add missing check on EVP_VerifyUpdate() in phar util. (nielsdos)
  . Fixed bug GHSA-jqcx-ccgc-xwhv (Buffer mismanagement in phar_dir_read()).
    (CVE-2023-3824) (nielsdos)

- PHPDBG:
  . Fixed bug GH-9669 (phpdbg -h options doesn't list the -z option). (adsr)

- Session:
  . Removed broken url support for transferring session ID. (ilutov)

- Standard:
  . Fix serialization of RC1 objects appearing in object graph twice. (ilutov)

- Streams:
  . Fixed bug GH-11735 (Use-after-free when unregistering user stream wrapper
    from itself). (ilutov)

- SQLite3:
  . Fix replaced error handling in SQLite3Stmt::__construct. (nielsdos)

- XMLReader:
  . Fix GH-11548 (Argument corruption when calling XMLReader::open or
    XMLReader::XML non-statically with observer active). (Bob)

06 Jul 2023, PHP 8.2.8

- CLI:
  . Fixed bug GH-11246 (cli/get_set_process_title fails on MacOS).
    (James Lucas)

- Core:
  . Fixed build for the riscv64 architecture/GCC 12. (Daniil Gentili)

- Curl:
  . Fixed bug GH-11433 (Unable to set CURLOPT_ACCEPT_ENCODING to NULL).
    (nielsdos)

- Date:
  . Fixed bug GH-11455 (Segmentation fault with custom object date properties).
    (nielsdos)

- DOM:
  . Fixed bugs GH-11288 and GH-11289 and GH-11290 and GH-9142 (DOMExceptions
    and segfaults with replaceWith). (nielsdos)
  . Fixed bug GH-10234 (Setting DOMAttr::textContent results in an empty
    attribute value). (nielsdos)
  . Fix return value in stub file for DOMNodeList::item. (divinity76)
  . Fix spec compliance error with '*' namespace for
    DOMDocument::getElementsByTagNameNS. (nielsdos)
  . Fix DOMElement::append() and DOMElement::prepend() hierarchy checks.
    (nielsdos)
  . Fixed bug GH-11347 (Memory leak when calling a static method inside an
    xpath query). (nielsdos)
  . Fixed bug #67440 (append_node of a DOMDocumentFragment does not reconcile
    namespaces). (nielsdos)
  . Fixed bug #81642 (DOMChildNode::replaceWith() bug when replacing a node
    with itself). (nielsdos)
  . Fixed bug #77686 (Removed elements are still returned by getElementById).
    (nielsdos)
  . Fixed bug #70359 (print_r() on DOMAttr causes Segfault in
    php_libxml_node_free_list()). (nielsdos)
  . Fixed bug #78577 (Crash in DOMNameSpace debug info handlers). (nielsdos)
  . Fix lifetime issue with getAttributeNodeNS(). (nielsdos)
  . Fix "invalid state error" with cloned namespace declarations. (nielsdos)
  . Fixed bug #55294 and #47530 and #47847 (various namespace reconciliation
    issues). (nielsdos)
  . Fixed bug #80332 (Completely broken array access functionality with
    DOMNamedNodeMap). (nielsdos)

- Opcache:
  . Fix allocation loop in zend_shared_alloc_startup(). (nielsdos)
  . Access violation on smm_shared_globals with ALLOC_FALLBACK. (KoudelkaB)
  . Fixed bug GH-11336 (php still tries to unlock the shared memory ZendSem
    with opcache.file_cache_only=1 but it was never locked). (nielsdos)

- OpenSSL:
  . Fixed bug GH-9356 Incomplete validation of IPv6 Address fields in
    subjectAltNames (James Lucas, Jakub Zelenka).

- PCRE:
  . Fix preg_replace_callback_array() pattern validation. (ilutov)

- PGSQL:
  . Fixed intermittent segfault with pg_trace. (David Carlier)

- Phar:
  . Fix cross-compilation check in phar generation for FreeBSD. (peter279k)

- SPL:
  . Fixed bug GH-11338 (SplFileInfo empty getBasename with more than one
    slash). (nielsdos)

- Standard:
  . Fix access on NULL pointer in array_merge_recursive(). (ilutov)
  . Fix exception handling in array_multisort(). (ilutov)

- SQLite3:
  . Fixed bug GH-11451 (Invalid associative array containing duplicate
    keys). (nielsdos)

08 Jun 2023, PHP 8.2.7

- Core:
  . Fixed bug GH-11152 (Unable to alias namespaces containing reserved class
    names). (ilutov)
  . Fixed bug GH-9068 (Conditional jump or move depends on uninitialised
    value(s)). (nielsdos)
  . Fixed bug GH-11189 (Exceeding memory limit in zend_hash_do_resize leaves
    the array in an invalid state). (Bob)
  . Fixed bug GH-11063 (Compilation error on old GCC versions). (ingamedeo)
  . Fixed bug GH-11222 (foreach by-ref may jump over keys during a rehash).
    (Bob)

- Date:
  . Fixed bug GH-11281 (DateTimeZone::getName() does not include seconds in
    offset). (nielsdos)

- Exif:
  . Fixed bug GH-10834 (exif_read_data() cannot read smaller stream wrapper
    chunk sizes). (nielsdos)

- FPM:
  . Fixed bug GH-10461 (PHP-FPM segfault due to after free usage of
    child->ev_std(out|err)). (Jakub Zelenka)
  . Fixed bug #64539 (FPM status page: query_string not properly JSON encoded).
    (Jakub Zelenka)
  . Fixed memory leak for invalid primary script file handle. (Jakub Zelenka)

- Hash:
  . Fixed bug GH-11180 (hash_file() appears to be restricted to 3 arguments).
    (nielsdos)

- LibXML:
  . Fixed bug GH-11160 (Few tests failed building with new libxml 2.11.0).
    (nielsdos)

- MBString:
  . Fix bug GH-11217 (Segfault in mb_strrpos / mb_strripos when using negative
    offset and ASCII encoding). (ilutov)

- Opcache:
  . Fixed bug GH-11134 (Incorrect match default branch optimization). (ilutov)
  . Fixed too wide OR and AND range inference. (nielsdos)
  . Fixed missing class redeclaration error with OPcache enabled. (ilutov)
  . Fixed bug GH-11245 (In some specific cases SWITCH with one default
    statement will cause segfault). (nielsdos)

- PCNTL:
  . Fixed maximum argument count of pcntl_forkx(). (nielsdos)

- PGSQL:
  . Fixed parameter parsing of pg_lo_export(). (kocsismate)

- Phar:
  . Fixed bug GH-11099 (Generating phar.php during cross-compile can't be
    done). (peter279k)

- Soap:
  . Fixed bug GHSA-76gg-c692-v2mw (Missing error check and insufficient random
    bytes in HTTP Digest authentication for SOAP).
    (CVE-2023-3247) (nielsdos, timwolla)
  . Fixed bug GH-8426 (make test fail while soap extension build). (nielsdos)

- SPL:
  . Fixed bug GH-11178 (Segmentation fault in spl_array_it_get_current_data
    (PHP 8.1.18)). (nielsdos)

- Standard:
  . Fixed bug GH-11138 (move_uploaded_file() emits open_basedir warning for
    source file). (ilutov)
  . Fixed bug GH-11274 (POST/PATCH request switches to GET after a HTTP 308
    redirect). (nielsdos)

- Streams:
  . Fixed bug GH-10031 ([Stream] STREAM_NOTIFY_PROGRESS over HTTP emitted
    irregularly for last chunk of data). (nielsdos)
  . Fixed bug GH-11175 (Stream Socket Timeout). (nielsdos)
  . Fixed bug GH-11177 (ASAN UndefinedBehaviorSanitizer when timeout = -1
    passed to stream_socket_accept/stream_socket_client). (nielsdos)

11 May 2023, PHP 8.2.6

- Core:
  . Fix inconsistent float negation in constant expressions. (ilutov)
  . Fixed bug GH-8841 (php-cli core dump calling a badly formed function).
    (nielsdos)
  . Fixed bug GH-10737 (PHP 8.1.16 segfaults on line 597 of
    sapi/apache2handler/sapi_apache2.c). (nielsdos, ElliotNB)
  . Fixed bug GH-11028 (Heap Buffer Overflow in zval_undefined_cv.). (nielsdos)
  . Fixed bug GH-11108 (Incorrect CG(memoize_mode) state after bailout in ??=).
    (ilutov)

- Date:
  . Fixed bug where the diff() method would not return the right result around
    DST changeover for date/times associated with a timezone identifier. (Derick)
  . Fixed out-of-range bug when converting to/from around the LONG_MIN unix
    timestamp. (Derick)

- DOM:
  . Fixed bug #80602 (Segfault when using DOMChildNode::before()).
    (Nathan Freeman)
  . Fixed incorrect error handling in dom_zvals_to_fragment(). (nielsdos)

- Exif:
  . Fixed bug GH-9397 (exif read : warnings and errors : Potentially invalid
    endianess, Illegal IFD size and Undefined index). (nielsdos)

- Intl:
  . Fixed bug GH-11071 (TZData version not displayed anymore). (Remi)

- PCRE:
  . Fixed bug GH-10968 (Segfault in preg_replace_callback_array()). (ilutov)

- Reflection:
  . Fixed bug GH-10983 (State-dependant segfault in
    ReflectionObject::getProperties). (nielsdos)

- SPL:
  . Handle indirect zvals and use up-to-date properties in
    SplFixedArray::__serialize. (nielsdos)

- Standard:
  . Fixed bug GH-10990 (mail() throws TypeError after iterating over
    $additional_headers array by reference). (nielsdos)
  . Fixed bug GH-9775 (Duplicates returned by array_unique when using enums).
    (ilutov)

- Streams:
  . Fixed bug GH-10406 (feof() behavior change for UNIX based socket
    resources). (Jakub Zelenka)

13 Apr 2023, PHP 8.2.5

- Core:
  . Added optional support for max_execution_time in ZTS/Linux builds
    (Kévin Dunglas)
  . Fixed use-after-free in recursive AST evaluation. (ilutov)
  . Fixed bug GH-8646 (Memory leak PHP FPM 8.1). (nielsdos)
  . Re-add some CTE functions that were removed from being CTE by a mistake.
    (mvorisek)
  . Remove CTE flag from array_diff_ukey(), which was added by mistake.
    (mvorisek)
  . Fixed bug GH-10801 (Named arguments in CTE functions cause a segfault).
    (nielsdos)
  . Fixed bug GH-8789 (PHP 8.0.20 (ZTS) zend_signal_handler_defer crashes on
    apache). (nielsdos)
  . Fixed bug GH-10015 (zend_signal_handler_defer crashes on apache shutdown).
    (nielsdos)
  . Fixed bug GH-10810 (Fix NUL byte terminating Exception::__toString()).
    (ilutov)
  . Fix potential memory corruption when mixing __callStatic() and FFI. (ilutov)

- Date:
  . Fixed bug GH-10747 (Private and protected properties in serialized Date*
    objects throw). (Derick)

- FPM:
  . Fixed bug GH-10611 (fpm_env_init_main leaks environ). (nielsdos)
  . Destroy file_handle in fpm_main. (Jakub Zelenka, nielsdos)
  . Fixed bug #74129 (Incorrect SCRIPT_NAME with apache ProxyPassMatch when
    spaces are in path). (Jakub Zelenka)

- FTP:
  . Propagate success status of ftp_close(). (nielsdos)
  . Fixed bug GH-10521 (ftp_get/ftp_nb_get resumepos offset is maximum 10GB).
    (nielsdos)

- IMAP:
  . Fix build failure with Clang 16. (orlitzky)

- MySQLnd:
  . Fixed bug GH-8979 (Possible Memory Leak with SSL-enabled MySQL
    connections). (nielsdos)

- Opcache:
  . Fixed build for macOS to cater with pkg-config settings. (David Carlier)
  . Fixed bug GH-8065 (opcache.consistency_checks > 0 causes segfaults in
    PHP >= 8.1.5 in fpm context). (nielsdos)

- OpenSSL:
  . Add missing error checks on file writing functions. (nielsdos)

- PDO Firebird:
  . Fixed bug GH-10908 (Bus error with PDO Firebird on RPI with 64 bit kernel
    and 32 bit userland). (nielsdos)

- Phar:
  . Fixed bug GH-10766 (PharData archive created with Phar::Zip format does
    not keep files metadata (datetime)). (nielsdos)
  . Add missing error checks on EVP_MD_CTX_create() and EVP_VerifyInit().
    (nielsdos)

- PDO ODBC:
  . Fixed missing and inconsistent error checks on SQLAllocHandle. (nielsdos)

- PGSQL:
  . Fixed typo in the array returned from pg_meta_data (extended mode).
    (David Carlier)

- SPL:
  . Fixed bug GH-10519 (Array Data Address Reference Issue). (Nathan Freeman)
  . Fixed bug GH-10907 (Unable to serialize processed SplFixedArrays in
    PHP 8.2.4). (nielsdos)
  . Fixed bug GH-10844 (ArrayIterator allows modification of readonly props).
    (ilutov)

- Standard:
  . Fixed bug GH-10885 (stream_socket_server context leaks). (ilutov)
  . Fixed bug GH-10052 (Browscap crashes PHP 8.1.12 on request shutdown
    (apache2)). (nielsdos)
  . Fixed oss-fuzz #57392 (Buffer-overflow in php_fgetcsv() with \0 delimiter
    and enclosure). (ilutov)
  . Fixed undefined behaviour in unpack(). (nielsdos)

16 Mar 2023, PHP 8.2.4

- Core:
  . Fixed incorrect check condition in ZEND_YIELD. (nielsdos)
  . Fixed incorrect check condition in type inference. (nielsdos)
  . Fix incorrect check in zend_internal_call_should_throw(). (nielsdos)
  . Fixed overflow check in OnUpdateMemoryConsumption. (nielsdos)
  . Fixed bug GH-9916 (Entering shutdown sequence with a fiber suspended in a
    Generator emits an unavoidable fatal error or crashes). (Arnaud)
  . Fixed bug GH-10437 (Segfault/assertion when using fibers in shutdown
    function after bailout). (trowski)
  . Fixed SSA object type update for compound assignment opcodes. (nielsdos)
  . Fixed language scanner generation build. (Daniel Black)
  . Fixed zend_update_static_property() calling zend_update_static_property_ex()
    misleadingly with the wrong return type. (nielsdos)
  . Fix bug GH-10570 (Fixed unknown string hash on property fetch with integer
    constant name). (nielsdos)
  . Fixed php_fopen_primary_script() call resulted on zend_destroy_file_handle()
    freeing dangling pointers on the handle as it was uninitialized. (nielsdos)

- Curl:
  . Fixed deprecation warning at compile time. (Max Kellermann)
  . Fixed bug GH-10270 (Unable to return CURL_READFUNC_PAUSE in readfunc
    callback). (Pierrick Charron)

- Date:
  . Fix GH-10447 ('p' format specifier does not yield 'Z' for 00:00). (Derick)
  . Fix GH-10152 (Custom properties of Date's child classes are not
    serialised). (Derick)

- FFI:
  . Fixed incorrect bitshifting and masking in ffi bitfield. (nielsdos)

- Fiber:
  . Fixed assembly on alpine x86. (nielsdos)
  . Fixed bug GH-10496 (segfault when garbage collector is invoked inside of
    fiber). (Bob, Arnaud)

- FPM:
  . Fixed bug GH-10315 (FPM unknown child alert not valid). (Jakub Zelenka)
  . Fixed bug GH-10385 (FPM successful config test early exit). (nielsdos)

- GMP:
  . Properly implement GMP::__construct(). (nielsdos)

- Intl:
  . Fixed bug GH-10647 (Spoolchecker isSuspicious/areConfusable methods
    error code's argument always returning NULL0. (Nathan Freeman)

- JSON:
  . Fixed JSON scanner and parser generation build.
    (Daniel Black, Jakub Zelenka)

- MBString:
  . ext/mbstring: fix new_value length check. (Max Kellermann)
  . Fix bug GH-10627 (mb_convert_encoding crashes PHP on Windows). (nielsdos)

- Opcache:
  . Fix incorrect page_size check. (nielsdos)
  . Fix readonly modification check when using inc/dec operators on readonly
    property with JIT. (ilutov)

- OpenSSL:
  . Fixed php_openssl_set_server_dh_param() DH params errors handling. (nielsdos)

- PDO OCI:
  . Fixed bug #60994 (Reading a multibyte CLOB caps at 8192 chars).
    (Michael Voříšek)

- PHPDBG:
  . Fixed bug GH-10715 (heap buffer overflow on --run option misuse). (nielsdos)

- PGSQL:
  . Fix GH-10672 (pg_lo_open segfaults in the strict_types mode). (girgias)

- Phar:
  . Fix incorrect check in phar tar parsing. (nielsdos)

- Random:
  . Fix GH-10390 (Do not trust arc4random_buf() on glibc). (timwolla)
  . Fix GH-10292 (Made the default value of the first param of srand() and
    mt_srand() unknown). (kocsismate)

- Reflection:
  . Fixed bug GH-10623 (Reflection::getClosureUsedVariables opcode fix with
    variadic arguments). (nielsdos)
  . Fix Segfault when using ReflectionFiber suspended by an internal function.
    (danog)

- Session:
  . Fixed ps_files_cleanup_dir() on failure code paths with -1 instead of 0 as
    the latter was considered success by callers. (nielsdos).

- Standard:
  . Fixed bug GH-8086 (Introduce mail.mixed_lf_and_crlf INI). (Jakub Zelenka)
  . Fixed bug GH-10292 (Made the default value of the first param of srand() and
    mt_srand() unknown). (kocsismate)
  . Fix incorrect check in cs_8559_5 in map_from_unicode(). (nielsdos)
  . Fix bug GH-9697 for reset/end/next/prev() attempting to move pointer of
    properties table for certain internal classes such as FFI classes
  . Fix incorrect error check in browsecap for pcre2_match(). (nielsdos)

- Streams:
  . Fixed bug GH-10370 (File corruption in _php_stream_copy_to_stream_ex when
    using copy_file_range). (nielsdos)
  . Fixed bug GH-10548 (copy() fails on cifs mounts because of incorrect
    copy_file_range() len). (nielsdos)

- Tidy:
  . Fix memory leaks when attempting to open a non-existing file or a file over
    4GB. (Girgias)
  . Add missing error check on tidyLoadConfig. (nielsdos)

- Zlib:
  . Fixed output_handler directive value's length which counted the string
    terminator. (nieldos)

14 Feb 2023, PHP 8.2.3

- Core:
  . Fixed bug #81744 (Password_verify() always return true with some hash).
    (CVE-2023-0567). (Tim Düsterhus)
  . Fixed bug #81746 (1-byte array overrun in common path resolve code).
    (CVE-2023-0568). (Niels Dossche)

- SAPI:
  . Fixed bug GHSA-54hq-v5wp-fqgv (DOS vulnerability when parsing multipart
    request body). (CVE-2023-0662) (Jakub Zelenka)

02 Feb 2023, PHP 8.2.2

- Core:
  . Fixed bug GH-10200 (zif_get_object_vars:
    Assertion `!(((__ht)->u.flags & (1<<2)) != 0)' failed). (nielsdos)
  . Fix GH-10251 (Assertion `(flag & (1<<3)) == 0' failed). (nielsdos)
  . Fix GH-10240 (Assertion failure when adding more than 2**30 elements to an
    unpacked array). (Arnaud)
  . Fix GH-9735 (Fiber stack variables do not participate in cycle collector).
    (Arnaud)
  . Fix GH-9675 (Broken run_time_cache init for internal enum methods).
    (Petar Obradović, Bob)
  . Fix GH-10248 (Assertion `!(zval_get_type(&(*(property))) == 10)' failed).
    (nielsdos)

- FPM:
  . Fixed bug #77106 (Missing separator in FPM FastCGI errors). (Jakub Zelenka)
  . Fixed bug GH-9981 (FPM does not reset fastcgi.error_header).
    (Jakub Zelenka)
  . Fixed bug #68591 (Configuration test does not perform UID lookups).
    (Jakub Zelenka)
  . Fixed memory leak when running FPM config test. (Jakub Zelenka)
  . Fixed bug #67244 (Wrong owner:group for listening unix socket).
    (Jakub Zelenka)

- Hash:
  . Handle exceptions from __toString in XXH3's initialization (nielsdos)

- LDAP:
  . Fixed bug GH-10112 (LDAP\Connection::__construct() refers to ldap_create()).
    (cmb)

- Opcache:
  . Fix inverted bailout value in zend_runtime_jit() (Max Kellermann).
  . Fix access to uninitialized variable in accel_preload(). (nielsdos)
  . Fix zend_jit_find_trace() crashes. (Max Kellermann)
  . Added missing lock for EXIT_INVALIDATE in zend_jit_trace_exit. (Max Kellermann)

- Phar:
  . Fix wrong flags check for compression method in phar_object.c (nielsdos)

- PHPDBG:
  . Fix undefined behaviour in phpdbg_load_module_or_extension(). (nielsdos)
  . Fix NULL pointer dereference in phpdbg_create_conditional_breal(). (nielsdos)
  . Fix GH-9710: phpdbg memory leaks by option "-h" (nielsdos)
  . Fix phpdbg segmentation fault in case of malformed input (nielsdos)

- Posix:
  . Fix memory leak in posix_ttyname() (girgias)

- Random:
  . Fixed bug GH-10247 (Theoretical file descriptor leak for /dev/urandom). (timwolla)

- Standard:
  . Fix GH-10187 (Segfault in stripslashes() with arm64). (nielsdos)
  . Fixed bug GH-10214 (Incomplete validation of object syntax during
    unserialize()). (timwolla)
  . Fix substr_replace with slots in repl_ht being UNDEF. (nielsdos)

- XMLWriter
  . Fix missing check for xmlTextWriterEndElement (nielsdos)

05 Jan 2023, PHP 8.2.1

- Core:
  . Fixed bug GH-9905 (constant() behaves inconsistent when class is undefined).
    (cmb)
  . Fixed bug GH-9918 (License information for xxHash is not included in
    README.REDIST.BINS file). (Akama Hitoshi)
  . Fixed bug GH-9890 (OpenSSL legacy providers not available on Windows). (cmb)
  . Fixed bug GH-9650 (Can't initialize heap: [0x000001e7]). (Michael Voříšek)
  . Fixed potentially undefined behavior in Windows ftok(3) emulation. (cmb)
  . Fixed GH-9769 (Misleading error message for unpacking of objects). (jhdxr)

- Apache:
  . Fixed bug GH-9949 (Partial content on incomplete POST request). (cmb)

- FPM:
  . Fixed bug GH-9959 (Solaris port event mechanism is still broken after bug
    #66694). (Petr Sumbera)
  . Fixed bug #68207 (Setting fastcgi.error_header can result in a WARNING).
    (Jakub Zelenka)
  . Fixed bug #80669 (FPM numeric user fails to set groups). (Jakub Zelenka)
  . Fixed bug GH-8517 (Random crash of FPM master process in
    fpm_stdio_child_said). (Jakub Zelenka)

- Imap:
  . Fixed bug GH-10051 (IMAP: there's no way to check if a IMAP\Connection is
    still open). (Girgias)

- MBString:
  . Fixed bug GH-9535 (The behavior of mb_strcut in mbstring has been changed in
    PHP8.1). (Nathan Freeman)

- Opcache:
  . Fixed bug GH-9968 (Segmentation Fault during OPCache Preload).
    (Arnaud, michdingpayc)

- OpenSSL:
  . Fixed bug GH-9997 (OpenSSL engine clean up segfault). (Jakub Zelenka)
  . Fixed bug GH-9064 (PHP fails to build if openssl was built with --no-ec).
    (Jakub Zelenka)
  . Fixed bug GH-10000 (OpenSSL test failures when OpenSSL compiled with
    no-dsa). (Jakub Zelenka)

- Pcntl:
  . Fixed bug GH-9298 (Signal handler called after rshutdown leads to crash).
    (Erki Aring)

- PDO_Firebird:
  . Fixed bug GH-9971 (Incorrect NUMERIC value returned from PDO_Firebird).
    (cmb)

- PDO/SQLite:
  . Fixed bug #81740 (PDO::quote() may return unquoted string). (CVE-2022-31631)
    (cmb)

- Session:
  . Fixed GH-9932 (session name silently fails with . and [). (David Carlier)

- SPL:
  . Fixed GH-9883 (SplFileObject::__toString() reads next line). (Girgias)
  . Fixed GH-10011 (Trampoline autoloader will get reregistered and cannot be
    unregistered). (Girgias)

- SQLite3:
  . Fixed bug #81742 (open_basedir bypass in SQLite3 by using file URI). (cmb)

- TSRM:
  . Fixed Windows shmget() wrt. IPC_PRIVATE. (Tyson Andre)

08 Dec 2022, PHP 8.2.0

- CLI:
  . Fixed bug #81496 (Server logs incorrect request method). (lauri)
  . Updated the mime-type table for the builtin-server. (Ayesh Karunaratne)
  . Fixed potential overflow for the builtin server via the
    PHP_CLI_SERVER_WORKERS environment variable. (yiyuaner)
  . Fixed GH-8575 by changing STDOUT, STDERR and STDIN to not close on resource
    destruction. (Jakub Zelenka)
  . Implement built-in web server responding without body to HEAD request on
    a static resource. (Vedran Miletic, Marin Martuslovic)
  . Implement built-in web server responding with HTTP status 405 to
    DELETE/PUT/PATCH request on a static resource.
    (Vedran Miletic, Marin Martuslovic)
  . Fixed bug GH-9709 (Null pointer dereference with -w/-s options).
    (Adam Saponara)

- COM:
  . Fixed bug GH-8750 (Can not create VT_ERROR variant type). (cmb)

- Core:
  . Fixed bug #81380 (Observer may not be initialized properly). (krakjoe)
  . Fixed bug GH-7771 (Fix filename/lineno of constant expressions). (ilutov)
  . Fixed bug GH-7792 (Improve class type in error messages). (ilutov)
  . Support huge pages on MacOS. (David CARLIER)
  . Fixed bug GH-8655 (Casting an object to array does not unwrap refcount=1
    references). (Nicolas Grekas)
  . Fixed bug GH-8661 (Nullsafe in coalesce triggers undefined variable
    warning). (ilutov)
  . Fixed bug GH-7821 and GH-8418 (Allow arbitrary const expressions in backed
    enums). (ilutov)
  . Fixed bug GH-8810 (Incorrect lineno in backtrace of multi-line function
    calls). (ilutov)
  . Optimised code path for newly created file with the stream plain wrapper. (Max Kellermann)
  . Uses safe_perealloc instead of perealloc for the
    ZEND_PTR_STACK_RESIZE_IF_NEEDED to avoid possible overflows. (David Carlier)
  . Reduced the memory footprint of strings returned by var_export(),
    json_encode(), serialize(), iconv_*(), mb_ereg*(), session_create_id(),
    http_build_query(), strstr(), Reflection*::__toString(). (Arnaud)
  . Fixed bug GH-8995 (WeakMap object reference offset causing TypeError).
    (Tobias Bachert)
  . Added error_log_mode ini setting. (Mikhail Galanin)
  . Updated request startup messages. (Eric Norris)
  . Fixed bug GH-7900 (Arrow function with never return type compile-time
    errors). (ilutov)
  . Fixed incorrect double to long casting in latest clang. (zeriyoshi)
  . Added support for defining constants in traits. (sj-i)
  . Stop incorrectly emitting false positive deprecation notice alongside
    unsupported syntax fatal error for `"{$g{'h'}}"`. (TysonAndre)
  . Fix unexpected deprecated dynamic property warning, which occurred when
    exit() in finally block after an exception was thrown without catching.
    (Twosee)
  . Fixed bug GH-9323 (Crash in ZEND_RETURN/GC/zend_call_function)
    (Tim Starling)
  . Fixed bug GH-9227 (Trailing dots and spaces in filenames are ignored).
    (cmb)
  . Fixed bug GH-9285 (Traits cannot be used in readonly classes).
    (kocsismate)
  . Fixed bug GH-9186 (@strict-properties can be bypassed using
    unserialization). (kocsismate)
  . Fixed bug GH-9500 (Using dnf type with parentheses after readonly keyword
    results in a parse error). (ilutov)
  . Fixed bug GH-9516 ((A&B)|D as a param should allow AB or D. Not just A).
    (Girgias)
  . Fixed observer class notify with Opcache file_cache_only=1. (ilutov)
  . Fixes segfault with Fiber on FreeBSD i386 architecture. (David Carlier)
  . Fixed bug GH-9655 (Pure intersection types cannot be implicitly nullable)
    (Girgias)
  . Fixed bug GH-9589 (dl() segfaults when module is already loaded). (cmb,
    Arnaud)
  . Fixed bug GH-9752 (Generator crashes when interrupted during argument
    evaluation with extra named params). (Arnaud)
  . Fixed bug GH-9801 (Generator crashes when memory limit is exceeded during
    initialization). (Arnaud)
  . Fixed a bug with preloaded enums possibly segfaulting. (Bob)
  . Fixed bug GH-9823 (Don’t reset func in zend_closure_internal_handler).
    (Florian Sowade)
  . Fixed potential NULL pointer dereference Windows shm*() functions. (cmb)
  . Fix target validation for internal attributes with constructor property
    promotion. (kooldev)
  . Fixed bug GH-9750 (Generator memory leak when interrupted during argument
    evaluation. (Arnaud)

- Curl:
  . Added support for CURLOPT_XFERINFOFUNCTION. (David Carlier)
  . Added support for CURLOPT_MAXFILESIZE_LARGE. (David Carlier)
  . Added new constants from cURL 7.62 to 7.80. (Pierrick)
  . New function curl_upkeep(). (Pierrick)

- Date:
  . Fixed GH-8458 (DateInterval::createFromDateString does not throw if
    non-relative items are present). (Derick)
  . Fixed bug #52015 (Allow including end date in DatePeriod iterations)
    (Daniel Egeberg, Derick)
  . idate() now accepts format specifiers "N" (ISO Day-of-Week) and "o" (ISO
    Year). (Pavel Djundik)
  . Fixed bug GH-8730 (DateTime::diff miscalculation is same time zone of
    different type). (Derick)
  . Fixed bug GH-8964 (DateTime object comparison after applying delta less
    than 1 second). (Derick)
  . Fixed bug GH-9106: (DateInterval 1.5s added to DateTimeInterface is rounded
    down since PHP 8.1.0). (Derick)
  . Fixed bug #75035 (Datetime fails to unserialize "extreme" dates).
    (Derick)
  . Fixed bug #80483 (DateTime Object with 5-digit year can't unserialized).
    (Derick)
  . Fixed bug #81263 (Wrong result from DateTimeImmutable::diff). (Derick)
  . Fixed bug GH-9431 (DateTime::getLastErrors() not returning false when no
    errors/warnings). (Derick)
  . Fixed bug with parsing large negative numbers with the @ notation. (Derick)

- DBA:
  . Fixed LMDB driver hanging when attempting to delete a non-existing key
    (Girgias)
  . Fixed LMDB driver memory leak on DB creation failure (Girgias)
  . Fixed GH-8856 (dba: lmdb: allow to override the MDB_NOSUBDIR flag). (Girgias)

- FFI:
  . Fixed bug GH-9090 (Support assigning function pointers in FFI). (Adam
    Saponara)

- Fileinfo:
  . Fixed bug GH-8805 (finfo returns wrong mime type for woff/woff2 files).
    (Anatol)

- Filter:
  . Added FILTER_FLAG_GLOBAL_RANGE to filter Global IPs. (vnsavage)

- FPM:
  . Emit error for invalid port setting. (David Carlier)
  . Added extra check for FPM proc dumpable on SELinux based systems.
    (David Carlier)
  . Added support for listening queue on macOS. (David Carlier)
  . Changed default for listen.backlog on Linux to -1. (Cristian Rodríguez)
  . Added listen.setfib pool option to set route FIB on FreeBSD. (David Carlier)
  . Added access.suppress_path pool option to filter access log entries.
    (Mark Gallagher)
  . Fixed on fpm scoreboard occasional warning on acquisition failure.
    (Felix Wiedemann)
  . Fixed bug GH-9754 (SaltStack (using Python subprocess) hangs when running
    php-fpm 8.1.11). (Jakub Zelenka)

- FTP:
  . Fix datetime format string to follow POSIX spec in ftp_mdtm(). (Jihwan Kim)

- GD:
  . Fixed bug #81739: OOB read due to insufficient input validation in
    imageloadfont(). (CVE-2022-31630) (cmb)

- GMP:
  . Fixed bug GH-9308 (GMP throws the wrong error when a GMP object is passed
    to gmp_init()). (Girgias)

- Hash:
  . Fixed bug #81738: buffer overflow in hash_update() on long parameter.
    (CVE-2022-37454) (nicky at mouha dot be)
  . Fixed bug GH-10077: Fix compilation on RHEL 7 ppc64le. (Mattias Ellert)

- Intl:
  . Update all grandfathered language tags with preferred values
  . Fixed GH-7939 (Cannot unserialize IntlTimeZone objects). (cmb)
  . Fixed build for ICU 69.x and onwards. (David Carlier)
  . Declared Transliterator::$id as readonly to unlock subclassing it. (Nicolas
    Grekas)
  . Fixed bug GH-9421 (Incorrect argument number for ValueError in NumberFormatter).
    (Girgias)

- MBString:
  . Fixed bug GH-9248 (Segmentation fault in mb_strimwidth()). (cmb)

- mysqli:
  . Fixed bug GH-9841 (mysqli_query throws warning despite using
    silenced error mode). (Kamil Tekiela)

- MySQLnd:
  . Fixed potential heap corruption due to alignment mismatch. (cmb)

- OCI8:
  . Added oci8.prefetch_lob_size directive to tune LOB query performance
  . Support for building against Oracle Client libraries 10.1 and 10.2 has been
    dropped. Oracle Client libraries 11.2 or newer are now required.

- ODBC:
  . Fixed bug GH-8300 (User input not escaped when building connection string).
    (Calvin Buckley)
  . Fixed bug GH-9347 (Current ODBC liveness checks may be inadequate). (Calvin
    Buckley)

- Opcache:
  . Allocate JIT buffer close to PHP .text segemnt to allow using direct
    IP-relative calls and jumps.
    (Su Tao, Wang Xue, Chen Hu, Lizhen Lizhen, Dmitry)
  . Added initial support for JIT performance profiling generation
    for macOs Instrument. (David Carlier)
  . Fixed bug GH-8030 (Segfault with JIT and large match/switch statements).
    (Arnaud)
  . Added JIT support improvement for macOs for segments and executable permission
    bit handling. (David Carlier)
  . Added JIT buffer allocation near the .text section on FreeNSD. (David Carlier)
  . Fixed bug GH-9371 (Crash with JIT on mac arm64)
    (jdp1024/David Carlier)
  . Fixed bug GH-9259 (opcache.interned_strings_buffer setting integer
    overflow). (Arnaud)
  . Added indirect call reduction for jit on x86 architectures. (wxue1)

- OPcache:
  . Fixed bug GH-9164 (Segfault in zend_accel_class_hash_copy).
    (Arnaud, Sergei Turchanov)

- OpenSSL:
  . Discard poll calls on socket when no timeout/non blocking/MSG_DONTWAIT. (Max Kellermann)
  . Fixed bug GH-9310 (SSL local_cert and local_pk do not respect
    open_basedir). (Jakub Zelenka)
  . Implement FR #76935 ("chacha20-poly1305" is an AEAD but does not work like
    AEAD). (Jakub Zelenka)
  . Added openssl_cipher_key_length function. (Jakub Zelenka)
  . Fixed bug GH-9517 (Compilation error openssl extension related to PR
    GH-9366). (Jakub Zelenka)
  . Fixed missing clean up of OpenSSL engine list - attempt to fix GH-8620.
    (Jakub Zelenka)
  . Fixed bug GH-8430 (OpenSSL compiled with no-md2, no-md4 or no-rmd160 does
    not build). (Jakub Zelenka, fsbruva)

- PCNTL:
  . Fixed pcntl_(get|set)priority error handling for MacOS. (Juan Morales)

- PCRE:
  . Implemented FR #77726 (Allow null character in regex patterns). (tobil4sk)
  . Updated bundled libpcre to 10.40. (cmb)

- PDO:
  . Fixed bug GH-9818 (Initialize run time cache in PDO methods).
    (Florian Sowade)

- PDO_Firebird:
  . Fixed bug GH-8576 (Bad interpretation of length when char is UTF-8). (cmb)

- PDO_ODBC:
  . Fixed bug #80909 (crash with persistent connections in PDO_ODBC). (Calvin
    Buckley)
  . Fixed bug GH-8300 (User input not escaped when building connection string).
    (Calvin Buckley)
  . Fixed bug GH-9347 (Current ODBC liveness checks may be inadequate). (Calvin
    Buckley)
  . Fixed bug GH-9372 (HY010 when binding overlong parameter). (cmb)

- PDO_PGSQL:
  . Fixed bug GH-9411 (PgSQL large object resource is incorrectly closed).
    (Yurunsoft)

- Random:
  . Added new random extension. (Go Kudo)
  . Fixed bug GH-9067 (random extension is not thread safe). (cmb)
  . Fixed bug GH-9055 (segmentation fault if user engine throws). (timwolla)
  . Fixed bug GH-9066 (signed integer overflow). (zeriyoshi)
  . Fixed bug GH-9083 (undefined behavior during shifting). (timwolla)
  . Fixed bug GH-9088, GH-9056 (incorrect expansion of bytes when
    generating uniform integers within a given range). (timwolla)
  . Fixed bug GH-9089 (Fix memory leak on Randomizer::__construct()
    call twice). (zeriyoshi)
  . Fixed bug GH-9212 (PcgOneseq128XslRr64::jump() should not allow negative
    $advance). (Anton Smirnov)
  . Changed Mt19937 to throw a ValueError instead of InvalidArgumentException
    for invalid $mode. (timwolla)
  . Splitted Random\Randomizer::getInt() (without arguments) to
    Random\Randomizer::nextInt(). (zeriyoshi)
  . Fixed bug GH-9235 (non-existant $sequence parameter in stub for
    PcgOneseq128XslRr64::__construct()). (timwolla)
  . Fixed bug GH-9190, GH-9191 (undefined behavior for MT_RAND_PHP when
    handling large ranges). (timwolla)
  . Fixed bug GH-9249 (Xoshiro256StarStar does not reject the invalid
    all-zero state). (timwolla)
  . Removed redundant RuntimeExceptions from Randomizer methods. The
    exceptions thrown by the engines will be exposed directly. (timwolla)
  . Added extension specific Exceptions/Errors (RandomException, RandomError,
    BrokenRandomEngineError). (timwolla)
  . Fixed bug GH-9415 (Randomizer::getInt(0, 2**32 - 1) with Mt19937
    always returns 1). (timwolla)
  . Fixed Randomizer::getInt() consistency for 32-bit engines. (timwolla)
  . Fixed bug GH-9464 (build on older macOs releases). (David Bohman)
  . Fixed bug GH-9839 (Pre-PHP 8.2 output compatibility for non-mt_rand()
    functions for MT_RAND_PHP). (timwolla)

- Reflection:
  . Added ReflectionFunction::isAnonymous(). (Nicolas Grekas)
  . Added ReflectionMethod::hasPrototype(). (Ollie Read)
  . Narrow ReflectionEnum::getBackingType() return type to ReflectionNamedType.
    (SamMousa)
  . Fixed bug GH-8932 (ReflectionFunction provides no way to get the called
    class of a Closure). (cmb, Nicolas Grekas)

- Session:
  . Fixed bug GH-7787 (Improve session write failure message for user error
    handlers). (ilutov)
  . Fixed GH-9200 (setcookie has an obsolete expires date format). (timwolla)
  . Fixed GH-9584 (Avoid memory corruption when not unregistering custom session
    handler). (ilutov)
  . Fixed bug GH-9583 (session_create_id() fails with user defined save handler
      that doesn't have a validateId() method). (Girgias)

- SOAP:
  . Fixed bug GH-9720 (Null pointer dereference while serializing the response).
    (cmb)

- Sockets:
  . Added TCP_NOTSENT_LOWAT socket option. (David Carlier)
  . Added SO_MEMINFO socket option. (David Carlier)
  . Added SO_RTABLE socket option (OpenBSD), equivalent of SO_MARK (Linux).
    (David Carlier)
  . Added TCP_KEEPALIVE, TCP_KEEPIDLE, TCP_KEEPINTVL, TCP_KEEPCNT socket
    options. (David Carlier)
  . Added ancillary data support for FreeBSD. (David Carlier)
  . Added ancillary data support for NetBSD. (David Carlier)
  . Added SO_BPF_EXTENSIONS socket option. (David Carlier)
  . Added SO_SETFIB socket option. (David Carlier)
  . Added TCP_CONGESTION socket option. (David Carlier)
  . Added SO_ZEROCOPY/MSG_ZEROCOPY options. (David Carlier)
  . Added SOL_FILTER socket option for Solaris. (David Carlier)
  . Fixed socket constants regression as of PHP 8.2.0beta3. (Bruce Dou)

- Sodium:
  . Added sodium_crypto_stream_xchacha20_xor_ic(). (Scott)

- SPL:
  . Uses safe_erealloc instead of erealloc to handle heap growth
    for the SplHeap::insert method to avoid possible overflows. (David Carlier)
  . Widen iterator_to_array() and iterator_count()'s $iterator parameter to
    iterable. (timwolla)
  . Fixed bug #69181 (READ_CSV|DROP_NEW_LINE drops newlines within fields).
    (cmb)
  . Fixed bug #65069 (GlobIterator incorrect handling of open_basedir check).
    (Jakub Zelenka)

- SQLite3:
  . Changed sqlite3.defensive from PHP_INI_SYSTEM to PHP_INI_USER. (bohwaz)

- Standard:
  . net_get_interfaces() also reports wireless network interfaces on Windows.
    (Yurun)
  . Finished AVIF support in getimagesize(). (Yannis Guyon)
  . Fixed bug GH-7847 (stripos with large haystack has bad performance).
    (ilutov)
  . New function memory_reset_peak_usage(). (Patrick Allaert)
  . Fixed parse_url(): can not recognize port without scheme. (pandaLIU)
  . Deprecated utf8_encode() and utf8_decode(). (Rowan Tommins)
  . Fixed the crypt_sha256/512 api build with clang > 12. (David Carlier)
  . Uses safe_erealloc instead of erealloc to handle options in getopt
    to avoid possible overflows. (David Carlier)
  . Implemented FR GH-8924 (str_split should return empty array for empty
    string). (Michael Vorisek)
  . Added ini_parse_quantity function to convert ini quantities shorthand
    notation to int. (Dennis Snell)
  . Enable arc4random_buf for Linux glibc 2.36 and onwards
    for the random_bytes. (Cristian Rodriguez)
  . Uses CCRandomGenerateBytes instead of arc4random_buf on macOs. (David Carlier).
  . Fixed bug #65489 (glob() basedir check is inconsistent). (Jakub Zelenka)
  . Fixed GH-9200 (setcookie has an obsolete expires date format). (Derick)
  . Fixed GH-9244 (Segfault with array_multisort + array_shift). (cmb)
  . Fixed bug GH-9296 (`ksort` behaves incorrectly on arrays with mixed keys).
    (Denis Vaksman)
  . Marked crypt()'s $string parameter as #[\SensitiveParameter]. (timwolla)
  . Fixed bug GH-9464 (build on older macOs releases). (David Bohman)
  . Fixed bug GH-9518 (Disabling IPv6 support disables unrelated constants).
    (cmb)
  . Revert "Fixed parse_url(): can not recognize port without scheme."
    (andypost)

- Streams:
  . Set IP_BIND_ADDRESS_NO_PORT if available when connecting to remote host.
    (Cristian Rodríguez)
  . Fixed bug GH-8548 (stream_wrapper_unregister() leaks memory). (ilutov)
  . Discard poll calls on socket when no timeout/non blocking/MSG_DONTWAIT. (Max Kellermann)
  . Fixed bug GH-9316 ($http_response_header is wrong for long status line).
    (cmb, timwolla)
  . Fixed bug GH-9590 (stream_select does not abort upon exception or empty
    valid fd set). (Arnaud)
  . Fixed bug GH-9653 (file copy between different filesystems). (David Carlier)
  . Fixed bug GH-9779 (stream_copy_to_stream fails if dest in append mode).
    (Jakub Zelenka)

- Windows:
  . Added preliminary support for (cross-)building for ARM64. (Yun Dou)

- XML:
  . Added libxml_get_external_entity_loader() function. (Tim Starling)

- Zip:
  . add ZipArchive::clearError() method
  . add ZipArchive::getStreamName() method
  . add ZipArchive::getStreamIndex() method
  . On Windows, the Zip extension is now built as shared library (DLL) by
    default. (cmb)
  . Implement fseek for zip stream when possible with libzip 1.9.1. (Remi)<|MERGE_RESOLUTION|>--- conflicted
+++ resolved
@@ -24,14 +24,10 @@
   . Fixed bug GH-12392 (Segmentation fault on SoapClient::__getTypes).
     (nielsdos)
 
-<<<<<<< HEAD
-26 Oct 2023, PHP 8.2.12
-=======
 - XSL:
   . Add missing module dependency. (nielsdos)
 
-26 Oct 2023, PHP 8.1.25
->>>>>>> 68aa7931
+26 Oct 2023, PHP 8.2.12
 
 - Core:
   . Fixed bug GH-12207 (memory leak when class using trait with doc block).
