--- conflicted
+++ resolved
@@ -9,26 +9,12 @@
   . adoptNode now respects the strict error checking property. (nielsdos)
 
 - Opcache:
-<<<<<<< HEAD
   . Avoid resetting JIT counter handlers from multiple processes/threads.
     (ilutov)
-=======
-  . Fixed bug GH-11715 (opcache.interned_strings_buffer either has no effect or
-    opcache_get_status() / phpinfo() is wrong). (nielsdos)
-  . Avoid adding an unnecessary read-lock when loading script from shm if
-    restart is in progress. (mikhainin)
-
-- PCNTL:
-  . Revert behaviour of receiving SIGCHLD signals back to the behaviour
-    before 8.1.22. (nielsdos)
 
 - Standard:
-  . Prevent int overflow on $decimals in number_format. (Marc Bennewitz)
   . Fixed bug GH-11870 (Fix off-by-one bug when truncating tempnam prefix)
     (athos-ribeiro)
-
-03 Aug 2023, PHP 8.2.9
->>>>>>> 1ff59b9a
 
 03 Aug 2023, PHP 8.3.0beta2
 
