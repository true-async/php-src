PHP                                                                        NEWS
|||||||||||||||||||||||||||||||||||||||||||||||||||||||||||||||||||||||||||||||
?? ??? 2021, PHP 8.0.14

- Core:
  . Fixed bug #81582 (Stringable not implicitly declared if __toString() came
    from a trait). (Nikita)
  . Fixed bug #81591 (Fatal Error not properly logged in particular cases).
    (Nikita)

- FPM:
  . Fixed bug #81513 (Future possibility for heap overflow in FPM zlog).
    (Jakub Zelenka)

- GD:
  . Fixed bug #71316 (libpng warning from imagecreatefromstring). (cmb)

<<<<<<< HEAD
- SPL:
  . Fixed bug #81587 (MultipleIterator Segmentation fault w/ SimpleXMLElement
    attached). (Nikita)

18 Nov 2021, PHP 8.0.13
=======
- Standard:
  . Fixed bug #81618 (dns_get_record fails on FreeBSD for missing type).
    (fsbruva)

18 Nov 2021, PHP 7.4.26
>>>>>>> 45f52285

- Core:
  . Fixed bug #81518 (Header injection via default_mimetype / default_charset).
    (cmb)

- Date:
  . Fixed bug #81500 (Interval serialization regression since 7.3.14 / 7.4.2).
    (cmb)

- DBA:
  . Fixed bug #81588 (TokyoCabinet driver leaks memory). (girgias)

- MBString:
  . Fixed bug #76167 (mbstring may use pointer from some previous request).
    (cmb, cataphract)

- Opcache:
  . Fixed bug #81512 (Unexpected behavior with arrays and JIT). (Dmitry)

- PCRE:
  . Fixed bug #81424 (PCRE2 10.35 JIT performance regression). (cmb)

- XMLReader:
  . Fixed bug #81521 (XMLReader::getParserProperty may throw with a valid
    property). (Nikita)

21 Oct 2021, PHP 8.0.12

- CLI:
  . Fixed bug #81496 (Server logs incorrect request method). (lauri)

- Core:
  . Fixed bug #81435 (Observer current_observed_frame may point to an old
    (overwritten) frame). (Bob)
  . Fixed bug #81380 (Observer may not be initialized properly). (krakjoe)

- DOM:
  . Fixed bug #81433 (DOMElement::setIdAttribute() called twice may remove ID).
    (Viktor Volkov)

- FFI:
  . Fixed bug #79576 ("TYPE *" shows unhelpful message when type is not
    defined). (Dmitry)

- Fileinfo:
  . Fixed bug #78987 (High memory usage during encoding detection). (Anatol)

- Filter:
  . Fixed bug #61700 (FILTER_FLAG_IPV6/FILTER_FLAG_NO_PRIV|RES_RANGE failing).
    (cmb, Nikita)

- FPM:
  . Fixed bug #81026 (PHP-FPM oob R/W in root process leading to privilege
    escalation) (CVE-2021-21703). (Jakub Zelenka)

- Opcache:
  . Fixed bug #81472 (Cannot support large linux major/minor device number when
    read /proc/self/maps). (Lin Yang)

- Reflection:
  . ReflectionAttribute is no longer final. (sasezaki)

- SPL:
  . Fixed bug #80663 (Recursive SplFixedArray::setSize() may cause double-free).
    (cmb, Nikita, Tyson Andre)
  . Fixed bug #81477 (LimitIterator + SplFileObject regression in 8.0.1). (cmb)

- Standard:
  . Fixed bug #69751 (Change Error message of sprintf/printf for missing/typo
    position specifier). (Aliaksandr Bystry)

- Streams:
  . Fixed bug #81475 (stream_isatty emits warning with attached stream wrapper).
    (cmb)

- XML:
  . Fixed bug #70962 (XML_OPTION_SKIP_WHITE strips embedded whitespace).
    (Aliaksandr Bystry, cmb)

- Zip:
  . Fixed bug #81490 (ZipArchive::extractTo() may leak memory). (cmb, Remi)
  . Fixed bug #77978 (Dirname ending in colon unzips to wrong dir). (cmb)

23 Sep 2021, PHP 8.0.11

- Core:
  . Fixed bug #81302 (Stream position after stream filter removed). (cmb)
  . Fixed bug #81346 (Non-seekable streams don't update position after write).
    (cmb)
  . Fixed bug #73122 (Integer Overflow when concatenating strings). (cmb)

-GD:
  . Fixed bug #53580 (During resize gdImageCopyResampled cause colors change).
    (cmb)

- Opcache:
  . Fixed bug #81353 (segfault with preloading and statically bound closure).
    (Nikita)

- Shmop:
  . Fixed bug #81407 (shmop_open won't attach and causes php to crash). (cmb)

- Standard:
  . Fixed bug #71542 (disk_total_space does not work with relative paths). (cmb)
  . Fixed bug #81400 (Unterminated string in dns_get_record() results). (cmb)

- SysVMsg:
  . Fixed bug #78819 (Heap Overflow in msg_send). (cmb)

- XML:
  . Fixed bug #81351 (xml_parse may fail, but has no error code). (cmb, Nikita)

- Zip:
  . Fixed bug #80833 (ZipArchive::getStream doesn't use setPassword). (Remi)
  . Fixed bug #81420 (ZipArchive::extractTo extracts outside of destination).
    (CVE-2021-21706) (cmb)

26 Aug 2021, PHP 8.0.10

- Core:
  . Fixed bug #72595 (php_output_handler_append illegal write access). (cmb)
  . Fixed bug #66719 (Weird behaviour when using get_called_class() with
    call_user_func()). (Nikita)
  . Fixed bug #81305 (Built-in Webserver Drops Requests With "Upgrade" Header).
    (cmb)

- BCMath:
  . Fixed bug #78238 (BCMath returns "-0"). (cmb)

- CGI:
  . Fixed bug #80849 (HTTP Status header truncation). (cmb)

- Date:
  . Fixed bug #64975 (Error parsing when AM/PM not at the end). (Derick)
  . Fixed bug #78984 (DateTimeZone accepting invalid UTC timezones). (Derick)
  . Fixed bug #79580 (date_create_from_format misses leap year). (Derick)
  . Fixed bug #80409 (DateTime::modify() loses time with 'weekday' parameter).
    (Derick)

- GD:
  . Fixed bug #51498 (imagefilledellipse does not work for large circles). (cmb)

- MySQLi:
  . Fixed bug #74544 (Integer overflow in mysqli_real_escape_string()). (cmb,
    johannes)

- Opcache:
  . Fixed bug #81225 (Wrong result with pow operator with JIT enabled).
    (Dmitry)
  . Fixed bug #81249 (Intermittent property assignment failure with JIT
    enabled). (Dmitry)
  . Fixed bug #81206 (Multiple PHP processes crash with JIT enabled). (cmb,
    Nikita)
  . Fixed bug #81272 (Segfault in var[] after array_slice with JIT). (Nikita)
  . Fixed Bug #81255 (Memory leak in PHPUnit with functional JIT). (Dmitry)
  . Fixed Bug #80959 (infinite loop in building cfg during JIT compilation)
    (Nikita, Dmitry)
  . Fixed bug #81226 (Integer overflow behavior is different with JIT
    enabled). (Dmitry)

- OpenSSL:
  . Fixed bug #81327 (Error build openssl extension on php 7.4.22). (cmb)

- PDO_ODBC:
  . Fixed bug #81252 (PDO_ODBC doesn't account for SQL_NO_TOTAL). (cmb)

- Shmop:
  . Fixed bug #81283 (shmop can't read beyond 2147483647 bytes). (cmb, Nikita)

- SimpleXML:
  . Fixed bug #81325 (Segfault in zif_simplexml_import_dom). (remi)

- Standard:
  . Fixed bug #72146 (Integer overflow on substr_replace). (cmb)
  . Fixed bug #81265 (getimagesize returns 0 for 256px ICO images).
    (George Dietrich)
  . Fixed bug #74960 (Heap buffer overflow via str_repeat). (cmb, Dmitry)

- Streams:
  . Fixed bug #81294 (Segfault when removing a filter). (cmb)

29 Jul 2021, PHP 8.0.9

- Core:
  . Fixed bug #81145 (copy() and stream_copy_to_stream() fail for +4GB files).
    (cmb, Nikita)
  . Fixed bug #81163 (incorrect handling of indirect vars in __sleep).
    (krakjoe)
  . Fixed bug #81159 (Object to int warning when using an object as a string
    offset). (girgias)
  . Fixed bug #80728 (PHP built-in web server resets timeout when it can kill
    the process). (Calvin Buckley)
  . Fixed bug #73630 (Built-in Weberver - overwrite $_SERVER['request_uri']).
    (cmb)
  . Fixed bug #80173 (Using return value of zend_assign_to_variable() is not
    safe). (Nikita)
  . Fixed bug #73226 (--r[fcez] always return zero exit code). (cmb)

- Intl:
  . Fixed bug #72809 (Locale::lookup() wrong result with canonicalize option).
    (cmb)
  . Fixed bug #68471 (IntlDateFormatter fails for "GMT+00:00" timezone). (cmb)
  . Fixed bug #74264 (grapheme_strrpos() broken for negative offsets). (cmb)

- OpenSSL:
  . Fixed bug #52093 (openssl_csr_sign truncates $serial). (cmb)

- PCRE:
  . Fixed bug #81101 (PCRE2 10.37 shows unexpected result). (Anatol)
  . Fixed bug #81243 (Too much memory is allocated for preg_replace()). (cmb)

- Reflection:
  . Fixed bug #81208 (Segmentation fault while create newInstance from
    attribute). (Nikita)

- Standard:
  . Fixed bug #81223 (flock() only locks first byte of file). (cmb)

17 Jun 2021, PHP 8.0.8

- Core:
  . Fixed bug #81076 (incorrect debug info on Closures with implicit binds).
    (krakjoe)
  . Fixed bug #81068 (Double free in realpath_cache_clean()). (Dimitry Andric)
  . Fixed bug #76359 (open_basedir bypass through adding ".."). (cmb)
  . Fixed bug #81090 (Typed property performance degradation with .= operator).
    (Nikita)
  . Fixed bug #81070 (Integer underflow in memory limit comparison).
    (Peter van Dommelen)
  . Fixed bug #81122: SSRF bypass in FILTER_VALIDATE_URL. (CVE-2021-21705) (cmb)

- Bzip2:
  . Fixed bug #81092 (fflush before stream_filter_remove corrupts stream).
    (cmb)

- Fileinfo:
  . Fixed bug #80197 (implicit declaration of function 'magic_stream' is
    invalid). (Nikita)

- GMP:
  . Fixed bug #81119 (GMP operators throw errors with wrong parameter names).
    (Nikita)

- MySQLnd:
  . Fixed bug #80761 (PDO uses too much memory). (Nikita)

- OCI8:
  . Fixed bug #81088 (error in regression test for oci_fetch_object() and
    oci_fetch_array()). (Máté)

- Opcache:
  . Fixed bug #81051 (Broken property type handling after incrementing
    reference). (Dmitry)
  . Fixed bug #80968 (JIT segfault with return from required file). (Dmitry)

- OpenSSL:
  . Fixed bug #76694 (native Windows cert verification uses CN as sever name).
    (cmb)

- PDO_Firebird:
  . Fixed bug #76448: Stack buffer overflow in firebird_info_cb.
    (CVE-2021-21704) (cmb)
  . Fixed bug #76449: SIGSEGV in firebird_handle_doer. (CVE-2021-21704) (cmb)
  . Fixed bug #76450: SIGSEGV in firebird_stmt_execute. (CVE-2021-21704) (cmb)
  . Fixed bug #76452: Crash while parsing blob data in firebird_fetch_blob.
    (CVE-2021-21704) (cmb)

- readline:
  . Fixed bug #72998 (invalid read in readline completion). (krakjoe)

- Standard:
  . Fixed bug #81048 (phpinfo(INFO_VARIABLES) "Array to string conversion").
    (cmb)
  . Fixed bug #77627 (method_exists on Closure::__invoke inconsistency).
    (krakjoe)

- Windows:
  . Fixed bug #81120 (PGO data for main PHP DLL are not used). (cmb)

03 Jun 2021, PHP 8.0.7

- Core:
  . Fixed bug #80960 (opendir() warning wrong info when failed on Windows).
    (cmb)
  . Fixed bug #67792 (HTTP Authorization schemes are treated as case-sensitive).
    (cmb)
  . Fixed bug #80972 (Memory exhaustion on invalid string offset). (girgias)

- FPM:
  . Fixed bug #65800 (Events port mechanism). (psumbera)

- FTP:
  . Fixed bug #80901 (Info leak in ftp extension). (cmb)
  . Fixed bug #79100 (Wrong FTP error messages). (cmb)

- GD:
  . Fixed bug #81032 (GD install is affected by external libgd installation).
    (Flavio Heleno, cmb)

- Intl:
  . Fixed bug #81019 (Unable to clone NumberFormatter after failed parse()).
    (Nikita)

- MBString:
  . Fixed bug #81011 (mb_convert_encoding removes references from arrays). (cmb)

- ODBC:
  . Fixed bug #80460 (ODBC doesn't account for SQL_NO_TOTAL indicator). (cmb)

- Opcache:
  . Fixed bug #81007 (JIT "not supported" on 32-bit x86 -- build problem?).
    (Nikita)
  . Fixed bug #81015 (Opcache optimization assumes wrong part of ternary
    operator in if-condition). (Nikita)
  . Fixed bug #81046 (Literal compaction merges non-equal related literals).
    (Nikita)

- PDO_MySQL:
  . Fixed bug #81037 (PDO discards error message text from prepared
    statement). (Kamil Tekiela)

- PDO_ODBC:
  . Fixed bug #44643 (bound parameters ignore explicit type definitions). (cmb)

- pgsql:
  . Fixed php_pgsql_fd_cast() wrt. php_stream_can_cast(). (cmb)

- SPL:
  . Fixed bug #80933 (SplFileObject::DROP_NEW_LINE is broken for NUL and CR).
    (cmb, Nikita)

- XMLReader:
  . Fixed bug #73246 (XMLReader: encoding length not checked). (cmb)

- Zip:
  . Fixed bug #80863 (ZipArchive::extractTo() ignores references). (cmb)

06 May 2021, PHP 8.0.6

- PDO_pgsql:
  . Revert "Fixed bug #80892 (PDO::PARAM_INT is treated the same as PDO::PARAM_STR)"
    from PHP 8.0.5.

29 Apr 2021, PHP 8.0.5

- Core:
  . Changed PowerPC CPU registers used by Zend VM to work around GCC bug.
    Old registers (r28/r29) might be clobbered by _restgpr routine used for
    return from C function compiled with -Os. (Dmitry)

- DOM:
  . Fixed bug #66783 (UAF when appending DOMDocument to element). (cmb)

- FFI:
  . Fixed bug #80847 (CData structs with fields of type struct can't be passed
    as C function argument). (Nickolas Daniel da Silva, Dmitry)

- FPM:
  . Fixed bug #80024 (Duplication of info about inherited socket after pool
    removing). (Jakub Zelenka)

- FTP:
  . Fixed bug #80880 (SSL_read on shutdown, ftp/proc_open). (cmb, Jakub
    Zelenka)

- Imap:
  . Fixed bug #80710 (imap_mail_compose() header injection). (cmb, Stas)

- LibXML:
  . Fixed bug #73533 (Invalid memory access in php_libxml_xmlCheckUTF8). (cmb)

- Opcache:
  . Fixed bug #80839 (PHP problem with JIT). (Dmitry)
  . Fixed bug #80861 (erronous array key overflow in 2D array with JIT).
    (Dmitry)

- Pcntl:
  . Fixed bug #79812 (Potential integer overflow in pcntl_exec()). (cmb)

- PDO_ODBC:
  . Fixed bug #80783 (PDO ODBC truncates BLOB records at every 256th byte).
    (cmb)

- PDO_pgsql:
  . Fixed bug #80892 (PDO::PARAM_INT is treated the same as PDO::PARAM_STR).
    (Matteo)

- Session:
  . Fixed bug #80889 (Cannot set save handler when save_handler is invalid).
    (cmb)

- SOAP:
  . Fixed bug #69668 (SOAP special XML characters in namespace URIs not
    encoded). (cmb)

- Standard:
  . Fixed bug #80915 (Taking a reference to $_SERVER hides its values from
    phpinfo()). (Rowan Tommins)
  . Fixed bug #80914 ('getdir' accidentally defined as an alias of 'dir').
    (Rowan Tommins)

01 Apr 2021, PHP 8.0.4

- Core:
  . Fixed bug #75776 (Flushing streams with compression filter is broken). (cmb)
  . Fixed bug #80811 (Function exec without $output but with $restult_code
    parameter crashes). (Nikita)
  . Fixed bug #80814 (threaded mod_php won't load on FreeBSD: No space
    available for static Thread Local Storage). (Dmitry)

- Dba:
  . Fixed bug #80817 (dba_popen() may cause segfault during RSHUTDOWN). (cmb)

- IMAP:
  . Fixed bug #80800 (imap_open() fails when the flags parameter includes
    CL_EXPUNGE). (girgias)

- Intl:
  . Fixed bug #80763 (msgfmt_format() does not accept DateTime references).
    (cmb)

- Libxml:
  . Fixed bug #51903 (simplexml_load_file() doesn't use HTTP headers). (cmb)

- MySQLnd:
  . Fixed bug #80837 (Calling stmt_store_result after fetch doesn't throw an
    error). (Kamil Tekiela)

- Opcache:
  . Fixed bug #80786 (PHP crash using JIT). (Nikita)
  . Fixed bug #80782 (DASM_S_RANGE_VREG on PHP_INT_MIN-1). (Dmitry)

- PCRE:
  . Fixed bug #80866 (preg_split ignores limit flag when pattern with \K has
    0-width fullstring match). (Kamil Tekiela)

- Session:
  . Fixed bug #80774 (session_name() problem with backslash). (cmb)

- Standard:
  . Fixed bug #80771 (phpinfo(INFO_CREDITS) displays nothing in CLI). (cmb)
  . Fixed bug #78719 (http wrapper silently ignores long Location headers).
    (cmb)
  . Fixed bug #80838 (HTTP wrapper waits for HTTP 1 response after HTTP 101).
    (manuelm)

- Zip:
  . Fixed bug #80825 (ZipArchive::isCompressionMethodSupported does not exist).
    (cmb)

18 Feb 2021, PHP 8.0.3

- Core:
  . Fixed #80706 (mail(): Headers after Bcc headers may be ignored). (cmb)

- DOM:
  . Fixed bug #80600 (DOMChildNode::remove() doesn't work on CharacterData
    nodes). (beberlei)

- Gettext:
  . Fixed bug #53251 (bindtextdomain with null dir doesn't return old value).
    (cmb)

- MySQLnd:
  . Fixed bug #78680 (mysqlnd's mysql_clear_password does not transmit
    null-terminated password). (Daniel Black)
  . Fixed bug #80713 (SegFault when disabling ATTR_EMULATE_PREPARES and
    MySQL 8.0). (Nikita)

- MySQLi:
  . Fixed bug #74779 (x() and y() truncating floats to integers). (cmb)

- Opcache:
  . Fixed bug #80634 (write_property handler of internal classes is skipped on
    preloaded JITted code). (Dmitry)
  . Fixed bug #80682 (opcache doesn't honour pcre.jit option). (Remi)
  . Fixed bug #80742 (Opcache JIT makes some boolean logic unexpectedly be
    true). (Dmitry)
  . Fixed bug #80745 (JIT produces Assert failure and UNKNOWN:0 var_dumps in
    code involving bitshifts). (Dmitry)

- OpenSSL:
  . Fixed bug #80747 (Providing RSA key size < 512 generates key that crash
    PHP). (Nikita)

- Phar:
  . Fixed bug #75850 (Unclear error message wrt. __halt_compiler() w/o
    semicolon) (cmb)
  . Fixed bug #70091 (Phar does not mark UTF-8 filenames in ZIP archives). (cmb)
  . Fixed bug #53467 (Phar cannot compress large archives). (cmb, lserni)

- Socket:
  . Fixed bug #80723 (Different sockets compare as equal (regression in 8.0)).
    (Nikita)

- SPL:
  . Fixed bug#80719 (Iterating after failed ArrayObject::setIteratorClass()
    causes Segmentation fault). (Nikita)

- Standard:
  . Fixed bug #80654 (file_get_contents() maxlen fails above (2**31)-1 bytes).
    (cmb)
  . Fixed bug #80718 (ext/standard/dl.c fallback code path with syntax error).
    (Nikita)

21 Jan 2021, PHP 8.0.2

- Core:
  . Fixed bug #80523 (bogus parse error on >4GB source code). (Nikita)
  . Fixed bug #80384 (filter buffers entire read until file closed). (Adam
    Seitz, cmb)
  . Fixed bug #80596 (Invalid union type TypeError in anonymous classes).
    (Daniil Gentili)
  . Fixed bug #80617 (GCC throws warning about type narrowing in
    ZEND_TYPE_INIT_CODE). (Nikita)

- BCMath:
  . Fixed bug #80545 (bcadd('a', 'a') doesn't throw an exception).
    (Jens de Nies)

- Curl:
  . Fixed bug #80595 (Resetting POSTFIELDS to empty array breaks request). (cmb)

- Date:
  . Fixed bug #80376 (last day of the month causes runway cpu usage). (Derick)

- DOM:
  . Fixed bug #80537 (Wrong parameter type in DOMElement::removeAttributeNode
    stub). (Nikita)

- Filter:
  . Fixed bug #80584 (0x and 0X are considered valid hex numbers by
    filter_var()). (girgias)

- GMP:
  . Fixed bug #80560 (Strings containing only a base prefix return 0 object).
    (girgias)

- Intl:
  . Fixed bug #80644 (Missing resource causes subsequent get() calls to fail).
    (Nikita)

- MySQLi:
  . Fixed bug #67983 (mysqlnd with MYSQLI_OPT_INT_AND_FLOAT_NATIVE fails to
    interpret bit columns). (Nikita)
  . Fixed bug #64638 (Fetching resultsets from stored procedure with cursor
    fails). (Nikita)
  . Fixed bug #72862 (segfault using prepared statements on stored procedures
    that use a cursor). (Nikita)
  . Fixed bug #77935 (Crash in mysqlnd_fetch_stmt_row_cursor when calling an SP
    with a cursor). (Nikita)

- ODBC:
  . Fixed bug #80592 (all floats are the same in ODBC parameters). (cmb)

- Opcache:
  . Fixed bug #80422 (php_opcache.dll crashes when using Apache 2.4 with JIT).
    (Dmitry)

- PDO_Firebird:
  . Fixed bug #80521 (Parameters with underscores no longer recognized). (cmb,
    Simonov Denis)

- Phar:
  . Fixed bug #76929 (zip-based phar does not respect phar.require_hash).
    (david at bamsoftware, cmb)
  . Fixed bug #77565 (Incorrect locator detection in ZIP-based phars). (cmb)
  . Fixed bug #69279 (Compressed ZIP Phar extractTo() creates garbage files).
    (cmb)

- Phpdbg:
  . Reverted fix for bug #76813 (Access violation near NULL on source operand).
    (cmb)

07 Jan 2021, PHP 8.0.1

- Core:
  . Fixed bug #80345 (PHPIZE configuration has outdated PHP_RELEASE_VERSION).
    (cmb)
  . Fixed bug #72964 (White space not unfolded for CC/Bcc headers). (cmb)
  . Fixed bug #80391 (Iterable not covariant to mixed). (Nikita)
  . Fixed bug #80393 (Build of PHP extension fails due to configuration gap
    with libtool). (kir dot morozov at gmail dot com)
  . Fixed bug #77069 (stream filter loses final block of data). (cmb)

- Fileinfo:
  . Fixed bug #77961 (finfo_open crafted magic parsing SIGABRT). (cmb)

- FPM:
  . Fixed bug #69625 (FPM returns 200 status on request without
    SCRIPT_FILENAME env). (Jakub Zelenka)

- IMAP
  . Fixed bug #80438 (imap_msgno() incorrectly warns and return false on valid UIDs in PHP 8.0.0). (girgias)
  . Fix a regression with valid UIDs in imap_savebody() (girgias)
  . Make warnings for invalid message numbers/UIDs between functions consistent (girgias)

- Intl:
  . Fixed bug #80425 (MessageFormatAdapter::getArgTypeList redefined). (Nikita)

- OCI8
  . Create Windows DLLs for Oracle Client 19c. (cmb)

- Opcache:
  . Fixed bug #80404 (Incorrect range inference result when division results
    in float). (Nikita)
  . Fixed bug #80377 (Opcache misses executor_globals). (Nikita)
  . Fixed bug #80433 (Unable to disable the use of the AVX command when using
    JIT). (Nikita)
  . Fixed bug #80447 (Strange out of memory error when running with JIT).
    (Dmitry)
  . Fixed bug #80480 (Segmentation fault with JIT enabled). (Dmitry)
  . Fixed bug #80506 (Immediate SIGSEGV upon ini_set("opcache.jit_debug", 1)).
    (Dmitry)

- OpenSSL:
  . Fixed bug #80368 (OpenSSL extension fails to build against LibreSSL due to
    lack of OCB support). (Nikita)

- PDO MySQL:
  . Fixed bug #80458 (PDOStatement::fetchAll() throws for upsert queries).
    (Kamil Tekiela)
  . Fixed bug #63185 (nextRowset() ignores MySQL errors with native prepared
    statements). (Nikita)
  . Fixed bug #78152 (PDO::exec() - Bad error handling with multiple commands).
    (Nikita)
  . Fixed bug #66878 (Multiple rowsets not returned unless PDO statement object
    is unset()). (Nikita)
  . Fixed bug #70066 (Unexpected "Cannot execute queries while other unbuffered
    queries"). (Nikita)
  . Fixed bug #71145 (Multiple statements in init command triggers unbuffered
    query error). (Nikita)
  . Fixed bug #76815 (PDOStatement cannot be GCed/closeCursor-ed when a
    PROCEDURE resultset SIGNAL). (Nikita)
  . Fixed bug #79872 (Can't execute query with pending result sets). (Nikita)
  . Fixed bug #79131 (PDO does not throw an exception when parameter values are
    missing). (Nikita)
  . Fixed bug #72368 (PdoStatement->execute() fails but does not throw an
    exception). (Nikita)
  . Fixed bug #62889 (LOAD DATA INFILE broken). (Nikita)
  . Fixed bug #67004 (Executing PDOStatement::fetch() more than once prevents
    releasing resultset). (Nikita)
  . Fixed bug #79132 (PDO re-uses parameter values from earlier calls to
    execute()). (Nikita)

- Phar:
  . Fixed bug #73809 (Phar Zip parse crash - mmap fail). (cmb)
  . Fixed bug #75102 (`PharData` says invalid checksum for valid tar). (cmb)
  . Fixed bug #77322 (PharData::addEmptyDir('/') Possible integer overflow).
    (cmb)

- Phpdbg:
  . Fixed bug #76813 (Access violation near NULL on source operand). (cmb)

- SPL:
  . Fixed #62004 (SplFileObject: fgets after seek returns wrong line). (cmb)

- Standard:
  . Fixed bug #77423 (FILTER_VALIDATE_URL accepts URLs with invalid userinfo).
    (CVE-2020-7071) (cmb)
  . Fixed bug #80366 (Return Value of zend_fstat() not Checked). (sagpant, cmb)

- Tidy:
  . Fixed bug #77594 (ob_tidyhandler is never reset). (cmb)

- Tokenizer:
  . Fixed bug #80462 (Nullsafe operator tokenize with TOKEN_PARSE flag fails).
    (Nikita)

- XML:
  . XmlParser opaque object renamed to XMLParser for consistency with other XML objects. (girgias)

- Zlib:
  . Fixed #48725 (Support for flushing in zlib stream). (cmb)

26 Nov 2020, PHP 8.0.0

- BZ2:
  . Fixed bug #71263 (fread() does not report bzip2.decompress errors). (cmb)

- CLI:
  . Allow debug server binding to an ephemeral port via `-S localhost:0`. (Sara)

- COM:
  . Fixed bug #55847 (DOTNET .NET 4.0 GAC new location). (cmb)
  . Fixed bug #62474 (com_event_sink crashes on certain arguments). (cmb)

- Calendar:
  . Fixed bug #80007 (Potential type confusion in unixtojd() parameter parsing).
    (Andy Postnikov)

- Core:
  . Fixed bug #36365 (scandir duplicates file name at every 65535th file).
    (cmb)
  . Fixed bug #49555 (Fatal error "Function must be a string" message should be
    renamed). (Nikita)
  . Fixed bug #62294 (register_shutdown_function() does not correctly handle
    exit code). (Nikita)
  . Fixed bug #62609 (Allow implementing Traversable on abstract classes).
    (Nikita)
  . Fixed bug #65274 (Enhance undefined class constant error with class name).
    (Nikita)
  . Fixed bug #65275 (Calling exit() in a shutdown function does not change the
    exit value in CLI). (Nikita)
  . Fixed bug #69084 (Unclear error message when not implementing a renamed
    abstract trait function). (Nikita)
  . Fixed bug #70839 (Converting optional argument to variadic forbidden by LSP
    checks). (Nikita)
  . Fixed bug #74558 (Can't rebind closure returned by Closure::fromCallable()).
    (cmb)
  . Fixed bug #77561 (Shebang line not stripped for non-primary script).
    (Nikita)
  . Fixed bug #77619 (Wrong reflection on MultipleIterator::__construct).
    (Fabien Villepinte)
  . Fixed bug #77966 (Cannot alias a method named "namespace"). (Nikita)
  . Fixed bug #78236 (convert error on receiving variables when duplicate [).
    (cmb)
  . Fixed bug #78770 (Incorrect callability check inside internal methods).
    (Nikita)
  . Fixed bug #79108 (Referencing argument in a function makes it a reference
    in the stack trace). (Nikita)
  . Fixed bug #79368 ("Unexpected end of file" is not an acceptable error
    message). (Alex Dowad)
  . Fixed bug #79462 (method_exists and property_exists incoherent behavior).
    (cmb)
  . Fixed bug #79467 (data:// wrappers are writable). (cmb)
  . Fixed bug #79521 (Check __set_state structure). (carusogabriel)
  . Fixed bug #79790 ("Illegal offset type" exception during AST evaluation
    not handled properly). (Nikita)
  . Fixed bug #79791 (Assertion failure when unsetting variable during binary
    op). (Nikita)
  . Fixed bug #79828 (Segfault when trying to access non-existing variable).
    (Nikita)
  . Fixed bug #79841 (Syntax error in configure / unescaped "[]" in php.m4).
    (Nikita)
  . Fixed bug #79852 (count(DOMNodeList) doesn't match
    count(IteratorIterator(DOMNodeList))). (Nikita)
  . Fixed bug #79867 (Promoted untyped properties should get null default
    value). (Nikita)
  . Fixed bug #79897 (Promoted constructor params with attribs cause crash).
    (Deus Kane)
  . Fixed bug #79927 (Generator doesn't throw exception after multiple yield
    from iterable). (Nikita)
  . Fixed bug #79946 (Build fails due to undeclared UINT32_C). (Nikita)
  . Fixed bug #79948 (Exit in auto-prepended file does not abort PHP execution).
    (Nikita)
  . Fixed bug #80045 (memleak after two set_exception_handler calls with
    __call). (Nikita)
  . Fixed bug #80096 (Segmentation fault with named arguments in nested call).
    (Nikita)
  . Fixed bug #80109 (Cannot skip arguments when extended debug is enabled).
    (Nikita)
  . Fixed bug #80225 (broken namespace usage in eval code). (Nikita)
  . Fixed bug #80258 (Windows Deduplication Enabled, randon permission errors).
    (cmb)
  . Fixed bug #80280 (ADD_EXTENSION_DEP() fails for ext/standard and ext/date).
    (cmb)
  . Fixed bug #80334 (assert() vs named parameters - confusing error). (Nikita)
  . Fixed bug #80055 (Abstract trait methods returning "self" cannot be
    fulfilled by traits). (Nikita)
  . Fixed faulty generator cleanup with yield from. (Bob)
  . Implement #[Attr] Attribute syntax as per final vote in RFC
    https://wiki.php.net/rfc/shorter_attribute_syntax_change
  . Implemented FR #47074 (phpinfo() reports "On" as 1 for the some
    extensions). (cmb)
  . Implemented FR #72089 (require() throws fatal error instead of exception).
    (Nikita)
  . Removed the pdo_odbc.db2_instance_name php.ini directive. (Kalle)
  . Use SSE2 instructions do locale independent strtolower. (Laruence)

- Curl:
  . Bumped required libcurl version to 7.29.0. (cmb)
  . Fixed bug #80121 (Null pointer deref if CurlHandle directly instantiated).
    (Nikita)

- DOM:
  . Add property DOMXPath::$registerNodeNamespaces and constructor argument
    that allow global flag to configure query() or evaluate() calls.
  . Fixed bug #79968 (DOMChildNode API crash on unattached nodes). (Benjamin)
  . Fixed bug #80268 (loadHTML() truncates at NUL bytes). (cmb)

- Date:
  . Fixed bug #60302 (DateTime::createFromFormat should new static(), not new
    self()). (Derick)
  . Fixed bug #65547 (Default value for sunrise/sunset zenith still wrong).
    (cmb)
  . Fixed bug #69044 (discrepancy between time and microtime). (krakjoe)
  . Fixed bug #80057 (DateTimeImmutable::createFromFormat() does not populate
    time). (Derick)
  . Implemented FR #79903 (datetime: new format "p", same as "P" but returning
    "Z" for UTC). (gharlan)

- Enchant:
  . Add LIBENCHANT_VERSION macro.
  . Add enchant_dict_add and enchant_dict_is_added functions.
  . Deprecate enchant_broker_set_dict_path, enchant_broker_get_dict_path,
    enchant_dict_add_to_personal and enchant_dict_is_in_session.
  . Use libenchant-2 when available.

- FFI:
  . Added FFI\CType::getName() method. (chopins)
  . Fixed bug #79177 (FFI doesn't handle well PHP exceptions within callback).
    (cmb, Dmitry, Nikita)
  . Fixed bug #79749 (Converting FFI instances to bool fails). (cmb)

- FPM:
  . Add pm.status_listen option. (Jakub Zelenka)

- Fileinfo:
  . Upgrade to libmagic 5.39. (Anatol)

- GD:
  . Added imagegetinterpolation(). (cmb)
  . Fixed bug #55005 (imagepolygon num_points requirement). (cmb)
  . Made the $num_points parameter of php_imagepolygon optional. (cmb)
  . Removed deprecated image2wbmp(). (cmb)
  . Removed deprecated png2wbmp() and jpeg2wbmp(). (cmb)
  . Replaced gd resources with objects. (Mark Randall)

- IMAP:
  . Fixed bug #64076 (imap_sort() does not return FALSE on failure). (cmb)
  . Fixed bug #76618 (segfault on imap_reopen). (girgias)
  . Fixed bug #80213 (imap_mail_compose() segfaults on certain $bodies). (cmb)
  . Fixed bug #80215 (imap_mail_compose() may modify by-val parameters). (cmb)
  . Fixed bug #80216 (imap_mail_compose() does not validate types/encodings).
    (cmb)
  . Fixed bug #80220 (imap_mail_compose() may leak memory). (cmb)
  . Fixed bug #80223 (imap_mail_compose() leaks envelope on malformed bodies).
    (cmb)
  . Fixed bug #80226 (imap_sort() leaks sortpgm memory). (cmb)
  . Fixed bug #80239 (imap_rfc822_write_address() leaks memory). (cmb)
  . Fixed bug #80242 (imap_mail_compose() segfaults for multipart with rfc822).
    (cmb)
  . Fixed minor regression caused by fixing bug #80220. (cmb)

- Iconv:
  . Dropped support for iconv without proper errno setting. (cmb)

- Intl:
  . Removed deprecated INTL_IDNA_VARIANT_2003. (cmb)

- JIT:
  . Fixed bug #77857 (Wrong result if executed with JIT). (Laruence)
  . Fixed bug #79255 (PHP cannot be compiled with enable JIT).
    (Laruence, Dmitry)
  . Fixed bug #79582 (Crash seen when opcache.jit=1235 and
    opcache.jit_debug=2). (Laruence)
  . Fixed bug #79743 (Fatal error when assigning to array property
    with JIT enabled). (Laruence)
  . Fixed bug #79864 (JIT segfault in Symfony OptionsResolver). (Dmitry)
  . Fixed bug #79888 (Incorrect execution with JIT enabled). (Dmitry)

- JSON:
  . The JSON extension is now an integral part of PHP and cannot be disabled
    as per RFC: https://wiki.php.net/rfc/always_enable_json (tandre)

- LDAP:
  . Fixed memory leaks. (ptomulik)
  . Removed deprecated ldap_sort. (mcmic)

- MBString:
  . Fixed bug #76999 (mb_regex_set_options() return current options). (cmb)
  . Removed the unused $is_hex parameter from mb_decode_numericentity(). (cmb)

- MySQLi:
  . Fixed bug #76809 (SSL settings aren't respected when persistent connections
    are used). (fabiomsouto)

- Mysqlnd:
  . Fixed #60594 (mysqlnd exposes 160 lines of stats in phpinfo). (PeeHaa)

- OCI8:
  . Deprecated old OCI8 function aliases. (Jens de Nies)
  . Modernized oci_register_taf_callback() callable argument parsing
    implementation. (girgias)
  . Removed obsolete no-op function oci_internal_debug(). (Jens de Nies)

- ODBC:
  . Fixed bug #22986 (odbc_connect() may reuse persistent connection). (cmb)
  . Fixed bug #44618 (Fetching may rely on uninitialized data). (cmb)

- Opcache:
  . Fixed bug #76535 (Opcache does not replay compile-time warnings). (Nikita)
  . Fixed bug #78654 (Incorrectly computed opcache checksum on files with
    non-ascii characters). (mhagstrand)
  . Fixed bug #79665 (ini_get() and opcache_get_configuration() inconsistency).
    (cmb)
  . Fixed bug #80030 (Optimizer segfault with isset on static property with
    undef dynamic class name). (Nikita)
  . Fixed bug #80175 (PHP8 RC1 - JIT Buffer not working). (cmb)
  . Fixed bug #80184 (Complex expression in while / if statements resolves to
    false incorrectly). (Nikita)
  . Fixed bug #80255 (Opcache bug (bad condition result) in 8.0.0rc1). (Nikita)
  . Fixed run-time binding of preloaded dynamically declared function. (Dmitry)

- OpenSSL:
  . Added Cryptographic Message Syntax (CMS) support. (Eliot Lear)

- PCRE:
  . Don't ignore invalid escape sequences. (sjon)
  . Updated to PCRE2 10.35. (cmb)

- PDO:
  . Changed default PDO error mode to exceptions. (AllenJB)
  . Fixed bug #77849 (Disable cloning of PDO handle/connection objects).
    (camporter)

- PDO_Firebird:
  . Fixed bug #64937 (Firebird PDO preprocessing sql). (Simonov Denis)

- PDO_OCI:
  . Added support for setting and getting the oracle OCI 18c call timeout.
    (camporter)

- PDO_PGSQL:
  . Bumped required libpq version to 9.1. (cmb)

- PGSQL:
  . Bumped required libpq version to 9.1. (cmb)

- Phpdbg:
  . Fixed bug #76596 (phpdbg support for display_errors=stderr). (kabel)
  . Fixed bug #76801 (too many open files). (alekitto)
  . Fixed bug #77800 (phpdbg segfaults on listing some conditional breakpoints).
    (krakjoe)
  . Fixed bug #77805 (phpdbg build fails when readline is shared). (krakjoe)

- Reflection:
  . Fixed bug #64592 (ReflectionClass::getMethods() returns methods out of
    scope). (Nikita)
  . Fixed bug #69180 (Reflection does not honor trait conflict resolution /
    method aliasing). (Nikita)
  . Fixed bug #74939 (Nested traits' aliased methods are lowercased). (Nikita)
  . Fixed bug #77325 (ReflectionClassConstant::$class returns wrong class when
    extending). (Nikita)
  . Fixed bug #78697 (ReflectionClass::implementsInterface - inaccurate error
    message with traits). (villfa)
  . Fixed bug #80190 (ReflectionMethod::getReturnType() does not handle static
    as part of union type). (Nikita)
  . Fixed bug #80299 (ReflectionFunction->invokeArgs confused in arguments).
    (Nikita)
  . Fixed bug #80370 (getAttributes segfault on dynamic properties). (Benjamin
    Eberlei)
  . Implement #79628 (Add $filter parameter for ReflectionClass::getConstants
    and ReflectionClass::getReflectionConstants) (carusogabriel)
  . Implement ReflectionProperty::hasDefaultValue and
    Reflection::getDefaultValue (beberlei)

- SNMP:
  . Fixed bug #70461 (disable md5 code when it is not supported in net-snmp).
    (Alexander Bergmann, cmb)

- SPL:
  . Fixed bug #65006 (spl_autoload_register fails with multiple callables using
    self, same method). (Nikita)
  . Fixed bug #65387 (Circular references in SPL iterators are not garbage
    collected). (Nikita)
  . Fixed bug #71236 (Second call of spl_autoload_register() does nothing if it
    has no arguments). (Nikita)
  . Fixed bug #79987 (Memory leak in SplFileInfo because of missing
    zend_restore_error_handling()). (Dmitry)
  . SplFixedArray is now IteratorAggregate rather than Iterator. (alexdowad)

- SQLite3:
  . Added SQLite3::setAuthorizer() and respective class constants. (bohwaz)

- Session:
  . Fixed bug #73529 (session_decode() silently fails on wrong input). (cmb)
  . Fixed bug #78624 (session_gc return value for user defined session
    handlers). (bshaffer)

- Shmop:
  . Converted shmop resources to objects. (cmb)

- SimpleXML:
  . Fixed bug #63575 (Root elements are not properly cloned). (cmb)
  . Fixed bug #75245 (Don't set content of elements with only whitespaces).
    (eriklundin)

- Sodium:
  . Fixed bug #77646 (sign_detached() strings not terminated). (Frank)

- Standard:
  . Don't force rebuild of symbol table, when populating $http_response_header
    variable by the HTTP stream wrapper. (Dmitry)
  . Fixed bug #47983 (mixed LF and CRLF line endings in mail()). (cmb)
  . Fixed bug #64060 (lstat_stat_variation7.phpt fails on certain file systems).
    (M. Voelker, cmb)
  . Fixed bug #75902 (str_replace should warn when misused with nested arrays).
    (Nikita)
  . Fixed bug #76859 (stream_get_line skips data if used with data-generating
    filter). (kkopachev)
  . Fixed bug #77204 (getimagesize(): Read error! should mention file path).
    (peter279k)
  . Fixed bug #78385 (parse_url() does not include 'query' when question mark
    is the last char). (Islam Israfilov)
  . Fixed bug #79868 (Sorting with array_unique gives unwanted result). (Nikita)
  . Fixed bug #80256 (file_get_contents strip first line with chunked encoding
    redirect). (Nikita)
  . Fixed bug #80266 (parse_url silently drops port number 0). (cmb, Nikita)
  . Fixed bug #80290 (Double free when ASSERT_CALLBACK is used with a dynamic
    message). (Nikita)
  . Implemented FR #78638 (__PHP_Incomplete_Class should be final). (Laruence)
  . Made quoting of cmd execution functions consistent. (cmb)

- Tidy:
  . Removed the unused $use_include_path parameter from tidy_repair_string().
    (cmb)

- Tokenizer:
  . Fixed bug #80328 (PhpToken::getAll() confusing name). (Nikita)

- XML:
  . Fixed bug #76874 (xml_parser_free() should never leak memory). (Nikita)

- XMLWriter:
  . Changed functions to accept/return XMLWriter objects instead of resources.
    (cmb)
  . Implemented FR #79344 (xmlwriter_write_attribute_ns: $prefix should be
    nullable). (cmb)
  . Removed return types from XMLWriter stubs. (cmb)

- Zip:
  . Add "flags" options to ZipArchive::addGlob and addPattern methods
    keeping previous behavior having FL_OVERWRITE by default. (Remi)
  . Add ZipArchive::EM_UNKNOWN and ZipArchive::EM_TRAD_PKWARE constants. (Remi)
  . Add ZipArchive::isCompressionMethodSupported() and
    ZipArchive::isEncryptionMethodSupported() method (libzip 1.7.0). (Remi)
  . Add ZipArchive::replaceFile() method. (Remi)
  . Add ZipArchive::setCancelCallback method (since libzip 1.6.0). (Remi)
  . Add ZipArchive::setMtimeName and ZipArchive::setMtimeIndex methods. (Remi)
  . Add ZipArchive::setProgressCallback method (since libzip 1.3.0). (Remi)
  . Add lastId property to ZipArchive. (Remi)
  . Add optional "flags" parameter to ZipArchive::addEmptyDir, addFile and
    addFromString methods. (Remi)
  . Fixed bug #50678 (files extracted by ZipArchive class lost their
    original modified time). (Remi)
  . Fixed bug #72374 (remove_path strips first char of filename). (tyage, Remi)
  . Implemented FR #77960 (add compression / encryption options for
    ZipArchive::addGlob and ZipArchive::addPattern). (Remi)
  . ZipArchive::status and ZipArchive::statusSys properties and
    ZipArchive::getStatusString() method stay valid after the archive
    is closed. (Remi)

- Zlib:
  . Fixed bug #71417 (fread() does not report zlib.inflate errors). (cmb)
  . Fixed bug #78792 (zlib.output_compression disabled by Content-Type: image/).
    (cmb)<|MERGE_RESOLUTION|>--- conflicted
+++ resolved
@@ -15,19 +15,15 @@
 - GD:
   . Fixed bug #71316 (libpng warning from imagecreatefromstring). (cmb)
 
-<<<<<<< HEAD
 - SPL:
   . Fixed bug #81587 (MultipleIterator Segmentation fault w/ SimpleXMLElement
     attached). (Nikita)
 
-18 Nov 2021, PHP 8.0.13
-=======
 - Standard:
   . Fixed bug #81618 (dns_get_record fails on FreeBSD for missing type).
     (fsbruva)
 
-18 Nov 2021, PHP 7.4.26
->>>>>>> 45f52285
+18 Nov 2021, PHP 8.0.13
 
 - Core:
   . Fixed bug #81518 (Header injection via default_mimetype / default_charset).
