--- conflicted
+++ resolved
@@ -14,14 +14,8 @@
   . Fixed bug #67325 (imagetruecolortopalette: white is duplicated in palette).
     (cmb)
 
-<<<<<<< HEAD
 - Mbstring
  . Fixed bug #66964 (mb_convert_variables() cannot detect recursion) (Yasuo)
-=======
-- mbstring:
-  . Fixed bug #66797 (mb_substr only takes 32-bit signed integer). (cmb)
-  . Fixed bug #66964 (mb_convert_variables() cannot detect recursion) (Yasuo)
->>>>>>> af3031d7
 
 - Opcache:
   . Fixed bug #72982 (Memory leak in zend_accel_blacklist_update_regexp()
