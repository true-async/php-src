PHP                                                                        NEWS
|||||||||||||||||||||||||||||||||||||||||||||||||||||||||||||||||||||||||||||||
?? ??? ????, PHP 7.2.0RC5


12 Oct 2017, PHP 7.2.0RC4

- Core
  . Fixed bug #75220 (Segfault when calling is_callable on parent). 
    (andrewnester)
  . Fixed bug #75290 (debug info of Closures of internal functions contain
    garbage argument names). (Andrea)

- Apache2Handler:
  . Fixed bug #75311 (error: 'zend_hash_key' has no member named 'arKey' in
    apache2handler). (mcarbonneaux)

- Date:
  . Fixed bug #75222 (DateInterval microseconds property always 0). (jhdxr)

- Hash:
  . Fixed Bug #75284 (sha3 is not supported on bigendian machine). (Remi)

- Intl:
  . Fixed bug #75318 (The parameter of UConverter::getAliases() is not
    optional). (cmb)

- litespeed:
  . Fixed bug #75248 (Binary directory doesn't get created when building 
    only litespeed SAPI). (petk)
  . Fixed bug #75251 (Missing program prefix and suffix). (petk)

- OCI8:
  . Fixed incorrect reference counting. (Dmitry, Tianfang Yang)

- Opcache
  . Fixed bug #75255 (Request hangs and not finish). (Dmitry)

- PCRE:
  . Fixed bug #75285 (Broken build when system libpcre don't have jit support).
    (Remi)

- Sodium:
  . Added missing bindings for libsodium > 1.0.13. (Frank)

28 Sep 2017, PHP 7.2.0RC3

- Core
  . Fixed bug #75241 (Null pointer dereference in zend_mm_alloc_small()).
    (Laruence)
  . Fixed bug #74878 (Data race in ZTS builds). (Nikita, Dmitry)
  . Fixed bug #75236 (infinite loop when printing an error-message). (Andrea)
  . Fixed bug #75252 (Incorrect token formatting on two parse errors in one
    request). (Nikita)

- FPM:
  . Fixed bug #75212 (php_value acts like php_admin_value). (Remi)

- MySQLi:
  . Fixed bug #75018 (Data corruption when reading fields of bit type). (Anatol)

- Opcache:
  . Fixed bug #75230 (Invalid opcode 49/1/8 using opcache). (Laruence)

- PCRE:
  . Fixed bug ##75223 (PCRE JIT broken in 7.2). (Dmitry)

- PDO_mysql:
  . Fixed bug #75177 (Type 'bit' is fetched as unexpected string). (Anatol)

- SPL:
  . Fixed bug #73629 (SplDoublyLinkedList::setIteratorMode masks intern flags).
    (J. Jeising, cmb)

14 Sep 2017, PHP 7.2.0RC2

- Core:
  . Fixed Bug #75142 (buildcheck.sh check for autoconf version needs to be updated
    for v2.64). (zizzy at zizzy dot net, Remi)

- BCMath:
  . Fixed bug #44995 (bcpowmod() fails if scale != 0). (cmb)
  . Fixed bug #46781 (BC math handles minus zero incorrectly). (cmb)
  . Fixed bug #54598 (bcpowmod() may return 1 if modulus is 1). (okano1220, cmb)
  . Fixed bug #75178 (bcpowmod() misbehaves for non-integer base or modulus). (cmb)

- CLI server:
  . Fixed bug #70470 (Built-in server truncates headers spanning over TCP
    packets). (bouk)

- Date:
  . Fixed bug #75149 (redefinition of typedefs ttinfo and t1info). (Remi)

- GD:
  . Fixed bug #75139 (libgd/gd_interpolation.c:1786: suspicious if ?). (cmb)

- Intl:
  .  Fixed bug #75193 (segfault in collator_convert_object_to_string). (Remi)

- Gettext:
  . Fixed bug #73730 (textdomain(null) throws in strict mode). (cmb)

- Opcache
  . Fixed incorect constant conditional jump elimination. (Dmitry)

- OpenSSL
  . Automatically load OpenSSL configuration file. (Jakub Zelenka)

- SPL:
  . Fixed bug #75155 (AppendIterator::append() is broken when appending another
    AppendIterator). (Nikita)
  . Fixed bug #75173 (incorrect behavior of AppendIterator::append in foreach loop).
    (jhdxr)

- Standard:
  . Fixed bug #75152 (signed integer overflow in parse_iv). (Laruence)
  . Fixed bug #75170 (mt_rand() bias on 64-bit machines). (Nikita)

- ZIP:
  . Fixed bug #75143 (new method setEncryptionName() seems not to exist
    in ZipArchive). (Anatol)

31 Aug 2017, PHP 7.2.0RC1

- Core:
  . Fixed bug #75042 (run-tests.php issues with EXTENSION block). (John Boehr)

- CURL:
  . Fixed bug #75093 (OpenSSL support not detected). (Remi)
  . Better fix for #74125 (use pkg-config instead of curl-config). (Remi)

- GD:
  . Fixed bug #75111 (Memory disclosure or DoS via crafted .bmp image). (cmb)
  . Fixed bug #75124 (gdImageGrayScale() may produce colors). (cmb)

- Intl:
  . Fixed bug #75090 (IntlGregorianCalendar doesn't have constants from parent
    class). (tpunt)

- PCRE:
  . Fixed bug #75089 (preg_grep() is not reporting PREG_BAD_UTF8_ERROR after
    first input string). (Dmitry)

- PDO_OCI:
  . Fixed bug #74631 (PDO_PCO with PHP-FPM: OCI environment initialized
    before PHP-FPM sets it up). (Ingmar Runge)

- SQLite3:
  . Update to Sqlite 3.20.1. (cmb)

- Standard:
  . Fixed bug #75097 (gethostname fails if your host name is 64 chars long). (Andrea)

17 Aug 2017, PHP 7.2.0beta3

- Core:
  . Fixed bug #75063 (Main CWD initialized with wrong codepage). (Anatol)
  . Fixed bug #74725 (html_errors=1 breaks unhandled exceptions). (Andrea)

- Date:
  . Fixed bug #75002 (Null Pointer Dereference in timelib_time_clone). (Derick)

- FTP:
  . Added ftp_append() function. (blar)

- JSON:
  . Fixed bug #75185 (Buffer overflow in json_decode() with
    JSON_INVALID_UTF8_IGNORE or JSON_INVALID). (Jakub Zelenka)

- Mbstring:
  . Fixed bug #75001 (Wrong reflection on mb_eregi_replace). (Fabien
    Villepinte)

- SQLite3:
  . Updated to SQLite 3.20.0. (cmb)

- SPL:
  . Fixed bug #75049 (spl_autoload_unregister can't handle
    spl_autoload_functions results). (Laruence)
  . Added spl_object_id(). (Tyson Andre)

- Standard:
  . Fixed bug #75075 (unpack with X* causes infinity loop). (Laruence)
  . Fixed bug #74103 (heap-use-after-free when unserializing invalid array
    size). (Nikita)
  . Fixed bug #75054 (A Denial of Service Vulnerability was found when
    performing deserialization). (Nikita)

- WDDX:
  . Fixed bug #73793 (WDDX uses wrong decimal seperator). (cmb)

- XMLRPC:
  . Fixed bug #74975 (Incorrect xmlrpc serialization for classes with declared
    properties). (blar)

03 Aug 2017, PHP 7.2.0beta2

- Core:
  . Implemented FR #74963 (Improved error message on fetching property of
    non-object). (Laruence)
  . Fixed bug #74947 (Segfault in scanner on INF number). (Laruence)
  . Fixed bug #74954 (null deref and segfault in zend_generator_resume()). (Bob)
<<<<<<< HEAD

- CLI:
  . Fixed bug #74979 (Interactive shell opening instead of script execution
    with -f flag). (Anatol)
=======
  . Fixed bug #74725 (html_errors=1 breaks unhandled exceptions). (Andrea)
  . Fixed bug #75063 (Main CWD initialized with wrong codepage). (Anatol)
  . Fixed bug #75349 (NAN comparison). (Sara)
>>>>>>> fee21a45

- cURL:
  . Fixed bug #74125 (Fixed finding CURL on systems with multiarch support).
    (cebe)

- Intl:
  . Fixed bug #74993 (Wrong reflection on some locale_* functions). (Sara)

- Mbstring:
  . Fixed bug #69267 (mb_strtolower fails on titlecase characters). (Nikita)
  . Fixed bug #71606 (Segmentation fault mb_strcut with HTML-ENTITIES encoding).
    (cmb)
  . Fixed bug #62934 (mb_convert_kana() does not convert iteration marks).
    (Nikita)

- MySQLi:
  . Fixed bug #74968 (PHP crashes when calling mysqli_result::fetch_object with
    an abstract class). (Anatol)

- OCI8:
  . Expose oci_unregister_taf_callback() (Tianfang Yang)

- Opcache:
  . Fixed bug #74980 (Narrowing occurred during type inference). (Laruence)

- OpenSSL:
  . Fixed bug #74903 (openssl_pkcs7_encrypt() uses different EOL than before).
    (Anatol)

- phar:
  . Fixed bug #74991 (include_path has a 4096 char limit in some cases).
    (bwbroersma)

- Reflection:
  . Fixed bug #74949 (null pointer dereference in _function_string). (Laruence)

- Session:
  . Fixed bug #74892 (Url Rewriting (trans_sid) not working on urls that start
    with "#"). (Andrew Nester)
  . Fixed bug #74936 (session_cache_expire/cache_limiter/save_path() trigger a
    warning in read mode). (morozov)
  . Fixed bug #74941 (session fails to start after having headers sent). 
    (morozov)
  . Fixed bug #74833 (SID constant created with wrong module number). (Anatol)

- SimpleXML:
  . Fixed bug #74950 (nullpointer deref in simplexml_element_getDocNamespaces).
    (Laruence)

- SPL:
  . Fixed bug #74669 (Unserialize ArrayIterator broken). (Andrew Nester)
  . Fixed bug #74977 (Appending AppendIterator leads to segfault). 
    (Andrew Nester)
  . Fixed bug #75015 (Crash in recursive iterator destructors). (Julien)

- Standard:
  . Fixed bug #74851 (uniqid() without more_entropy performs badly).
    (Emmanuel Dreyfus)

20 Jul 2017, PHP 7.2.0beta1

- Core:
  . Added new VM instuctions ISSET_ISEMPTY_CV and UNSET_CV. Previously they
    were implemented as ISSET_ISEMPTY_VAR and UNSET_VAR variants with
    ZEND_QUICK_SET flag. (Nikita, Dmitry)
  . Fixed bug #74603 (PHP INI Parsing Stack Buffer Overflow Vulnerability).
    (Stas)
  . Fixed bug #74111 (Heap buffer overread (READ: 1) finish_nested_data from
    unserialize). (Nikita)
  . Fixed bug #74819 (wddx_deserialize() heap out-of-bound read via
    php_parse_date()). (Derick)
  . Fixed bug #49649 (unserialize() doesn't handle changes in property 
    visibility). (pmmaga)
  . Fixed #74866 (extension_dir = "./ext" now use current directory for base).
    (Francois Laupretre)
  . Fixed bug #74923 (Crash when crawling through network share). (Anatol)
  . Fixed bug #74913 (fixed incorrect poll.h include). (petk)
  . Fixed bug #74906 (fixed incorrect errno.h include). (petk)

- Date:
  . Fixed bug #74852 (property_exists returns true on unknown DateInterval 
    property). (jhdxr)	

- DOM:
  . Implement #74837 (Implement Countable for DomNodeList and DOMNamedNodeMap).
    (Andreas Treichel)

- EXIF:
  . Implemented #65187 (exif_read_data/thumbnail: add support for stream 
    resource). (Kalle)
  . Deprecated the read_exif_data() alias. (Kalle)
  . Fixed bug #74428 (exif_read_data(): "Illegal IFD size" warning occurs with 
    correct exif format). (bradpiccho at gmail dot com, Kalle)
  . Fixed bug #72819 (EXIF thumbnails not read anymore). (Kalle)
  . Fixed bug #62523 (php crashes with segfault when exif_read_data called). 
    (Kalle)
  . Fixed bug #50660 (exif_read_data(): Illegal IFD offset (works fine with 
    other exif readers). (skinny dot bravo at gmail dot com, Kalle)

- GD:
  . Fixed bug #74435 (Buffer over-read into uninitialized memory). (cmb)

- IMAP:
  . Fixed bug #72324 (imap_mailboxmsginfo() return wrong size). 
    (ronaldpoon at udomain dot com dot hk, Kalle)

- JSON:
  . Add JSON_INVALID_UTF8_IGNORE and JSON_INVALID_UTF8_SUBSTITUTE options for
    json_encode and json_decode to ignore or replace invalid UTF-8 byte
    sequences - it addresses request #65082. (Jakub Zelenka)

- LDAP:
  . Fixed passing an empty array to ldap_set_option for client or server controls.

- Opcache:
  . Added global optimisation passes based on data flow analysis using Single
    Static Assignment (SSA) form: Sparse Conditional Constant Propagation (SCCP),
    Dead Code Elimination (DCE), and removal of unused local variables
    (Nikita, Dmitry)

- OpenSSL:
  . Add ssl security_level stream option to support OpenSSL security levels.
    (Jakub Zelenka).
  . Allow setting SNI cert and private key in separate files. (Jakub Zelenka)
  . Fixed bug #74651 (negative-size-param (-1) in memcpy in zif_openssl_seal()).
    (Stas)

- PCRE:
  . Fixed bug #74873 (Minor BC break: PCRE_JIT changes output of preg_match()).
    (Dmitry)

- Sodium:
  . New cryptographic extension

- SQLite3:
  . Fixed bug #74883 (SQLite3::__construct() produces "out of memory" exception
    with invalid flags). (Anatol)

- ZIP:
  . ZipArchive implements countable, added ZipArchive::count() method. (Remi)
  . Fix segfault in php_stream_context_get_option call. (Remi)

06 Jul 2017, PHP 7.2.0alpha3

- Core:
  . Fixed bug #74780 (parse_url() broken when query string contains colon). 
    (jhdxr)
  . Fixed bug #74761 (Unary operator expected error on some systems). (petk)
  . Allow loading PHP/Zend extensions by name in ini files (extension=<name>).
    (francois at tekwire dot net)
  . Added object type annotation. (brzuchal)
  . Fixed bug #74815 (crash with a combination of INI entries at startup).
    (Anatol)
  . Fixed bug #74836 (isset on zero-prefixed numeric indexes in array broken).
    (Dmitry)
  . Fixed bug #74101, bug #74614 (Unserialize Heap Use-After-Free (READ: 1) in
    zval_get_type). (Nikita)

- CLI:
  . Fixed bug #74849 (Process is started as interactive shell in PhpStorm).
    (Anatol)

- LDAP:
  . Implemented FR #69445 (Support for LDAP EXOP operations)
  . Fixed support for LDAP_OPT_SERVER_CONTROLS and LDAP_OPT_CLIENT_CONTROLS in ldap_get_option

- OpenSSL:
  . Fixed bug #74798 (pkcs7_en/decrypt does not work if \x0a is used in content).
    (Anatol)

- SPL:
  . Fixed bug #73471 (PHP freezes with AppendIterator). (jhdxr)
  . Fixed bug #71412 (Incorrect arginfo for ArrayIterator::__construct).
    (tysonandre775 at hotmail dot com)

- Session:
  . Fixed bug #74514 (5 session functions incorrectly warn when calling in
    read-only/getter mode). (Yasuo)

- Standard:
  . Add support for extension name as argument to dl().
    (francois at tekwire dot net)

- zlib:
  . Fixed bug #73944 (dictionary option of inflate_init() does not work).
    (wapmorgan)
  . Expose inflate_get_status() and inflate_get_read_len() functions.
    (Matthew Trescott)

22 Jun 2017, PHP 7.2.0alpha2

- Core:
  . Change PHP_OS_FAMILY value from "OSX" to "Darwin". (Sebastian, Kalle)

- GD:
  . Fixed bug #74744 (gd.h: stdarg.h include missing for va_list use in
    gdErrorMethod). (rainer dot jung at kippdata dot de, cmb)

- OCI8:
  . Add TAF callback (PR #2459). (KoenigsKind)
  . Fixed bug #74625 (Integer overflow in oci_bind_array_by_name). (Ingmar Runge)

- OpenSSL:
  . Fixed bug #74720 (pkcs7_en/decrypt does not work if \x1a is used in
    content). (Anatol)
  . Use TLS_ANY for default ssl:// and tls:// negotiation. (kelunik)
  . Fix leak in openssl_spki_new(). (jelle at vdwaa dot nl)
  . Added openssl_pkcs7_read() and pk7 parameter to openssl_pkcs7_verify().
    (jelle at vdwaa dot nl)

- PDO_OCI:
  . Fixed Bug #74537 (Align --with-pdo-oci configure option with --with-oci8 syntax).
    (Tianfang Yang)

- Standard:
  . Compatibility with libargon2 versions 20161029 and 20160821.
    (charlesportwoodii at erianna dot com)
  . Fixed Bug #74737 (mysqli_get_client_info reflection info).
    (mhagstrand at gmail dot com)

- Streams:
  . Default ssl/single_dh_use and ssl/honor_cipher_order to true. (kelunik)

- SQLite3:
  . Update to Sqlite 3.19.3. (cmb)
  . Implement writing to blobs. (bohwaz at github dot com)

08 Jun 2017, PHP 7.2.0alpha1

- Core:
  . Added ZEND_COUNT, ZEND_GET_CLASS, ZEND_GET_CALLED_CLASS, ZEND_GET_TYPE,
    ZEND_FUNC_NUM_ARGS, ZEND_FUNC_GET_ARGS instructions, to implement
    corresponding builtin functions. (Dmitry)
  . "Countable" interface is moved from SPL to Core. (Dmitry)
  . Added ZEND_IN_ARRAY instruction, implementing optimized in_array() builtin
    function, through hash lookup in flipped array. (Dmitry)
  . Removed IS_TYPE_IMMUTABLE (it's the same as COPYABLE & !REFCOUNTED). (Dmitry)
  . Removed the sql.safe_mode directive. (Kalle)
  . Removed support for Netware. (Kalle)
  . Renamed ReflectionClass::isIterateable() to ReflectionClass::isIterable()
    (alias original name for BC). (Sara)
  . Fixed bug #54535 (WSA cleanup executes before MSHUTDOWN). (Kalle)
  . Implemented FR #69791 (Disallow mail header injections by extra headers)
    (Yasuo)
  . Implemented FR #49806 (proc_nice() for Windows). (Kalle)
  . Fix pthreads detection when cross-compiling (ffontaine)
  . Fixed memory leaks caused by exceptions thrown from destructors. (Bob,
    Dmitry).
  . Fixed bug #73215 (uniqid() should use better random source). (Yasuo)
  . Fixed bug #73337 (try/catch not working with two exceptions inside a same
    operation). (Dmitry)
  . Implemented FR #72768 (Add ENABLE_VIRTUAL_TERMINAL_PROCESSING flag for
    php.exe). (Michele Locati)
  . Implemented "Convert numeric keys in object/array casts" RFC, fixes
    bugs #53838, #61655, #66173, #70925, #72254, etc. (Andrea)
  . Implemented "Deprecate and Remove Bareword (Unquoted) Strings" RFC.
    (Rowan Collins)
  . Raised minimum supported Windows versions to Windows 7/Server 2008 R2.
    (Anatol)
  . Implemented minor optimization in array_keys/array_values(). (Sara)
  . Fixed bug #73969 (segfault in debug_print_backtrace). (andrewnester)
  . Added PHP_OS_FAMILY constant to determine on which OS we are. (Jan Altensen)
  . Fixed bug #73994 (arginfo incorrect for unpack). (krakjoe)
  . Fixed bug #73973 (assertion error in debug_zval_dump). (andrewnester)
  . Fixed bug #73987 (Method compatibility check looks to original 
    definition and not parent). (pmmaga)
  . Fixed bug #73991 (JSON_OBJECT_AS_ARRAY not respected). (Sara)
  . Fixed bug #74053 (Corrupted class entries on shutdown when a destructor
    spawns another object). (jim at commercebyte dot com)
  . Fixed bug #73971 (Filename got limited to MAX_PATH on Win32 when scan
    directory). (Anatol)
  . Fixed bug #74149 (static embed SAPI linkage error). (krakjoe)
  . Fixed bug #72359, bug #72451, bug #73706, bug #71115 and others related
    to interned strings handling in TS builds. (Anatol, Dmitry)
  . Implemented "Trailing Commas In List Syntax" RFC for group use lists only.
    (Sammy Kaye Powers)
  . Fixed bug #74269 (It's possible to override trait property with different
    loosely-equal value). (pmmaga)
  . Fixed bug #61970 (Restraining __construct() access level in subclass gives
    a fatal error). (pmmaga)
  . Fixed bug #63384 (Cannot override an abstract method with an abstract
    method). (pmmaga, wes)
  . Fixed bug #74607 (Traits enforce different inheritance rules). (pmmaga)
  . Fixed misparsing of abstract unix domain socket names. (Sara)

- BCMath:
  . Fixed bug #46564 (bcmod truncates fractionals). (liborm85)

- Calendar:
  . Fix integer overflows (Joshua Rogers)

- CLI server:
  . Fixed bug #60471 (Random "Invalid request (unexpected EOF)" using a router
    script). (SammyK)

- Date:
  . Fixed bug #55407 (Impossible to prototype DateTime::createFromFormat).
    (kelunik)
  . Fixed bug #69587 (DateInterval properties and isset). (jhdxr)
  . Fixed bug #74404 (Wrong reflection on DateTimeZone::getTransitions).
    (krakjoe)
  . Fixed bug #74080 (add constant for RFC7231 format datetime). (duncan3dc)
  . Fixed bug #74639 (implement clone for DatePeriod and DateInterval).
    (andrewnester)
  . Implemented FR #71520 (Adding the DateTime constants to the
    DateTimeInterface interface). (Majkl578)

- Dba:
  . Fixed bug #72885 (flatfile: dba_fetch() fails to read replaced entry).
    (Anatol)

- DOM:
  . Fixed bug #67474 (getElementsByTagNameNS filter on default ns). (aboks)
  . Fixed bug #54382 (getAttributeNodeNS doesn't get xmlns* attributes).
    (aboks)
  . Fixed bug #74004 (LIBXML_NOWARNING (etc) ignored by DOMDocument::loadHTML).
    (somedaysummer)

- EXIF:
  . Added support for vendor specific tags for the following formats:
    Samsung, DJI, Panasonic, Sony, Pentax, Minolta, Sigma/Foveon, AGFA, 
	Kyocera, Ricoh & Epson. (Kalle)
  . Fixed bug #72682 (exif_read_data() fails to read all data for some
    images). (Kalle)
  . Fixed bug #71534 (Type confusion in exif_read_data() leading to heap
    overflow in debug mode). (hlt99 at blinkenshell dot org, Kalle)
  . Fixed bug #68547 (Exif Header component value check error).
    (sjh21a at gmail dot com, Kalle)
  . Fixed bug #66443 (Corrupt EXIF header: maximum directory nesting level
    reached for some cameras). (Kalle)
  . Fixed Redhat bug #1362571 (PHP not returning full results for
    exif_read_data function). (Kalle)

- FPM:
  . Configuration to limit fpm slow log trace callers. (Sannis)
  . Fixed bug #69865 (php-fpm does not close stderr when using syslog). 
    (Mike)

- FTP:
  . Fixed bug #74598 (ftp:// wrapper ignores context arg). (Sara)
  . Implement MLSD for structured listing of directories. (blar)

- GD:
  . Implemented imageresolution as getter and setter (Christoph)
  . Fixed bug #74343 (compile fails on solaris 11 with system gd2 library).
    (krakjoe)

- GMP:
  . Fixed bug #70896 (gmp_fact() silently ignores non-integer input). (Sara)

- hash:
  . Fixed bug #73961 (environmental build dependency in hash sha3 source).
    (krakjoe)
  . Changed HashContext from resource to object. (Rouven Weßling, Sara)
  . Disallowed usage of non-cryptographic hash functions with HMAC and PBKDF2.
    (Andrey Andreev, Nikita)

- intl:
  . Fixed bug #74433 (wrong reflection for Normalizer methods). (villfa)
  . Fixed bug #74439 (wrong reflection for Locale methods). (villfa)
  . Fixed bug #74468 (wrong reflection on Collator::sortWithSortKeys). (villfa)
  . Fixed bug #63790 (test using Spoofchecker which may be unavailable). (Sara)

- Mbstring:
  . Implemented request #66024 (mb_chr() and mb_ord()). (Masakielastic, Yasuo)
  . Implemented request #65081 (mb_scrub()). (Masakielastic, Yasuo)
  . Implemented request #69086 (enhancement for mb_convert_encoding() that
    handles multibyte replacement char nicely). (Masakielastic, Yasuo)
  . Added array input support to mb_convert_encoding(). (Yasuo)
  . Added array input support to mb_check_encoding(). (Yasuo)
  . Fixed bug #69079 (enhancement for mb_substitute_character). (masakielastic)
  . Update to oniguruma version 6.3.0. (Remi)

- Mcrypt:
  . The deprecated mcrypt extension has been moved to PECL. (leigh)

- MySQLi:
  . Fixed bug #73949 (leak in mysqli_fetch_object). (krakjoe)

- mysqlnd:
  . Fixed bug #73800 (sporadic segfault with MYSQLI_OPT_INT_AND_FLOAT_NATIVE). 
	(vanviegen)

- OpenSSL:
  . Fixed bug #71519 (add serial hex to return value array). (xrobau)

- PCRE:
  . Added support for PCRE JIT fast path API. (dmitry)
  . Fixed bug #61780 (Inconsistent PCRE captures in match results). (cmb)

- PDO:
  . Add "Sent SQL" to debug dump for emulated prepares. (Adam Baratz)
  . Add parameter types for national character set strings. (Adam Baratz)

- PDO_DBlib:
  . Fixed bug #73234 (Emulated statements let value dictate parameter type).
    (Adam Baratz)
  . Fixed bug #73396 (bigint columns are returned as strings). (Adam Baratz)
  . Expose DB-Library version as \PDO::DBLIB_ATTR_VERSION attribute on \PDO
    instance. (Adam Baratz)
  . Add test coverage for bug #72969. (Jeff Farr)

- PDO_OCI:
  . Fixed bug #54379 (PDO_OCI: UTF-8 output gets truncated). (gureedo / Oracle)

- PDO_PgSQL:
  . Fixed bug #73959 (lastInsertId fails to throw an exception for wrong 
    sequence name). (andrewnester)

- PDO_Sqlite
  . Switch to sqlite3_prepare_v2() and sqlite3_close_v2() functions (rasmus)

- phar:
  . Fixed bug #74383 (phar method parameters reflection correction). 
    (mhagstrand)
  . Fixed bug #74196 (phar does not correctly handle names containing dots).
    (mhagstrand)
  . Fixed bug #74386 (Phar::__construct reflection incorrect). (villfa)

- PHPDBG
  . Added extended_value to opcode dump output. (Sara)

- posix:
  . Fixed bug #71219 (configure script incorrectly checks for ttyname_r). (atoh)

- Session:
  . Fixed bug #73461 (Prohibit session save handler recursion). (Yasuo)
  . PR #2233 Removed register_globals related code and "!" can be used as $_SESSION key name. (Yasuo)
  . Improved bug #73100 fix. 'user' save handler can only be set by session_set_save_handler()
  . Fixed bug #69582 (session not readable by root in CLI). (EvgeniySpinov)

- SOAP:
  . Fixed bug #69137 (Peer verification fails when using a proxy with SoapClient)
    (Keith Smiley)

- SQLite3:
  . Update to Sqlite 3.18.0. (cmb)
  . Fixed bug #74413 (incorrect reflection for SQLite3::enableExceptions).
    (krakjoe)

- Standard:
  . Add subject to mail log. (tomsommer)
  . Fixed bug #31875 (get_defined_functions additional param to exclude
	disabled functions). (willianveiga)
  . Fixed bug #69442 (closing of fd incorrect when PTS enabled). (jaytaph)
  . Fixed bug #72974 (imap is undefined service on AIX). (matthieu.sarter)
  . Fixed bug #72979 (money_format stores wrong length AIX). (matthieu.sarter)
  . Fixed bug #74300 (unserialize accepts two plus/minus signs for float number exponent part).
    (xKerman)
  . Fixed bug #74556 (stream_socket_get_name() returns '\0'). (Sara)

- XML:
  . Moved utf8_encode() and utf8_decode() to the Standard extension. (Andrea)
  . Fixed bug #72135 (malformed XML causes fault) (edgarsandi)

- xmlreader:
  . Fixed bug #74457 (Wrong reflection on XMLReader::expand). (villfa)

- XMLRPC:
  . Use Zend MM for allocation in bundled libxmlrpc (Joe)

- ZIP:
  . Add support for encrypted archives. (Remi)
  . Use of bundled libzip is deprecated, --with-libzip option is recommended. (Remi)
  . Fixed Bug #73803 (Reflection of ZipArchive does not show public properties). (Remi)

<<< NOTE: Insert NEWS from last stable release here prior to actual release! >>><|MERGE_RESOLUTION|>--- conflicted
+++ resolved
@@ -200,16 +200,11 @@
     non-object). (Laruence)
   . Fixed bug #74947 (Segfault in scanner on INF number). (Laruence)
   . Fixed bug #74954 (null deref and segfault in zend_generator_resume()). (Bob)
-<<<<<<< HEAD
+  . Fixed bug #75349 (NAN comparison). (Sara)
 
 - CLI:
   . Fixed bug #74979 (Interactive shell opening instead of script execution
     with -f flag). (Anatol)
-=======
-  . Fixed bug #74725 (html_errors=1 breaks unhandled exceptions). (Andrea)
-  . Fixed bug #75063 (Main CWD initialized with wrong codepage). (Anatol)
-  . Fixed bug #75349 (NAN comparison). (Sara)
->>>>>>> fee21a45
 
 - cURL:
   . Fixed bug #74125 (Fixed finding CURL on systems with multiarch support).
