--- conflicted
+++ resolved
@@ -12,7 +12,10 @@
   . Fixed bug #81585 (cached_chunks are not counted to real_size on shutdown).
     (cmb)
 
-<<<<<<< HEAD
+- Hash:
+  . Fixed bug GH-7759 (Incorrect return types for hash() and hash_hmac()).
+    (cmb)
+
 - MBString:
   . Fixed bug #81693 (mb_check_encoding(7bit) segfaults). (cmb)
 
@@ -27,11 +30,6 @@
 
 - Reflection:
   . Fixed bug #81681 (ReflectionEnum throwing exceptions). (cmb)
-=======
-- Hash:
-  . Fixed bug GH-7759 (Incorrect return types for hash() and hash_hmac()).
-    (cmb)
->>>>>>> 0b3a9376
 
 - PDO_PGSQL:
   . Fixed error message allocation of PDO PgSQL. (SATO Kentaro)
