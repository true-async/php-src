PHP                                                                        NEWS
|||||||||||||||||||||||||||||||||||||||||||||||||||||||||||||||||||||||||||||||
?? ??? ????, PHP 8.4.8

- Date:
  . Fixed bug GH-18076 (Since PHP 8, the date_sun_info() function returns
    inaccurate sunrise and sunset times, but other calculated times are
    correct) (JiriJozif).

<<<<<<< HEAD
24 Apr 2025, PHP 8.4.7
=======
- Standard:
  . Fixed bug GH-17403 (Potential deadlock when putenv fails). (nielsdos)

08 May 2025, PHP 8.3.21
>>>>>>> 32e09126

- Core:
  . Fixed bug GH-17711 and GH-18022 (Infinite recursion on deprecated attribute
    evaluation). (ilutov)
  . Fixed bug GH-18038 (Lazy proxy calls magic methods twice). (Arnaud)
  . Fixed bug GH-18209 (Use-after-free in extract() with EXTR_REFS). (ilutov)
  . Fixed bug GH-18268 (Segfault in array_walk() on object with added property
    hooks). (ilutov)
  . Fixed bug GH-18304 (Changing the properties of a DateInterval through
    dynamic properties triggers a SegFault). (nielsdos)
  . Fix some leaks in php_scandir. (nielsdos)

- DBA:
  . FIxed bug GH-18247 dba_popen() memory leak on invalid path. (David Carlier)

- Filter:
  . Fixed bug GH-18309 (ipv6 filter integer overflow). (nielsdos)

- GD:
  . Fixed imagecrop() overflow with rect argument with x/width y/heigh usage
    in gdImageCrop(). (David Carlier)
  . Fixed GH-18243 imagettftext() overflow/underflow on font size value.
    (David Carlier)

- Intl:
  . Fix reference support for intltz_get_offset(). (nielsdos)

- LDAP:
  . Fixed bug GH-17776 (LDAP_OPT_X_TLS_* options can't be overridden). (Remi)
  . Fix NULL deref on high modification key. (nielsdos)

- libxml:
  . Fixed custom external entity loader returning an invalid resource leading
    to a confusing TypeError message. (Girgias)

- Opcache:
  . Fixed bug GH-18294 (assertion failure zend_jit_ir.c). (nielsdos)
  . Fixed bug GH-18289 (Fix segfault in JIT). (Florian Engelhardt)
  . Fixed bug GH-18136 (tracing JIT floating point register clobbering on
    Windows and ARM64). (nielsdos)

- OpenSSL:
  . Fix memory leak in openssl_sign() when passing invalid algorithm.
    (nielsdos)
  . Fix potential leaks when writing to BIO fails. (nielsdos)

- PDO Firebird:
  . Fixed bug GH-18276 (persistent connection - "zend_mm_heap corrupted"
    with setAttribute()) (SakiTakamachi).
  . Fixed bug GH-17383 (PDOException has wrong code and message since PHP 8.4)
    (SakiTakamachi).

- PDO Sqlite:
  . Fix memory leak on error return of collation callback. (nielsdos)

- PgSql:
  . Fix uouv in pg_put_copy_end(). (nielsdos)

- SPL:
  . Fixed bug GH-18322 (SplObjectStorage debug handler mismanages memory).
    (nielsdos)

- Standard:
  . Fixed bug GH-18145 (php8ts crashes in php_clear_stat_cache()).
    (Jakub Zelenka)
  . Fix resource leak in iptcembed() on error. (nielsdos)

- Tests:
  . Address deprecated PHP 8.4 session options to prevent test failures.
    (willvar)

- Zip:
  . Fix uouv when handling empty options in ZipArchive::addGlob(). (nielsdos)
  . Fix memory leak when handling a too long path in ZipArchive::addGlob().
    (nielsdos)

10 Apr 2025, PHP 8.4.6

- BCMath:
  . Fixed pointer subtraction for scale. (SakiTakamachi)

- Core:
  . Fixed property hook backing value access in multi-level inheritance.
    (ilutov)
  . Fixed accidentally inherited default value in overridden virtual properties.
    (ilutov)
  . Fixed bug GH-17376 (Broken JIT polymorphism for property hooks added to
    child class). (ilutov)
  . Fixed bug GH-17913 (ReflectionFunction::isDeprecated() returns incorrect
    results for closures created from magic __call()). (timwolla)
  . Fixed bug GH-17941 (Stack-use-after-return with lazy objects and hooks).
    (nielsdos)
  . Fixed bug GH-17988 (Incorrect handling of hooked props without get hook in
    get_object_vars()). (ilutov)
  . Fixed bug GH-17998 (Skipped lazy object initialization on primed
    SIMPLE_WRITE cache). (ilutov)
  . Fixed bug GH-17998 (Assignment to backing value in set hook of lazy proxy
    calls hook again). (ilutov)
  . Fixed bug GH-17961 (use-after-free during dl()'ed module class destruction).
    (Arnaud)
  . Fixed bug GH-15367 (dl() of module with aliased class crashes in shutdown).
    (Arnaud)
  . Fixed OSS-Fuzz #403308724. (nielsdos)
  . Fixed bug GH-13193 again (Significant performance degradation in 'foreach').
    (nielsdos)

- DBA:
  . Fixed assertion violation when opening the same file with dba_open
    multiple times. (chschneider)

- DOM:
  . Fixed bug GH-17991 (Assertion failure dom_attr_value_write). (nielsdos)
  . Fix weird unpack behaviour in DOM. (nielsdos)
  . Fixed bug GH-18090 (DOM: Svg attributes and tag names are being lowercased).
    (nielsdos)
  . Fix xinclude destruction of live attributes. (nielsdos)

- Fuzzer:
  . Fixed bug GH-18081 (Memory leaks in error paths of fuzzer SAPI).
    (Lung-Alexandra)

- GD:
  . Fixed bug GH-17984 (calls with arguments as array with references).
    (David Carlier)

- LDAP:
  . Fixed bug GH-18015 (Error messages for ldap_mod_replace are confusing).
    (nielsdos)

- Mbstring:
  . Fixed bug GH-17989 (mb_output_handler crash with unset
    http_output_conv_mimetypes). (nielsdos)

- Opcache:
  . Fixed bug GH-15834 (Segfault with hook "simple get" cache slot and minimal
    JIT). (nielsdos)
  . Fixed bug GH-17966 (Symfony JIT 1205 assertion failure). (nielsdos)
  . Fixed bug GH-18037 (SEGV Zend/zend_execute.c). (nielsdos)
  . Fixed bug GH-18050 (IN_ARRAY optimization in DFA pass is broken). (ilutov)
  . Fixed bug GH-18113 (stack-buffer-overflow ext/opcache/jit/ir/ir_sccp.c).
    (nielsdos)
  . Fixed bug GH-18112 (NULL access with preloading and INI option). (nielsdos)
  . Fixed bug GH-18107 (Opcache CFG jmp optimization with try-finally breaks
    the exception table). (nielsdos)

- PDO:
  . Fix memory leak when destroying PDORow. (nielsdos)

- PGSQL:
  . Fixed bug GH-18148 (pg_copy_from() regression with explicit \n terminator
    due to wrong offset check). (David Carlier)

- Standard:
  . Fix memory leaks in array_any() / array_all(). (nielsdos)

- SOAP:
  . Fixed bug #66049 (Typemap can break parsing in parse_packet_soap leading to
    a segfault) . (Remi)

- SPL:
  . Fixed bug GH-18018 (RC1 data returned from offsetGet causes UAF in
    ArrayObject). (nielsdos)

- Treewide:
  . Fixed bug GH-17736 (Assertion failure zend_reference_destroy()). (nielsdos)

- Windows:
  . Fixed bug GH-17836 (zend_vm_gen.php shouldn't break on Windows line
    endings). (DanielEScherzer)

27 Feb 2025, PHP 8.4.5

- BCMath:
  . Fixed bug GH-17398 (bcmul memory leak). (SakiTakamachi)

- Core:
  . Fixed bug GH-17623 (Broken stack overflow detection for variable
    compilation). (ilutov)
  . Fixed bug GH-17618 (UnhandledMatchError does not take
    zend.exception_ignore_args=1 into account). (timwolla)
  . Fix fallback paths in fast_long_{add,sub}_function. (nielsdos)
  . Fixed bug OSS-Fuzz #391975641 (Crash when accessing property backing value
    by reference). (ilutov)
  . Fixed bug GH-17718 (Calling static methods on an interface that has
    `__callStatic` is allowed). (timwolla)
  . Fixed bug GH-17713 (ReflectionProperty::getRawValue() and related methods
    may call hooks of overridden properties). (Arnaud)
  . Fixed bug GH-17916 (Final abstract properties should error).
    (DanielEScherzer)
  . Fixed bug GH-17866 (zend_mm_heap corrupted error after upgrading from
    8.4.3 to 8.4.4). (nielsdos)
  . Fixed GHSA-rwp7-7vc6-8477 (Reference counting in php_request_shutdown
    causes Use-After-Free). (CVE-2024-11235) (ilutov)

- DOM:
  . Fixed bug GH-17609 (Typo in error message: Dom\NO_DEFAULT_NS instead of
    Dom\HTML_NO_DEFAULT_NS). (nielsdos)
  . Fixed bug GH-17802 (\Dom\HTMLDocument querySelector attribute name is case
    sensitive in HTML). (nielsdos)
  . Fixed bug GH-17847 (xinclude destroys live node). (nielsdos)
  . Fix using Dom\Node with Dom\XPath callbacks. (nielsdos)

- FFI:
  . Fix FFI Parsing of Pointer Declaration Lists. (davnotdev)

- FPM:
  . Fixed bug GH-17643 (FPM with httpd ProxyPass encoded PATH_INFO env).
    (Jakub Zelenka)

- GD:
  . Fixed bug GH-17703 (imagescale with both width and height negative values
    triggers only an Exception on width). (David Carlier)
  . Fixed bug GH-17772 (imagepalettetotruecolor crash with memory_limit=2M).
    (David Carlier)

- LDAP:
  . Fixed bug GH-17704 (ldap_search fails when $attributes contains a
    non-packed array with numerical keys). (nielsdos, 7u83)

- LibXML:
  . Fixed GHSA-wg4p-4hqh-c3g9 (Reocurrence of #72714). (nielsdos)
  . Fixed GHSA-p3x9-6h7p-cgfc (libxml streams use wrong `content-type` header
    when requesting a redirected resource). (CVE-2025-1219) (timwolla)

- MBString:
  . Fixed bug GH-17503 (Undefined float conversion in mb_convert_variables).
    (cmb)

- Opcache:
  . Fixed bug GH-17654 (Multiple classes using same trait causes function
    JIT crash). (nielsdos)
  . Fixed bug GH-17577 (JIT packed type guard crash). (nielsdos, Dmitry)
  . Fixed bug GH-17747 (Exception on reading property in register-based
    FETCH_OBJ_R breaks JIT). (Dmitry, nielsdos)
  . Fixed bug GH-17715 (Null pointer deref in observer API when calling
    cases() method on preloaded enum). (Bob)
  . Fixed bug GH-17868 (Cannot allocate memory with tracing JIT on 8.4.4).
    (nielsdos)

- PDO_SQLite:
  . Fixed GH-17837 ()::getColumnMeta() on unexecuted statement segfaults).
    (cmb)
  . Fix cycle leak in sqlite3 setAuthorizer(). (nielsdos)
  . Fix memory leaks in pdo_sqlite callback registration. (nielsdos)

- Phar:
  . Fixed bug GH-17808: PharFileInfo refcount bug. (nielsdos)

- PHPDBG:
  . Partially fixed bug GH-17387 (Trivial crash in phpdbg lexer). (nielsdos)
  . Fix memory leak in phpdbg calling registered function. (nielsdos)

- Reflection:
  . Fixed bug GH-15902 (Core dumped in ext/reflection/php_reflection.c).
    (DanielEScherzer)
  . Fixed missing final and abstract flags when dumping properties.
    (DanielEScherzer)

- Standard:
  . Fixed bug #72666 (stat cache clearing inconsistent between file:// paths
    and plain paths). (Jakub Zelenka)

- Streams:
  . Fixed bug GH-17650 (realloc with size 0 in user_filters.c). (nielsdos)
  . Fix memory leak on overflow in _php_stream_scandir(). (nielsdos)
  . Fixed GHSA-hgf5-96fm-v528 (Stream HTTP wrapper header check might omit
    basic auth header). (CVE-2025-1736) (Jakub Zelenka)
  . Fixed GHSA-52jp-hrpf-2jff (Stream HTTP wrapper truncate redirect location
    to 1024 bytes). (CVE-2025-1861) (Jakub Zelenka)
  . Fixed GHSA-pcmh-g36c-qc44 (Streams HTTP wrapper does not fail for headers
    without colon). (CVE-2025-1734) (Jakub Zelenka)
  . Fixed GHSA-v8xr-gpvj-cx9g (Header parser of `http` stream wrapper does not
    handle folded headers). (CVE-2025-1217) (Jakub Zelenka)

- Windows:
  . Fixed phpize for Windows 11 (24H2). (bwoebi)
  . Fixed GH-17855 (CURL_STATICLIB flag set even if linked with shared lib).
    (cmb)

- Zlib:
  . Fixed bug GH-17745 (zlib extension incorrectly handles object arguments).
    (nielsdos)
  . Fix memory leak when encoding check fails. (nielsdos)
  . Fix zlib support for large files. (nielsdos)

13 Feb 2025, PHP 8.4.4

- Core:
  . Fixed bug GH-17234 (Numeric parent hook call fails with assertion).
    (nielsdos)
  . Fixed bug GH-16892 (ini_parse_quantity() fails to parse inputs starting
    with 0x0b). (nielsdos)
  . Fixed bug GH-16886 (ini_parse_quantity() fails to emit warning for 0x+0).
    (nielsdos)
  . Fixed bug GH-17222 (__PROPERTY__ magic constant does not work in all
    constant expression contexts). (ilutov)
  . Fixed bug GH-17214 (Relax final+private warning for trait methods with
    inherited final). (ilutov)
  . Fixed NULL arithmetic during system program execution on Windows. (cmb,
    nielsdos)
  . Fixed potential OOB when checking for trailing spaces on Windows. (cmb)
  . Fixed bug GH-17408 (Assertion failure Zend/zend_exceptions.c).
    (nielsdos, ilutov)
  . Fix may_have_extra_named_args flag for ZEND_AST_UNPACK. (nielsdos)
  . Fix NULL arithmetic in System V shared memory emulation for Windows. (cmb)
  . Fixed bug GH-17597 (#[\Deprecated] does not work for __call() and
    __callStatic()). (timwolla)

- DOM:
  . Fixed bug GH-17397 (Assertion failure ext/dom/php_dom.c). (nielsdos)
  . Fixed bug GH-17486 (Incorrect error line numbers reported in
    Dom\HTMLDocument::createFromString). (nielsdos)
  . Fixed bug GH-17481 (UTF-8 corruption in \Dom\HTMLDocument). (nielsdos)
  . Fixed bug GH-17500 (Segfault with requesting nodeName on nameless doctype).
    (nielsdos)
  . Fixed bug GH-17485 (upstream fix, Self-closing tag on void elements
    shouldn't be a parse error/warning in \Dom\HTMLDocument). (lexborisov)
  . Fixed bug GH-17572 (getElementsByTagName returns collections with
    tagName-based indexing). (nielsdos)

- Enchant:
  . Fix crashes in enchant when passing null bytes. (nielsdos)

- FTP:
  . Fixed bug GH-16800 (ftp functions can abort with EINTR). (nielsdos)

- GD:
  . Fixed bug GH-17349 (Tiled truecolor filling looses single color
    transparency). (cmb)
  . Fixed bug GH-17373 (imagefttext() ignores clipping rect for palette
    images). (cmb)
  . Ported fix for libgd 223 (gdImageRotateGeneric() does not properly
    interpolate). (cmb)
  . Added support for reading GIFs without colormap to bundled libgd. (Andrew
    Burley, cmb)

- Gettext:
  . Fixed bug GH-17400 (bindtextdomain SEGV on invalid domain).
    (David Carlier)

- Intl:
  . Fixed bug GH-11874 (intl causing segfault in docker images). (nielsdos)

- Opcache:
  . Fixed bug GH-15981 (Segfault with frameless jumps and minimal JIT).
    (nielsdos)
  . Fixed bug GH-17307 (Internal closure causes JIT failure). (nielsdos)
  . Fixed bug GH-17428 (Assertion failure ext/opcache/jit/zend_jit_ir.c:8940).
    (nielsdos)
  . Fixed bug GH-17564 (Potential UB when reading from / writing to struct
    padding). (ilutov)

- PCNTL:
  . Fixed pcntl_setcpuaffinity exception type from ValueError to TypeError for
    the cpu mask argument with entries type different than int/string.
    (David Carlier)

- PCRE:
  . Fixed bug GH-17122 (memory leak in regex). (nielsdos)

- PDO:
  . Fixed a memory leak when the GC is used to free a PDOStatment. (Girgias)
  . Fixed a crash in the PDO Firebird Statement destructor. (nielsdos)
  . Fixed UAFs when changing default fetch class ctor args. (Girgias, nielsdos)

- PgSql:
  . Fixed build failure when the constant PGRES_TUPLES_CHUNK is not present
    in the system. (chschneider)

- Phar:
  . Fixed bug GH-17518 (offset overflow phar extractTo()). (nielsdos)

- PHPDBG:
  . Fix crashes in function registration + test. (nielsdos, Girgias)

- Session:
  . Fix type confusion with session SID constant. (nielsdos)
  . Fixed bug GH-17541 (ext/session NULL pointer dereferencement during
    ID reset). (Girgias)

- SimpleXML:
  . Fixed bug GH-17409 (Assertion failure Zend/zend_hash.c:1730). (nielsdos)

- SNMP:
  . Fixed bug GH-17330 (SNMP::setSecurity segfault on closed session).
    (David Carlier)

- SPL:
  . Fixed bug GH-15833 (Segmentation fault (access null pointer) in
    ext/spl/spl_array.c). (nielsdos)
  . Fixed bug GH-17516 (SplFileTempObject::getPathInfo() Undefined behavior
    on invalid class). (David Carlier)

- Standard:
  . Fixed bug GH-17447 (Assertion failure when array popping a self addressing
    variable). (nielsdos)

- Windows:
  . Fixed clang compiler detection. (cmb)

- Zip:
  . Fixed bug GH-17139 (Fix zip_entry_name() crash on invalid entry).
    (nielsdos)

16 Jan 2025, PHP 8.4.3

- BcMath:
  . Fixed bug GH-17049 (Correctly compare 0 and -0). (Saki Takamachi)
  . Fixed bug GH-17061 (Now Number::round() does not remove trailing zeros).
    (Saki Takamachi)
  . Fixed bug GH-17064 (Correctly round rounding mode with zero edge case).
    (Saki Takamachi)
  . Fixed bug GH-17275 (Fixed the calculation logic of dividend scale).
    (Saki Takamachi)

- Core:
  . Fixed bug OSS-Fuzz #382922236 (Duplicate dynamic properties in hooked object
    iterator properties table). (ilutov)
  . Fixed unstable get_iterator pointer for hooked classes in shm on Windows.
    (ilutov)
  . Fixed bug GH-17106 (ZEND_MATCH_ERROR misoptimization). (ilutov)
  . Fixed bug GH-17162 (zend_array_try_init() with dtor can cause engine UAF).
    (nielsdos)
  . Fixed bug GH-17101 (AST->string does not reproduce constructor property
    promotion correctly). (nielsdos)
  . Fixed bug GH-17200 (Incorrect dynamic prop offset in hooked prop iterator).
    (ilutov)
  . Fixed bug GH-17216 (Trampoline crash on error). (nielsdos)

- DBA:
  . Skip test if inifile is disabled. (orlitzky)

- DOM:
  . Fixed bug GH-17145 (DOM memory leak). (nielsdos)
  . Fixed bug GH-17201 (Dom\TokenList issues with interned string replace).
    (nielsdos)
  . Fixed bug GH-17224 (UAF in importNode). (nielsdos)

- Embed:
  . Make build command for program using embed portable. (dunglas)

- FFI:
  . Fixed bug #79075 (FFI header parser chokes on comments). (nielsdos)
  . Fix memory leak on ZEND_FFI_TYPE_CHAR conversion failure. (nielsdos)
  . Fixed bug GH-16013 and bug #80857 (Big endian issues). (Dmitry, nielsdos)

- Fileinfo:
  . Fixed bug GH-17039 (PHP 8.4: Incorrect MIME content type). (nielsdos)

- FPM:
  . Fixed bug GH-13437 (FPM: ERROR: scoreboard: failed to lock (already
    locked)). (Jakub Zelenka)
  . Fixed bug GH-17112 (Macro redefinitions). (cmb, nielsdos)
  . Fixed bug GH-17208 (bug64539-status-json-encoding.phpt fail on 32-bits).
    (nielsdos)

- GD:
  . Fixed bug GH-16255 (Unexpected nan value in ext/gd/libgd/gd_filter.c).
    (nielsdos, cmb)
  . Ported fix for libgd bug 276 (Sometimes pixels are missing when storing
    images as BMPs). (cmb)

- Gettext:
  . Fixed bug GH-17202 (Segmentation fault ext/gettext/gettext.c
    bindtextdomain()). (Michael Orlitzky)

- Iconv:
  . Fixed bug GH-17047 (UAF on iconv filter failure). (nielsdos)

- LDAP:
  . Fixed bug GH-17280 (ldap_search() fails when $attributes array has holes).
    (nielsdos)

- LibXML:
  . Fixed bug GH-17223 (Memory leak in libxml encoding handling). (nielsdos)

- MBString:
  . Fixed bug GH-17112 (Macro redefinitions). (nielsdos, cmb)

- Opcache:
  . opcache_get_configuration() properly reports jit_prof_threshold. (cmb)
  . Fixed bug GH-17140 (Assertion failure in JIT trace exit with
    ZEND_FETCH_DIM_FUNC_ARG). (nielsdos, Dmitry)
  . Fixed bug GH-17151 (Incorrect RC inference of op1 of FETCH_OBJ and
    INIT_METHOD_CALL). (Dmitry, ilutov)
  . Fixed bug GH-17246 (GC during SCCP causes segfault). (Dmitry)
  . Fixed bug GH-17257 (UBSAN warning in ext/opcache/jit/zend_jit_vm_helpers.c).
    (nielsdos, Dmitry)

- PCNTL:
  . Fix memory leak in cleanup code of pcntl_exec() when a non stringable
    value is encountered past the first entry. (Girgias)

- PgSql:
  . Fixed bug GH-17158 (pg_fetch_result Shows Incorrect ArgumentCountError
    Message when Called With 1 Argument). (nielsdos)
  . Fixed further ArgumentCountError for calls with flexible
    number of arguments. (David Carlier)

- Phar:
  . Fixed bug GH-17137 (Segmentation fault ext/phar/phar.c). (nielsdos)

- SimpleXML:
  . Fixed bug GH-17040 (SimpleXML's unset can break DOM objects). (nielsdos)
  . Fixed bug GH-17153 (SimpleXML crash when using autovivification on
    document). (nielsdos)

- Sockets:
  . Fixed bug GH-16276 (socket_strerror overflow handling with INT_MIN).
    (David Carlier / cmb)
  . Fixed overflow on SO_LINGER values setting, strengthening values check
    on SO_SNDTIMEO/SO_RCVTIMEO for socket_set_option().
    (David Carlier)

- SPL:
  . Fixed bug GH-17198 (SplFixedArray assertion failure with get_object_vars).
    (nielsdos)
  . Fixed bug GH-17225 (NULL deref in spl_directory.c). (nielsdos)

- Streams:
  . Fixed bug GH-17037 (UAF in user filter when adding existing filter name due
    to incorrect error handling). (nielsdos)
  . Fixed bug GH-16810 (overflow on fopen HTTP wrapper timeout value).
    (David Carlier)
  . Fixed bug GH-17067 (glob:// wrapper doesn't cater to CWD for ZTS builds).
    (cmb)

- Windows:
  . Hardened proc_open() against cmd.exe hijacking. (cmb)

- XML:
  . Fixed bug GH-1718 (unreachable program point in zend_hash). (nielsdos)

19 Dec 2024, PHP 8.4.2

- BcMath:
  . Fixed bug GH-16978 (Avoid unnecessary padding with leading zeros).
    (Saki Takamachi)

- COM:
  . Fixed bug GH-16991 (Getting typeinfo of non DISPATCH variant segfaults).
    (cmb)

- Core:
  . Fixed bug GH-16344 (setRawValueWithoutLazyInitialization() and
    skipLazyInitialization() may change initialized proxy). (Arnaud)
  . Fix is_zend_ptr() huge block comparison. (nielsdos)
  . Fixed potential OOB read in zend_dirname() on Windows. (cmb)
  . Fixed bug GH-15964 (printf() can strip sign of -INF). (divinity76, cmb)

- Curl:
  . Fix various memory leaks in curl mime handling. (nielsdos)

- DBA:
  . Fixed bug GH-16990 (dba_list() is now zero-indexed instead of using
    resource ids) (kocsismate)

- DOM:
  . Fixed bug GH-16906 (Reloading document can cause UAF in iterator).
    (nielsdos)

- FPM:
  . Fixed bug GH-16932 (wrong FPM status output). (Jakub Zelenka, James Lucas)

- GMP:
  . Fixed bug GH-16890 (array_sum() with GMP can loose precision (LLP64)).
    (cmb)

- Opcache:
  . Fixed bug GH-16851 (JIT_G(enabled) not set correctly on other threads).
    (dktapps)
  . Fixed bug GH-16902 (Set of opcache tests fail zts+aarch64). (nielsdos)
  . Fixed bug GH-16879 (JIT dead code skipping does not update call_level).
    (nielsdos)

- SAPI:
  . Fixed bug GH-16998 (UBSAN warning in rfc1867). (nielsdos)

- PHPDBG:
  . Fixed bug GH-15208 (Segfault with breakpoint map and phpdbg_clear()).
    (nielsdos)

- Standard:
  . Fixed bug GH-16905 (Internal iterator functions can't handle UNDEF
    properties). (nielsdos)
  . Fixed bug GH-16957 (Assertion failure in array_shift with
    self-referencing array). (nielsdos)

- Streams:
  . Fixed network connect poll interuption handling. (Jakub Zelenka)

- Windows:
  . Fixed bug GH-16849 (Error dialog causes process to hang). (cmb)
  . Windows Server 2025 is now properly reported. (cmb)

21 Nov 2024, PHP 8.4.1

- BcMath:
  . [RFC] Add bcfloor, bcceil and bcround to BCMath. (Saki Takamachi)
  . Improve performance. (Saki Takamachi, nielsdos)
  . Adjust bcround()'s $mode parameter to only accept the RoundingMode
    enum. (timwolla, saki)
  . Fixed LONG_MAX in BCMath ext. (Saki Takamachi)
  . Fixed bcdiv() div by one. (Saki Takamachi)
  . [RFC] Support object types in BCMath. (Saki Takamachi)
  . bcpow() performance improvement. (Jorg Sowa)
  . ext/bcmath: Check for scale overflow. (SakiTakamachi)
  . [RFC] ext/bcmath: Added bcdivmod. (SakiTakamachi)
  . Fix GH-15968 (Avoid converting objects to strings in operator calculations).
    (SakiTakamachi)
  . Fixed bug GH-16265 (Added early return case when result is 0)
    (Saki Takamachi).
  . Fixed bug GH-16262 (Fixed a bug where size_t underflows) (Saki Takamachi).
  . Fixed GH-16236 (Fixed a bug in BcMath\Number::pow() and bcpow() when
    raising negative powers of 0) (Saki Takamachi).

- Core:
  . Added zend_call_stack_get implementation for NetBSD, DragonFlyBSD,
    Solaris and Haiku. (David Carlier)
  . Enabled ifunc checks on FreeBSD from the 12.x releases. (Freaky)
  . Changed the type of PHP_DEBUG and PHP_ZTS constants to bool. (haszi)
  . Fixed bug GH-13142 (Undefined variable name is shortened when contains \0).
    (nielsdos)
  . Fixed bug GH-13178 (Iterator positions incorrect when converting packed
    array to hashed). (ilutov)
  . Fixed zend fiber build for solaris default mode (32 bits). (David Carlier)
  . Fixed zend call stack size for macOs/arm64. (David Carlier)
  . Added support for Zend Max Execution Timers on FreeBSD. (Kévin Dunglas)
  . Ensure fiber stack is not backed by THP. (crrodriguez)
  . Implement GH-13609 (Dump wrapped object in WeakReference class). (nielsdos)
  . Added sparc64 arch assembly support for zend fiber. (Claudio Jeker)
  . Fixed GH-13581 no space available for TLS on NetBSD. (Paul Ripke)
  . Added fiber Sys-V loongarch64 support. (qiangxuhui)
  . Adjusted closure names to include the parent function's name. (timwolla)
  . Improve randomness of uploaded file names and files created by tempnam().
    (Arnaud)
  . Added gc and shutdown callbacks to zend_mm custom handlers.
    (Florian Engelhardt)
  . Fixed bug GH-14650 (Compute the size of pages before allocating memory).
    (Julien Voisin)
  . Fixed bug GH-11928 (The --enable-re2c-cgoto doesn't add the -g flag).
    (Peter Kokot)
  . Added the #[\Deprecated] attribute. (beberlei, timwolla)
  . Fixed GH-11389 (Allow suspending fibers in destructors). (Arnaud, trowski)
  . Fixed bug GH-14801 (Fix build for armv7). (andypost)
  . Implemented property hooks RFC. (ilutov)
  . Fix GH-14978 (The xmlreader extension phpize build). (Peter Kokot)
  . Throw Error exception when encountering recursion during comparison, rather
    than fatal error. (ilutov)
  . Added missing cstddef include for C++ builds. (cmb)
  . Updated build system scripts config.guess to 2024-07-27 and config.sub to
    2024-05-27. (Peter Kokot)
  . Fixed bug GH-15240 (Infinite recursion in trait hook). (ilutov)
  . Fixed bug GH-15140 (Missing variance check for abstract set with asymmetric
    type). (ilutov)
  . Fixed bug GH-15181 (Disabled output handler is flushed again). (cmb)
  . Passing E_USER_ERROR to trigger_error() is now deprecated. (Girgias)
  . Fixed bug GH-15292 (Dynamic AVX detection is broken for MSVC). (nielsdos)
  . Using "_" as a class name is now deprecated. (Girgias)
  . Exiting a namespace now clears seen symbols. (ilutov)
  . The exit (and die) language constructs now behave more like a function.
    They can be passed liked callables, are affected by the strict_types
    declare statement, and now perform the usual type coercions instead of
    casting any non-integer value to a string.
    As such, passing invalid types to exit/die may now result in a TypeError
    being thrown. (Girgias)
  . Fixed bug GH-15438 (Hooks on constructor promoted properties without
    visibility are ignored). (ilutov)
  . Fixed bug GH-15419 (Missing readonly+hook incompatibility check for readonly
    classes). (ilutov)
  . Fixed bug GH-15187 (Various hooked object iterator issues). (ilutov)
  . Fixed bug GH-15456 (Crash in get_class_vars() on virtual properties).
    (ilutov)
  . Fixed bug GH-15501 (Windows HAVE_<header>_H macros defined to 1 or
    undefined). (Peter Kokot)
  . Implemented asymmetric visibility for properties. (ilutov)
  . Fixed bug GH-15644 (Asymmetric visibility doesn't work with hooks). (ilutov)
  . Implemented lazy objects RFC. (Arnaud)
  . Fixed bug GH-15686 (Building shared iconv with external iconv library).
    (Peter Kokot, zeriyoshi)
  . Fixed missing error when adding asymmetric visibility to unilateral virtual
    property. (ilutov)
  . Fixed bug GH-15693 (Unnecessary include in main.c bloats binary).
    (nielsdos)
  . Fixed bug GH-15731 (AllowDynamicProperties validation should error on
    enums). (DanielEScherzer)
  . Fixed bug GH-16040 (Use-after-free of object released in hook). (ilutov)
  . Fixed bug GH-16026 (Reuse of dtor fiber during shutdown). (Arnaud)
  . Fixed bug GH-15999 (zend_std_write_property() assertion failure with lazy
    objects). (Arnaud)
  . Fixed bug GH-15960 (Foreach edge cases with lazy objects). (Arnaud)
  . Fixed bug GH-16185 (Various hooked object iterator issues). (ilutov)
  . Fixed bug OSS-Fuzz #371445205 (Heap-use-after-free in attr_free).
    (nielsdos)
  . Fixed missing error when adding asymmetric visibility to static properties.
    (ilutov)
  . Fixed bug OSS-Fuzz #71407 (Null-dereference WRITE in
    zend_lazy_object_clone). (Arnaud)
  . Fixed bug GH-16574 (Incorrect error "undefined method" messages).
    (nielsdos)
  . Fixed bug GH-16577 (EG(strtod_state).freelist leaks with opcache.preload).
    (nielsdos)
  . Fixed bug GH-16615 (Assertion failure in zend_std_read_property). (Arnaud)
  . Fixed bug GH-16342 (Added ReflectionProperty::isLazy()). (Arnaud)
  . Fixed bug GH-16725 (Incorrect access check for non-hooked props in hooked
    object iterator). (ilutov)

- Curl:
  . Deprecated the CURLOPT_BINARYTRANSFER constant. (divinity76)
  . Bumped required libcurl version to 7.61.0. (Ayesh)
  . Added feature_list key to the curl_version() return value. (Ayesh)
  . Added constants CURL_HTTP_VERSION_3 (libcurl 7.66) and CURL_HTTP_VERSION_3ONLY
    (libcurl 7.88) as options for CURLOPT_HTTP_VERSION (Ayesh Karunaratne)
  . Added CURLOPT_TCP_KEEPCNT to set the number of probes to send before
    dropping the connection. (David Carlier)
  . Added CURLOPT_PREREQFUNCTION Curl option to set a custom callback
    after the connection is established, but before the request is
    performed. (Ayesh Karunaratne)
  . Added CURLOPT_SERVER_RESPONSE_TIMEOUT, which was formerly known as
    CURLOPT_FTP_RESPONSE_TIMEOUT. (Ayesh Karunaratne)
  . The CURLOPT_DNS_USE_GLOBAL_CACHE option is now silently ignored. (Ayesh Karunaratne)
  . Added CURLOPT_DEBUGFUNCTION as a Curl option. (Ayesh Karunaratne)
  . Fixed bug GH-16359 (crash with curl_setopt* CURLOPT_WRITEFUNCTION
    without null callback). (David Carlier)
  . Fixed bug GH-16723 (CURLMOPT_PUSHFUNCTION issues). (cmb)

- Date:
  . Added DateTime[Immutable]::createFromTimestamp. (Marc Bennewitz)
  . Added DateTime[Immutable]::[get|set]Microsecond. (Marc Bennewitz)
  . Constants SUNFUNCS_RET_TIMESTAMP, SUNFUNCS_RET_STRING, and SUNFUNCS_RET_DOUBLE
    are now deprecated. (Jorg Sowa)
  . Fixed bug GH-13773 (DatePeriod not taking into account microseconds for end
    date). (Mark Bennewitz, Derick)

- DBA:
  . Passing null or false to dba_key_split() is deprecated. (Grigias)

- Debugging:
  . Fixed bug GH-15923 (GDB: Python Exception <class 'TypeError'>:
    exceptions must derive from BaseException). (nielsdos)

- DOM:
  . Added DOMNode::compareDocumentPosition(). (nielsdos)
  . Implement #53655 (Improve speed of DOMNode::C14N() on large XML documents).
    (nielsdos)
  . Fix cloning attribute with namespace disappearing namespace. (nielsdos)
  . Implement DOM HTML5 parsing and serialization RFC. (nielsdos)
  . Fix DOMElement->prefix with empty string creates bogus prefix. (nielsdos)
  . Handle OOM more consistently. (nielsdos)
  . Implemented "Improve callbacks in ext/dom and ext/xsl" RFC. (nielsdos)
  . Added DOMXPath::quote() static method. (divinity76)
  . Implemented opt-in ext/dom spec compliance RFC. (nielsdos)
  . Fixed bug #79701 (getElementById does not correctly work with duplicate
    definitions). (nielsdos)
  . Implemented "New ext-dom features in PHP 8.4" RFC. (nielsdos)
  . Fixed GH-14698 (segfault on DOM node dereference). (David Carlier)
  . Improve support for template elements. (nielsdos)
  . Fix trampoline leak in xpath callables. (nielsdos)
  . Throw instead of silently failing when creating a too long text node in
    (DOM)ParentNode and (DOM)ChildNode. (nielsdos)
  . Fixed bug GH-15192 (Segmentation fault in dom extension
    (html5_serializer)). (nielsdos)
  . Deprecated DOM_PHP_ERR constant. (nielsdos)
  . Removed DOMImplementation::getFeature(). (nielsdos)
  . Fixed bug GH-15331 (Element::$substitutedNodeValue test failed). (nielsdos)
  . Fixed bug GH-15570 (Segmentation fault (access null pointer) in
    ext/dom/html5_serializer.c). (nielsdos)
  . Fixed bug GH-13988 (Storing DOMElement consume 4 times more memory in
    PHP 8.1 than in PHP 8.0). (nielsdos)
  . Fix XML serializer errata: xmlns="" serialization should be allowed.
    (nielsdos)
  . Fixed bug GH-15910 (Assertion failure in ext/dom/element.c). (nielsdos)
  . Fix unsetting DOM properties. (nielsdos)
  . Fixed bug GH-16190 (Using reflection to call Dom\Node::__construct
    causes assertion failure). (nielsdos)
  . Fix edge-case in DOM parsing decoding. (nielsdos)
  . Fixed bug GH-16465 (Heap buffer overflow in DOMNode->getElementByTagName).
    (nielsdos)
  . Fixed bug GH-16594 (Assertion failure in DOM -> before). (nielsdos)

- Fileinfo:
  . Update to libmagic 5.45. (nielsdos)
  . Fixed bug #65106 (PHP fails to compile ext/fileinfo). (Guillaume Outters)

- FPM:
  . Implement GH-12385 (flush headers without body when calling flush()).
    (nielsdos)
  . Added DragonFlyBSD system to the list which set FPM_BACKLOG_DEFAULT
    to SOMAXCONN. (David Carlier)
  . /dev/poll events.mechanism for Solaris/Illumos setting had been retired.
    (David Carlier)
  . Added memory peak to the scoreboard / status page. (Flávio Heleno)

- FTP:
  . Removed the deprecated inet_ntoa call support. (David Carlier)
  . Fixed bug #63937 (Upload speed 10 times slower with PHP). (nielsdos)

- GD:
  . Fix parameter numbers and missing alpha check for imagecolorset().
    (Giovanni Giacobbi)
  . imagepng/imagejpeg/imagewep/imageavif now throw an exception on
    invalid quality parameter. (David Carlier)
  . Check overflow/underflow for imagescale/imagefilter. (David Carlier)
  . Added gdImageClone to bundled libgd. (David Carlier)

- Gettext:
  . bind_textdomain_codeset, textdomain and d(*)gettext functions
    now throw an exception on empty domain. (David Carlier)

- GMP:
  . The GMP class is now final and cannot be extended anymore. (Girgias)
  . RFC: Change GMP bool cast behavior. (Saki Takamachi)

- Hash:
  . Changed return type of hash_update() to true. (nielsdos)
  . Added HashContext::__debugInfo(). (timwolla)
  . Deprecated passing incorrect data types for options to ext/hash functions.
    (nielsdos)
  . Added SSE2 and SHA-NI implementation of SHA-256. (timwolla, Colin Percival,
    Graham Percival)
  . Fix GH-15384 (Build fails on Alpine / Musl for amd64). (timwolla)
  . Fixed bug GH-15742 (php_hash_sha.h incompatible with C++). (cmb)

- IMAP:
  . Moved to PECL. (Derick Rethans)

- Intl:
  . Added IntlDateFormatter::PATTERN constant. (David Carlier)
  . Fixed Numberformatter::__construct when the locale is invalid, now
    throws an exception. (David Carlier)
  . Added NumberFormatter::ROUND_TOWARD_ZERO and ::ROUND_AWAY_FROM_ZERO as
    aliases for ::ROUND_DOWN and ::ROUND_UP. (Jorg Sowa)
  . Added NumberFormatter::ROUND_HALFODD. (Ayesh Karunaratne)
  . Added PROPERTY_IDS_UNARY_OPERATOR, PROPERTY_ID_COMPAT_MATH_START and
    PROPERTY_ID_COMPAT_MATH_CONTINUE constants. (David Carlier)
  . Added IntlDateFormatter::getIanaID/intltz_get_iana_id method/function.
    (David Carlier)
  . Set to C++17 standard for icu 74 and onwards. (David Carlier)
  . resourcebundle_get(), ResourceBundle::get(), and accessing offsets on a
    ResourceBundle object now throw:
    - TypeError for invalid offset types
    - ValueError for an empty string
    - ValueError if the integer index does not fit in a signed 32 bit integer
  . ResourceBundle::get() now has a tentative return type of:
    ResourceBundle|array|string|int|null
  . Added the new Grapheme function grapheme_str_split. (youkidearitai)
  . Added IntlDateFormatter::parseToCalendar. (David Carlier)
  . Added SpoofChecker::setAllowedChars to set unicode chars ranges.
    (David Carlier)

- LDAP:
  . Added LDAP_OPT_X_TLS_PROTOCOL_MAX/LDAP_OPT_X_TLS_PROTOCOL_TLS1_3
    constants. (StephenWall)

- LibXML:
  . Added LIBXML_RECOVER constant. (nielsdos)
  . libxml_set_streams_context() now throws immediately on an invalid context
    instead of at the use-site. (nielsdos)
  . Added LIBXML_NO_XXE constant. (nielsdos)

- MBString:
  . Added mb_trim, mb_ltrim and mb_rtrim. (Yuya Hamada)
  . Added mb_ucfirst and mb_lcfirst. (Yuya Hamada)
  . Updated Unicode data tables to Unicode 15.1. (Ayesh Karunaratne)
  . Fixed bug GH-15824 (mb_detect_encoding(): Argument $encodings contains
    invalid encoding "UTF8"). (Yuya Hamada)
  . Updated Unicode data tables to Unicode 16.0. (Ayesh Karunaratne)

- Mysqli:
  . The mysqli_ping() function and mysqli::ping() method are now deprecated,
    as the reconnect feature was removed in PHP 8.2. (Kamil Tekiela)
  . The mysqli_kill() function and mysqli::kill() method are now deprecated.
    If this functionality is needed a SQL "KILL" command can be used instead.
    (Kamil Tekiela)
  . The mysqli_refresh() function and mysqli::refresh() method are now deprecated.
    If this functionality is needed a SQL "FLUSH" command can be used instead.
    (Kamil Tekiela)
  . Passing explicitly the $mode parameter to mysqli_store_result() has been
    deprecated. As the MYSQLI_STORE_RESULT_COPY_DATA constant was only used in
    conjunction with this function it has also been deprecated. (Girgias)

- MySQLnd:
  . Fixed bug GH-13440 (PDO quote bottleneck). (nielsdos)
  . Fixed bug GH-10599 (Apache crash on Windows when using a self-referencing
    anonymous function inside a class with an active mysqli connection).
    (nielsdos)

- Opcache:
  . Added large shared segments support for FreeBSD. (David Carlier)
  . If JIT is enabled, PHP will now exit with a fatal error on startup in case
    of JIT startup initialization issues. (danog)
  . Increased the maximum value of opcache.interned_strings_buffer to 32767 on
    64bit archs. (Arnaud)
  . Fixed bug GH-13834 (Applying non-zero offset 36 to null pointer in
    zend_jit.c). (nielsdos)
  . Fixed bug GH-14361 (Deep recursion in zend_cfg.c causes segfault).
    (nielsdos)
  . Fixed bug GH-14873 (PHP 8.4 min function fails on typed integer).
    (nielsdos)
  . Fixed bug GH-15490 (Building of callgraph modifies preloaded symbols).
    (ilutov)
  . Fixed bug GH-15178 (Assertion in tracing JIT on hooks). (ilutov)
  . Fixed bug GH-15657 (Segmentation fault in dasm_x86.h). (nielsdos)
  . Added opcache_jit_blacklist() function. (Bob)
  . Fixed bug GH-16009 (Segmentation fault with frameless functions and
    undefined CVs). (nielsdos)
  . Fixed bug GH-16186 (Assertion failure in Zend/zend_operators.c). (Arnaud)
  . Fixed bug GH-16572 (Incorrect result with reflection in low-trigger JIT).
    (nielsdos)
  . Fixed GH-16839 (Error on building Opcache JIT for Windows ARM64). (cmb)

- OpenSSL:
  . Fixed bug #80269 (OpenSSL sets Subject wrong with extraattribs parameter).
    (Jakub Zelenka)
  . Implement request #48520 (openssl_csr_new - allow multiple values in DN).
    (Jakub Zelenka)
  . Introduced new serial_hex parameter to openssl_csr_sign. (Jakub Zelenka,
    Florian Sowade)
  . Added X509_PURPOSE_OCSP_HELPER and X509_PURPOSE_TIMESTAMP_SIGN constants.
    (Vincent Jardin)
  . Bumped minimum required OpenSSL version to 1.1.1. (Ayesh Karunaratne)
  . Added compile-time option --with-openssl-legacy-provider to enable legacy
    provider. (Adam Saponara)
  . Added support for Curve25519 + Curve448 based keys. (Manuel Mausz)
  . Fixed bug GH-13343 (openssl_x509_parse should not allow omitted seconds in
    UTCTimes). (Jakub Zelenka)
  . Bumped minimum required OpenSSL version to 1.1.0. (cmb)
  . Implement GH-13514 PASSWORD_ARGON2 from OpenSSL 3.2. (Remi)

- Output:
  . Clear output handler status flags during handler initialization. (haszi)
  . Fixed bug with url_rewriter.hosts not used by output_add_rewrite_var().
    (haszi)

- PCNTL:
  . Added pcntl_setns for Linux. (David Carlier)
  . Added pcntl_getcpuaffinity/pcntl_setcpuaffinity. (David Carlier)
  . Updated pcntl_get_signal_handler signal id upper limit to be
    more in line with platforms limits. (David Carlier)
  . Added pcntl_getcpu for Linux/FreeBSD/Solaris/Illumos. (David Carlier)
  . Added pcntl_getqos_class/pcntl_setqos_class for macOs. (David Carlier)
  . Added SIGCKPT/SIGCKPTEXIT constants for DragonFlyBSD. (David Carlier)
  . Added FreeBSD's SIGTRAP handling to pcntl_siginfo_to_zval. (David Carlier)
  . Added POSIX pcntl_waitid. (Vladimir Vrzić)
  . Fixed bug GH-16769: (pcntl_sigwaitinfo aborts on signal value
    as reference). (David Carlier)

- PCRE:
  . Upgrade bundled pcre2lib to version 10.43. (nielsdos)
  . Add "/r" modifier. (Ayesh)
  . Upgrade bundled pcre2lib to version 10.44. (Ayesh)
  . Fixed GH-16189 (underflow on offset argument). (David Carlier)
  . Fix UAF issues with PCRE after request shutdown. (nielsdos)

- PDO:
  . Fixed setAttribute and getAttribute. (SakiTakamachi)
  . Implemented PDO driver-specific subclasses RFC. (danack, kocsismate)
  . Added support for PDO driver-specific SQL parsers. (Matteo Beccati)
  . Fixed bug GH-14792 (Compilation failure on pdo_* extensions).
    (Peter Kokot)
  . mysqlnd: support ER_CLIENT_INTERACTION_TIMEOUT. (Appla)
  . The internal header php_pdo_int.h is no longer installed; it is not
    supposed to be used by PDO drivers. (cmb)
  . Fixed bug GH-16167 (Prevent mixing PDO sub-classes with different DSN).
    (kocsismate)
  . Fixed bug GH-16314 ("Pdo\Mysql object is uninitialized" when opening a
    persistent connection). (kocsismate)

- PDO_DBLIB:
  . Fixed setAttribute and getAttribute. (SakiTakamachi)
  . Added class Pdo\DbLib. (danack, kocsismate)

- PDO_Firebird:
  . Fixed setAttribute and getAttribute. (SakiTakamachi)
  . Feature: Add transaction isolation level and mode settings to pdo_firebird.
    (SakiTakamachi)
  . Added class Pdo\Firebird. (danack, kocsismate)
  . Added Pdo\Firebird::ATTR_API_VERSION. (SakiTakamachi)
  . Added getApiVersion() and removed from getAttribute().
    (SakiTakamachi)
  . Supported Firebird 4.0 datatypes. (sim1984)
  . Support proper formatting of time zone types. (sim1984)
  . Fixed GH-15604 (Always make input parameters nullable). (sim1984)

- PDO_MYSQL:
  . Fixed setAttribute and getAttribute. (SakiTakamachi)
  . Added class Pdo\Mysql. (danack, kocsismate)
  . Added custom SQL parser. (Matteo Beccati)
  . Fixed GH-15949 (PDO_MySQL not properly quoting PDO_PARAM_LOB binary
    data). (mbeccati, lcobucci)

- PDO_ODBC:
  . Added class Pdo\Odbc. (danack, kocsismate)

- PDO_PGSQL:
  . Fixed GH-12423, DSN credentials being prioritized over the user/password
    PDO constructor arguments. (SakiTakamachi)
  . Fixed native float support with pdo_pgsql query results. (Yurunsoft)
  . Added class Pdo\Pgsql. (danack, kocsismate)
  . Retrieve the memory usage of the query result resource. (KentarouTakeda)
  . Added Pdo\Pgsql::setNoticeCallBack method to receive DB notices.
    (outtersg)
  . Added custom SQL parser. (Matteo Beccati)
  . Fixed GH-15986 (Double-free due to Pdo\Pgsql::setNoticeCallback()). (cmb,
    nielsdos)
  . Fixed GH-12940 (Using PQclosePrepared when available instead of
    the DEALLOCATE command to free statements resources). (David Carlier)
  . Remove PGSQL_ATTR_RESULT_MEMORY_SIZE constant as it is provided by
    the new PDO Subclass as Pdo\Pgsql::ATTR_RESULT_MEMORY_SIZE. (Girgias)

- PDO_SQLITE:
  . Added class Pdo\Sqlite. (danack, kocsismate)
  . Fixed bug #81227 (PDO::inTransaction reports false when in transaction).
    (nielsdos)
  . Added custom SQL parser. (Matteo Beccati)

- PHPDBG:
  . array out of bounds, stack overflow handled for segfault handler on windows.
    (David Carlier)
  . Fixed bug GH-16041 (Support stack limit in phpdbg). (Arnaud)

- PGSQL:
  . Added the possibility to have no conditions for pg_select. (OmarEmaraDev)
  . Persistent connections support the PGSQL_CONNECT_FORCE_RENEW flag.
    (David Carlier)
  . Added pg_result_memory_size to get the query result memory usage.
    (KentarouTakeda)
  . Added pg_change_password to alter an user's password. (David Carlier)
  . Added pg_put_copy_data/pg_put_copy_end to send COPY commands and signal
    the end of the COPY. (David Carlier)
  . Added pg_socket_poll to poll on the connection. (David Carlier)
  . Added pg_jit to get infos on server JIT support. (David Carlier)
  . Added pg_set_chunked_rows_size to fetch results per chunk. (David Carlier)
  . pg_convert/pg_insert/pg_update/pg_delete ; regexes are now cached.
    (David Carlier)

- Phar:
  . Fixed bug GH-12532 (PharData created from zip has incorrect timestamp).
    (nielsdos)

- POSIX:
  . Added POSIX_SC_CHILD_MAX and POSIX_SC_CLK_TCK constants. (Jakub Zelenka)
  . Updated posix_isatty to set the error number on file descriptors.
    (David Carlier)

- PSpell:
  . Moved to PECL. (Derick Rethans)

- Random:
  . Fixed bug GH-15094 (php_random_default_engine() is not C++ conforming).
    (cmb)
  . lcg_value() is now deprecated. (timwolla)

- Readline:
  . Fixed readline_info, rl_line_buffer_length/rl_len globals on update.
    (David Carlier)
  . Fixed bug #51558 (Shared readline build fails). (Peter Kokot)
  . Fixed UAF with readline_info(). (David Carlier)

- Reflection:
  . Implement GH-12908 (Show attribute name/class in ReflectionAttribute dump).
    (nielsdos)
  . Make ReflectionGenerator::getFunction() legal after generator termination.
    (timwolla)
  . Added ReflectionGenerator::isClosed(). (timwolla)
  . Fixed bug GH-15718 (Segfault on ReflectionProperty::get{Hook,Hooks}() on
    dynamic properties). (DanielEScherzer)
  . Fixed bug GH-15694 (ReflectionProperty::isInitialized() is incorrect for
    hooked properties). (ilutov)
  . Add missing ReflectionProperty::hasHook[s]() methods. (ilutov)
  . Add missing ReflectionProperty::isFinal() method. (ilutov)
  . Fixed bug GH-16122 (The return value of ReflectionFunction::getNamespaceName()
    and ReflectionFunction::inNamespace() for closures is incorrect). (timwolla)
  . Fixed bug GH-16162 (No ReflectionProperty::IS_VIRTUAL) (DanielEScherzer)
  . Fixed the name of the second parameter of
    ReflectionClass::resetAsLazyGhost(). (Arnaud)

- Session:
  . INI settings session.sid_length and session.sid_bits_per_character are now
    deprecated. (timwolla)
  . Emit warnings for non-positive values of session.gc_divisor and negative values
    of session.gc_probability. (Jorg Sowa)
  . Fixed bug GH-16590 (UAF in session_encode()). (nielsdos)

- SimpleXML:
  . Fix signature of simplexml_import_dom(). (nielsdos)

- SNMP:
  . Removed the deprecated inet_ntoa call support. (David Carlier)

- SOAP:
  . Add support for clark notation for namespaces in class map. (lxShaDoWxl)
  . Mitigate #51561 (SoapServer with a extented class and using sessions,
    lost the setPersistence()). (nielsdos)
  . Fixed bug #49278 (SoapClient::__getLastResponseHeaders returns NULL if
    wsdl operation !has output). (nielsdos)
  . Fixed bug #44383 (PHP DateTime not converted to xsd:datetime). (nielsdos)
  . Fixed bug GH-11941 (soap with session persistence will silently fail when
    "session" built as a shared object). (nielsdos)
  . Passing an int to SoapServer::addFunction() is now deprecated.
    If all PHP functions need to be provided flatten the array returned by
    get_defined_functions(). (Girgias)
  . The SOAP_FUNCTIONS_ALL constant is now deprecated. (Girgias)
  . Fixed bug #61525 (SOAP functions require at least one space after HTTP
    header colon). (nielsdos)
  . Implement request #47317 (SoapServer::__getLastResponse()). (nielsdos)

- Sockets:
  . Removed the deprecated inet_ntoa call support. (David Carlier)
  . Added the SO_EXECLUSIVEADDRUSE windows constant. (David Carlier)
  . Added the SOCK_CONN_DGRAM/SOCK_DCCP netbsd constants. (David Carlier)
  . Added multicast group support for ipv4 on FreeBSD. (jonathan@tangential.ca)
  . Added the TCP_SYNCNT constant for Linux to set number of attempts to send
    SYN packets from the client. (David Carlier)
  . Added the SO_EXCLBIND constant for exclusive socket binding on illumos/solaris.
    (David Carlier)
  . Updated the socket_create_listen backlog argument default value to SOMAXCONN.
    (David Carlier)
  . Added the SO_NOSIGPIPE constant to control the generation of SIGPIPE for
    macOs and FreeBSD. (David Carlier)
  . Added SO_LINGER_SEC for macOs, true equivalent of SO_LINGER in other platforms.
    (David Carlier)
  . Add close-on-exec on socket created with socket_accept on unixes. (David Carlier)
  . Added IP_PORTRANGE* constants for BSD systems to control ephemeral port
    ranges. (David Carlier)
  . Added SOCK_NONBLOCK/SOCK_CLOEXEC constants for socket_create and
    socket_create_pair to apply O_NONBLOCK/O_CLOEXEC flags to the
    newly created sockets. (David Carlier)
  . Added SO_BINDTOIFINDEX to bind a socket to an interface index.
    (David Carlier)

- Sodium:
  . Add support for AEGIS-128L and AEGIS-256. (jedisct1)
  . Enable AES-GCM on aarch64 with the ARM crypto extensions. (jedisct1)

- SPL:
  . Implement SeekableIterator for SplObjectStorage. (nielsdos)
  . The SplFixedArray::__wakeup() method has been deprecated as it implements
    __serialize() and __unserialize() which need to be overwritten instead.
    (TysonAndre)
  . Passing a non-empty string for the $escape parameter of:
    - SplFileObject::setCsvControl()
    - SplFileObject::fputcsv()
    - SplFileObject::fgetcsv()
    is now deprecated. (Girgias)

- Standard:
  . Implement GH-12188 (Indication for the int size in phpinfo()). (timwolla)
  . Partly fix GH-12143 (Incorrect round() result for 0.49999999999999994).
    (timwolla)
  . Fix GH-12252 (round(): Validate the rounding mode). (timwolla)
  . Increase the default BCrypt cost to 12. (timwolla)
  . Fixed bug GH-12592 (strcspn() odd behaviour with NUL bytes and empty mask).
    (nielsdos)
  . Removed the deprecated inet_ntoa call support. (David Carlier)
  . Cast large floats that are within int range to int in number_format so
    the precision is not lost. (Marc Bennewitz)
  . Add support for 4 new rounding modes to the round() function. (Jorg Sowa)
  . debug_zval_dump() now indicates whether an array is packed. (Max Semenik)
  . Fix GH-12143 (Optimize round). (SakiTakamachi)
  . Changed return type of long2ip to string from string|false. (Jorg Sowa)
  . Fix GH-12143 (Extend the maximum precision round can handle by one digit).
    (SakiTakamachi)
  . Added the http_get_last_response_headers() and
    http_clear_last_response_headers() that allows retrieving the same content
    as the magic $http_response_header variable.
  . Add php_base64_encode_ex() API. (Remi)
  . Implemented "Raising zero to the power of negative number" RFC. (Jorg Sowa)
  . Added array_find(), array_find_key(), array_all(), and array_any(). (josh)
  . Change highlight_string() and print_r() return type to string|true. (Ayesh)
  . Fix references in request_parse_body() options array. (nielsdos)
  . Add RoundingMode enum. (timwolla, saki)
  . Unserializing the uppercase 'S' tag is now deprecated. (timwolla)
  . Enables crc32 auxiliary detection on OpenBSD. (David Carlier)
  . Passing a non-empty string for the $escape parameter of:
    - fputcsv()
    - fgetcsv()
    - str_getcsv()
    is now deprecated. (Girgias)
  . The str_getcsv() function now throws ValueErrors when the $separator and
    $enclosure arguments are not one byte long, or if the $escape is not one
    byte long or the empty string. This aligns the behaviour to be identical
    to that of fputcsv() and fgetcsv(). (Girgias)
  . php_uname() now throws ValueErrors on invalid inputs. (Girgias)
  . The "allowed_classes" option for unserialize() now throws TypeErrors and
    ValueErrors	if it is not an	array of class names. (Girgias)
  . Implemented GH-15685 (improve proc_open error reporting on Windows). (cmb)
  . Add support for backed enums in http_build_query(). (ilutov)
  . Fixed bug GH-15982 (Assertion failure with array_find when references are
    involved). (nielsdos)
  . Fixed parameter names of fpow() to be identical to pow(). (Girgias)

- Streams:
  . Implemented GH-15155 (Stream context is lost when custom stream wrapper is
    being filtered). (Quentin Dreyer)

- Tidy:
  . Failures in the constructor now throw exceptions rather than emitting
    warnings and having a broken object. (nielsdos)
  . Add tidyNode::getNextSibling() and tidyNode::getPreviousSibling().
    (nielsdos)

- Windows:
  . Update the icon of the Windows executables, e.g. php.exe. (Ayesh,
    Nurudin Imširović)
  . Fixed bug GH-16199 (GREP_HEADER() is broken). (Peter Kokot)

- XML:
  . Added XML_OPTION_PARSE_HUGE parser option. (nielsdos)
  . Fixed bug #81481 (xml_get_current_byte_index limited to 32-bit numbers on
    64-bit builds). (nielsdos)
  . The xml_set_object() function has been deprecated. (Girgias)
  . Passing non-callable strings to the xml_set_*_handler() functions is now
    deprecated. (Girgias)

- XMLReader:
  . Declares class constant types. (Ayesh)
  . Add XMLReader::fromStream(), XMLReader::fromUri(), XMLReader::fromString(). (nielsdos)
  . Fixed bug GH-15123 (var_dump doesn't actually work on XMLReader).
    (nielsdos)

- XMLWriter:
  . Add XMLWriter::toStream(), XMLWriter::toUri(), XMLWriter::toMemory(). (nielsdos)

- XSL:
  . Implement request #64137 (XSLTProcessor::setParameter() should allow both
    quotes to be used). (nielsdos)
  . Implemented "Improve callbacks in ext/dom and ext/xsl" RFC. (nielsdos)
  . Added XSLTProcessor::$maxTemplateDepth and XSLTProcessor::$maxTemplateVars.
    (nielsdos)
  . Fix trampoline leak in xpath callables. (nielsdos)

- Zip:
  . Added ZipArchive::ER_TRUNCATED_ZIP added in libzip 1.11. (Remi)<|MERGE_RESOLUTION|>--- conflicted
+++ resolved
@@ -7,14 +7,10 @@
     inaccurate sunrise and sunset times, but other calculated times are
     correct) (JiriJozif).
 
-<<<<<<< HEAD
-24 Apr 2025, PHP 8.4.7
-=======
 - Standard:
   . Fixed bug GH-17403 (Potential deadlock when putenv fails). (nielsdos)
 
-08 May 2025, PHP 8.3.21
->>>>>>> 32e09126
+24 Apr 2025, PHP 8.4.7
 
 - Core:
   . Fixed bug GH-17711 and GH-18022 (Infinite recursion on deprecated attribute
