--- conflicted
+++ resolved
@@ -35,15 +35,11 @@
     foreach). (nielsdos)
   . Fixed bug #55098 (SimpleXML iteration produces infinite loop). (nielsdos)
 
-<<<<<<< HEAD
-14 Sep 2023, PHP 8.3.0RC2
-=======
 - XML:
   . Fix return type of stub of xml_parse_into_struct(). (nielsdos)
   . Fix memory leak when calling xml_parse_into_struct() twice. (nielsdos)
 
-28 Sep 2023, PHP 8.2.11
->>>>>>> 2aea9be3
+14 Sep 2023, PHP 8.3.0RC2
 
 - Core:
   . Fixed GH-11847 (DTrace enabled build is broken). (Filip Zrůst)
