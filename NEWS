PHP                                                                        NEWS
|||||||||||||||||||||||||||||||||||||||||||||||||||||||||||||||||||||||||||||||
?? ??? ????, PHP 8.3.2

<<<<<<< HEAD
- Core:
  . Fixed bug GH-12854 (8.3 - as final trait-used method does not correctly
    report visibility in Reflection). (nielsdos)

07 Dec 2023, PHP 8.3.1RC1
=======
- Cli:
  . Fix incorrect timeout in built-in web server when using router script and
    max_input_time. (ilutov)

21 Dec 2023, PHP 8.2.14
>>>>>>> 299c3ba8

- Core:
  . Fixed bug GH-12758 / GH-12768 (Invalid opline in OOM handlers within
    ZEND_FUNC_GET_ARGS and ZEND_BIND_STATIC). (Florian Engelhardt)
  . Fix various missing NULL checks. (nielsdos, dstogov)
  . Fixed bug GH-12835 (Leak of call->extra_named_params on internal __call).
    (ilutov)
  . Fixed bug GH-12826 (Weird pointers issue in nested loops). (nielsdos)

- FPM:
  . Fixed bug GH-12705 (Segmentation fault in fpm_status_export_to_zval).
    (Patrick Prasse)

- FTP:
  . Fixed bug GH-9348 (FTP & SSL session reuse). (nielsdos)

- LibXML:
  . Fixed test failures for libxml2 2.12.0. (nielsdos)

- MySQLnd:
  . Avoid using uninitialised struct. (mikhainin)
  . Fixed bug GH-12791 (Possible dereference of NULL in MySQLnd debug code).
    (nielsdos)

- Opcache:
  . Fixed JIT bug (Function JIT emits "Uninitialized string offset" warning
    at the same time as invalid offset Error). (Girgias)
  . Fixed JIT bug (JIT emits "Attempt to assign property of non-object"
    warning at the same time as Error is being thrown). (Girgias)

- PDO PGSQL:
  . Fixed the default value of $fetchMode in PDO::pgsqlGetNotify() (kocsismate)

- SOAP:
  . Fixed bug GH-12838 ([SOAP] Temporary WSDL cache files not being deleted).
    (nielsdos)

- Standard
  . Fixed GH-12745 (http_build_query() default null argument for $arg_separator
    is implicitly coerced to string). (Girgias)

23 Nov 2023, PHP 8.3.0

- Bcmath
  . Fixed GH-11761 (removing trailing zeros from numbers) (jorgsowa)

- CLI:
  . Added pdeathsig to builtin server to terminate workers when the master
    process is killed. (ilutov)
  . Fixed bug GH-11104 (STDIN/STDOUT/STDERR is not available for CLI without
    a script). (nielsdos)
  . Implement GH-10024 (support linting multiple files at once using php -l).
    (nielsdos)

- Core:
  . Fix GH-11388 (Allow "final" modifier when importing a method from a trait).
    (nielsdos)
  . Fixed bug GH-11406 (segfault with unpacking and magic method closure).
    (nielsdos)
  . Fixed bug GH-9388 (Improve unset property and __get type incompatibility
    error message). (ilutov)
  . SA_ONSTACK is now set for signal handlers to be friendlier to other
    in-process code such as Go's cgo. (Kévin Dunglas)
  . SA_ONSTACK is now set when signals are disabled. (Kévin Dunglas)
  . Fix GH-9649: Signal handlers now do a no-op instead of crashing when
    executed on threads not managed by TSRM. (Kévin Dunglas)
  . Added shadow stack support for fibers. (Chen Hu)
  . Fix bug GH-9965 (Fix accidental caching of default arguments with side
    effects). (ilutov)
  . Implement GH-10217 (Use strlen() for determining the class_name length).
    (Dennis Buteyn)
  . Fix bug GH-8821 (Improve line numbers for errors in constant expressions).
    (ilutov)
  . Fix bug GH-10083 (Allow comments between & and parameter). (ilutov)
  . Zend Max Execution Timers is now enabled by default for ZTS builds on
    Linux. (Kévin Dunglas)
  . Fix bug GH-10469 (Disallow .. in open_basedir paths set at runtime).
    (ilutov)
  . Fix bug GH-10168, GH-10582 (Various segfaults with destructors and VM return
    values). (dstogov, nielsdos, ilutov)
  . Fix bug GH-10935 (Use of trait doesn't redeclare static property if class
    has inherited it from its parent). (ilutov)
  . Fix bug GH-11154 (Negative indices on empty array don't affect next chosen
    index). (ColinHDev)
  . Fix bug GH-8846 (Implement delayed early binding for classes without
    parents). (ilutov)
  . Fix bug #79836 (Segfault in concat_function). (nielsdos)
  . Fix bug #81705 (type confusion/UAF on set_error_handler with concat
    operation). (nielsdos)
  . Fix GH-11348 (Closure created from magic method does not accept named
    arguments). (nielsdos)
  . Fix GH-11388 (Allow "final" modifier when importing a method from a trait).
    (nielsdos)
  . Fixed bug GH-11406 (segfault with unpacking and magic method closure).
    (nielsdos)
  . Fixed bug GH-11507 (String concatenation performance regression in 8.3).
    (nielsdos)
  . Fixed GH-11488 (Missing "Optional parameter before required" deprecation on
    union null type). (ilutov)
  . Implement the #[\Override] attribute RFC. (timwolla)
  . Fixed bug GH-11601 (Incorrect handling of unwind and graceful exit
    exceptions). (ilutov)
  . Added zend_call_stack_get implementation for OpenBSD. (David Carlier)
  . Add stack limit check in zend_eval_const_expr(). (Arnaud)
  . Expose time spent collecting cycles in gc_status(). (Arnaud)
  . Remove WeakMap entries whose key is only reachable through the entry value.
    (Arnaud)
  . Resolve open_basedir paths on INI update. (ilutov)
  . Fixed oss-fuzz #60741 (Leak in open_basedir). (ilutov)
  . Fixed segfault during freeing of some incompletely initialized objects due
    to OOM error (PDO, SPL, XSL). (ilutov)
  . Introduced Zend guard recursion protection to fix __debugInfo issue.
    (Jakub Zelenka)
  . Fixed oss-fuzz #61712 (assertion failure with error handler during binary
    op). (nielsdos)
  . Fixed GH-11847 (DTrace enabled build is broken). (Filip Zrůst)
  . Fixed OSS Fuzz #61865 (Undef variable in ++/-- for declared property
    that is unset in error handler). (Girgias)
  . Fixed warning emitted when checking if a user stream is castable. (Girgias)
  . Fixed bug GH-12123 (Compile error on MacOS with C++ extension when using
    ZEND_BEGIN_ARG_WITH_RETURN_TYPE_INFO_EX). (kocsismate)
  . Fixed bug GH-12189 (#[Override] attribute in trait does not check for
    parent class implementations). (timwolla)
  . Fixed OSS Fuzz #62294 (Unsetting variable after ++/-- on string variable
    warning). (Girgias)
  . Fixed buffer underflow when compiling memoized expression. (ilutov)
  . Fixed oss-fuzz #63802 (OP1 leak in error path of post inc/dec). (ilutov)

- Curl:
  . Added Curl options and constants up to (including) version 7.87.
    (nielsdos, adoy)

- Date:
  . Implement More Appropriate Date/Time Exceptions RFC. (Derick)

- DOM:
  . Fix bug GH-8388 (DOMAttr unescapes character reference). (Tim Starling)
  . Fix bug GH-11308 (getElementsByTagName() is O(N^2)). (nielsdos)
  . Fix #79700 (wrong use of libxml oldNs leads to performance problem).
    (nielsdos)
  . Fix #77894 (DOMNode::C14N() very slow on generated DOMDocuments even after
    normalisation). (nielsdos)
  . Revert changes to DOMAttr::$value and DOMAttr::$nodeValue expansion.
    (nielsdos)
  . Fixed bug GH-11500 (Namespace reuse in createElementNS() generates wrong
    output). (nielsdos)
  . Implemented DOMDocument::adoptNode(). Previously this always threw a
    "not yet implemented" exception. (nielsdos)
  . Fixed bug GH-9628 (Implicitly removing nodes from \DOMDocument breaks
    existing references). (nielsdos)
  . Added DOMNode::contains() and DOMNameSpaceNode::contains(). (nielsdos)
  . Added DOMElement::getAttributeNames(). (nielsdos)
  . Added DOMNode::getRootNode(). (nielsdos)
  . Added DOMElement::className and DOMElement::id. (nielsdos)
  . Added DOMParentNode::replaceChildren(). (nielsdos)
  . Added DOMNode::isConnected and DOMNameSpaceNode::isConnected. (nielsdos)
  . Added DOMNode::parentElement and DOMNameSpaceNode::parentElement.
    (nielsdos)
  . Added DOMNode::isEqualNode(). (nielsdos)
  . Added DOMElement::insertAdjacentElement() and
    DOMElement::insertAdjacentText(). (nielsdos)
  . Added DOMElement::toggleAttribute(). (nielsdos)
  . Fixed bug GH-11792 (LIBXML_NOXMLDECL is not implemented or broken).
    (nielsdos)
  . adoptNode now respects the strict error checking property. (nielsdos)
  . Align DOMChildNode parent checks with spec. (nielsdos)
  . Fixed bug #80927 (Removing documentElement after creating attribute node:
    possible use-after-free). (nielsdos)
  . Fix various namespace prefix conflict resolution bugs. (nielsdos)
  . Fix calling createAttributeNS() without prefix causing the default
    namespace of the element to change. (nielsdos)
  . Fixed GH-11952 (Confusing warning when blocking entity loading via
    libxml_set_external_entity_loader). (nielsdos)
  . Fix broken cache invalidation with deallocated and reallocated document
    node. (nielsdos)
  . Fix compile error when php_libxml.h header is included in C++.
    (Remi, nielsdos)
  . Fixed bug #47531 (No way of removing redundant xmlns: declarations).
    (nielsdos)

- Exif:
  . Removed unneeded codepaths in exif_process_TIFF_in_JPEG(). (nielsdos)

- FFI:
  . Implement GH-11934 (Allow to pass CData into struct and/or union fields).
    (nielsdos, KapitanOczywisty)

- Fileinfo:
  . Upgrade bundled libmagic to 5.43. (Anatol)
  . Fix GH-11408 (Unable to build PHP 8.3.0 alpha 1 / fileinfo extension).
    (nielsdos)

- FPM:
  . The status.listen shared pool now uses the same php_values (including
    expose_php) and php_admin_value as the pool it is shared with. (dwxh)
  . Added warning to log when fpm socket was not registered on the expected
    path. (Joshua Behrens, Jakub Zelenka)
  . Fixed bug #76067 (system() function call leaks php-fpm listening sockets).
    (Mikhail Galanin, Jakub Zelenka)
  . Fixed GH-12077 (PHP 8.3.0RC1 borked socket-close-on-exec.phpt).
    (Jakub Zelenka)

- GD:
  . Removed imagerotate "ignore_transparent" argument since it has no effect.
    (David Carlier)

- Intl:
  . Added pattern format error infos for numfmt_set_pattern. (David Carlier)
  . Added MIXED_NUMBERS and HIDDEN_OVERLAY constants for
    the Spoofchecker's class. (David Carlier)
  . Updated datefmt_set_timezone/IntlDateformatter::setTimezone returns type.
    (David Carlier).
  . Updated IntlBreakInterator::setText return type. (David Carlier)
  . Updated IntlChar::enumCharNames return type. (David Carlier)
  . Removed the BC break on IntlDateFormatter::construct which threw an
    exception with an invalid locale. (David Carlier)

- JSON:
  . Added json_validate(). (Juan Morales)

- LDAP:
  . Deprecate calling ldap_connect() with separate hostname and port.
    (heiglandreas)

- LibXML:
  . Fix compile error with -Werror=incompatible-function-pointer-types and
    old libxml2. (nielsdos)

- MBString:
  . mb_detect_encoding is better able to identify the correct encoding for
    Turkish text. (Alex Dowad)
  . mb_detect_encoding's "non-strict" mode now behaves as described in the
    documentation. Previously, it would return false if the same byte
    (for example, the first byte) of the input string was invalid in all
    candidate encodings. More generally, it would eliminate candidate
    encodings from consideration when an invalid byte was seen, and if the
    same input byte eliminated all remaining encodings still under
    consideration, it would return false. On the other hand, if all candidate
    encodings but one were eliminated from consideration, it would return the
    last remaining one without regard for how many encoding errors might be
    encountered later in the string. This is different from the behavior
    described in the documentation, which says: "If strict is set to false,
    the closest matching encoding will be returned." (Alex Dowad)
  . mb_strtolower, mb_strtotitle, and mb_convert_case implement conditional
    casing rules for the Greek letter sigma. For mb_convert_case, conditional
    casing only applies to MB_CASE_LOWER and MB_CASE_TITLE modes, not to
    MB_CASE_LOWER_SIMPLE and MB_CASE_TITLE_SIMPLE. (Alex Dowad)
  . mb_detect_encoding is better able to identify UTF-8 and UTF-16 strings
    with a byte-order mark. (Alex Dowad)
  . mb_decode_mimeheader interprets underscores in QPrint-encoded MIME
    encoded words as required by RFC 2047; they are converted to spaces.
    Underscores must be encoded as "=5F" in such MIME encoded words.
    (Alex Dowad)
  . mb_encode_mimeheader no longer drops NUL (zero) bytes when
    QPrint-encoding the input string. This previously caused strings in
    certain text encodings, especially UTF-16 and UTF-32, to be
    corrupted by mb_encode_mimeheader. (Alex Dowad)
  . Implement mb_str_pad() RFC. (nielsdos)
  . Fixed bug GH-11514 (PHP 8.3 build fails with --enable-mbstring enabled).
    (nielsdos)
  . Fix use-after-free of mb_list_encodings() return value. (ilutov)
  . Fixed bug GH-11992 (utf_encodings.phpt fails on Windows 32-bit). (nielsdos)

- mysqli:
  . mysqli_fetch_object raises a ValueError instead of an Exception.
    (David Carlier)

- Opcache:
  . Added start, restart and force restart time to opcache's
    phpinfo section. (Mikhail Galanin)
  . Fix GH-9139: Allow FFI in opcache.preload when opcache.preload_user=root.
    (Arnaud, Kapitan Oczywisty)
  . Made opcache.preload_user always optional in the cli and phpdbg SAPIs.
    (Arnaud)
  . Allows W/X bits on page creation on FreeBSD despite system settings.
    (David Carlier)
  . Added memfd api usage, on Linux, for zend_shared_alloc_create_lock()
    to create an abstract anonymous file for the opcache's lock. (Max Kellermann)
  . Avoid resetting JIT counter handlers from multiple processes/threads.
    (ilutov)
  . Fixed COPY_TMP type inference for references. (ilutov)

- OpenSSL:
  . Added OPENSSL_CMS_OLDMIMETYPE and PKCS7_NOOLDMIMETYPE contants to switch
    between mime content types. (Daniel Kesselberg)
  . Fixed GH-11054: Reset OpenSSL errors when using a PEM public key.
    (Florian Moser)
  . Added support for additional EC parameters in openssl_pkey_new. (Eno-CN)

- PCNTL:
  . SA_ONSTACK is now set for pcntl_signal. (Kévin Dunglas)
  . Added SIGINFO constant. (David Carlier)

- PCRE:
  . Update bundled libpcre2 to 10.42. (nielsdos)

- PGSQL:
  . pg_fetch_object raises a ValueError instead of an Exception.
    (David Carlier)
  . pg_cancel use thread safe PQcancel api instead. (David Carlier)
  . pg_trace new PGSQL_TRACE_SUPPRESS_TIMESTAMPS/PGSQL_TRACE_REGRESS_MODE
    contants support. (David Carlier)
  . pg_set_error_verbosity adding PGSQL_ERRORS_STATE constant. (David Carlier)
  . pg_convert/pg_insert E_WARNING on type errors had been converted to
    ValueError/TypeError exceptions. (David Carlier)
  . Added pg_set_error_context_visibility to set the context's visibility
    within the error messages. (David Carlier)

- Phar:
  . Fix memory leak in phar_rename_archive(). (stkeke)

- POSIX:
  . Added posix_sysconf. (David Carlier)
  . Added posix_pathconf. (David Carlier)
  . Added posix_fpathconf. (David Carlier)
  . Fixed zend_parse_arg_long's bool pointer argument assignment. (Cristian Rodriguez)
  . Added posix_eaccess. (David Carlier)

- Random:
  . Added Randomizer::getBytesFromString(). (Joshua Rüsweg)
  . Added Randomizer::nextFloat(), ::getFloat(), and IntervalBoundary. (timwolla)
  . Enable getrandom() for NetBSD (from 10.x). (David Carlier)
  . Deprecate MT_RAND_PHP. (timwolla)
  . Fix Randomizer::getFloat() returning incorrect results under
    certain circumstances. (timwolla)

- Reflection:
  . Fix GH-9470 (ReflectionMethod constructor should not find private parent
    method). (ilutov)
  . Fix GH-10259 (ReflectionClass::getStaticProperties doesn't need null return
    type). (kocsismate)

- SAPI:
  . Fixed GH-11141 (Could not open input file: should be sent to stderr).
    (nielsdos)

- Session:
  . Fixed bug GH-11529 (Crash after dealing with an Apache request). (nielsdos)

- SimpleXML:
  . Fixed bug GH-12192 (SimpleXML infinite loop when getName() is called
    within foreach). (nielsdos)
  . Fixed bug GH-12208 (SimpleXML infinite loop when a cast is used inside a
    foreach). (nielsdos)
  . Fixed bug #55098 (SimpleXML iteration produces infinite loop). (nielsdos)

- Sockets:
  . Added SO_ATTACH_REUSEPORT_CBPF socket option, to give tighter control
    over socket binding for a cpu core. (David Carlier)
  . Added SKF_AD_QUEUE for cbpf filters. (David Carlier)
  . Added socket_atmark if send/recv needs using MSG_OOB. (David Carlier)
  . Added TCP_QUICKACK constant, to give tigher control over
    ACK delays. (David Carlier)
  . Added DONTFRAGMENT support for path MTU discovery purpose. (David Carlier)
  . Added AF_DIVERT for raw socket for divert ports. (David Carlier)
  . Added SOL_UPDLITE, UDPLITE_RECV_CSCOV and UDPLITE_SEND_CSCOV for updlite
    protocol support. (David Carlier)
  . Added SO_RERROR, SO_ZEROIZE and SO_SPLICE netbsd and openbsd constants.
    (David Carlier)
  . Added TCP_REPAIR for quietly close a connection. (David Carlier)
  . Added SO_REUSEPORT_LB freebsd constant. (David Carlier)
  . Added IP_BIND_ADDRESS_NO_PORT. (David Carlier)

- SPL:
  . Fixed GH-11573 (RecursiveDirectoryIterator::hasChildren is slow).
    (nielsdos)

- Standard:
  . E_NOTICEs emitted by unserialize() have been promoted to E_WARNING. (timwolla)
  . unserialize() now emits a new E_WARNING if the input contains unconsumed
    bytes. (timwolla)
  . Make array_pad's $length warning less confusing. (nielsdos)
  . E_WARNING emitted by strtok in the caase both arguments are not provided when
    starting tokenisation. (David Carlier)
  . password_hash() will now chain the original RandomException to the ValueError
    on salt generation failure. (timwolla)
  . Fix GH-10239 (proc_close after proc_get_status always returns -1). (nielsdos)
  . Improve the warning message for unpack() in case not enough values were
    provided. (nielsdos)
  . Fix GH-11010 (parse_ini_string() now preserves formatting of unquoted
    strings starting with numbers when the INI_SCANNER_TYPED flag is
    specified). (ilutov)
  . Fix GH-10742 (http_response_code emits no error when headers were already
    sent). (NattyNarwhal)
  . Added support for rounding negative places in number_format().
    (Marc Bennewitz)
  . Prevent precision loss on formatting decimal integers in number_format().
    (Marc Bennewitz)
  . Added usage of posix_spawn for proc_open when supported by OS.
    (Cristian Rodriguez)
  . Added $before_needle argument to strrchr(). (HypeMC)
  . Fixed GH-11982 (str_getcsv returns null byte for unterminated enclosure).
    (Jakub Zelenka)
  . Fixed str_decrement() on "1". (ilutov)

- Streams:
  . Fixed bug #51056: blocking fread() will block even if data is available.
    (Jakub Zelenka)
  . Added storing of the original path used to open xport stream.
    (Luc Vieillescazes)
  . Implement GH-8641 (STREAM_NOTIFY_COMPLETED over HTTP never emitted).
    (nielsdos, Jakub Zelenka)
  . Fix bug GH-10406 (fgets on a redis socket connection fails on PHP 8.3).
    (Jakub Zelenka)
  . Implemented GH-11242 (_php_stream_copy_to_mem: Allow specifying a maximum
    length without allocating a buffer of that size). (Jakub Zelenka)
  . Fixed bug #52335 (fseek() on memory stream behavior different than file).
    (Jakub Zelenka)
  . Fixed bug #76857 (Can read "non-existant" files). (Jakub Zelenka)

- XSLTProcessor:
  . Fixed bug #69168 (DomNode::getNodePath() returns invalid path). (nielsdos)

- ZIP:
  . zip extension version 1.22.0 for libzip 1.10.0. (Remi)
  . add new error macros (ER_DATA_LENGTH and ER_NOT_ALLOWED). (Remi)
  . add new archive global flags (ER_AFL_*). (Remi)
  . add ZipArchive::setArchiveFlag and ZipArchive::getArchiveFlag methods.
    (Remi)<|MERGE_RESOLUTION|>--- conflicted
+++ resolved
@@ -2,19 +2,15 @@
 |||||||||||||||||||||||||||||||||||||||||||||||||||||||||||||||||||||||||||||||
 ?? ??? ????, PHP 8.3.2
 
-<<<<<<< HEAD
+- Cli:
+  . Fix incorrect timeout in built-in web server when using router script and
+    max_input_time. (ilutov)
+
 - Core:
   . Fixed bug GH-12854 (8.3 - as final trait-used method does not correctly
     report visibility in Reflection). (nielsdos)
 
 07 Dec 2023, PHP 8.3.1RC1
-=======
-- Cli:
-  . Fix incorrect timeout in built-in web server when using router script and
-    max_input_time. (ilutov)
-
-21 Dec 2023, PHP 8.2.14
->>>>>>> 299c3ba8
 
 - Core:
   . Fixed bug GH-12758 / GH-12768 (Invalid opline in OOM handlers within
