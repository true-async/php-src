--- conflicted
+++ resolved
@@ -66,14 +66,12 @@
   . Fixed bug GH-16808 (Segmentation fault in RecursiveIteratorIterator
     ->current() with a xml element input). (nielsdos)
 
-<<<<<<< HEAD
 - SOAP:
   . Fix make check being invoked in ext/soap. (Ma27)
-=======
+
 - Standard:
   . Fixed bug GH-16905 (Internal iterator functions can't handle UNDEF
     properties). (nielsdos)
->>>>>>> e1b45347
 
 - Windows:
   . Fixed bug GH-16849 (Error dialog causes process to hang). (cmb)
