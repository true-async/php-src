--- conflicted
+++ resolved
@@ -31,14 +31,10 @@
 - Soap:
   . Fix memory leaks in php_http.c when call_user_function() fails. (nielsdos)
 
-<<<<<<< HEAD
-06 Jun 2025, PHP 8.4.8
-=======
 - Tidy:
   . Fix memory leak in tidy output handler on error. (nielsdos)
 
-05 Jun 2025, PHP 8.3.22
->>>>>>> b39e17b0
+06 Jun 2025, PHP 8.4.8
 
 - Core:
   . Fixed GH-18480 (array_splice with large values for offset/length arguments).
