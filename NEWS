--- conflicted
+++ resolved
@@ -2,7 +2,6 @@
 |||||||||||||||||||||||||||||||||||||||||||||||||||||||||||||||||||||||||||||||
 ?? ??? ????, PHP 8.4.6
 
-<<<<<<< HEAD
 - Core:
   . Fixed property hook backing value access in multi-level inheritance.
     (ilutov)
@@ -12,10 +11,9 @@
     child class). (ilutov)
   . Fixed bug GH-17913 (ReflectionFunction::isDeprecated() returns incorrect
     results for closures created from magic __call()). (timwolla)
-=======
+
 - Treewide:
   . Fixed bug GH-17736 (Assertion failure zend_reference_destroy()). (nielsdos)
->>>>>>> ce8ab5f1
 
 27 Feb 2025, PHP 8.4.5
 
