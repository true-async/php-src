--- conflicted
+++ resolved
@@ -13,14 +13,10 @@
   . Fixed bug GH-9298 (Signal handler called after rshutdown leads to crash).
     (Erki Aring)
 
-<<<<<<< HEAD
-27 Nov 2022, PHP 8.2.0
-=======
 - Session:
   . Fixed GH-9932 (session name silently fails with . and [). (David Carlier)
 
-24 Nov 2022, PHP 8.1.13
->>>>>>> a4298c14
+27 Nov 2022, PHP 8.2.0
 
 - CLI:
   . Fixed bug #81496 (Server logs incorrect request method). (lauri)
