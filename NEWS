PHP                                                                        NEWS
|||||||||||||||||||||||||||||||||||||||||||||||||||||||||||||||||||||||||||||||
?? ??? 2014, PHP 5.5.16

<<<<<<< HEAD
- FPM:
  . Fixed bug #67635 (php links to systemd libraries without using pkg-config).
    (pacho@gentoo.org, Remi)

- readline:
=======
- COM:
  . Fixed missing type checks in com_event_sink (Yussuf Khalil, Stas).

- Readline:
>>>>>>> b4a4db46
  . Fixed bug #55496 (Interactive mode doesn't force a newline before the
    prompt). (Bob, Johannes)
  . Fixed bug #67496 (Save command history when exiting interactive shell
    with control-c). (Dmitry Saprykin, Johannes)

<<<<<<< HEAD
?? ??? 2014, PHP 5.5.15
=======
- Sessions:
  . Fixed missing type checks in php_session_create_id (Yussuf Khalil, Stas).

- SPL:
  . Fixed bug #67539 (ArrayIterator use-after-free due to object change during
    sorting). (research at insighti dot org, Laruence)
  . Fixed bug #67538 (SPL Iterators use-after-free). (CVE-2014-4670) (Laruence)

- OpenSSL:
  . Fixed missing type checks in OpenSSL options (Yussuf Khalil, Stas).

24 Jul 2014, PHP 5.4.31
>>>>>>> b4a4db46

- Core:
  . Fixed bug #67428 (header('Location: foo') will override a 308-399 response
    code). (Adam)
  . Fixed bug #67436 (Autoloader isn't called if two method definitions don't
    match). (Bob)
  . Fixed bug #67091 (make install fails to install libphp5.so on FreeBSD 10.0).
    (Ferenc)
  . Fixed bug #67497 (eval with parse error causes segmentation fault in
    generator). (Nikita)
  . Fixed bug #67151 (strtr with empty array crashes). (Nikita)
  . Fixed bug #67407 (Windows 8.1/Server 2012 R2 reported as Windows 8/Server
    2012). (Christian Wenz)
  . Fixed bug #66608 (Incorrect behavior with nested "finally" blocks).
    (Laruence, Dmitry)
  . Implemented FR #34407 (ucwords and Title Case). (Tjerk)

- CLI server:
  . Implemented FR #67429 (CLI server is missing some new HTTP response codes).
    (Adam)
  . Fixed bug #66830 (Empty header causes PHP built-in web server to hang).
    (Adam)
  . Fixed bug #67594 (Unable to access to apache_request_headers() elements).
    (Tjerk)

- FPM:
  . Fixed bug #67530 (error_log=syslog ignored). (Remi)
  . Fixed bug #67531 (syslog cannot be set in pool configuration). (Remi)

- Intl:
  . Fixed bug #66921 (Wrong argument type hint for function 
    intltz_from_date_time_zone). (Stas)
  . Fixed bug #67052 (NumberFormatter::parse() resets LC_NUMERIC setting).
    (Stas)

- OPCache:
  . Fixed bug #67215 (php-cgi work with opcache, may be segmentation fault
    happen) (Dmitry, Laruence)

- pgsql:
  . Fixed bug #67550 (Error in code "form" instead of "from", pgsql.c, line 756),
    which affected builds against libpq < 7.3. (Adam)

- Phar:
  . Fixed bug #67587 (Redirection loop on nginx with FPM). (Christian Weiske)

- SPL:
  . Fixed bug #67539 (ArrayIterator use-after-free due to object change during 
    sorting). (CVE-2014-4698) (research at insighti dot org, Laruence)
  . Fixed bug #67538 (SPL Iterators use-after-free). (CVE-2014-4670) (Laruence)

- Streams:
  . Fixed bug #67430 (http:// wrapper doesn't follow 308 redirects). (Adam)

- Session:
  . Fixed bug #66827 (Session raises E_NOTICE when session name variable is array).
    (Yasuo)

27 Jun 2014, PHP 5.5.14

- Core:
  . Fixed BC break introduced by patch for bug #67072. (Anatol, Stas)
  . Fixed bug #66622 (Closures do not correctly capture the late bound class
    (static::) in some cases). (Levi Morrison)
  . Fixed bug #67390 (insecure temporary file use in the configure script).
    (Remi) (CVE-2014-3981)
  . Fixed bug #67399 (putenv with empty variable may lead to crash). (Stas)

- CLI server:
  . Fixed Bug #67406 (built-in web-server segfaults on startup). (Remi)

- Date:
  . Fixed bug #67308 (Serialize of DateTime truncates fractions of second).
    (Adam)
  . Fixed regression in fix for bug #67118 (constructor can't be called twice).
    (Remi)

- Fileinfo:
  . Fixed bug #67326 (fileinfo: cdf_read_short_sector insufficient boundary check).
  . Fixed bug #67410 (fileinfo: mconvert incorrect handling of truncated pascal
    string size). (Francisco Alonso, Jan Kaluza, Remi)
  . Fixed bug #67411 (fileinfo: cdf_check_stream_offset insufficient boundary
    check). (Francisco Alonso, Jan Kaluza, Remi)
  . Fixed bug #67412 (fileinfo: cdf_count_chain insufficient boundary check).
    (Francisco Alonso, Jan Kaluza, Remi)
  . Fixed bug #67413 (fileinfo: cdf_read_property_info insufficient boundary
    check). (Francisco Alonso, Jan Kaluza, Remi)

- Network:
  . Fixed bug #67432 (Fix potential segfault in dns_get_record()).
    (CVE-2014-4049). (Sara)

- OPCache:
  . Fixed issue #183 (TMP_VAR is not only used once). (Dmitry, Laruence)

- OpenSSL:
  . Fixed bug #65698 (certificates validity parsing does not work past 2050).
    (Paul Oehler)
  . Fixed bug #66636 (openssl_x509_parse warning with V_ASN1_GENERALIZEDTIME).
    (Paul Oehler)

- PDO-ODBC:
  . Fixed bug #50444 (PDO-ODBC changes for 64-bit).

- SOAP:
  . Implemented FR #49898 (Add SoapClient::__getCookies()). (Boro Sitnikovski)

- SPL:
  . Fixed bug #66127 (Segmentation fault with ArrayObject unset). (Stas)
  . Fixed bug #67359 (Segfault in recursiveDirectoryIterator). (Laruence)
  . Fixed bug #67360 (Missing element after ArrayObject::getIterator). (Adam)

29 May 2014, PHP 5.5.13

- CLI server:
  . Fixed bug #67079 (Missing MIME types for XML/XSL files). (Anatol)

- COM:
  . Fixed bug #66431 (Special Character via COM Interface (CP_UTF8)). (Anatol)

- Core:
  . Fixed bug #65701 (copy() doesn't work when destination filename is created
    by tempnam()). (Boro Sitnikovski)
  . Fixed bug #67072 (Echoing unserialized "SplFileObject" crash). (Anatol)
  . Fixed bug #67245 (usage of memcpy() with overlapping src and dst in
    zend_exceptions.c). (Bob)
  . Fixed bug #67247 (spl_fixedarray_resize integer overflow). (Stas)
  . Fixed bug #67249 (printf out-of-bounds read). (Stas)
  . Fixed bug #67250 (iptcparse out-of-bounds read). (Stas)
  . Fixed bug #67252 (convert_uudecode out-of-bounds read). (Stas)

- Curl:
  . Fixed bug #64247 (CURLOPT_INFILE doesn't allow reset). (Mike)

- Date:
  . Fixed bug #67118 (DateTime constructor crash with invalid data). (Anatol)
  . Fixed bug #67251 (date_parse_from_format out-of-bounds read). (Stas)
  . Fixed bug #67253 (timelib_meridian_with_check out-of-bounds read). (Stas)

- DOM:
  . Fixed bug #67081 (DOMDocumentType->internalSubset returns entire DOCTYPE tag,
    not only the subset). (Anatol)

- Fileinfo:
  . Fixed bug #66307 (Fileinfo crashes with powerpoint files). (Anatol)
  . Fixed bug #67327 (fileinfo: CDF infinite loop in nelements DoS) (CVE-2014-0238).
  . Fixed bug #67328 (fileinfo: fileinfo: numerous file_printf calls resulting in
    performance degradation) (CVE-2014-0237).

- FPM:
  . Fixed bug #66908 (php-fpm reload leaks epoll_create() file descriptor).
    (Julio Pintos)

- GD:
  . Fixed bug #67248 (imageaffinematrixget missing check of parameters). (Stas)

- PCRE:
  . Fixed bug #67238 (Ungreedy and min/max quantifier bug, applied patch
    from the upstream). (Anatol)

- Phar:
  . Fix bug #64498 ($phar->buildFromDirectory can't compress file with an accent
    in its name). (PR #588)

30 Apr 2014, PHP 5.5.12
- Core:
  . Fixed bug #61019 (Out of memory on command stream_get_contents). (Mike)
  . Fixed bug #64330 (stream_socket_server() creates wrong Abstract Namespace 
    UNIX sockets). (Mike)
  . Fixed bug #66182 (exit in stream filter produces segfault). (Mike)  
  . Fixed bug #66736 (fpassthru broken). (Mike)
  . Fixed bug #67024 (getimagesize should recognize BMP files with negative
    height). (Gabor Buella)
  . Fixed bug #67043 (substr_compare broke by previous change) (Tjerk)
  . Fixed bug #67033 (Remove reference to Windows 95). (Anatol)

- cURL:
  . Fixed bug #66562 (curl_exec returns differently than curl_multi_getcontent).
    (Freek Lijten)

- Date:
  . Fixed bug #66721 (__wakeup of DateTime segfaults when invalid object data is
    supplied). (Boro Sitnikovski)

- Embed:
  . Fixed bug #65715 (php5embed.lib isn't provided anymore). (Anatol).

- Fileinfo:
  . Fixed bug #66987 (Memory corruption in fileinfo ext / bigendian).
    (Remi)

- FPM:
  . Fixed bug #66482 (unknown entry 'priority' in php-fpm.conf).
  . Fixed bug #67060 (sapi/fpm: possible privilege escalation due to insecure
    default configuration) (CVE-2014-0185). (Stas)

- JSON:
  . Fixed bug #66021 (Blank line inside empty array/object when
    JSON_PRETTY_PRINT is set). (Kevin Israel)

- LDAP:
  . Fixed issue with null bytes in LDAP bindings. (Matthew Daley)

- mysqli:
  . Fixed problem in mysqli_commit()/mysqli_rollback() with second parameter
    (extra comma) and third parameters (lack of escaping). (Andrey)

- OpenSSL:
  . Fix bug #66942 (memory leak in openssl_seal()). (Chuan Ma)
  . Fix bug #66952 (memory leak in openssl_open()). (Chuan Ma)

- SimpleXML:
  . Fixed bug #66084 (simplexml_load_string() mangles empty node name)
    (Anatol)

- SQLite:
  . Fixed bug #66967 (Updated bundled libsqlite to 3.8.4.3). (Anatol)

- XSL:
  . Fixed bug #53965 (<xsl:include> cannot find files with relative paths
    when loaded with "file://"). (Anatol)

- Apache2 Handler SAPI:
  . Fixed Apache log issue caused by APR's lack of support for %zu
    (APR issue https://issues.apache.org/bugzilla/show_bug.cgi?id=56120).
    (Jeff Trawick)

03 Apr 2014, PHP 5.5.11

- Core:
  . Allow zero length comparison in substr_compare() (Tjerk)
  . Fixed bug #60602 (proc_open() changes environment array) (Tjerk)

- SPL:
  . Added feature #65545 (SplFileObject::fread()) (Tjerk)
  . Fixed bug #66702 (RegexIterator::INVERT_MATCH does not invert). (Joshua
    Thijssen)

- cURL:
  . Fixed bug #66109 (Can't reset CURLOPT_CUSTOMREQUEST to default behaviour) (Tjerk)
  . Fix compilation on libcurl versions between 7.10.5 and 7.12.2, inclusive.
    (Adam)

- Fileinfo:
  . Fixed bug #66946i (fileinfo: extensive backtracking in awk rule regular
    expression). (CVE-2013-7345) (Remi)

- FPM:
  . Added clear_env configuration directive to disable clearenv() call.
  (Github PR# 598, Paul Annesley)

- GD:
  . Fixed bug #66714 (imageconvolution breakage). (Brad Daily)
  . Fixed bug #66869 (Invalid 2nd argument crashes imageaffinematrixget) (Pierre)
  . Fixed bug #66887 (imagescale - poor quality of scaled image). (Remi)
  . Fixed bug #66890 (imagescale segfault). (Remi)
  . Fixed bug #66893 (imagescale ignore method argument). (Remi)

- Hash:
  . hash_pbkdf2() now works correctly if the $length argument is not specified.
    (Nikita)

- Intl:
  . Fixed bug #66873 (A reproductible crash in UConverter when given invalid 
    encoding) (Stas)

- Mail:
  . Fixed bug #66535 (Don't add newline after X-PHP-Originating-Script) (Tjerk)

- MySQLi:
  . Fixed bug #66762 (Segfault in mysqli_stmt::bind_result() when link closed)
  (Remi)

- OPCache
  . Added function opcache_is_script_cached(). (Danack)
  . Added information about interned strings usage. (Terry, Julien, Dmitry)

- Openssl:
  . Fixed bug #66833 (Default disgest algo is still MD5, switch to SHA1). (Remi)

- GMP
  . Fixed bug #66872 (invalid argument crashes gmp_testbit) (Pierre)

- SQLite:
  . Updated bundled libsqlite to 3.8.3.1 (Anatol)

06 Mar 2014, PHP 5.5.10

- Core:
  . Fixed Request #66574i (Allow multiple paths in php_ini_scanned_path). (Remi)

- Date:
  . Fixed bug #45528 (Allow the DateTimeZone constructor to accept timezones
    per offset too). (Derick)

- Fileinfo:
  . Bug #66731 (file: infinite recursion) (CVE-2014-1943). (Remi)
  . Fixed bug #66820 (out-of-bounds memory access in fileinfo)
    (CVE-2014-2270). (Remi)

- GD
  . Fixed Bug #66815 (imagecrop(): insufficient fix for NULL defer
    CVE-2013-7327). (Tomas Hoger, Remi)

- JSON:
  . Fixed bug #65753 (JsonSerializeable couldn't implement on module extension)
  (chobieeee@php.net)

- LDAP:
  . Implemented ldap_modify_batch (https://wiki.php.net/rfc/ldap_modify_batch).
  (Ondřej Hošek)

- Openssl:
  . Fixed bug #66501 (Add EC key support to php_openssl_is_private_key).
  (Mark Zedwood)

- PCRE:
  . Upgraded to PCRE 8.34. (Anatol)

- Pgsql:
  . Added warning for dangerous client encoding and remove possible injections
    for pg_insert()/pg_update()/pg_delete()/pg_select(). (Yasuo)


06 Feb 2014, PHP 5.5.9

- Core:
  . Fixed bug #66509 (copy() arginfo has changed starting from 5.4). (willfitch)

- GD:
  . Fixed bug #66356 (Heap Overflow Vulnerability in imagecrop()).
    (Laruence, Remi)

- OPCache:
  . Fixed bug #66474 (Optimizer bug in constant string to boolean conversion).
    (Dmitry)
  . Fixed bug #66461 (PHP crashes if opcache.interned_strings_buffer=0).
    (Dmitry)
  . Fixed bug #66298 (ext/opcache/Optimizer/zend_optimizer.c has dos-style 
    ^M as lineend). (Laruence)

- PDO_pgsql:
  . Fixed bug #62479 (PDO-psql cannot connect if password contains
spaces) (willfitch, iliaa)

- Readline
  . Fixed Bug #66412 (readline_clear_history() with libedit causes segfault after
    #65714). (Remi)

- Session
  . Fixed bug #66469 (Session module is sending multiple set-cookie headers when
    session.use_strict_mode=1) (Yasuo)
  . Fixed bug #66481 (Segfaults on session_name()).
    (cmcdermottroe at engineyard dot com, Yasuo)

- Standard
  . Fixed bug #66395 (basename function doesn't remove drive letter). (Anatol)

- Sockets:
  . Fixed bug #66381 (__ss_family was changed on AIX 5.3). (Felipe)

- Zend Engine
  . Fixed bug #66009 (Failed compilation of PHP extension with C++ std
    library using VS 2012). (Anatol)

09 Jan 2014, PHP 5.5.8

- Core:
  . Disallowed JMP into a finally block. (Laruence)
  . Added validation of class names in the autoload process. (Dmitry)
  . Fixed invalid C code in zend_strtod.c. (Lior Kaplan)
  . Fixed ZEND_MM_MEM_TYPE=mmap_zero. (Dmitry, Tony)
  . Fixed bug #66041 (list() fails to unpack yielded ArrayAccess object).
    (Nikita)
  . Fixed bug #65764 (generators/throw_rethrow FAIL with
    ZEND_COMPILE_EXTENDED_INFO). (Nikita)
  . Fixed bug #61645 (fopen and O_NONBLOCK). (Mike)
  . Fixed bug #66218 (zend_register_functions breaks reflection). (Remi)

- Date:
  . Fixed bug #66060 (Heap buffer over-read in DateInterval) (CVE-2013-6712). 
    (Remi)
  . Fixed bug #65768 (DateTimeImmutable::diff does not work). (Nikita Nefedov)
  
- DOM:
  . Fixed bug #65196 (Passing DOMDocumentFragment to DOMDocument::saveHTML() 
    Produces invalid Markup). (Mike)

- Exif:
  . Fixed bug #65873 (Integer overflow in exif_read_data()). (Stas)

- Filter:
  . Fixed bug #66229 (128.0.0.0/16 isn't reserved any longer). (Adam)

- GD:
  . Fixed bug #64405 (Use freetype-config for determining freetype2 dir(s)).
    (Adam)
    
- PDO_odbc:
  . Fixed bug #66311 (Stack smashing protection kills PDO/ODBC queries). 
    (michael at orlitzky dot com)

- MySQLi:
  . Fixed bug #65486 (mysqli_poll() is broken on win x64). (Anatol)

- OPCache:
  . Fixed revalidate_path=1 behavior to avoid caching of symlinks values.
    (Dmitry)
  . Fixed Issue #140: "opcache.enable_file_override" doesn't respect
    "opcache.revalidate_freq". (Dmitry).

- SNMP:
  . Fixed SNMP_ERR_TOOBIG handling for bulk walk operations. (Boris Lytochkin)

- SOAP
  . Fixed bug #66112 (Use after free condition in SOAP extension).
    (martin dot koegler at brz dot gv dot at)

- Sockets:
  . Fixed bug #65923 (ext/socket assumes AI_V4MAPPED is defined). (Felipe)

- XSL
  . Fixed bug #49634 (Segfault throwing an exception in a XSL registered
    function). (Mike)

- ZIP:
  . Fixed Bug #66321 (ZipArchive::open() ze_obj->filename_len not real). (Remi)

12 Dec 2013, PHP 5.5.7

- CLI server:
  . Added some MIME types to the CLI web server (Chris Jones)
  . Implemented FR #65917 (getallheaders() is not supported by the built-in web
    server) - also implements apache_response_headers() (Andrea Faulds)

- Core:
  . Fixed bug #66094 (unregister_tick_function tries to cast a Closure to a 
    string). (Laruence)
  . Fixed bug #65969 (Chain assignment with T_LIST failure). (Dmitry)

- OPCache
  . Fixed bug #66176 (Invalid constant substitution). (Dmitry)
  . Fixed bug #65915 (Inconsistent results with require return value). (Dmitry)
  . Fixed bug #65559 (Opcache: cache not cleared if changes occur while
    running). (Dmitry)

- readline
  . Fixed Bug #65714 (PHP cli forces the tty to cooked mode). (Remi)

- Openssl:
  . Fixed memory corruption in openssl_x509_parse() (CVE-2013-6420).
    (Stefan Esser).

14 Nov 2013, PHP 5.5.6

- Core:
  . Fixed bug #65947 (basename is no more working after fgetcsv in certain 
    situation). (Laruence)
  . Improved performance of array_merge() and func_get_args() by eliminating
    useless copying. (Dmitry)
  . Fixed bug #65939 (Space before ";" breaks php.ini parsing).
    (brainstorm at nopcode dot org)
  . Fixed bug #65911 (scope resolution operator - strange behavior with $this).
    (Bob Weinand)
  . Fixed bug #65936 (dangling context pointer causes crash). (Tony)

- FPM:
  . Changed default listen() backlog to 65535. (Tony)

- JSON
  . Fixed whitespace part of bug #64874 ("json_decode handles whitespace and
    case-sensitivity incorrectly"). (Andrea Faulds)

- MySQLi:
  . Fixed bug #66043 (Segfault calling bind_param() on mysqli). (Laruence)

- OPcache
  . Increased limit for opcache.max_accelerated_files to 1,000,000. (Chris)
  . Fixed issue #115 (path issue when using phar). (Dmitry)
  . Fixed issue #149 (Phar mount points not working with OPcache enabled).
  (Dmitry)

- ODBC
  . Fixed bug #65950 (Field name truncation if the field name is bigger than
    32 characters). (patch submitted by: michael dot y at zend dot com, Yasuo)

- PDO:
  . Fixed bug #66033 (Segmentation Fault when constructor of PDO statement 
    throws an exception). (Laruence)
  . Fixed bug 65946 (sql_parser permanently converts values bound to strings)

- Standard:
  . Fixed bug #64760 (var_export() does not use full precision for floating-point
    numbers) (Yasuo)


17 Oct 2013, PHP 5.5.5

- Core:
  . Fixed bug #64979 (Wrong behavior of static variables in closure generators).
    (Nikita)
  . Fixed bug #65322 (compile time errors won't trigger auto loading). (Nikita)
  . Fixed bug #65821 (By-ref foreach on property access of string offset
    segfaults). (Nikita)

- CLI server:
  . Fixed bug #65633 (built-in server treat some http headers as
    case-sensitive). (Adam)
  . Fixed bug #65818 (Segfault with built-in webserver and chunked transfer 
    encoding). (Felipe)
  . Added application/pdf to PHP CLI Web Server mime types (Chris Jones)

- Datetime:
  . Fixed bug #64157 (DateTime::createFromFormat() reports confusing error
    message). (Boro Sitnikovski)
  . Fixed bug #65502 (DateTimeImmutable::createFromFormat returns DateTime).
    (Boro Sitnikovski)
  . Fixed bug #65548 (Comparison for DateTimeImmutable doesn't work).
    (Boro Sitnikovski)

- DBA extension:
  . Fixed bug #65708 (dba functions cast $key param to string in-place,
    bypassing copy on write). (Adam)

- Filter:
  . Add RFC 6598 IPs to reserved addresses. (Sebastian Nohn)
  . Fixed bug #64441 (FILTER_VALIDATE_URL rejects fully qualified domain names).
    (Syra)

- FTP:
  . Fixed bug #65667 (ftp_nb_continue produces segfault). (Philip Hofstetter)

- GD
  . Ensure that the defined interpolation method is used with the generic
    scaling methods. (Pierre)

- IMAP:
  . Fixed bug #65721 (configure script broken in 5.5.4 and 5.4.20 when enabling
    imap). (ryotakatsuki at gmail dot com)

- OPcache:
  . Added support for GNU Hurd. (Svante Signell)
  . Added function opcache_compile_file() to load PHP scripts into cache
    without execution. (Julien)
  . Fixed bug #65845 (Error when Zend Opcache Optimizer is fully enabled).
    (Dmitry)
  . Fixed bug #65665 (Exception not properly caught when opcache enabled).
    (Laruence)
  . Fixed bug #65510 (5.5.2 crashes in _get_zval_ptr_ptr_var). (Dmitry)
  . Fixed issue #135 (segfault in interned strings if initial memory is too
    low). (Julien)

- Sockets:
  . Fixed bug #65808 (the socket_connect() won't work with IPv6 address).
    (Mike)

- SPL:
  . Fix bug #64782 (SplFileObject constructor make $context optional / give it
    a default value). (Nikita)

- Standard:
  . Fixed bug #61548 (content-type must appear at the end of headers for 201 
    Location to work in http). (Mike)

- XMLReader:
  . Fixed bug #51936 (Crash with clone XMLReader). (Mike)
  . Fixed bug #64230 (XMLReader does not suppress errors). (Mike)
  
- Build system:
  . Fixed bug #51076 (race condition in shtool's mkdir -p implementation).
    (Mike, Raphael Geissert)
  . Fixed bug #62396 ('make test' crashes starting with 5.3.14 (missing 
    gzencode())). (Mike)


19 Sep 2013, PHP 5.5.4

- Core:
  . Fixed bug #60598 (cli/apache sapi segfault on objects manipulation).
    (Laruence)
  . Improved fputcsv() to allow specifying escape character.
  . Fixed bug #65490 (Duplicate calls to get lineno & filename for 
    DTRACE_FUNCTION_*). (Chris Jones)
  . Fixed bug #65483 (quoted-printable encode stream filter incorrectly encoding
    spaces). (Michael M Slusarz)
  . Fixed bug #65481 (shutdown segfault due to serialize) (Mike)
  . Fixed bug #65470 (Segmentation fault in zend_error() with
    --enable-dtrace). (Chris Jones, Kris Van Hees)
  . Fixed bug #65225 (PHP_BINARY incorrectly set). (Patrick Allaert)
  . Fixed bug #62692 (PHP fails to build with DTrace). (Chris Jones, Kris Van Hees)
  . Fixed bug #61759 (class_alias() should accept classes with leading
    backslashes). (Julien)
  . Fixed bug #46311 (Pointer aliasing issue results in miscompile on gcc4.4).
    (Nikita Popov)

- cURL:
  . Fixed bug #65458 (curl memory leak). (Adam)

- Datetime:
  . Fixed bug #65554 (createFromFormat broken when weekday name is followed
    by some delimiters). (Valentin Logvinskiy, Stas).
  . Fixed bug #65564 (stack-buffer-overflow in DateTimeZone stuff caught
    by AddressSanitizer). (Remi).

- OPCache:
  . Fixed bug #65561 (Zend Opcache on Solaris 11 x86 needs ZEND_MM_ALIGNMENT=4).
    (Terry Ellison)

- Openssl:
  . Fixed bug #64802 (openssl_x509_parse fails to parse subject properly in
    some cases). (Mark Jones)

- PDO:
  . Fixed bug #64953 (Postgres prepared statement positional parameter 
    casting). (Mike)

- Session:
  . Fixed bug #65475 (Session ID is not initialized properly when strict session
    is enabled). (Yasuo)
  . Fixed bug #51127/#65359 Request #25630/#43980/#54383 (Added php_serialize 
    session serialize handler that uses plain serialize()). (Yasuo)

- Standard:
  . Fix issue with return types of password API helper functions. Found via
    static analysis by cjones. (Anthony Ferrara) 

- Zlib:
  . Fixed bug #65391 (Unable to send vary header user-agent when 
    ob_start('ob_gzhandler') is called) (Mike)

22 Aug 2013, PHP 5.5.3

- Openssl:
  . Fixed UMR in fix for CVE-2013-4248.

15 Aug 2013, PHP 5.5.2

- Core:
  . Fixed bug #65372 (Segfault in gc_zval_possible_root when return reference
    fails). (Laruence)
  . Fixed value of FILTER_SANITIZE_FULL_SPECIAL_CHARS constant (previously was
    erroneously set to FILTER_SANITIZE_SPECIAL_CHARS value). (Andrey
    avp200681 gmail com).
  . Fixed bug #65304 (Use of max int in array_sum). (Laruence)
  . Fixed bug #65291 (get_defined_constants() causes PHP to crash in a very
    limited case). (Arpad)
  . Fixed bug #62691 (solaris sed has no -i switch). (Chris Jones)
  . Fixed bug #61345 (CGI mode - make install don't work). (Michael Heimpold)
  . Fixed bug #61268 (--enable-dtrace leads make to clobber
    Zend/zend_dtrace.d) (Chris Jones)

- DOM:
  . Added flags option to DOMDocument::schemaValidate() and 
    DOMDocument::schemaValidateSource(). Added LIBXML_SCHEMA_CREATE flag. 
    (Chris Wright)

- OPcache:
  . Added opcache.restrict_api configuration directive that may limit
    usage of OPcache API functions only to particular script(s). (Dmitry)
  . Added support for glob symbols in blacklist entries (?, *, **).
    (Terry Elison, Dmitry)
  . Fixed bug #65338 (Enabling both php_opcache and php_wincache AVs on
    shutdown). (Dmitry)

- Openssl:
  . Fixed handling null bytes in subjectAltName (CVE-2013-4248).
    (Christian Heimes)

- PDO_mysql:
  . Fixed bug #65299 (pdo mysql parsing errors). (Johannes)

- Pgsql:
  . Fixed bug #62978 (Disallow possible SQL injections with pg_select()/pg_update()
    /pg_delete()/pg_insert()). (Yasuo)

- Phar:
  . Fixed bug #65028 (Phar::buildFromDirectory creates corrupt archives for 
    some specific contents). (Stas)

- Sessions:
  . Implemented strict sessions RFC (https://wiki.php.net/rfc/strict_sessions)
    which protects against session fixation attacks and session collisions.    
    (CVE-2011-4718). (Yasuo Ohgaki)
  . Fixed possible buffer overflow under Windows. Note: Not a security fix.
    (Yasuo)
  . Changed session.auto_start to PHP_INI_PERDIR. (Yasuo)

- SOAP:
  . Fixed bug #65018 (SoapHeader problems with SoapServer). (Dmitry)

- SPL:
  . Fixed bug #65328 (Segfault when getting SplStack object Value). (Laruence)
  . Added RecursiveTreeIterator setPostfix and getPostifx methods. (Joshua 
    Thijssen)
  . Fixed bug #61697 (spl_autoload_functions returns lambda functions 
    incorrectly). (Laruence)

- Streams:
  . Fixed bug #65268 (select() implementation uses outdated tick API). (Anatol)

- Pgsql:
  . Fixed bug #65336 (pg_escape_literal/identifier() scilently returns false).
    (Yasuo)

18 Jul 2013, PHP 5.5.1

- Core:
  . Fixed bug #65254 (Exception not catchable when exception thrown in autoload
    with a namespace). (Laruence)
  . Fixed bug #65088 (Generated configure script is malformed on OpenBSD).
    (Adam)
  . Fixed bug #65108 (is_callable() triggers Fatal Error). 
    (David Soria Parra, Laruence)
  . Fixed bug #65035 (yield / exit segfault). (Nikita)
  . Fixed bug #65161 (Generator + autoload + syntax error = segfault). (Nikita)
  . hex2bin() raises E_WARNING for invalid hex string. (Yasuo)
  . Fixed bug #65226 (chroot() does not get enabled). (Anatol)

- OPcache
  . Fixed bug #64827 (Segfault in zval_mark_grey (zend_gc.c)). (Laruence)
  . OPcache must be compatible with LiteSpeed SAPI (Dmitry)

- CGI:
  . Fixed Bug #65143 (Missing php-cgi man page). (Remi)

- CLI server:
  . Fixed bug #65066 (Cli server not responsive when responding with 422 http
    status code). (Adam)

- DateTime
  . Fixed fug #65184 (strftime() returns insufficient-length string under
    multibyte locales). (Anatol)

- GD
  . Fixed #65070 (bgcolor does not use the same format as the input image with
    imagerotate). (Pierre)
  . Fixed Bug #65060 (imagecreatefrom... crashes with user streams). (Remi)
  . Fixed Bug #65084 (imagecreatefromjpeg fails with URL). (Remi)
  . Fix gdImageCreateFromWebpCtx and use same logic to load WebP image
    that other formats. (Remi)

- Intl:
  . Add IntlCalendar::setMinimalDaysInFirstWeek()/
    intlcal_set_minimal_days_in_first_week().
  . Fixed trailing space in name of constant IntlCalendar::FIELD_FIELD_COUNT.
  . Fixed bug #62759 (Buggy grapheme_substr() on edge case). (Stas)
  . Fixed bug #61860 (Offsets may be wrong for grapheme_stri* functions).
    (Stas)

- OCI8:
  . Bump PECL package info version check to allow PECL installs with PHP 5.5+

- PDO:
  . Allowed PDO_OCI to compile with Oracle Database 12c client libraries.
    (Chris Jones)

- Pgsql
  . pg_unescape_bytea() raises E_WARNING for invalid inputs. (Yasuo)

- Phar:
  . Fixed Bug #65142 (Missing phar man page). (Remi)

- Session:
  . Added optional create_sid() argument to session_set_save_handler(),
    SessionHandler and new SessionIdInterface. (Leigh, Arpad)

- Sockets:
  . Implemented FR #63472 (Setting SO_BINDTODEVICE with socket_set_option).
    (Damjan Cvetko)
  . Allowed specifying paths in the abstract namespace for the functions
    socket_bind(), socket_connect() and socket_sendmsg(). (Gustavo)
  . Fixed bug #65260 (sendmsg() ancillary data construction for SCM_RIGHTS is
    faulty). (Gustavo)

- SPL:
  . Fixed bug #65136 (RecursiveDirectoryIterator segfault). (Laruence)
  . Fixed bug #61828 (Memleak when calling Directory(Recursive)Iterator
    /Spl(Temp)FileObject ctor twice). (Laruence)

- CGI/FastCGI SAPI:
  . Added PHP_FCGI_BACKLOG, overrides the default listen backlog. (Arnaud Le
    Blanc)

20 Jun 2013, PHP 5.5.0

- Core:
  . Added Zend Opcache extension and enable building it by default.
    More details here: https://wiki.php.net/rfc/optimizerplus. (Dmitry)
  . Added generators and coroutines (https://wiki.php.net/rfc/generators).
    (Nikita Popov)
  . Added "finally" keyword (https://wiki.php.net/rfc/finally). (Laruence)
  . Added simplified password hashing API
    (https://wiki.php.net/rfc/password_hash). (Anthony Ferrara)
  . Added support for constant array/string dereferencing. (Laruence)
  . Added array_column function which returns a column in a multidimensional
    array. https://wiki.php.net/rfc/array_column. (Ben Ramsey)
  . Added boolval(). (Jille Timmermans)
  . Added "Z" option to pack/unpack. (Gustavo)
  . Added Generator::throw() method. (Nikita Popov)
  . Added Class Name Resolution As Scalar Via "class" Keyword.
    (Ralph Schindler, Nikita Popov, Lars)
  . Added optional second argument for assert() to specify custom message. Patch
    by Lonny Kapelushnik (lonny@lonnylot.com). (Lars)
  . Added support for using empty() on the result of function calls and
    other expressions (https://wiki.php.net/rfc/empty_isset_exprs).
    (Nikita Popov)
  . Added support for non-scalar Iterator keys in foreach
    (https://wiki.php.net/rfc/foreach-non-scalar-keys). (Nikita Popov)
  . Added support for list in foreach (https://wiki.php.net/rfc/foreachlist).
    (Laruence)
  . Added support for changing the process's title in CLI/CLI-Server SAPIs.
    The implementation is more robust that the proctitle PECL module. More
    details here: https://wiki.php.net/rfc/cli_process_title. (Keyur)
  . Added ARMv7/v8 versions of various Zend arithmetic functions that are
    implemented using inline assembler (Ard Biesheuvel)
  . Added systemtap support by enabling systemtap compatible dtrace probes on
    linux. (David Soria Parra)
  . Optimized access to temporary and compiled VM variables. 8% less memory
    reads. (Dmitry)
  . The VM stacks for passing function arguments and syntaticaly nested calls
    were merged into a single stack. The stack size needed for op_array
    execution is calculated at compile time and preallocated at once. As result
    all the stack push operatins don't require checks for stack overflow
    any more. (Dmitry)
  . Improve set_exception_handler while doing reset. (Laruence)
  . Return previous handler when passing NULL to set_error_handler and
    set_exception_handler. (Nikita Popov)
  . Remove php_logo_guid(), php_egg_logo_guid(), php_real_logo_guid(),
    zend_logo_guid(). (Adnrew Faulds)
  . Drop Windows XP and 2003 support. (Pierre)
  . Implemented FR #64175 (Added HTTP codes as of RFC 6585). (Jonh Wendell)
  . Implemented FR #60738 (Allow 'set_error_handler' to handle NULL).
    (Laruence, Nikita Popov)
  . Implemented FR #60524 (specify temp dir by php.ini). (ALeX Kazik).
  . Implemented FR #46487 (Dereferencing process-handles no longer waits on
    those processes). (Jille Timmermans)
  . Fixed bug #65051 (count() off by one inside unset()). (Nikita)
  . Fixed bug #64988 (Class loading order affects E_STRICT warning). (Laruence)
  . Fixed bug #64966 (segfault in zend_do_fcall_common_helper_SPEC). (Laruence)
  . Fixed bug #64960 (Segfault in gc_zval_possible_root). (Laruence)
  . Fixed bug #64936 (doc comments picked up from previous scanner run). (Stas,
    Jonathan Oddy)
  . Fixed bug #64934 (Apache2 TS crash with get_browser()). (Anatol)
  . Fixed bug #64879 (Heap based buffer overflow in quoted_printable_encode,
    CVE 2013-2110). (Stas)
  . Fixed bug #64853 (Use of no longer available ini directives causes crash
    on TS build). (Anatol)
  . Fixed bug #64821 (Custom Exceptions crash when internal properties overridden).
      (Anatol)
  . Fixed bug #64720 (SegFault on zend_deactivate). (Dmitry)
  . Fixed bug #64677 (execution operator `` stealing surrounding arguments).
  . Fixed bug #64660 (Segfault on memory exhaustion within function definition).
    (Stas, reported by Juha Kylmänen)
  . Fixed bug #64578 (debug_backtrace in set_error_handler corrupts zend heap:
    segfault). (Laruence)
  . Fixed bug #64565 (copy doesn't report failure on partial copy). (Remi)
  . Fixed bug #64555 (foreach no longer copies keys if they are interned).
    (Nikita Popov)
  . Fixed bugs #47675 and #64577 (fd leak on Solaris)
  . Fixed bug #64544 (Valgrind warnings after using putenv). (Laruence)
  . Fixed bug #64515 (Memoryleak when using the same variablename 2times in
    function declaration). (Laruence)
  . Fixed bug #64503 (Compilation fails with error: conflicting types for
    'zendparse'). (Laruence)
  . Fixed bug #64239 (Debug backtrace changed behavior since 5.4.10 or 5.4.11).
    (Dmitry, Laruence)
  . Fixed bug #64523, allow XOR in php.ini. (Dejan Marjanovic, Lars)
  . Fixed bug #64354 (Unserialize array of objects whose class can't
    be autoloaded fail). (Laruence)
  . Fixed bug #64370 (microtime(true) less than $_SERVER['REQUEST_TIME_FLOAT']).
    (Anatol)
  . Fixed bug #64166 (quoted-printable-encode stream filter incorrectly
    discarding whitespace). (Michael M Slusarz)
    (Laruence)
  . Fixed bug #64142 (dval to lval different behavior on ppc64). (Remi)
  . Fixed bug #64135 (Exceptions from set_error_handler are not always
    propagated). (Laruence)
  . Fixed bug #63980 (object members get trimmed by zero bytes). (Laruence)
  . Fixed bug #63874 (Segfault if php_strip_whitespace has heredoc). (Pierrick)
  . Fixed bug #63830 (Segfault on undefined function call in nested generator).
    (Nikita Popov)
  . Fixed bug #63822 (Crash when using closures with ArrayAccess).
    (Nikita Popov)
  . Fixed bug #61681 (Malformed grammar). (Nikita Popov, Etienne, Laruence)
  . Fixed bug #61038 (unpack("a5", "str\0\0") does not work as expected).
    (srgoogleguy, Gustavo)
  . Fixed bug #61025 (__invoke() visibility not honored). (Laruence)
  . Fixed bug #60833 (self, parent, static behave inconsistently
    case-sensitive). (Stas, mario at include-once dot org)
  . Fixed Bug #52126: timestamp for mail.log (Martin Jansen, Lars)
  . Fixed bug #49348 (Uninitialized ++$foo->bar; does not cause a notice).
    (Stas)
  . Fixed Bug #23955: allow specifying Max-Age attribute in setcookie() (narfbg, Lars)
  . Fixed bug #18556 (Engine uses locale rules to handle class names). (Stas)
  . Fix undefined behavior when converting double variables to integers.
    The double is now always rounded towards zero, the remainder of its division
    by 2^32 or 2^64 (depending on sizeof(long)) is calculated and it's made
    signed assuming a two's complement representation. (Gustavo)
  . Drop support for bison < 2.4 when building PHP from GIT source.
    (Laruence)

- Apache2 Handler SAPI:
  . Enabled Apache 2.4 configure option for Windows (Pierre, Anatoliy)

- Calendar:
  . Fixed bug #64895 (Integer overflow in SndToJewish). (Remi)
  . Fixed bug #54254 (cal_from_jd returns month = 6 when there is only one Adar)
    (Stas, Eitan Mosenkis)

- CLI server:
  . Fixed bug #64128 (buit-in web server is broken on ppc64). (Remi)

- CURL:
  . Remove curl stream wrappers. (Pierrick)
  . Implemented FR #46439 - added CURLFile for safer file uploads.
    (Stas)
  . Added support for CURLOPT_FTP_RESPONSE_TIMEOUT, CURLOPT_APPEND,
    CURLOPT_DIRLISTONLY, CURLOPT_NEW_DIRECTORY_PERMS, CURLOPT_NEW_FILE_PERMS,
    CURLOPT_NETRC_FILE, CURLOPT_PREQUOTE, CURLOPT_KRBLEVEL, CURLOPT_MAXFILESIZE,
    CURLOPT_FTP_ACCOUNT, CURLOPT_COOKIELIST, CURLOPT_IGNORE_CONTENT_LENGTH,
    CURLOPT_CONNECT_ONLY, CURLOPT_LOCALPORT, CURLOPT_LOCALPORTRANGE,
    CURLOPT_FTP_ALTERNATIVE_TO_USER, CURLOPT_SSL_SESSIONID_CACHE,
    CURLOPT_FTP_SSL_CCC, CURLOPT_HTTP_CONTENT_DECODING,
    CURLOPT_HTTP_TRANSFER_DECODING, CURLOPT_PROXY_TRANSFER_MODE,
    CURLOPT_ADDRESS_SCOPE, CURLOPT_CRLFILE, CURLOPT_ISSUERCERT,
    CURLOPT_USERNAME, CURLOPT_PASSWORD, CURLOPT_PROXYUSERNAME,
    CURLOPT_PROXYPASSWORD, CURLOPT_NOPROXY, CURLOPT_SOCKS5_GSSAPI_NEC,
    CURLOPT_SOCKS5_GSSAPI_SERVICE, CURLOPT_TFTP_BLKSIZE,
    CURLOPT_SSH_KNOWNHOSTS, CURLOPT_FTP_USE_PRET, CURLOPT_MAIL_FROM,
    CURLOPT_MAIL_RCPT, CURLOPT_RTSP_CLIENT_CSEQ, CURLOPT_RTSP_SERVER_CSEQ,
    CURLOPT_RTSP_SESSION_ID, CURLOPT_RTSP_STREAM_URI, CURLOPT_RTSP_TRANSPORT,
    CURLOPT_RTSP_REQUEST, CURLOPT_RESOLVE, CURLOPT_ACCEPT_ENCODING,
    CURLOPT_TRANSFER_ENCODING, CURLOPT_DNS_SERVERS and CURLOPT_USE_SSL.
    (Pierrick)
  . Added new functions curl_escape, curl_multi_setopt, curl_multi_strerror
    curl_pause, curl_reset, curl_share_close, curl_share_init,
    curl_share_setopt curl_strerror and curl_unescape. (Pierrick)
  . Addes new curl options CURLOPT_TELNETOPTIONS, CURLOPT_GSSAPI_DELEGATION,
    CURLOPT_ACCEPTTIMEOUT_MS, CURLOPT_SSL_OPTIONS, CURLOPT_TCP_KEEPALIVE,
    CURLOPT_TCP_KEEPIDLE and CURLOPT_TCP_KEEPINTVL. (Pierrick)
  . Fixed bug #55635 (CURLOPT_BINARYTRANSFER no longer used. The constant
    still exists for backward compatibility but is doing nothing). (Pierrick)
  . Fixed bug #54995 (Missing CURLINFO_RESPONSE_CODE support). (Pierrick)

- DateTime
  . Added DateTimeImmutable - a variant of DateTime that only returns the
    modified state instead of changing itself. (Derick)
  . Fixed bug #64825 (Invalid free when unserializing DateTimeZone).
    (Anatol)
  . Fixed bug #64359 (strftime crash with VS2012). (Anatol)
  . Fixed bug #62852 (Unserialize Invalid Date causes crash). (Anatol)
  . Fixed bug #61642 (modify("+5 weekdays") returns Sunday).
    (Dmitri Iouchtchenko)
  . Fixed bug #60774 (DateInterval::format("%a") is always zero when an
    interval is created using the createFromDateString method) (Lonny
    Kapelushnik, Derick)
  . Fixed bug #54567 (DateTimeZone serialize/unserialize) (Lonny
    Kapelushnik, Derick)
  . Fixed bug #53437 (Crash when using unserialized DatePeriod instance).
    (Gustavo, Derick, Anatol)

- dba:
  . Bug #62489: dba_insert not working as expected.
    (marc-bennewitz at arcor dot de, Lars)

- Filter:
  . Implemented FR #49180 - added MAC address validation. (Martin)

- Fileinfo:
  . Upgraded libmagic to 5.14. (Anatol)
  . Fixed bug #64830 (mimetype detection segfaults on mp3 file). (Anatol)
  . Fixed bug #63590 (Different results in TS and NTS under Windows).
    (Anatoliy)
  . Fixed bug #63248 (Load multiple magic files from a directory under Windows).
      (Anatoliy)

- FPM:
  . Add --with-fpm-systemd option to report health to systemd, and
    systemd_interval option to configure this. The service can now use
    Type=notify in the systemd unit file. (Remi)
  . Ignore QUERY_STRING when sent in SCRIPT_FILENAME. (Remi)
  . Log a warning when a syscall fails. (Remi)
  . Implemented FR #64764 (add support for FPM init.d script). (Lior Kaplan)
  . Fixed Bug #64915 (error_log ignored when daemonize=0). (Remi)
  . Fixed bug #63999 (php with fpm fails to build on Solaris 10 or 11). (Adam)
  . Fixed some possible memory or resource leaks and possible null dereference
    detected by code coverity scan. (Remi)

- GD:
  . Fixed Bug #64962 (imagerotate produces corrupted image). (Remi)
  . Fixed Bug #64961 (segfault in imagesetinterpolation). (Remi)
  . Fix build with system libgd >= 2.1 which is now the minimal
    version required (as build with previous version is broken).
    No change when bundled libgd is used.  (Ondrej Sury, Remi)

- Hash:
  . Added support for PBKDF2 via hash_pbkdf2(). (Anthony Ferrara)
  . Fixed Bug #64745 (hash_pbkdf2() truncates data when using default length
    and hex output). (Anthony Ferrara)

- Intl:
  . Added UConverter wrapper.
  . The intl extension now requires ICU 4.0+.
  . Added intl.use_exceptions INI directive, which controls what happens when
    global errors are set together with intl.error_level. (Gustavo)
  . MessageFormatter::format() and related functions now accepted named
    arguments and mixed numeric/named arguments in ICU 4.8+. (Gustavo)
  . MessageFormatter::format() and related functions now don't error out when
    an insufficient argument count is provided. Instead, the placeholders will
    remain unsubstituted. (Gustavo)
  . MessageFormatter::parse() and MessageFormat::format() (and their static
    equivalents) don't throw away better than second precision in the arguments.
    (Gustavo)
  . IntlDateFormatter::__construct and datefmt_create() now accept for the
    $timezone argument time zone identifiers, IntlTimeZone objects, DateTimeZone
    objects and NULL. (Gustavo)
  . IntlDateFormatter::__construct and datefmt_create() no longer accept invalid
    timezone identifiers or empty strings. (Gustavo)
  . The default time zone used in IntlDateFormatter::__construct and
    datefmt_create() (when the corresponding argument is not passed or NULL is
    passed) is now the one given by date_default_timezone_get(), not the
    default ICU time zone. (Gustavo)
  . The time zone passed to the IntlDateFormatter is ignored if it is NULL and
    if the calendar passed is an IntlCalendar object -- in this case, the
    IntlCalendar's time zone will be used instead. Otherwise, the time zone
    specified in the $timezone argument is used instead. This does not affect
    old code, as IntlCalendar was introduced in this version. (Gustavo)
  . IntlDateFormatter::__construct and datefmt_create() now accept for the
    $calendar argument also IntlCalendar objects. (Gustavo)
  . IntlDateFormatter::getCalendar() and datefmt_get_calendar() return false
    if the IntlDateFormatter was set up with an IntlCalendar instead of the
    constants IntlDateFormatter::GREGORIAN/TRADITIONAL. IntlCalendar did not
    exist before this version. (Gustavo)
  . IntlDateFormatter::setCalendar() and datefmt_set_calendar() now also accept
    an IntlCalendar object, in which case its time zone is taken. Passing a
    constant is still allowed, and still keeps the time zone. (Gustavo)
  . IntlDateFormatter::setTimeZoneID() and datefmt_set_timezone_id() are
    deprecated. Use IntlDateFormatter::setTimeZone() or datefmt_set_timezone()
    instead. (Gustavo)
  . IntlDateFormatter::format() and datefmt_format() now also accept an
    IntlCalendar object for formatting. (Gustavo)
  . Added the classes: IntlCalendar, IntlGregorianCalendar, IntlTimeZone,
    IntlBreakIterator, IntlRuleBasedBreakIterator and
    IntlCodePointBreakIterator. (Gustavo)
  . Added the functions: intlcal_get_keyword_values_for_locale(),
    intlcal_get_now(), intlcal_get_available_locales(), intlcal_get(),
    intlcal_get_time(), intlcal_set_time(), intlcal_add(),
    intlcal_set_time_zone(), intlcal_after(), intlcal_before(), intlcal_set(),
    intlcal_roll(), intlcal_clear(), intlcal_field_difference(),
    intlcal_get_actual_maximum(), intlcal_get_actual_minimum(),
    intlcal_get_day_of_week_type(), intlcal_get_first_day_of_week(),
    intlcal_get_greatest_minimum(), intlcal_get_least_maximum(),
    intlcal_get_locale(), intlcal_get_maximum(),
    intlcal_get_minimal_days_in_first_week(), intlcal_get_minimum(),
    intlcal_get_time_zone(), intlcal_get_type(),
    intlcal_get_weekend_transition(), intlcal_in_daylight_time(),
    intlcal_is_equivalent_to(), intlcal_is_lenient(), intlcal_is_set(),
    intlcal_is_weekend(), intlcal_set_first_day_of_week(),
    intlcal_set_lenient(), intlcal_equals(),
    intlcal_get_repeated_wall_time_option(),
    intlcal_get_skipped_wall_time_option(),
    intlcal_set_repeated_wall_time_option(),
    intlcal_set_skipped_wall_time_option(), intlcal_from_date_time(),
    intlcal_to_date_time(), intlcal_get_error_code(),
    intlcal_get_error_message(), intlgregcal_create_instance(),
    intlgregcal_set_gregorian_change(), intlgregcal_get_gregorian_change() and
    intlgregcal_is_leap_year(). (Gustavo)
  . Added the functions: intltz_create_time_zone(), intltz_create_default(),
    intltz_get_id(), intltz_get_gmt(), intltz_get_unknown(),
    intltz_create_enumeration(), intltz_count_equivalent_ids(),
    intltz_create_time_zone_id_enumeration(), intltz_get_canonical_id(),
    intltz_get_region(), intltz_get_tz_data_version(),
    intltz_get_equivalent_id(), intltz_use_daylight_time(), intltz_get_offset(),
    intltz_get_raw_offset(), intltz_has_same_rules(), intltz_get_display_name(),
    intltz_get_dst_savings(), intltz_from_date_time_zone(),
    intltz_to_date_time_zone(), intltz_get_error_code(),
    intltz_get_error_message(). (Gustavo)
  . Added the methods: IntlDateFormatter::formatObject(),
    IntlDateFormatter::getCalendarObject(), IntlDateFormatter::getTimeZone(),
    IntlDateFormatter::setTimeZone(). (Gustavo)
  . Added the functions: datefmt_format_object(), datefmt_get_calendar_object(),
    datefmt_get_timezone(), datefmt_set_timezone(),
    datefmt_get_calendar_object(), intlcal_create_instance(). (Gustavo)

- mbstring:
  . Fixed bug #64769 (mbstring PHPTs crash on Windows x64). (Anatol)

- MCrypt
  . mcrypt_ecb(), mcrypt_cbc(), mcrypt_cfb() and mcrypt_ofb() now throw
    E_DEPRECATED. (GoogleGuy)

- mysql
  . This extension is now deprecated, and deprecation warnings will be generated
    when connections are established to databases via mysql_connect(),
    mysql_pconnect(), or through implicit connection: use MySQLi or PDO_MySQL
    instead (https://wiki.php.net/rfc/mysql_deprecation). (Adam)
  . Dropped support for LOAD DATA LOCAL INFILE handlers when using libmysql.
    Known for stability problems. (Andrey)
  . Added support for SHA256 authentication available with MySQL 5.6.6+.
    (Andrey)

- mysqli:
  . Added mysqli_begin_transaction()/mysqli::begin_transaction(). Implemented
    all options, per MySQL 5.6, which can be used with START TRANSACTION, COMMIT
    and ROLLBACK through options to mysqli_commit()/mysqli_rollback() and their
    respective OO counterparts. They work in libmysql and mysqlnd mode. (Andrey)
  . Added mysqli_savepoint(), mysqli_release_savepoint(). (Andrey)
  . Fixed bug #64726 (Segfault when calling fetch_object on a use_result and DB
    pointer has closed). (Laruence)
  . Fixed bug #64394 (MYSQL_OPT_CAN_HANDLE_EXPIRED_PASSWORDS undeclared when
    using Connector/C). (Andrey)

- mysqlnd
  . Add new begin_transaction() call to the connection object. Implemented all
    options, per MySQL 5.6, which can be used with START TRANSACTION, COMMIT
    and ROLLBACK. (Andrey)
  . Added mysqlnd_savepoint(), mysqlnd_release_savepoint(). (Andrey)
  . Fixed bug #63530 (mysqlnd_stmt::bind_one_parameter crashes, uses wrong alloc
    for stmt->param_bind). (Andrey)
  . Fixed return value of mysqli_stmt_affected_rows() in the time after
    prepare() and before execute(). (Andrey)

- PCRE:
  . Merged PCRE 8.32. (Anatol)
  . Deprecated the /e modifier
    (https://wiki.php.net/rfc/remove_preg_replace_eval_modifier). (Nikita Popov)
  . Fixed bug #63284 (Upgrade PCRE to 8.31). (Anatoliy)

- PDO:
  . Fixed bug #63176 (Segmentation fault when instantiate 2 persistent PDO to 
    the same db server). (Laruence)

- PDO_DBlib:
  . Fixed bug #63638 (Cannot connect to SQL Server 2008 with PDO dblib).
    (Stanley Sufficool)
  . Fixed bug #64338 (pdo_dblib can't connect to Azure SQL). (Stanley
    Sufficool)
  . Fixed bug #64808 (FreeTDS PDO getColumnMeta on a prepared but not executed
    statement crashes). (Stanley Sufficool)

- PDO_pgsql:
  . Fixed Bug #64949 (Buffer overflow in _pdo_pgsql_error). (Remi)

- PDO_mysql:
  . Fixed bug #48724 (getColumnMeta() doesn't return native_type for BIT,
    TINYINT and YEAR). (Antony, Daniel Beardsley)

- pgsql:
  . Added pg_escape_literal() and pg_escape_identifier() (Yasuo)
  . Bug #46408: Locale number format settings can cause pg_query_params to
    break with numerics. (asmecher, Lars)

- Phar:
  . Fixed timestamp update on Phar contents modification. (Dmitry)

- Readline:
  . Implement FR #55694 (Expose additional readline variable to prevent
    default filename completion). (Hartmel)

- Reflection:
  . Fixed bug #64007 (There is an ability to create instance of Generator by
    hand). (Laruence)

- Sockets:
  . Added recvmsg() and sendmsg() wrappers. (Gustavo)
    See https://wiki.php.net/rfc/sendrecvmsg
  . Fixed bug #64508 (Fails to build with --disable-ipv6). (Gustavo)
  . Fixed bug #64287 (sendmsg/recvmsg shutdown handler causes segfault).
    (Gustavo)

- SPL:
  . Fixed bug #64997 (Segfault while using RecursiveIteratorIterator on
    64-bits systems). (Laruence)
  . Fixed bug #64264 (SPLFixedArray toArray problem). (Laruence)
  . Fixed bug #64228 (RecursiveDirectoryIterator always assumes SKIP_DOTS).
    (patch by kriss@krizalys.com, Laruence)
  . Fixed bug #64106 (Segfault on SplFixedArray[][x] = y when extended).
    (Nikita Popov)
  . Fix bug #60560 (SplFixedArray un-/serialize, getSize(), count() return 0,
    keys are strings). (Adam)
  . Fixed bug #52861 (unset fails with ArrayObject and deep arrays).
    (Mike Willbanks)
  . Implement FR #48358 (Add SplDoublyLinkedList::add() to insert an element
    at a given offset). (Mark Baker, David Soria Parra)

- SNMP:
  . Fixed bug #64765 (Some IPv6 addresses get interpreted wrong).
    (Boris Lytochkin)
  . Fixed bug #64159 (Truncated snmpget). (Boris Lytochkin)
  . Fixed bug #64124 (IPv6 malformed). (Boris Lytochkin)
  . Fixed bug #61981 (OO API, walk: $suffix_as_key is not working correctly).
    (Boris Lytochkin)

- SOAP:
  . Added SoapClient constructor option 'ssl_method' to specify ssl method.
    (Eric Iversen)

- Streams:
  . Fixed bug #64770 (stream_select() fails with pipes returned by proc_open()
    on Windows x64). (Anatol)
  . Fixed Windows x64 version of stream_socket_pair() and improved error
    handling. (Anatol Belski)

- Tokenizer:
  . Fixed bug #60097 (token_get_all fails to lex nested heredoc). (Nikita Popov)

- Zip:
  . Upgraded libzip to 0.10.1 (Anatoliy)
  . Bug #64452 (Zip crash intermittently). (Anatol)
  . Fixed bug #64342 (ZipArchive::addFile() has to check for file existence).
    (Anatol)

06 Jun 2013, PHP 5.4.16

- Core:
  . Fixed bug #64879 (Heap based buffer overflow in quoted_printable_encode, 
    CVE 2013-2110). (Stas)
  . Fixed bug #64853 (Use of no longer available ini directives causes crash on
    TS build). (Anatol)
  . Fixed bug #64729 (compilation failure on x32). (Gustavo)
  . Fixed bug #64720 (SegFault on zend_deactivate). (Dmitry)
  . Fixed bug #64660 (Segfault on memory exhaustion within function definition).
    (Stas, reported by Juha Kylmänen)

- Calendar:
  . Fixed bug #64895 (Integer overflow in SndToJewish). (Remi)

- Fileinfo:
  . Fixed bug #64830 (mimetype detection segfaults on mp3 file). (Anatol)

- FPM:
  . Ignore QUERY_STRING when sent in SCRIPT_FILENAME. (Remi)
  . Fixed some possible memory or resource leaks and possible null dereference
    detected by code coverity scan. (Remi)
  . Log a warning when a syscall fails. (Remi)
  . Add --with-fpm-systemd option to report health to systemd, and
    systemd_interval option to configure this. The service can now use
    Type=notify in the systemd unit file. (Remi)

- MySQLi
 . Fixed bug #64726 (Segfault when calling fetch_object on a use_result and DB
    pointer has closed). (Laruence)

- Phar
  . Fixed bug #64214 (PHAR PHPTs intermittently crash when run on DFS, SMB or 
    with non std tmp dir). (Pierre)

- SNMP:
  . Fixed bug #64765 (Some IPv6 addresses get interpreted wrong).
    (Boris Lytochkin)
  . Fixed bug #64159 (Truncated snmpget). (Boris Lytochkin)

- Streams:
  . Fixed bug #64770 (stream_select() fails with pipes returned by proc_open()
    on Windows x64). (Anatol)

- Zend Engine:
  . Fixed bug #64821 (Custom Exceptions crash when internal properties 
    overridden). (Anatol)

09 May 2013, PHP 5.4.15
- Core:
  . Fixed bug #64578 (debug_backtrace in set_error_handler corrupts zend heap:
    segfault). (Laruence)
  . Fixed bug #64458 (dns_get_record result with string of length -1). (Stas)
  . Fixed bug #64433 (follow_location parameter of context is ignored for most
    response codes). (Sergey Akbarov)
  . Fixed bugs #47675 and #64577 (fd leak on Solaris)

- Fileinfo:
  . Upgraded libmagic to 5.14. (Anatol)

- MySQLi:
  . Fixed bug #64726 (Segfault when calling fetch_object on a use_result and DB
    pointer has closed). (Laruence)

- Zip:
  . Fixed bug #64342 (ZipArchive::addFile() has to check for file existence).
    (Anatol)

- Streams:
  . Fixed Windows x64 version of stream_socket_pair() and improved error
    handling. (Anatol Belski)
  . Fixed bug #64770 (stream_select() fails with pipes returned by proc_open()
    on Windows x64). (Anatol)

11 Apr 2013, PHP 5.4.14

- Core:
  . Fixed bug #64529 (Ran out of opcode space). (Dmitry)
  . Fixed bug #64515 (Memoryleak when using the same variablename two times in
    function declaration). (Laruence)
  . Fixed bug #64432 (more empty delimiter warning in strX methods). (Laruence)
  . Fixed bug #64417 (ArrayAccess::&offsetGet() in a trait causes fatal error).
    (Dmitry)
  . Fixed bug #64370 (microtime(true) less than $_SERVER['REQUEST_TIME_FLOAT']).
    (Anatol)
  . Fixed bug #64239 (Debug backtrace changed behavior since 5.4.10 or 5.4.11).
    (Dmitry, Laruence)
  . Fixed bug #63976 (Parent class incorrectly using child constant in class
    property). (Dmitry)
  . Fixed bug #63914 (zend_do_fcall_common_helper_SPEC does not handle
    exceptions properly). (Jeff Welch)
  . Fixed bug #62343 (Show class_alias In get_declared_classes()) (Dmitry)

- PCRE:
  . Merged PCRE 8.32. (Anatol)

- SNMP:
  . Fixed bug #61981 (OO API, walk: $suffix_as_key is not working correctly).
	(Boris Lytochkin)

- Zip:
  . Bug #64452 (Zip crash intermittently). (Anatol)

14 Mar 2013, PHP 5.4.13

- Core:
  . Fixed bug #64354 (Unserialize array of objects whose class can't
    be autoloaded fail). (Laruence)
  . Fixed bug #64235 (Insteadof not work for class method in 5.4.11).
    (Laruence)
  . Fixed bug #64197 (_Offsetof() macro used but not defined on ARM/Clang).
    (Ard Biesheuvel)
  . Implemented FR #64175 (Added HTTP codes as of RFC 6585). (Jonh Wendell)
  . Fixed bug #64142 (dval to lval different behavior on ppc64). (Remi)
  . Fixed bug #64070 (Inheritance with Traits failed with error). (Dmitry)

- CLI server:
  . Fixed bug #64128 (buit-in web server is broken on ppc64). (Remi)

- Mbstring:
  . mb_split() can now handle empty matches like preg_split() does. (Moriyoshi)

- mysqlnd
  . Fixed bug #63530 (mysqlnd_stmt::bind_one_parameter crashes, uses wrong alloc
    for stmt->param_bind). (Andrey)

- OpenSSL:
  . New SSL stream context option to prevent CRIME attack vector. (Daniel Lowrey,
	Lars)
  . Fixed bug #61930 (openssl corrupts ssl key resource when using
    openssl_get_publickey()). (Stas)

- PDO_mysql:
  . Fixed bug #60840 (undefined symbol: mysqlnd_debug_std_no_trace_funcs).
    (Johannes)

- Phar:
  . Fixed timestamp update on Phar contents modification. (Dmitry)

- SOAP
  . Added check that soap.wsdl_cache_dir conforms to open_basedir
    (CVE-2013-1635). (Dmitry)
  . Disabled external entities loading (CVE-2013-1643, CVE-2013-1824).
    (Dmitry)

- Phar:
  . Fixed timestamp update on Phar contents modification. (Dmitry)

- SPL:
  . Fixed bug #64264 (SPLFixedArray toArray problem). (Laruence)
  . Fixed bug #64228 (RecursiveDirectoryIterator always assumes SKIP_DOTS).
    (patch by kriss@krizalys.com, Laruence)
  . Fixed bug #64106 (Segfault on SplFixedArray[][x] = y when extended).
    (Nikita Popov)
  . Fixed bug #52861 (unset fails with ArrayObject and deep arrays).
    (Mike Willbanks)

- SNMP:
  . Fixed bug #64124 (IPv6 malformed). (Boris Lytochkin)

21 Feb 2013, PHP 5.4.12

- Core:
  . Fixed bug #64099 (Wrong TSRM usage in zend_Register_class alias). (Johannes)
  . Fixed bug #64011 (get_html_translation_table() output incomplete with
    HTML_ENTITIES and ISO-8859-1). (Gustavo)
  . Fixed bug #63982 (isset() inconsistently produces a fatal error on
    protected property). (Stas)
  . Fixed bug #63943 (Bad warning text from strpos() on empty needle).
    (Laruence)
  . Fixed bug #63899 (Use after scope error in zend_compile). (Laruence)
  . Fixed bug #63893 (Poor efficiency of strtr() using array with keys of very
    different length). (Gustavo)
  . Fixed bug #63882 (zend_std_compare_objects crash on recursion). (Dmitry)
  . Fixed bug #63462 (Magic methods called twice for unset protected
    properties). (Stas)
  . Fixed bug #62524 (fopen follows redirects for non-3xx statuses).
    (Wes Mason)
  . Support BITMAPV5HEADER in getimagesize(). (AsamK, Lars)

- Date:
  . Fixed bug #63699 (Performance improvements for various ext/date functions).
    (Lars, original patch by njaguar at gmail dot com)
  . Fixed bug #55397: Comparsion of incomplete DateTime causes SIGSEGV.
    (Derick)

- FPM:
  . Fixed bug #63999 (php with fpm fails to build on Solaris 10 or 11). (Adam)

- Litespeed:
  . Fixed bug #63228 (-Werror=format-security error in lsapi code).
    (Elan Ruusamäe, George)

- ext/sqlite3:
  . Fixed bug #63921 (sqlite3::bindvalue and relative PHP functions aren't
    using sqlite3_*_int64 API). (srgoogleguy, Lars)

- PDO_OCI
  . Fixed bug #57702 (Multi-row BLOB fetches). (hswong3i, Laruence)
  . Fixed bug #52958 (Segfault in PDO_OCI on cleanup after running a long
    testsuite). (hswong3i, Lars)

- PDO_sqlite:
  . Fixed bug #63916 (PDO::PARAM_INT casts to 32bit int internally even
    on 64bit builds in pdo_sqlite). (srgoogleguy, Lars)

17 Jan 2013, PHP 5.4.11

- Core:
  . Fixed bug #63762 (Sigsegv when Exception::$trace is changed by user).
    (Johannes)
  . Fixed bug #43177 (Errors in eval()'ed code produce status code 500).
    (Todd Ruth, Stas).

- Filter:
  . Fixed bug #63757 (getenv() produces memory leak with CGI SAPI). (Dmitry)
  . Fixed bug #54096 (FILTER_VALIDATE_INT does not accept +0 and -0).
    (martin at divbyzero dot net, Lars)

- JSON:
  . Fixed bug #63737 (json_decode does not properly decode with options
    parameter). (Adam)

- CLI server
  . Update list of common mime types. Added webm, ogv, ogg. (Lars,
    pascalc at gmail dot com)

- cURL extension:
  . Fixed bug (segfault due to libcurl connection caching). (Pierrick)
  . Fixed bug #63859 (Memory leak when reusing curl-handle). (Pierrick)
  . Fixed bug #63795 (CURL >= 7.28.0 no longer support value 1 for
    CURLOPT_SSL_VERIFYHOST). (Pierrick)
  . Fixed bug #63352 (Can't enable hostname validation when using curl stream
    wrappers). (Pierrick)
  . Fixed bug #55438 (Curlwapper is not sending http header randomly).
    (phpnet@lostreality.org, Pierrick)

20 Dec 2012, PHP 5.4.10

- Core:
  . Fixed bug #63726 (Memleak with static properties and internal/user
    classes). (Laruence)
  . Fixed bug #63635 (Segfault in gc_collect_cycles). (Dmitry)
  . Fixed bug #63512 (parse_ini_file() with INI_SCANNER_RAW removes quotes
    from value). (Pierrick)
  . Fixed bug #63468 (wrong called method as callback with inheritance).
    (Laruence)
  . Fixed bug #63451 (config.guess file does not have AIX 7 defined,
    shared objects are not created). (kemcline at au1 dot ibm dot com)
  . Fixed bug #61557 (Crasher in tt-rss backend.php).
    (i dot am dot jack dot mail at gmail dot com)
  . Fixed bug #61272 (ob_start callback gets passed empty string).
    (Mike, casper at langemeijer dot eu)

- Date:
  . Fixed bug #63666 (Poor date() performance). (Paul Taulborg).
  . Fixed bug #63435 (Datetime::format('u') sometimes wrong by 1 microsecond).
    (Remi)

- Imap:
  . Fixed bug #63126 (DISABLE_AUTHENTICATOR ignores array). (Remi)

- Json:
  . Fixed bug #63588 (use php_next_utf8_char and remove duplicate
    implementation). (Remi)

- MySQLi:
  . Fixed bug #63361 (missing header). (Remi)

- MySQLnd:
  . Fixed bug #63398 (Segfault when polling closed link). (Laruence)

- Fileinfo:
  . Fixed bug #63590 (Different results in TS and NTS under Windows).
    (Anatoliy)

- FPM:
  . Fixed bug #63581 Possible null dereference and buffer overflow (Remi)

- Pdo_sqlite:
  . Fixed Bug #63149 getColumnMeta should return the table name
    when system SQLite used. (Remi)

- Apache2 Handler SAPI:
  . Enabled Apache 2.4 configure option for Windows (Pierre, Anatoliy)

- Reflection:
  . Fixed Bug #63614 (Fatal error on Reflection). (Laruence)

- SOAP
  . Fixed bug #63271 (SOAP wsdl cache is not enabled after initial requests).
    (John Jawed, Dmitry)

- Sockets
  . Fixed bug #49341 (Add SO_REUSEPORT support for socket_set_option()).
    (Igor Wiedler, Lars)

- SPL
  . Fixed bug #63680 (Memleak in splfixedarray with cycle reference). (Laruence)

22 Nov 2012, PHP 5.4.9

- Core:
  . Fixed bug #63305 (zend_mm_heap corrupted with traits). (Dmitry, Laruence)
  . Fixed bug #63369 ((un)serialize() leaves dangling pointers, causes crashes).
    (Tony, Andrew Sitnikov)
  . Fixed bug #63241 (PHP fails to open Windows deduplicated files).
    (daniel dot stelter-gliese at innogames dot de)
  . Fixed bug #62444 (Handle leak in is_readable on windows).
    (krazyest at seznam dot cz)

- Curl:
  . Fixed bug #63363 (Curl silently accepts boolean true for SSL_VERIFYHOST).
    Patch by John Jawed GitHub PR #221 (Anthony)

- Fileinfo:
  . Fixed bug #63248 (Load multiple magic files from a directory under Windows).
    (Anatoliy)

- Libxml
  . Fixed bug #63389 (Missing context check on libxml_set_streams_context()
    causes memleak). (Laruence)

- Mbstring:
  . Fixed bug #63447 (max_input_vars doesn't filter variables when
    mbstring.encoding_translation = On). (Laruence)

- OCI8:
  . Fixed bug #63265 (Add ORA-00028 to the PHP_OCI_HANDLE_ERROR macro)
    (Chris Jones)

- PCRE:
  . Fixed bug #63180 (Corruption of hash tables). (Dmitry)
  . Fixed bug #63055 (Segfault in zend_gc with SF2 testsuite).
    (Dmitry, Laruence)
  . Fixed bug #63284 (Upgrade PCRE to 8.31). (Anatoliy)

- PDO:
  . Fixed bug #63235 (buffer overflow in use of SQLGetDiagRec).
    (Martin Osvald, Remi)

- PDO_pgsql:
  . Fixed bug #62593 (Emulate prepares behave strangely with PARAM_BOOL).
    (Will Fitch)

- Phar:
  . Fixed bug #63297 (Phar fails to write an openssl based signature).
    (Anatoliy)

- Streams:
  . Fixed bug #63240 (stream_get_line() return contains delimiter string).
    (Tjerk, Gustavo)

- Reflection:
  . Fixed bug #63399 (ReflectionClass::getTraitAliases() incorrectly resolves
    traitnames). (Laruence)

18 Oct 2012, PHP 5.4.8

- CLI server:
  . Implemented FR #63242 (Default error page in PHP built-in web server uses
    outdated html/css). (pascal.chevrel@free.fr)
  . Changed response to unknown HTTP method to 501 according to RFC.
    (Niklas Lindgren).
  . Support HTTP PATCH method. Patch by Niklas Lindgren, GitHub PR #190.
    (Lars)

- Core:
  . Fixed bug #63219 (Segfault when aliasing trait method when autoloader
    throws excpetion). (Laruence)
  . Added optional second argument for assert() to specify custom message. Patch
    by Lonny Kapelushnik (lonny@lonnylot.com). (Lars)
  . Support building PHP with the native client toolchain. (Stuart Langley)
  . Added --offline option for tests. (Remi)
  . Fixed bug #63162 (parse_url does not match password component). (husman)
  . Fixed bug #63111 (is_callable() lies for abstract static method). (Dmitry)
  . Fixed bug #63093 (Segfault while load extension failed in zts-build).
    (Laruence)
  . Fixed bug #62976 (Notice: could not be converted to int when comparing
    some builtin classes). (Laruence)
  . Fixed bug #62955 (Only one directive is loaded from "Per Directory Values"
    Windows registry). (aserbulov at parallels dot com)
  . Fixed bug #62907 (Double free when use traits). (Dmitry)
  . Fixed bug #61767 (Shutdown functions not called in certain error
    situation). (Dmitry)
  . Fixed bug #60909 (custom error handler throwing Exception + fatal error
    = no shutdown function). (Dmitry)
  . Fixed bug #60723 (error_log error time has changed to UTC ignoring default
    timezone). (Laruence)

- cURL:
  . Fixed bug #62085 (file_get_contents a remote file by Curl wrapper will
    cause cpu Soaring). (Pierrick)

- Date:
  . Fixed bug #62896 ("DateTime->modify('+0 days')" modifies DateTime object)
    (Lonny Kapelushnik)
  . Fixed bug #62561 (DateTime add 'P1D' adds 25 hours). (Lonny Kapelushnik)

- DOM:
  . Fixed bug #63015 (Incorrect arginfo for DOMErrorHandler). (Rob)

- FPM:
  . Fixed bug #62954 (startup problems fpm / php-fpm). (fat)
  . Fixed bug #62886 (PHP-FPM may segfault/hang on startup). (fat)
  . Fixed bug #63085 (Systemd integration and daemonize). (remi, fat)
  . Fixed bug #62947 (Unneccesary warnings on FPM). (fat)
  . Fixed bug #62887 (Only /status?plain&full gives "last request cpu"). (fat)
  . Fixed bug #62216 (Add PID to php-fpm init.d script). (fat)

- OCI8:
  . Fixed bug #60901 (Improve "tail" syntax for AIX installation) (Chris Jones)

- OpenSSL:
  . Implemented FR #61421 (OpenSSL signature verification missing RMD160,
    SHA224, SHA256, SHA384, SHA512). (Mark Jones)

- PDO:
  . Fixed bug #63258 (seg fault with PDO and dblib using DBSETOPT(H->link,
    DBQUOTEDIDENT, 1)). (Laruence)
  . Fixed bug #63235 (buffer overflow in use of SQLGetDiagRec).
    (Martin Osvald, Remi)

- PDO Firebird:
  . Fixed bug #63214 (Large PDO Firebird Queries).
    (james at kenjim dot com)

- SOAP
  . Fixed bug #50997 (SOAP Error when trying to submit 2nd Element of a choice).
    (Dmitry)

- SPL:
  . Bug #62987 (Assigning to ArrayObject[null][something] overrides all
    undefined variables). (Laruence)

- mbstring:
  . Allow passing null as a default value to mb_substr() and mb_strcut(). Patch
    by Alexander Moskaliov via GitHub PR #133. (Lars)

- Filter extension:
  . Bug #49510: Boolean validation fails with FILTER_NULL_ON_FAILURE with empty
    string or false. (Lars)

- Sockets
  . Fixed bug #63000 (MCAST_JOIN_GROUP on OSX is broken, merge of PR 185 by
    Igor Wiedler). (Lars)

13 Sep 2012, PHP 5.4.7

- Core:
  . Fixed bug (segfault while build with zts and GOTO vm-kind). (Laruence)
  . Fixed bug #62844 (parse_url() does not recognize //). (Andrew Faulds).
  . Fixed bug #62829 (stdint.h included on platform where HAVE_STDINT_H is not
    set). (Felipe)
  . Fixed bug #62763 (register_shutdown_function and extending class).
    (Laruence)
  . Fixed bug #62725 (Calling exit() in a shutdown function does not return
    the exit value). (Laruence)
  . Fixed bug #62744 (dangling pointers made by zend_disable_class). (Laruence)
  . Fixed bug #62716 (munmap() is called with the incorrect length).
    (slangley@google.com)
  . Fixed bug #62358 (Segfault when using traits a lot). (Laruence)
  . Fixed bug #62328 (implementing __toString and a cast to string fails)
    (Laruence)
  . Fixed bug #51363 (Fatal error raised by var_export() not caught by error
    handler). (Lonny Kapelushnik)
  . Fixed bug #40459 (Stat and Dir stream wrapper methods do not call
    constructor). (Stas)

- CURL:
  . Fixed bug #62912 (CURLINFO_PRIMARY_* AND CURLINFO_LOCAL_* not exposed).
	(Pierrick)
  . Fixed bug #62839 (curl_copy_handle segfault with CURLOPT_FILE). (Pierrick)

- Intl:
  . Fixed Spoofchecker not being registered on ICU 49.1. (Gustavo)
  . Fix bug #62933 (ext/intl compilation error on icu 3.4.1). (Gustavo)
  . Fix bug #62915 (defective cloning in several intl classes). (Gustavo)

- Installation:
  . Fixed bug #62460 (php binaries installed as binary.dSYM). (Reeze Xia)

- PCRE:
  . Fixed bug #55856 (preg_replace should fail on trailing garbage).
    (reg dot php at alf dot nu)

- PDO:
  . Fixed bug #62685 (Wrong return datatype in PDO::inTransaction()). (Laruence)

- Reflection:
  . Fixed bug #62892 (ReflectionClass::getTraitAliases crashes on importing
    trait methods as private). (Felipe)
  . Fixed bug #62715 (ReflectionParameter::isDefaultValueAvailable() wrong
    result). (Laruence)

- Session:
  . Fixed bug (segfault due to retval is not initialized). (Laruence)
  . Fixed bug (segfault due to PS(mod_user_implemented) not be reseted
    when close handler call exit). (Laruence)

- SOAP
  . Fixed bug #50997 (SOAP Error when trying to submit 2nd Element of a choice).
    (Dmitry)

- SPL:
  . Fixed bug #62904 (Crash when cloning an object which inherits SplFixedArray)
    (Laruence)
  . Implemented FR #62840 (Add sort flag to ArrayObject::ksort). (Laruence)

- Standard:
  . Fixed bug #62836 (Seg fault or broken object references on unserialize()).
    (Laruence)

- FPM:
  . Merged PR 121 by minitux to add support for slow request counting on PHP
    FPM status page. (Lars)

16 Aug 2012, PHP 5.4.6

- CLI Server:
  . Implemented FR #62700 (have the console output 'Listening on
    http://localhost:8000'). (pascal.chevrel@free.fr)

- Core:
  . Fixed bug #62661 (Interactive php-cli crashes if include() is used in
    auto_prepend_file). (Laruence)
  . Fixed bug #62653: (unset($array[$float]) causes a crash). (Nikita Popov,
    Laruence)
  . Fixed bug #62565 (Crashes due non-initialized internal properties_table).
    (Felipe)
  . Fixed bug #60194 (--with-zend-multibyte and --enable-debug reports LEAK
    with run-test.php). (Laruence)

- CURL:
  . Fixed bug #62499 (curl_setopt($ch, CURLOPT_COOKIEFILE, "") returns false).
    (r.hampartsumyan@gmail.com, Laruence)

- DateTime:
  . Fixed Bug #62500 (Segfault in DateInterval class when extended). (Laruence)

- Fileinfo:
  . Fixed bug #61964 (finfo_open with directory causes invalid free).
    (reeze.xia@gmail.com)

- Intl:
  . Fixed bug #62564 (Extending MessageFormatter and adding property causes
    crash). (Felipe)

- MySQLnd:
  . Fixed bug #62594 (segfault in mysqlnd_res_meta::set_mode). (Laruence)

- readline:
  . Fixed bug #62612 (readline extension compilation fails with
    sapi/cli/cli.h: No such file). (Johannes)

- Reflection:
  . Implemented FR #61602 (Allow access to name of constant used as default
    value). (reeze.xia@gmail.com)

- SimpleXML:
  . Implemented FR #55218 Get namespaces from current node. (Lonny)

- SPL:
  . Fixed bug #62616 (ArrayIterator::count() from IteratorIterator instance
    gives Segmentation fault). (Laruence, Gustavo)
  . Fixed bug #61527 (ArrayIterator gives misleading notice on next() when
    moved to the end). (reeze.xia@gmail.com)

- Streams:
  . Fixed bug #62597 (segfault in php_stream_wrapper_log_error with ZTS build).
    (Laruence)

- Zlib:
  . Fixed bug #55544 (ob_gzhandler always conflicts with
    zlib.output_compression). (Laruence)

19 Jul 2012, PHP 5.4.5

- Core:
  . Fixed bug #62443 (Crypt SHA256/512 Segfaults With Malformed
    Salt). (Anthony Ferrara)
  . Fixed bug #62432 (ReflectionMethod random corrupt memory on high
    concurrent). (Johannes)
  . Fixed bug #62373 (serialize() generates wrong reference to the object).
    (Moriyoshi)
  . Fixed bug #62357 (compile failure: (S) Arguments missing for built-in
    function __memcmp). (Laruence)
  . Fixed bug #61998 (Using traits with method aliases appears to result in
    crash during execution). (Dmitry)
  . Fixed bug #51094 (parse_ini_file() with INI_SCANNER_RAW cuts a value that
    includes a semi-colon). (Pierrick)
  . Fixed potential overflow in _php_stream_scandir (CVE-2012-2688).
    (Jason Powell, Stas)

- EXIF:
  . Fixed information leak in ext exif (discovered by Martin Noga,
    Matthew "j00ru" Jurczyk, Gynvael Coldwind)

- FPM:
  . Fixed bug #62205 (php-fpm segfaults (null passed to strstr)). (fat)
  . Fixed bug #62160 (Add process.priority to set nice(2) priorities). (fat)
  . Fixed bug #62153 (when using unix sockets, multiples FPM instances
  . Fixed bug #62033 (php-fpm exits with status 0 on some failures to start).
    (fat)
  . Fixed bug #61839 (Unable to cross-compile PHP with --enable-fpm). (fat)
  . Fixed bug #61835 (php-fpm is not allowed to run as root). (fat)
  . Fixed bug #61295 (php-fpm should not fail with commented 'user'
  . Fixed bug #61218 (FPM drops connection while receiving some binary values
    in FastCGI requests). (fat)
  . Fixed bug #61045 (fpm don't send error log to fastcgi clients). (fat)
    for non-root start). (fat)
  . Fixed bug #61026 (FPM pools can listen on the same address). (fat)
    can be launched without errors). (fat)

- Iconv:
  . Fix bug #55042 (Erealloc in iconv.c unsafe). (Stas)

- Intl:
  . Fixed bug #62083 (grapheme_extract() memory leaks). (Gustavo)
  . ResourceBundle constructor now accepts NULL for the first two arguments.
    (Gustavo)
  . Fixed bug #62081 (IntlDateFormatter constructor leaks memory when called
    twice). (Gustavo)
  . Fixed bug #62070 (Collator::getSortKey() returns garbage). (Gustavo)
  . Fixed bug #62017 (datefmt_create with incorrectly encoded timezone leaks
    pattern). (Gustavo)
  . Fixed bug #60785 (memory leak in IntlDateFormatter constructor). (Gustavo)

- JSON:
  . Fixed bug #61359 (json_encode() calls too many reallocs). (Stas)

- libxml:
  . Fixed bug #62266 (Custom extension segfaults during xmlParseFile with FPM
    SAPI). (Gustavo)

- Phar:
  . Fixed bug #62227 (Invalid phar stream path causes crash). (Felipe)

- Readline:
  . Fixed bug #62186 (readline fails to compile - void function should not
    return a value). (Johannes)

- Reflection:
  . Fixed bug #62384 (Attempting to invoke a Closure more than once causes
    segfault). (Felipe)
  . Fixed bug #62202 (ReflectionParameter::getDefaultValue() memory leaks
    with constant). (Laruence)

- Sockets:
  . Fixed bug #62025 (__ss_family was changed on AIX 5.3). (Felipe)

- SPL:
  . Fixed bug #62433 (Inconsistent behavior of RecursiveDirectoryIterator to
    dot files). (Laruence)
  . Fixed bug #62262 (RecursiveArrayIterator does not implement Countable).
    (Nikita Popov)

- XML Writer:
  . Fixed bug #62064 (memory leak in the XML Writer module).
    (jean-pierre dot lozi at lip6 dot fr)

- Zip:
  . Upgraded libzip to 0.10.1 (Anatoliy)

14 Jun 2012, PHP 5.4.4

- COM:
  . Fixed bug #62146 com_dotnet cannot be built shared. (Johannes)

- CLI Server:
  . Implemented FR #61977 (Need CLI web-server support for files with .htm &
    svg extensions). (Sixd, Laruence)
  . Improved performance while sending error page, this also fixed
    bug #61785 (Memory leak when access a non-exists file without router).
    (Laruence)
  . Fixed bug #61546 (functions related to current script failed when chdir()
    in cli sapi). (Laruence, reeze.xia@gmail.com)

- Core:
  . Fixed missing bound check in iptcparse(). (chris at chiappa.net)
  . Fixed CVE-2012-2143. (Solar Designer)
  . Fixed bug #62097 (fix for for bug #54547). (Gustavo)
  . Fixed bug #62005 (unexpected behavior when incrementally assigning to a
    member of a null object). (Laruence)
  . Fixed bug #61978 (Object recursion not detected for classes that implement
    JsonSerializable). (Felipe)
  . Fixed bug #61991 (long overflow in realpath_cache_get()). (Anatoliy)
  . Fixed bug #61922 (ZTS build doesn't accept zend.script_encoding config).
    (Laruence)
  . Fixed bug #61827 (incorrect \e processing on Windows) (Anatoliy)
  . Fixed bug #61782 (__clone/__destruct do not match other methods when checking
    access controls). (Stas)
  . Fixed bug #61764 ('I' unpacks n as signed if n > 2^31-1 on LP64). (Gustavo)
  . Fixed bug #61761 ('Overriding' a private static method with a different
    signature causes crash). (Laruence)
  . Fixed bug #61730 (Segfault from array_walk modifying an array passed by
    reference). (Laruence)
  . Fixed bug #61728 (PHP crash when calling ob_start in request_shutdown
    phase). (Laruence)
  . Fixed bug #61713 (Logic error in charset detection for htmlentities).
    (Anatoliy)
  . Fixed bug #61660 (bin2hex(hex2bin($data)) != $data). (Nikita Popov)
  . Fixed bug #61650 (ini parser crashes when using ${xxxx} ini variables
    (without apache2)). (Laruence)
  . Fixed bug #61605 (header_remove() does not remove all headers). (Laruence)
  . Fixed bug #54547 (wrong equality of string numbers). (Gustavo)
  . Fixed bug #54197 ([PATH=] sections incompatibility with user_ini.filename
    set to null). (Anatoliy)
  . Changed php://fd to be available only for CLI.

- CURL:
  . Fixed bug #61948 (CURLOPT_COOKIEFILE '' raises open_basedir restriction).
    (Laruence)

- Fileinfo
  . Fixed bug #61812 (Uninitialised value used in libmagic).
    (Laruence, Gustavo)
  . Fixed bug #61566 failure caused by the posix lseek and read versions
    under windows in cdf_read(). (Anatoliy)
  . Fixed bug #61565 where php_stream_open_wrapper_ex tries to open a
    directory descriptor under windows. (Anatoliy)

- Intl
  . Fixed bug #62082 (Memory corruption in internal function
    get_icu_disp_value_src_php()). (Gustavo)

- Libxml:
  . Fixed bug #61617 (Libxml tests failed(ht is already destroyed)).
    (Laruence)

- PDO:
  . Fixed bug #61755 (A parsing bug in the prepared statements can lead to
    access violations). (Johannes)

- Phar:
  . Fixed bug #61065 (Secunia SA44335, CVE-2012-2386). (Rasmus)

- Pgsql:
  . Added pg_escape_identifier/pg_escape_literal. (Yasuo Ohgaki)

- Streams:
  . Fixed bug #61961 (file_get_contents leaks when access empty file with
    maxlen set). (Reeze)

- Zlib:
  . Fixed bug #61820 (using ob_gzhandler will complain about headers already
    sent when no compression). (Mike)
  . Fixed bug #61443 (can't change zlib.output_compression on the fly). (Mike)
  . Fixed bug #60761 (zlib.output_compression fails on refresh). (Mike)

08 May 2012, PHP 5.4.3

- CGI
  . Re-Fix PHP-CGI query string parameter vulnerability, CVE-2012-1823.
    (Stas)
  . Fix bug #61807 - Buffer Overflow in apache_request_headers.
    (nyt-php at countercultured dot net).

03 May 2012, PHP 5.4.2

- Fix PHP-CGI query string parameter vulnerability, CVE-2012-1823. (Rasmus)

26 Apr 2012, PHP 5.4.1

- CLI Server:
  . Fixed bug #61461 (missing checks around malloc() calls). (Ilia)
  . Implemented FR #60850 (Built in web server does not set
    $_SERVER['SCRIPT_FILENAME'] when using router). (Laruence)
  . "Connection: close" instead of "Connection: closed" (Gustavo)

- Core:
  . Fixed crash in ZTS using same class in many threads. (Johannes)
  . Fixed bug #61374 (html_entity_decode tries to decode code points that don't
    exist in ISO-8859-1). (Gustavo)
  . Fixed bug #61273 (call_user_func_array with more than 16333 arguments
    leaks / crashes). (Laruence)
  . Fixed bug #61225 (Incorrect lexing of 0b00*+<NUM>). (Pierrick)
  . Fixed bug #61165 (Segfault - strip_tags()). (Laruence)
  . Fixed bug #61106 (Segfault when using header_register_callback). (Nikita
    Popov)
  . Fixed bug #61087 (Memory leak in parse_ini_file when specifying
    invalid scanner mode). (Nikic, Laruence)
  . Fixed bug #61072 (Memory leak when restoring an exception handler).
    (Nikic, Laruence)
  . Fixed bug #61058 (array_fill leaks if start index is PHP_INT_MAX).
    (Laruence)
  . Fixed bug #61052 (Missing error check in trait 'insteadof' clause). (Stefan)
  . Fixed bug #61011 (Crash when an exception is thrown by __autoload
    accessing a static property). (Laruence)
  . Fixed bug #61000 (Exceeding max nesting level doesn't delete numerical
    vars). (Laruence)
  . Fixed bug #60978 (exit code incorrect). (Laruence)
  . Fixed bug #60911 (Confusing error message when extending traits). (Stefan)
  . Fixed bug #60801 (strpbrk() mishandles NUL byte). (Adam)
  . Fixed bug #60717 (Order of traits in use statement can cause a fatal
    error). (Stefan)
  . Fixed bug #60573 (type hinting with "self" keyword causes weird errors).
    (Laruence)
  . Fixed bug #60569 (Nullbyte truncates Exception $message). (Ilia)
  . Fixed bug #52719 (array_walk_recursive crashes if third param of the
    function is by reference). (Nikita Popov)
  . Improve performance of set_exception_handler while doing reset (Laruence)

- fileinfo:
  . Fix fileinfo test problems. (Anatoliy Belsky)

- FPM
  . Fixed bug #61430 (Transposed memset() params in sapi/fpm/fpm/fpm_shm.c).
    (michaelhood at gmail dot com, Ilia)

- Ibase
  . Fixed bug #60947 (Segmentation fault while executing ibase_db_info).
    (Ilia)

- Installation
  . Fixed bug #61172 (Add Apache 2.4 support). (Chris Jones)

- Intl:
  . Fixed bug #61487 (Incorrent bounds checking in grapheme_strpos).
    (Stas)

- mbstring:
  . MFH mb_ereg_replace_callback() for security enhancements. (Rui)

- mysqli
  . Fixed bug #61003 (mysql_stat() require a valid connection). (Johannes).

- mysqlnd
  . Fixed bug #61704 (Crash apache, phpinfo() threading issue). (Johannes)
  . Fixed bug #60948 (mysqlnd FTBFS when -Wformat-security is enabled).
    (Johannes)

- PDO
  . Fixed bug #61292 (Segfault while calling a method on an overloaded PDO
    object). (Laruence)

- PDO_mysql
  . Fixed bug #61207 (PDO::nextRowset() after a multi-statement query doesn't
    always work). (Johannes)
  . Fixed bug #61194 (PDO should export compression flag with myslqnd).
    (Johannes)

- PDO_odbc
  . Fixed bug #61212 (PDO ODBC Segfaults on SQL_SUCESS_WITH_INFO). (Ilia)

- Phar
  . Fixed bug #61184 (Phar::webPhar() generates headers with trailing NUL
    bytes). (Nikita Popov)

- Readline:
  . Fixed bug #61088 (Memory leak in readline_callback_handler_install).
    (Nikic, Laruence)

- Reflection:
  . Implemented FR #61602 (Allow access to the name of constant
    used as function/method parameter's default value). (reeze.xia@gmail.com)
  . Fixed bug #60968 (Late static binding doesn't work with
    ReflectionMethod::invokeArgs()). (Laruence)

- Session
  . Fixed bug #60634 (Segmentation fault when trying to die() in
    SessionHandler::write()). (Ilia)

- SOAP
  . Fixed bug #61423 (gzip compression fails). (Ilia)
  . Fixed bug #60887 (SoapClient ignores user_agent option and sends no
    User-Agent header). (carloschilazo at gmail dot com)
  . Fixed bug #60842, #51775 (Chunked response parsing error when
    chunksize length line is > 10 bytes). (Ilia)
  . Fixed bug #49853 (Soap Client stream context header option ignored).
    (Dmitry)

- SPL:
  . Fixed bug #61453 (SplObjectStorage does not identify objects correctly).
    (Gustavo)
  . Fixed bug #61347 (inconsistent isset behavior of Arrayobject). (Laruence)

- Standard:
  . Fixed memory leak in substr_replace. (Pierrick)
  . Make max_file_uploads ini directive settable outside of php.ini (Rasmus)
  . Fixed bug #61409 (Bad formatting on phpinfo()). (Jakub Vrana)
  . Fixed bug #60222 (time_nanosleep() does validate input params). (Ilia)
  . Fixed bug #60106 (stream_socket_server silently truncates long unix socket
    paths). (Ilia)

- XMLRPC:
  . Fixed bug #61264 (xmlrpc_parse_method_descriptions leaks temporary
    variable). (Nikita Popov)
  . Fixed bug #61097 (Memory leak in xmlrpc functions copying zvals). (Nikita
    Popov)

- Zlib:
  . Fixed bug #61306 (initialization of global inappropriate for ZTS). (Gustavo)
  . Fixed bug #61287 (A particular string fails to decompress). (Mike)
  . Fixed bug #61139 (gzopen leaks when specifying invalid mode). (Nikita Popov)

01 Mar 2012, PHP 5.4.0

- Installation:
  . autoconf 2.59+ is now supported (and required) for generating the
    configure script with ./buildconf. Autoconf 2.60+ is desirable
    otherwise the configure help order may be incorrect.  (Rasmus, Chris Jones)

- Removed legacy features:
  . break/continue $var syntax. (Dmitry)
  . Safe mode and all related php.ini options. (Kalle)
  . register_globals and register_long_arrays php.ini options. (Kalle)
  . import_request_variables(). (Kalle)
  . allow_call_time_pass_reference. (Pierrick)
  . define_syslog_variables php.ini option and its associated function. (Kalle)
  . highlight.bg php.ini option. (Kalle)
  . safe_mode, safe_mode_gid, safe_mode_include_dir,
    safe_mode_exec_dir, safe_mode_allowed_env_vars and
    safe_mode_protected_env_vars php.ini options.
  . zend.ze1_compatibility_mode php.ini option.
  . Session bug compatibility mode (session.bug_compat_42 and
    session.bug_compat_warn php.ini options). (Kalle)
  . session_is_registered(), session_register() and session_unregister()
    functions. (Kalle)
  . y2k_compliance php.ini option. (Kalle)
  . magic_quotes_gpc, magic_quotes_runtime and magic_quotes_sybase
    php.ini options. get_magic_quotes_gpc, get_magic_quotes_runtime are kept
    but always return false, set_magic_quotes_runtime raises an
    E_CORE_ERROR. (Pierrick, Pierre)
  . Removed support for putenv("TZ=..") for setting the timezone. (Derick)
  . Removed the timezone guessing algorithm in case the timezone isn't set with
    date.timezone or date_default_timezone_set(). Instead of a guessed
    timezone, "UTC" is now used instead. (Derick)

- Moved extensions to PECL:
  . ext/sqlite.  (Note: the ext/sqlite3 and ext/pdo_sqlite extensions are
    not affected) (Johannes)

- General improvements:
  . Added short array syntax support ([1,2,3]), see UPGRADING guide for full
    details. (rsky0711 at gmail . com, sebastian.deutsch at 9elements . com,
    Pierre)
  . Added binary number format (0b001010). (Jonah dot Harris at gmail dot com)
  . Added support for Class::{expr}() syntax (Pierrick)
  . Added multibyte support by default. Previously PHP had to be compiled
    with --enable-zend-multibyte.  Now it can be enabled or disabled through
    the zend.multibyte directive in php.ini. (Dmitry)
  . Removed compile time dependency from ext/mbstring (Dmitry)
  . Added support for Traits. (Stefan, with fixes by Dmitry and Laruence)
  . Added closure $this support back. (Stas)
  . Added array dereferencing support. (Felipe)
  . Added callable typehint. (Hannes)
  . Added indirect method call through array. FR #47160. (Felipe)
  . Added DTrace support. (David Soria Parra)
  . Added class member access on instantiation (e.g. (new foo)->bar()) support.
    (Felipe)
  . <?= is now always available regardless of the short_open_tag setting. (Rasmus)
  . Implemented Zend Signal Handling (configurable option --enable-zend-signals,
    off by default). (Lucas Nealan, Arnaud Le Blanc, Brian Shire, Ilia)
  . Improved output layer, see README.NEW-OUTPUT-API for internals. (Mike)
  . Improved UNIX build system to allow building multiple PHP binary SAPIs and
    one SAPI module the same time. FR #53271, FR #52419. (Jani)
  . Implemented closure rebinding as parameter to bindTo. (Gustavo Lopes)
  . Improved the warning message of incompatible arguments. (Laruence)
  . Improved ternary operator performance when returning arrays. (Arnaud, Dmitry)
  . Changed error handlers to only generate docref links when the docref_root
    php.ini setting is not empty. (Derick)
  . Changed silent conversion of array to string to produce a notice. (Patrick)
  . Changed default encoding from ISO-8859-1 to UTF-8 when not specified in
    htmlspecialchars and htmlentities. (Rasmus)
  . Changed casting of null/''/false into an Object when adding a property
    from E_STRICT into a warning. (Scott)
  . Changed E_ALL to include E_STRICT. (Stas)
  . Disabled Windows CRT warning by default, can be enabled again using the
    php.ini directive windows_show_crt_warnings. (Pierre)
  . Fixed bug #55378: Binary number literal returns float number though its
    value is small enough. (Derick)

- Improved Zend Engine memory usage: (Dmitry)
  . Improved parse error messages. (Felipe)
  . Replaced zend_function.pass_rest_by_reference by
    ZEND_ACC_PASS_REST_BY_REFERENCE in zend_function.fn_flags.
  . Replaced zend_function.return_reference by ZEND_ACC_RETURN_REFERENCE
    in zend_function.fn_flags.
  . Removed zend_arg_info.required_num_args as it was only needed for internal
    functions. Now the first arg_info for internal functions (which has special
    meaning) is represented by the zend_internal_function_info structure.
  . Moved zend_op_array.size, size_var, size_literal, current_brk_cont,
    backpatch_count into CG(context) as they are used only during compilation.
  . Moved zend_op_array.start_op into EG(start_op) as it's used only for
    'interactive' execution of a single top-level op-array.
  . Replaced zend_op_array.done_pass_two by ZEND_ACC_DONE_PASS_TWO in
    zend_op_array.fn_flags.
  . op_array.vars array is trimmed (reallocated) during pass_two.
  . Replaced zend_class_entry.constants_updated by ZEND_ACC_CONSTANTS_UPDATED
    in zend_class_entry.ce_flags.
  . Reduced the size of zend_class_entry by sharing the same memory space
    by different information for internal and user classes.
    See zend_class_entry.info union.
  . Reduced size of temp_variable.

- Improved Zend Engine - performance tweaks and optimizations: (Dmitry)
  . Inlined most probable code-paths for arithmetic operations directly into
    executor.
  . Eliminated unnecessary iterations during request startup/shutdown.
  . Changed $GLOBALS into a JIT autoglobal, so it's initialized only if used.
    (this may affect opcode caches!)
  . Improved performance of @ (silence) operator.
  . Simplified string offset reading. Given $str="abc" then $str[1][0] is now
    a legal construct.
  . Added caches to eliminate repeatable run-time bindings of functions,
    classes, constants, methods and properties.
  . Added concept of interned strings. All strings constants known at compile
    time are allocated in a single copy and never changed.
  . ZEND_RECV now always has IS_CV as its result.
  . ZEND_CATCH now has to be used only with constant class names.
  . ZEND_FETCH_DIM_? may fetch array and dimension operands in different order.
  . Simplified ZEND_FETCH_*_R operations. They can't be used with the
    EXT_TYPE_UNUSED flag any more. This is a very rare and useless case.
    ZEND_FREE might be required after them instead.
  . Split ZEND_RETURN into two new instructions ZEND_RETURN and
    ZEND_RETURN_BY_REF.
  . Optimized access to global constants using values with pre-calculated
    hash_values from the literals table.
  . Optimized access to static properties using executor specialization.
    A constant class name may be used as a direct operand of ZEND_FETCH_*
    instruction without previous ZEND_FETCH_CLASS.
  . zend_stack and zend_ptr_stack allocation is delayed until actual usage.

- Other improvements to Zend Engine:
  . Added an optimization which saves memory and emalloc/efree calls for empty
    HashTables. (Stas, Dmitry)
  . Added ability to reset user opcode handlers (Yoram).
  . Changed the structure of op_array.opcodes. The constant values are moved from
    opcode operands into a separate literal table. (Dmitry)
  . Fixed (disabled) inline-caching for ZEND_OVERLOADED_FUNCTION methods.
    (Dmitry)

- Improved core functions:
  . Enforce an extended class' __construct arguments to match the
    abstract constructor in the base class.
  . Disallow reusing superglobal names as parameter names.
  . Added optional argument to debug_backtrace() and debug_print_backtrace()
    to limit the amount of stack frames returned. (Sebastian, Patrick)
  . Added hex2bin() function. (Scott)
  . number_format() no longer truncates multibyte decimal points and thousand
    separators to the first byte. FR #53457. (Adam)
  . Added support for object references in recursive serialize() calls.
    FR #36424. (Mike)
  . Added support for SORT_NATURAL and SORT_FLAG_CASE in array
    sort functions (sort, rsort, ksort, krsort, asort, arsort and
    array_multisort). FR#55158 (Arpad)
  . Added stream metadata API support and stream_metadata() stream class
    handler. (Stas)
  . User wrappers can now define a stream_truncate() method that responds
    to truncation, e.g. through ftruncate(). FR #53888. (Gustavo)
  . Improved unserialize() performance.
    (galaxy dot mipt at gmail dot com, Kalle)
  . Changed array_combine() to return empty array instead of FALSE when both
    parameter arrays are empty. FR #34857. (joel.perras@gmail.com)
  . Fixed bug #61095 (Incorect lexing of 0x00*+<NUM>). (Etienne)
  . Fixed bug #60965 (Buffer overflow on htmlspecialchars/entities with
    $double=false). (Gustavo)
  . Fixed bug #60895 (Possible invalid handler usage in windows random
    functions). (Pierre)
  . Fixed bug #60879 (unserialize() Does not invoke __wakeup() on object).
    (Pierre, Steve)
  . Fixed bug #60825 (Segfault when running symfony 2 tests).
    (Dmitry, Laruence)
  . Fixed bug #60627 (httpd.worker segfault on startup with php_value).
  . Fixed bug #60613 (Segmentation fault with $cls->{expr}() syntax). (Dmitry)
  . Fixed bug #60611 (Segmentation fault with Cls::{expr}() syntax). (Laruence)
    (Laruence)
  . Fixed bug #60558 (Invalid read and writes). (Laruence)
  . Fixed bug #60444 (Segmentation fault with include & class extending).
    (Laruence, Dmitry).
  . Fixed bug #60362 (non-existent sub-sub keys should not have values).
    (Laruence, alan_k, Stas)
  . Fixed bug #60350 (No string escape code for ESC (ascii 27), normally \e).
    (php at mickweiss dot com)
  . Fixed bug #60321 (ob_get_status(true) no longer returns an array when
    buffer is empty). (Pierrick)
  . Fixed bug #60282 (Segfault when using ob_gzhandler() with open buffers).
    (Laruence)
  . Fixed bug #60240 (invalid read/writes when unserializing specially crafted
    strings). (Mike)
  . Fixed bug #60227 (header() cannot detect the multi-line header with
     CR(0x0D)). (rui)
  . Fixed bug #60174 (Notice when array in method prototype error).
    (Laruence)
  . Fixed bug #60169 (Conjunction of ternary and list crashes PHP).
    (Laruence)
  . Fixed bug #60038 (SIGALRM cause segfault in php_error_cb). (Laruence)
    (klightspeed at netspace dot net dot au)
  . Fixed bug #55871 (Interruption in substr_replace()). (Stas)
  . Fixed bug #55801 (Behavior of unserialize has changed). (Mike)
  . Fixed bug #55758 (Digest Authenticate missed in 5.4) . (Laruence)
  . Fixed bug #55748 (multiple NULL Pointer Dereference with zend_strndup())
    (CVE-2011-4153). (Stas)
  . Fixed bug #55124 (recursive mkdir fails with current (dot) directory in path).
    (Pierre)
  . Fixed bug #55084 (Function registered by header_register_callback is
    called only once per process). (Hannes)
  . Implement FR #54514 (Get php binary path during script execution).
    (Laruence)
  . Fixed bug #52211 (iconv() returns part of string on error). (Felipe)
  . Fixed bug #51860 (Include fails with toplevel symlink to /). (Dmitry)

- Improved generic SAPI support:
  . Added $_SERVER['REQUEST_TIME_FLOAT'] to include microsecond precision.
    (Patrick)
  . Added header_register_callback() which is invoked immediately
    prior to the sending of headers and after default headers have
    been added. (Scott)
  . Added http_response_code() function. FR #52555. (Paul Dragoonis, Kalle)
  . Fixed bug #55500 (Corrupted $_FILES indices lead to security concern).
    (CVE-2012-1172). (Stas)
  . Fixed bug #54374 (Insufficient validating of upload name leading to
    corrupted $_FILES indices). (CVE-2012-1172). (Stas, lekensteyn at gmail dot com)

- Improved CLI SAPI:
  . Added built-in web server that is intended for testing purpose.
    (Moriyoshi, Laruence, and fixes by Pierre, Derick, Arpad,
    chobieee at gmail dot com)
  . Added command line option --rz <name> which shows information of the
    named Zend extension. (Johannes)
  . Interactive readline shell improvements: (Johannes)
    . Added "cli.pager" php.ini setting to set a pager for output.
    . Added "cli.prompt" php.ini setting to configure the shell prompt.
    . Added shortcut #inisetting=value to change php.ini settings at run-time.
    . Changed shell not to terminate on fatal errors.
    . Interactive shell works with shared readline extension. FR #53878.

- Improved CGI/FastCGI SAPI: (Dmitry)
  . Added apache compatible functions: apache_child_terminate(),
    getallheaders(), apache_request_headers() and apache_response_headers()
  . Improved performance of FastCGI request parsing.
  . Fixed reinitialization of SAPI callbacks after php_module_startup().
    (Dmitry)

- Improved PHP-FPM SAPI:
  . Removed EXPERIMENTAL flag. (fat)
  . Fixed bug #60659 (FPM does not clear auth_user on request accept).
    (bonbons at linux-vserver dot org)

- Improved Litespeed SAPI:
  . Fixed bug #55769 (Make Fails with "Missing Separator" error). (Adam)

- Improved Date extension:
  . Added the + modifier to parseFromFormat to allow trailing text in the
    string to parse without throwing an error. (Stas, Derick)

- Improved DBA extension:
  . Added Tokyo Cabinet abstract DB support. (Michael Maclean)
  . Added Berkeley DB 5 support. (Johannes, Chris Jones)

- Improved DOM extension:
  . Added the ability to pass options to loadHTML (Chregu, fxmulder at gmail dot com)

- Improved filesystem functions:
  . scandir() now accepts SCANDIR_SORT_NONE as a possible sorting_order value.
    FR #53407. (Adam)

- Improved HASH extension:
  . Added Jenkins's one-at-a-time hash support. (Martin Jansen)
  . Added FNV-1 hash support. (Michael Maclean)
  . Made Adler32 algorithm faster. FR #53213. (zavasek at yandex dot ru)
  . Removed Salsa10/Salsa20, which are actually stream ciphers (Mike)
  . Fixed bug #60221 (Tiger hash output byte order) (Mike)

- Improved intl extension:
  . Added Spoofchecker class, allows checking for visibly confusable characters and
    other security issues. (Scott)
  . Added Transliterator class, allowing transliteration of strings.
    (Gustavo)
  . Added support for UTS #46. (Gustavo)
  . Fixed build on Fedora 15 / Ubuntu 11. (Hannes)
  . Fixed bug #55562 (grapheme_substr() returns false on big length). (Stas)

- Improved JSON extension:
  . Added new json_encode() option JSON_UNESCAPED_UNICODE. FR #53946.
    (Alexander, Gwynne)
  . Added JsonSerializable interface. (Sara)
  . Added JSON_BIGINT_AS_STRING, extended json_decode() sig with $options.
    (Sara)
  . Added support for JSON_NUMERIC_CHECK option in json_encode() that converts
    numeric strings to integers. (Ilia)
  . Added new json_encode() option JSON_UNESCAPED_SLASHES. FR #49366. (Adam)
  . Added new json_encode() option JSON_PRETTY_PRINT. FR #44331. (Adam)

- Improved LDAP extension:
  . Added paged results support. FR #42060. (ando@OpenLDAP.org,
    iarenuno@eteo.mondragon.edu, jeanseb@au-fil-du.net, remy.saissy@gmail.com)

- Improved mbstring extension:
  . Added Shift_JIS/UTF-8 Emoji (pictograms) support. (Rui)
  . Added JIS X0213:2004 (Shift_JIS-2004, EUC-JP-2004, ISO-2022-JP-2004)
    support. (Rui)
  . Ill-formed UTF-8 check for security enhancements. (Rui)
  . Added MacJapanese (Shift_JIS) and gb18030 encoding support. (Rui)
  . Added encode/decode in hex format to mb_[en|de]code_numericentity(). (Rui)
  . Added user JIS X0213:2004 (Shift_JIS-2004, EUC-JP-2004, ISO-2022-JP-2004)
    support. (Rui)
  . Added the user defined area for CP936 and CP950 (Rui).
  . Fixed bug #60306 (Characters lost while converting from cp936 to utf8).
    (Laruence)

- Improved MySQL extensions:
  . MySQL: Deprecated mysql_list_dbs(). FR #50667. (Andrey)
  . mysqlnd: Added named pipes support. FR #48082. (Andrey)
  . MySQLi: Added iterator support in MySQLi. mysqli_result implements
    Traversable. (Andrey, Johannes)
  . PDO_mysql: Removed support for linking with MySQL client libraries older
    than 4.1. (Johannes)
  . ext/mysql, mysqli and pdo_mysql now use mysqlnd by default. (Johannes)
  . Fixed bug #55473 (mysql_pconnect leaks file descriptors on reconnect).
    (Andrey, Laruence)
  . Fixed bug #55653 (PS crash with libmysql when binding same variable as
    param and out). (Laruence)

- Improved OpenSSL extension:
  . Added AES support. FR #48632. (yonas dot y at gmail dot com, Pierre)
  . Added no padding option to openssl_encrypt()/openssl_decrypt(). (Scott)
  . Use php's implementation for Windows Crypto API in
    openssl_random_pseudo_bytes. (Pierre)
  . On error in openssl_random_pseudo_bytes() made sure we set strong result
    to false. (Scott)
  . Fixed possible attack in SSL sockets with SSL 3.0 / TLS 1.0.
    CVE-2011-3389. (Scott)
  . Fixed bug #61124 (Crash when decoding an invalid base64 encoded string).
    (me at ktamura dot com, Scott)

- Improved PDO:
  . Fixed PDO objects binary incompatibility. (Dmitry)

- PDO DBlib driver:
  . Added nextRowset support.
  . Fixed bug #50755 (PDO DBLIB Fails with OOM).

- Improved PostgreSQL extension:
  . Added support for "extra" parameter for PGNotify().
    (r dot i dot k at free dot fr, Ilia)

- Improved PCRE extension:
  . Changed third parameter of preg_match_all() to optional. FR #53238. (Adam)

- Improved Readline extension:
  . Fixed bug #54450 (Enable callback support when built against libedit).
    (fedora at famillecollet dot com, Hannes)

- Improved Reflection extension:
  . Added ReflectionClass::newInstanceWithoutConstructor() to create a new
    instance of a class without invoking its constructor. FR #55490.
    (Sebastian)
  . Added ReflectionExtension::isTemporary() and
    ReflectionExtension::isPersistent() methods. (Johannes)
  . Added ReflectionZendExtension class. (Johannes)
  . Added ReflectionClass::isCloneable(). (Felipe)

- Improved Session extension:
  . Expose session status via new function, session_status (FR #52982) (Arpad)
  . Added support for object-oriented session handlers. (Arpad)
  . Added support for storing upload progress feedback in session data. (Arnaud)
  . Changed session.entropy_file to default to /dev/urandom or /dev/arandom if
    either is present at compile time. (Rasmus)
  . Fixed bug #60860 (session.save_handler=user without defined function core
    dumps). (Felipe)
  . Implement FR #60551 (session_set_save_handler should support a core's
    session handler interface). (Arpad)
  . Fixed bug #60640 (invalid return values). (Arpad)

- Improved SNMP extension (Boris Lytochkin):
  . Added OO API. FR #53594 (php-snmp rewrite).
  . Sanitized return values of existing functions. Now it returns FALSE on
    failure.
  . Allow ~infinite OIDs in GET/GETNEXT/SET queries. Autochunk them to max_oids
    upon request.
  . Introducing unit tests for extension with ~full coverage.
  . IPv6 support. (FR #42918)
  . Way of representing OID value can now be changed when SNMP_VALUE_OBJECT
    is used for value output mode. Use or'ed SNMP_VALUE_LIBRARY(default if
    not specified) or SNMP_VALUE_PLAIN. (FR #54502)
  . Fixed bug #60749 (SNMP module should not strip non-standard SNMP port
    from hostname). (Boris Lytochkin)
  . Fixed bug #60585 (php build fails with USE flag snmp when IPv6 support
    is disabled). (Boris Lytochkin)
  . Fixed bug #53862 (snmp_set_oid_output_format does not allow returning to default)
  . Fixed bug #46065 (snmp_set_quick_print() persists between requests)
  . Fixed bug #45893 (Snmp buffer limited to 2048 char)
  . Fixed bug #44193 (snmp v3 noAuthNoPriv doesn't work)

- Improved SOAP extension:
  . Added new SoapClient option "keep_alive". FR #60329. (Pierrick)
  . Fixed basic HTTP authentication for WSDL sub requests. (Dmitry)

- Improved SPL extension:
  . Added RegexIterator::getRegex() method. (Joshua Thijssen)
  . Added SplObjectStorage::getHash() hook. (Etienne)
  . Added CallbackFilterIterator and RecursiveCallbackFilterIterator. (Arnaud)
  . Added missing class_uses(..) as pointed out by #55266 (Stefan)
  . Immediately reject wrong usages of directories under Spl(Temp)FileObject
    and friends. (Etienne, Pierre)
  . FilesystemIterator, GlobIterator and (Recursive)DirectoryIterator now use
    the default stream context. (Hannes)
  . Fixed bug #60201 (SplFileObject::setCsvControl does not expose third
    argument via Reflection). (Peter)
  . Fixed bug #55287 (spl_classes() not includes CallbackFilter classes)
    (sasezaki at gmail dot com, salathe)

- Improved Sysvshm extension:
  . Fixed bug #55750 (memory copy issue in sysvshm extension).
    (Ilia, jeffhuang9999 at gmail dot com)

- Improved Tidy extension:
  . Fixed bug #54682 (Tidy::diagnose() NULL pointer dereference).
    (Maksymilian Arciemowicz, Felipe)

- Improved Tokenizer extension:
  . Fixed bug #54089 (token_get_all with regards to __halt_compiler is
    not binary safe). (Nikita Popov)

- Improved XSL extension:
  . Added XsltProcessor::setSecurityPrefs($options) and getSecurityPrefs() to
    define forbidden operations within XSLT stylesheets, default is not to
    enable write operations from XSLT. Bug #54446 (Chregu, Nicolas Gregoire)
  . XSL doesn't stop transformation anymore, if a PHP function can't be called
    (Christian)

- Improved ZLIB extension:
  . Re-implemented non-file related functionality. (Mike)
  . Fixed bug #55544 (ob_gzhandler always conflicts with zlib.output_compression).
    (Mike)

14 Jun 2012, PHP 5.3.14

- CLI SAPI:
  . Fixed bug #61546 (functions related to current script failed when chdir()
    in cli sapi). (Laruence, reeze.xia@gmail.com)

- CURL:
  . Fixed bug #61948 (CURLOPT_COOKIEFILE '' raises open_basedir restriction).
    (Laruence)

- COM:
  . Fixed bug #62146 com_dotnet cannot be built shared. (Johannes)

- Core:
  . Fixed CVE-2012-2143. (Solar Designer)
  . Fixed missing bound check in iptcparse(). (chris at chiappa.net)
  . Fixed bug #62373 (serialize() generates wrong reference to the object).
    (Moriyoshi)
  . Fixed bug #62005 (unexpected behavior when incrementally assigning to a
    member of a null object). (Laruence)
  . Fixed bug #61991 (long overflow in realpath_cache_get()). (Anatoliy)
  . Fixed bug #61764 ('I' unpacks n as signed if n > 2^31-1 on LP64). (Gustavo)
  . Fixed bug #61730 (Segfault from array_walk modifying an array passed by
    reference). (Laruence)
  . Fixed bug #61713 (Logic error in charset detection for htmlentities).
    (Anatoliy)
  . Fixed bug #54197 ([PATH=] sections incompatibility with user_ini.filename
    set to null). (Anatoliy)
  . Changed php://fd to be available only for CLI.

- Fileinfo:
  . Fixed bug #61812 (Uninitialised value used in libmagic).
    (Laruence, Gustavo)

- Iconv extension:
  . Fixed a bug that iconv extension fails to link to the correct library
    when another extension makes use of a library that links to the iconv
    library. See https://bugs.gentoo.org/show_bug.cgi?id=364139 for detail.
    (Moriyoshi)

- Intl:
  . Fixed bug #62082 (Memory corruption in internal function
    get_icu_disp_value_src_php()). (Gustavo)

- JSON
  . Fixed bug #61537 (json_encode() incorrectly truncates/discards
    information). (Adam)

- PDO:
  . Fixed bug #61755 (A parsing bug in the prepared statements can lead to
    access violations). (Johannes)

- Phar:
  . Fix bug #61065 (Secunia SA44335). (Rasmus)

- Streams:
  . Fixed bug #61961 (file_get_contents leaks when access empty file with
    maxlen set). (Reeze)

08 May 2012, PHP 5.3.13
- CGI
  . Improve fix for PHP-CGI query string parameter vulnerability, CVE-2012-2311.
    (Stas)

03 May 2012, PHP 5.3.12
- Fix PHP-CGI query string parameter vulnerability, CVE-2012-1823. (Rasmus)

26 Apr 2012, PHP 5.3.11

- Core:
  . Fixed bug #61605 (header_remove() does not remove all headers).
    (Laruence)
  . Fixed bug #61541 (Segfault when using ob_* in output_callback).
    (reeze.xia@gmail.com)
  . Fixed bug #61273 (call_user_func_array with more than 16333 arguments
    leaks / crashes). (Laruence)
  . Fixed bug #61165 (Segfault - strip_tags()). (Laruence)
  . Improved max_input_vars directive to check nested variables (Dmitry).
  . Fixed bug #61095 (Incorect lexing of 0x00*+<NUM>). (Etienne)
  . Fixed bug #61087 (Memory leak in parse_ini_file when specifying
    invalid scanner mode). (Nikic, Laruence)
  . Fixed bug #61072 (Memory leak when restoring an exception handler).
    (Nikic, Laruence)
  . Fixed bug #61058 (array_fill leaks if start index is PHP_INT_MAX).
    (Laruence)
  . Fixed bug #61043 (Regression in magic_quotes_gpc fix for CVE-2012-0831).
    (Ondřej Surý)
  . Fixed bug #61000 (Exceeding max nesting level doesn't delete numerical
    vars). (Laruence)
  . Fixed bug #60895 (Possible invalid handler usage in windows random
    functions). (Pierre)
  . Fixed bug #60825 (Segfault when running symfony 2 tests).
    (Dmitry, Laruence)
  . Fixed bug #60801 (strpbrk() mishandles NUL byte). (Adam)
  . Fixed bug #60569 (Nullbyte truncates Exception $message). (Ilia)
  . Fixed bug #60227 (header() cannot detect the multi-line header with CR).
    (rui, Gustavo)
  . Fixed bug #60222 (time_nanosleep() does validate input params). (Ilia)
  . Fixed bug #54374 (Insufficient validating of upload name leading to
    corrupted $_FILES indices). (CVE-2012-1172). (Stas, lekensteyn at
    gmail dot com, Pierre)
  . Fixed bug #52719 (array_walk_recursive crashes if third param of the
    function is by reference). (Nikita Popov)
  . Fixed bug #51860 (Include fails with toplevel symlink to /). (Dmitry)

- DOM
  . Added debug info handler to DOM objects. (Gustavo, Joey Smith)

- FPM
  . Fixed bug #61430 (Transposed memset() params in sapi/fpm/fpm/fpm_shm.c).
    (michaelhood at gmail dot com, Ilia)

- Ibase
  . Fixed bug #60947 (Segmentation fault while executing ibase_db_info).
    (Ilia)

- Installation
  . Fixed bug #61172 (Add Apache 2.4 support). (Chris Jones)

- Fileinfo
  . Fixed bug #61173 (Unable to detect error from finfo constructor). (Gustavo)

- Firebird Database extension (ibase):
  . Fixed bug #60802 (ibase_trans() gives segfault when passing params).

- Libxml:
  . Fixed bug #61617 (Libxml tests failed(ht is already destroyed)).
    (Laruence)
  . Fixed bug #61367 (open_basedir bypass using libxml RSHUTDOWN).
    (Tim Starling)

- mysqli
  . Fixed bug #61003 (mysql_stat() require a valid connection). (Johannes).

- PDO_mysql
  . Fixed bug #61207 (PDO::nextRowset() after a multi-statement query doesn't
    always work). (Johannes)
  . Fixed bug #61194 (PDO should export compression flag with myslqnd).
    (Johannes)

- PDO_odbc
  . Fixed bug #61212 (PDO ODBC Segfaults on SQL_SUCESS_WITH_INFO). (Ilia)

- PDO_pgsql
  . Fixed bug #61267 (pdo_pgsql's PDO::exec() returns the number of SELECTed
    rows on postgresql >= 9). (ben dot pineau at gmail dot com)

- PDO_Sqlite extension:
  . Add createCollation support. (Damien)

- Phar:
  . Fixed bug #61184 (Phar::webPhar() generates headers with trailing NUL
    bytes). (Nikic)

- PHP-FPM SAPI:
  . Fixed bug #60811 (php-fpm compilation problem). (rasmus)

- Readline:
  . Fixed bug #61088 (Memory leak in readline_callback_handler_install).
    (Nikic, Laruence)
  . Add open_basedir checks to readline_write_history and readline_read_history.
    (Rasmus, reported by Mateusz Goik)

- Reflection:
  . Fixed bug #61388 (ReflectionObject:getProperties() issues invalid reads
    when get_properties returns a hash table with (inaccessible) dynamic
    numeric properties). (Gustavo)
  . Fixed bug #60968 (Late static binding doesn't work with
    ReflectionMethod::invokeArgs()). (Laruence)

- SOAP
  . Fixed basic HTTP authentication for WSDL sub requests. (Dmitry)
  . Fixed bug #60887 (SoapClient ignores user_agent option and sends no
    User-Agent header). (carloschilazo at gmail dot com)
  . Fixed bug #60842, #51775 (Chunked response parsing error when
    chunksize length line is > 10 bytes). (Ilia)
  . Fixed bug #49853 (Soap Client stream context header option ignored).
    (Dmitry)

- SPL
  . Fixed memory leak when calling SplFileInfo's constructor twice. (Felipe)
  . Fixed bug #61418 (Segmentation fault when DirectoryIterator's or
    FilesystemIterator's iterators are requested more than once without
    having had its dtor callback called in between). (Gustavo)
  . Fixed bug #61347 (inconsistent isset behavior of Arrayobject). (Laruence)
  . Fixed bug #61326 (ArrayObject comparison). (Gustavo)

- SQLite3 extension:
  . Add createCollation() method. (Brad Dewar)

- Session:
  . Fixed bug #60860 (session.save_handler=user without defined function core
    dumps). (Felipe)
  . Fixed bug #60634 (Segmentation fault when trying to die() in
    SessionHandler::write()). (Ilia)

- Streams:
  . Fixed bug #61371 (stream_context_create() causes memory leaks on use
    streams_socket_create). (Gustavo)
  . Fixed bug #61253 (Wrappers opened with errors concurrency problem on ZTS).
    (Gustavo)
  . Fixed bug #61115 (stream related segfault on fatal error in
    php_stream_context_link). (Gustavo)
  . Fixed bug #60817 (stream_get_line() reads from stream even when there is
    already sufficient data buffered). stream_get_line() now behaves more like
    fgets(), as is documented. (Gustavo)
  . Further fix for bug #60455 (stream_get_line misbehaves if EOF is not
    detected together with the last read). (Gustavo)
  . Fixed bug #60106 (stream_socket_server silently truncates long unix
    socket paths). (Ilia)

- Tidy:
  . Fixed bug #54682 (tidy null pointer dereference). (Tony, David Soria Parra)

- XMLRPC:
  . Fixed bug #61264 (xmlrpc_parse_method_descriptions leaks temporary
    variable). (Nikita Popov)
  . Fixed bug #61097 (Memory leak in xmlrpc functions copying zvals). (Nikic)

- Zlib:
  . Fixed bug #61139 (gzopen leaks when specifying invalid mode). (Nikic)

02 Feb 2012, PHP 5.3.10

- Core:
  . Fixed arbitrary remote code execution vulnerability reported by Stefan
    Esser, CVE-2012-0830. (Stas, Dmitry)

10 Jan 2012, PHP 5.3.9

- Core:
  . Added max_input_vars directive to prevent attacks based on hash collisions
    (CVE-2011-4885) (Dmitry).
  . Fixed bug #60205 (possible integer overflow in content_length). (Laruence)
  . Fixed bug #60139 (Anonymous functions create cycles not detected by the
    GC). (Dmitry)
  . Fixed bug #60138 (GC crash with referenced array in RecursiveArrayIterator)
    (Dmitry).
  . Fixed bug #60120 (proc_open's streams may hang with stdin/out/err when
    the data exceeds or is equal to 2048 bytes). (Pierre, Pascal Borreli)
  . Fixed bug #60099 (__halt_compiler() works in braced namespaces). (Felipe)
  . Fixed bug #60019 (Function time_nanosleep() is undefined on OS X). (Ilia)
  . Fixed bug #55874 (GCC does not provide __sync_fetch_and_add on some archs).
    (klightspeed at netspace dot net dot au)
  . Fixed bug #55798 (serialize followed by unserialize with numeric object
    prop. gives integer prop). (Gustavo)
  . Fixed bug #55749 (TOCTOU issue in getenv() on Windows builds). (Pierre)
  . Fixed bug #55707 (undefined reference to `__sync_fetch_and_add_4' on Linux
    parisc). (Felipe)
  . Fixed bug #55674 (fgetcsv & str_getcsv skip empty fields in some
    tab-separated records). (Laruence)
  . Fixed bug #55649 (Undefined function Bug()). (Laruence)
  . Fixed bug #55622 (memory corruption in parse_ini_string). (Pierre)
  . Fixed bug #55576 (Cannot conditionally move uploaded file without race
    condition). (Gustavo)
  . Fixed bug #55510: $_FILES 'name' missing first character after upload.
    (Arpad)
  . Fixed bug #55509 (segfault on x86_64 using more than 2G memory). (Laruence)
  . Fixed bug #55504 (Content-Type header is not parsed correctly on
    HTTP POST request). (Hannes)
  . Fixed bug #55475 (is_a() triggers autoloader, new optional 3rd argument to
    is_a and is_subclass_of). (alan_k)
  . Fixed bug #52461 (Incomplete doctype and missing xmlns).
    (virsacer at web dot de, Pierre)
  . Fixed bug #55366 (keys lost when using substr_replace an array). (Arpad)
  . Fixed bug #55273 (base64_decode() with strict rejects whitespace after
    pad). (Ilia)
  . Fixed bug #52624 (tempnam() by-pass open_basedir with nonnexistent
    directory). (Felipe)
  . Fixed bug #50982 (incorrect assumption of PAGE_SIZE size). (Dmitry)
  . Fixed invalid free in call_user_method() function. (Felipe)
  . Fixed bug #43200 (Interface implementation / inheritence not possible in
    abstract classes). (Felipe)


- BCmath:
  . Fixed bug #60377 (bcscale related crashes on 64bits platforms). (shm)

- Calendar:
  . Fixed bug #55797 (Integer overflow in SdnToGregorian leads to segfault (in
    optimized builds). (Gustavo)

- cURL:
  . Fixed bug #60439 (curl_copy_handle segfault when used with
    CURLOPT_PROGRESSFUNCTION). (Pierrick)
  . Fixed bug #54798 (Segfault when CURLOPT_STDERR file pointer is closed
    before calling curl_exec). (Hannes)
  . Fixed issues were curl_copy_handle() would sometimes lose copied
    preferences. (Hannes)

- DateTime:
  . Fixed bug #60373 (Startup errors with log_errors on cause segfault).
    (Derick)
  . Fixed bug #60236 (TLA timezone dates are not converted properly from
    timestamp). (Derick)
  . Fixed bug #55253 (DateTime::add() and sub() result -1 hour on objects with
    time zone type 2). (Derick)
  . Fixed bug #54851 (DateTime::createFromFormat() doesn't interpret "D").
    (Derick)
  . Fixed bug #53502 (strtotime with timezone memory leak). (Derick)
  . Fixed bug #52062 (large timestamps with DateTime::getTimestamp and
    DateTime::setTimestamp). (Derick)
  . Fixed bug #51994 (date_parse_from_format is parsing invalid date using 'yz'
    format). (Derick)
  . Fixed bug #52113 (Seg fault while creating (by unserialization)
    DatePeriod). (Derick)
  . Fixed bug #48476 (cloning extended DateTime class without calling
    parent::__constr crashed PHP). (Hannes)

- EXIF:
  . Fixed bug #60150 (Integer overflow during the parsing of invalid exif
    header). (CVE-2011-4566) (Stas, flolechaud at gmail dot com)

- Fileinfo:
  . Fixed bug #60094 (C++ comment fails in c89). (Laruence)
  . Fixed possible memory leak in finfo_open(). (Felipe)
  . Fixed memory leak when calling the Finfo constructor twice. (Felipe)

- Filter:
  . Fixed Bug #55478 (FILTER_VALIDATE_EMAIL fails with internationalized
    domain name addresses containing >1 -). (Ilia)

- FTP:
  . Fixed bug #60183 (out of sync ftp responses). (bram at ebskamp dot me,
    rasmus)

- Gd:
  . Fixed bug #60160 (imagefill() doesn't work correctly
    for small images). (Florian)
  . Fixed potential memory leak on a png error (Rasmus, Paul Saab)

- Intl:
  . Fixed bug #60192 (SegFault when Collator not constructed
    properly). (Florian)
  . Fixed memory leak in several Intl locale functions. (Felipe)

- Json:
  . Fixed bug #55543 (json_encode() with JSON_NUMERIC_CHECK fails on objects
    with numeric string properties). (Ilia, dchurch at sciencelogic dot com)

- Mbstring:
  . Fixed possible crash in mb_ereg_search_init() using empty pattern. (Felipe)

- MS SQL:
  . Fixed bug #60267 (Compile failure with freetds 0.91). (Felipe)

- MySQL:
  . Fixed bug #55550 (mysql.trace_mode miscounts result sets). (Johannes)

- MySQLi extension:
  . Fixed bug #55859 (mysqli->stat property access gives error). (Andrey)
  . Fixed bug #55582 (mysqli_num_rows() returns always 0 for unbuffered, when
    mysqlnd is used). (Andrey)
  . Fixed bug #55703 (PHP crash when calling mysqli_fetch_fields).
    (eran at zend dot com, Laruence)

- mysqlnd
  . Fixed bug #55609 (mysqlnd cannot be built shared). (Johannes)
  . Fixed bug #55067 (MySQL doesn't support compression - wrong config option).
    (Andrey)

- NSAPI SAPI:
  . Don't set $_SERVER['HTTPS'] on unsecure connection (bug #55403). (Uwe
    Schindler)

- OpenSSL:
  . Fixed bug #60279 (Fixed NULL pointer dereference in
    stream_socket_enable_crypto, case when ssl_handle of session_stream is not
    initialized.) (shm)
  . Fix segfault with older versions of OpenSSL. (Scott)

- Oracle Database extension (OCI8):
  . Fixed bug #59985 (show normal warning text for OCI_NO_DATA).
    (Chris Jones)
  . Increased maximum Oracle error message buffer length for new 11.2.0.3 size.
    (Chris Jones)
  . Improve internal initalization failure error messages. (Chris Jones)

- PDO
  . Fixed bug #55776 (PDORow to session bug). (Johannes)

- PDO Firebird:
  . Fixed bug #48877 ("bindValue" and "bindParam" do not work for PDO Firebird).
    (Mariuz)
  . Fixed bug #47415 (PDO_Firebird segfaults when passing lowercased column name to bindColumn).
  . Fixed bug #53280 (PDO_Firebird segfaults if query column count less than param count).
    (Mariuz)

- PDO MySQL driver:
  . Fixed bug #60155 (pdo_mysql.default_socket ignored). (Johannes)
  . Fixed bug #55870 (PDO ignores all SSL parameters when used with mysql
    native driver). (Pierre)
  . Fixed bug #54158 (MYSQLND+PDO MySQL requires #define
    MYSQL_OPT_LOCAL_INFILE). (Andrey)

- PDO OCI driver:
  . Fixed bug #55768 (PDO_OCI can't resume Oracle session after it's been
    killed). (mikhail dot v dot gavrilov at gmail dot com, Chris Jones, Tony)

- Phar:
  . Fixed bug #60261 (NULL pointer dereference in phar). (Felipe)
  . Fixed bug #60164 (Stubs of a specific length break phar_open_from_fp
    scanning for __HALT_COMPILER). (Ralph Schindler)
  . Fixed bug #53872 (internal corruption of phar). (Hannes)
  . Fixed bug #52013 (Unable to decompress files in a compressed phar). (Hannes)

- PHP-FPM SAPI:
  . Dropped restriction of not setting the same value multiple times, the last
    one holds. (giovanni at giacobbi dot net, fat)
  . Added .phar to default authorized extensions. (fat)
  . Fixed bug #60659 (FPM does not clear auth_user on request accept).
    (bonbons at linux-vserver dot org)
  . Fixed bug #60629 (memory corruption when web server closed the fcgi fd).
    (fat)
  . Enhance error log when the primary script can't be open. FR #60199. (fat)
  . Fixed bug #60179 (php_flag and php_value does not work properly). (fat)
  . Fixed bug #55577 (status.html does not install). (fat)
  . Fixed bug #55533 (The -d parameter doesn't work). (fat)
  . Fixed bug #55526 (Heartbeat causes a lot of unnecessary events). (fat)
  . Fixed bug #55486 (status show BIG processes number). (fat)
  . Enhanced security by limiting access to user defined extensions.
    FR #55181. (fat)
  . Added process.max to control the number of process FPM can fork. FR #55166.
    (fat)
  . Implemented FR #54577 (Enhanced status page with full status and details
    about each processes. Also provide a web page (status.html) for
    real-time FPM status. (fat)
  . Lowered default value for Process Manager. FR #54098. (fat)
  . Implemented FR #52569 (Add the "ondemand" process-manager
    to allow zero children). (fat)
  . Added partial syslog support (on error_log only). FR #52052. (fat)

- Postgres:
  . Fixed bug #60244 (pg_fetch_* functions do not validate that row param
    is >0). (Ilia)
  . Added PGSQL_LIBPQ_VERSION/PGSQL_LIBPQ_VERSION_STR constants. (Yasuo)

- Reflection:
  . Fixed bug #60367 (Reflection and Late Static Binding). (Laruence)

- Session:
  . Fixed bug #55267 (session_regenerate_id fails after header sent). (Hannes)

- SimpleXML:
  . Reverted the SimpleXML->query() behaviour to returning empty arrays
    instead of false when no nodes are found as it was since 5.3.3
    (bug #48601). (chregu, rrichards)

- SOAP
  . Fixed bug #54911 (Access to a undefined member in inherit SoapClient may
    cause Segmentation Fault). (Dmitry)
  . Fixed bug #48216 (PHP Fatal error: SOAP-ERROR: Parsing WSDL:
    Extra content at the end of the doc, when server uses chunked transfer
    encoding with spaces after chunk size). (Dmitry)
  . Fixed bug #44686 (SOAP-ERROR: Parsing WSDL with references). (Dmitry)

- Sockets:
  . Fixed bug #60048 (sa_len a #define on IRIX). (china at thewrittenword dot
    com)

- SPL:
  . Fixed bug #60082 (Crash in ArrayObject() when using recursive references).
    (Tony)
  . Fixed bug #55807 (Wrong value for splFileObject::SKIP_EMPTY).
    (jgotti at modedemploi dot fr, Hannes)
  . Fixed bug #54304 (RegexIterator::accept() doesn't work with scalar values).
    (Hannes)

- Streams:
  . Fixed bug #60455 (stream_get_line misbehaves if EOF is not detected together
    with the last read). (Gustavo)

- Tidy:
  . Fixed bug #54682 (Tidy::diagnose() NULL pointer dereference).
    (Maksymilian Arciemowicz, Felipe)

- XSL:
  . Added xsl.security_prefs ini option to define forbidden operations within
    XSLT stylesheets, default is not to enable write operations. This option
    won't be in 5.4, since there's a new method. Fixes Bug #54446. (Chregu,
    Nicolas Gregoire)

23 Aug 2011, PHP 5.3.8

- Core:
  . Fixed bug #55439 (crypt() returns only the salt for MD5). (Stas)

- OpenSSL:
  . Reverted a change in timeout handling restoring PHP 5.3.6 behavior,
    as the new behavior caused mysqlnd SSL connections to hang (#55283).
    (Pierre, Andrey, Johannes)

18 Aug 2011, PHP 5.3.7
- Upgraded bundled SQLite to version 3.7.7.1. (Scott)
- Upgraded bundled PCRE to version 8.12. (Scott)

- Zend Engine:
  . Fixed bug #55156 (ReflectionClass::getDocComment() returns comment even
    though the class has none). (Felipe)
  . Fixed bug #55007 (compiler fail after previous fail). (Felipe)
  . Fixed bug #54910 (Crash when calling call_user_func with unknown function
    name). (Dmitry)
  . Fixed bug #54804 (__halt_compiler and imported namespaces).
    (Pierrick, Felipe)
  . Fixed bug #54624 (class_alias and type hint). (Felipe)
  . Fixed bug #54585 (track_errors causes segfault). (Dmitry)
  . Fixed bug #54423 (classes from dl()'ed extensions are not destroyed).
    (Tony, Dmitry)
  . Fixed bug #54372 (Crash accessing global object itself returned from its
    __get() handle). (Dmitry)
  . Fixed bug #54367 (Use of closure causes problem in ArrayAccess). (Dmitry)
  . Fixed bug #54358 (Closure, use and reference). (Dmitry)
  . Fixed bug #54262 (Crash when assigning value to a dimension in a non-array).
    (Dmitry)
  . Fixed bug #54039 (use() of static variables in lambda functions can break
    staticness). (Dmitry)

- Core
  . Updated crypt_blowfish to 1.2. ((CVE-2011-2483) (Solar Designer)
  . Removed warning when argument of is_a() or is_subclass_of() is not
    a known class. (Stas)
  . Fixed crash in error_log(). (Felipe) Reported by Mateusz Kocielski.
  . Added PHP_MANDIR constant telling where the manpages were installed into,
    and an --man-dir argument to php-config. (Hannes)
  . Fixed a crash inside dtor for error handling. (Ilia)
  . Fixed buffer overflow on overlog salt in crypt(). (Clément LECIGNE, Stas)
  . Implemented FR #54459 (Range function accuracy). (Adam)

  . Fixed bug #55399 (parse_url() incorrectly treats ':' as a valid path).
    (Ilia)
  . Fixed bug #55339 (Segfault with allow_call_time_pass_reference = Off).
    (Dmitry)
  . Fixed bug #55295 [NEW]: popen_ex on windows, fixed possible heap overflow
    (Pierre)
  . Fixed bug #55258 (Windows Version Detecting Error).
    ( xiaomao5 at live dot com, Pierre)
  . Fixed bug #55187 (readlink returns weird characters when false result).
   (Pierre)
  . Fixed bug #55082 (var_export() doesn't escape properties properly).
    (Gustavo)
  . Fixed bug #55014 (Compile failure due to improper use of ctime_r()). (Ilia)
  . Fixed bug #54939 (File path injection vulnerability in RFC1867 File upload
    filename). (Felipe) Reported by Krzysztof Kotowicz. (CVE-2011-2202)
  . Fixed bug #54935 php_win_err can lead to crash. (Pierre)
  . Fixed bug #54924 (assert.* is not being reset upon request shutdown). (Ilia)
  . Fixed bug #54895 (Fix compiling with older gcc version without need for
    membar_producer macro). (mhei at heimpold dot de)
  . Fixed bug #54866 (incorrect accounting for realpath_cache_size).
    (Dustin Ward)
  . Fixed bug #54723 (getimagesize() doesn't check the full ico signature).
    (Scott)
  . Fixed bug #54721 (Different Hashes on Windows, BSD and Linux on wrong Salt
    size). (Pierre, os at irj dot ru)
  . Fixed bug #54580 (get_browser() segmentation fault when browscap ini
    directive is set through php_admin_value). (Gustavo)
  . Fixed bug #54332 (Crash in zend_mm_check_ptr // Heap corruption). (Dmitry)
  . Fixed bug #54305 (Crash in gc_remove_zval_from_buffer). (Dmitry)
  . Fixed bug #54238 (use-after-free in substr_replace()). (Stas)
    (CVE-2011-1148)
  . Fixed bug #54204 (Can't set a value with a PATH section in php.ini).
    (Pierre)
  . Fixed bug #54180 (parse_url() incorrectly parses path when ? in fragment).
    (tomas dot brastavicius at quantum dot lt, Pierrick)
  . Fixed bug #54137 (file_get_contents POST request sends additional line
    break). (maurice-php at mertinkat dot net, Ilia)
  . Fixed bug #53848 (fgetcsv() ignores spaces at beginnings of fields). (Ilia)
  . Alternative fix for bug #52550, as applied to the round() function (signed
    overflow), as the old fix impacted the algorithm for numbers with magnitude
    smaller than 0. (Gustavo)
  . Fixed bug #53727 (Inconsistent behavior of is_subclass_of with interfaces)
    (Ralph Schindler, Dmitry)
  . Fixed bug #52935 (call exit in user_error_handler cause stream relate
    core). (Gustavo)
  . Fixed bug #51997 (SEEK_CUR with 0 value, returns a warning). (Ilia)
  . Fixed bug #50816 (Using class constants in array definition fails).
    (Pierrick, Dmitry)
  . Fixed bug #50363 (Invalid parsing in convert.quoted-printable-decode
    filter). (slusarz at curecanti dot org)
  . Fixed bug #48465 (sys_get_temp_dir() possibly inconsistent when using
    TMPDIR on Windows). (Pierre)

- Apache2 Handler SAPI:
  . Fixed bug #54529 (SAPI crashes on apache_config.c:197).
    (hebergement at riastudio dot fr)

- CLI SAPI:
  . Fixed bug #52496 (Zero exit code on option parsing failure). (Ilia)

- cURL extension:
  . Added ini option curl.cainfo (support for custom cert db). (Pierre)
  . Added CURLINFO_REDIRECT_URL support. (Daniel Stenberg, Pierre)
  . Added support for CURLOPT_MAX_RECV_SPEED_LARGE and
    CURLOPT_MAX_SEND_SPEED_LARGE. FR #51815. (Pierrick)

- DateTime extension:
  . Fixed bug where the DateTime object got changed while using date_diff().
    (Derick)
  . Fixed bug #54340 (DateTime::add() method bug). (Adam)
  . Fixed bug #54316 (DateTime::createFromFormat does not handle trailing '|'
    correctly). (Adam)
  . Fixed bug #54283 (new DatePeriod(NULL) causes crash). (Felipe)
  . Fixed bug #51819 (Case discrepancy in timezone names cause Uncaught
    exception and fatal error). (Hannes)

- DBA extension:
  . Supress warning on non-existent file open with Berkeley DB 5.2. (Chris Jones)
  . Fixed bug #54242 (dba_insert returns true if key already exists). (Felipe)

- Exif extesion:
  . Fixed bug #54121 (error message format string typo). (Ilia)

- Fileinfo extension:
  . Fixed bug #54934 (Unresolved symbol strtoull in HP-UX 11.11). (Felipe)

- Filter extension:
  . Added 3rd parameter to filter_var_array() and filter_input_array()
    functions that allows disabling addition of empty elements. (Ilia)
  . Fixed bug #53037 (FILTER_FLAG_EMPTY_STRING_NULL is not implemented). (Ilia)

- Interbase extension:
  . Fixed bug #54269 (Short exception message buffer causes crash). (Felipe)

- intl extension:
  . Implemented FR #54561 (Expose ICU version info). (David Zuelke, Ilia)
  . Implemented FR #54540 (Allow loading of arbitrary resource bundles when
    fallback is disabled). (David Zuelke, Stas)

- Imap extension:
  . Fixed bug #55313 (Number of retries not set when params specified).
    (kevin at kevinlocke dot name)

- json extension:
  . Fixed bug #54484 (Empty string in json_decode doesn't reset
    json_last_error()). (Ilia)

- LDAP extension:
  . Fixed bug #53339 (Fails to build when compilng with gcc 4.5 and DSO
    libraries). (Clint Byrum, Raphael)

- libxml extension:
  . Fixed bug #54601 (Removing the doctype node segfaults). (Hannes)
  . Fixed bug #54440 (libxml extension ignores default context). (Gustavo)

- mbstring extension:
  . Fixed bug #54494 (mb_substr() mishandles UTF-32LE and UCS-2LE). (Gustavo)

- MCrypt extension:
  . Change E_ERROR to E_WARNING in mcrypt_create_iv when not enough data
    has been fetched (Windows). (Pierre)
  . Fixed bug #55169 (mcrypt_create_iv always fails to gather sufficient random
    data on Windows). (Pierre)

- mysqlnd
  . Fixed crash when using more than 28,000 bound parameters. Workaround is to
    set mysqlnd.net_cmd_buffer_size to at least 9000. (Andrey)
  . Fixed bug #54674 mysqlnd valid_sjis_(head|tail) is using invalid operator
    and range). (nihen at megabbs dot com, Andrey)

- MySQLi extension:
  . Fixed bug #55283 (SSL options set by mysqli_ssl_set ignored for MySQLi
    persistent connections). (Andrey)
  . Fixed Bug #54221 (mysqli::get_warnings segfault when used in multi queries).
    (Andrey)

- OpenSSL extension:
  . openssl_encrypt()/openssl_decrypt() truncated keys of variable length
    ciphers to the OpenSSL default for the algorithm. (Scott)
  . On blocking SSL sockets respect the timeout option where possible.
    (Scott)
  . Fixed bug #54992 (Stream not closed and error not returned when SSL
    CN_match fails). (Gustavo, laird_ngrps at dodo dot com dot au)

- Oracle Database extension (OCI8):
  . Added oci_client_version() returning the runtime Oracle client library
    version. (Chris Jones)

. PCRE extension:
  . Increased the backtrack limit from 100000 to 1000000 (Rasmus)

- PDO extension:
  . Fixed bug #54929 (Parse error with single quote in sql comment). (Felipe)
  . Fixed bug #52104 (bindColumn creates Warning regardless of ATTR_ERRMODE
    settings). (Ilia)

- PDO DBlib driver:
  . Fixed bug #54329 (MSSql extension memory leak).
    (dotslashpok at gmail dot com)
  . Fixed bug #54167 (PDO_DBLIB returns null on SQLUNIQUE field).
    (mjh at hodginsmedia dot com, Felipe)

- PDO ODBC driver:
  . Fixed data type usage in 64bit. (leocsilva at gmail dot com)

- PDO MySQL driver:
  . Fixed bug #54644 (wrong pathes in php_pdo_mysql_int.h). (Tony, Johannes)
  . Fixed bug #53782 (foreach throws irrelevant exception). (Johannes, Andrey)
  . Implemented FR #48587 (MySQL PDO driver doesn't support SSL connections).
    (Rob)

- PDO PostgreSQL driver:
  . Fixed bug #54318 (Non-portable grep option used in PDO pgsql
    configuration). (bwalton at artsci dot utoronto dot ca)

- PDO Oracle driver:
  . Fixed bug #44989 (64bit Oracle RPMs still not supported by pdo-oci).
    (jbnance at tresgeek dot net)

- Phar extension:
  . Fixed bug #54395 (Phar::mount() crashes when calling with wrong parameters).
    (Felipe)

- PHP-FPM SAPI:
  . Implemented FR #54499 (FPM ping and status_path should handle HEAD request). (fat)
  . Implemented FR #54172 (Overriding the pid file location of php-fpm). (fat)
  . Fixed missing Expires and Cache-Control headers for ping and status pages.
    (fat)
  . Fixed memory leak. (fat) Reported and fixed by Giovanni Giacobbi.
  . Fixed wrong value of log_level when invoking fpm with -tt. (fat)
  . Added xml format to the status page. (fat)
  . Removed timestamp in logs written by children processes. (fat)
  . Fixed exit at FPM startup on fpm_resources_prepare() errors. (fat)
  . Added master rlimit_files and rlimit_core in the global configuration
    settings. (fat)
  . Removed pid in debug logs written by chrildren processes. (fat)
  . Added custom access log (also added per request %CPU and memory
    mesurement). (fat)
  . Added a real scoreboard and several improvements to the status page. (fat)

- Reflection extension:
  . Fixed bug #54347 (reflection_extension does not lowercase module function
    name). (Felipe, laruence at yahoo dot com dot cn)

- SOAP extension:
  . Fixed bug #55323 (SoapClient segmentation fault when XSD_TYPEKIND_EXTENSION
    contains itself). (Dmitry)
  . Fixed bug #54312 (soap_version logic bug). (tom at samplonius dot org)

- Sockets extension:
  . Fixed stack buffer overflow in socket_connect(). (CVE-2011-1938)
    Found by Mateusz Kocielski, Marek Kroemeke and Filip Palian. (Felipe)
  . Changed socket_set_block() and socket_set_nonblock() so they emit warnings
    on error. (Gustavo)
  . Fixed bug #51958 (socket_accept() fails on IPv6 server sockets). (Gustavo)

- SPL extension:
  . Fixed bug #54971 (Wrong result when using iterator_to_array with use_keys
    on true). (Pierrick)
  . Fixed bug #54970 (SplFixedArray::setSize() isn't resizing). (Felipe)
  . Fixed bug #54609 (Certain implementation(s) of SplFixedArray cause hard
    crash). (Felipe)
  . Fixed bug #54384 (Dual iterators, GlobIterator, SplFileObject and
    SplTempFileObject crash when user-space classes don't call the paren
    constructor). (Gustavo)
  . Fixed bug #54292 (Wrong parameter causes crash in
    SplFileObject::__construct()). (Felipe)
  . Fixed bug #54291 (Crash iterating DirectoryIterator for dir name starting
    with \0). (Gustavo)
  . Fixed bug #54281 (Crash in non-initialized RecursiveIteratorIterator).
    (Felipe)

- Streams:
  . Fixed bug #54946 (stream_get_contents infinite loop). (Hannes)
  . Fixed bug #54623 (Segfault when writing to a persistent socket after
    closing a copy of the socket). (Gustavo)
  . Fixed bug #54681 (addGlob() crashes on invalid flags). (Felipe)


17 Mar 2011, PHP 5.3.6
- Upgraded bundled Sqlite3 to version 3.7.4. (Ilia)
- Upgraded bundled PCRE to version 8.11. (Ilia)

- Zend Engine:
  . Indirect reference to $this fails to resolve if direct $this is never used
    in method. (Scott)
  . Added options to debug backtrace functions. (Stas)
  . Fixed bug numerous crashes due to setlocale (crash on error, pcre, mysql
    etc.) on Windows in thread safe mode. (Pierre)
  . Fixed Bug #53971 (isset() and empty() produce apparently spurious runtime
    error). (Dmitry)
  . Fixed Bug #53958 (Closures can't 'use' shared variables by value and by
    reference). (Dmitry)
  . Fixed Bug #53629 (memory leak inside highlight_string()). (Hannes, Ilia)
  . Fixed Bug #51458 (Lack of error context with nested exceptions). (Stas)
  . Fixed Bug #47143 (Throwing an exception in a destructor causes a fatal
    error). (Stas)
  . Fixed bug #43512 (same parameter name can be used multiple times in
    method/function definition). (Felipe)

- Core:
  . Added ability to connect to HTTPS sites through proxy with basic
    authentication using stream_context/http/header/Proxy-Authorization (Dmitry)
  . Changed default value of ini directive serialize_precision from 100 to 17.
    (Gustavo)
  . Fixed bug #54055 (buffer overrun with high values for precision ini
    setting). (Gustavo)
  . Fixed bug #53959 (reflection data for fgetcsv out-of-date). (Richard)
  . Fixed bug #53577 (Regression introduced in 5.3.4 in open_basedir with a
    trailing forward slash). (lekensteyn at gmail dot com, Pierre)
  . Fixed bug #53682 (Fix compile on the VAX). (Rasmus, jklos)
  . Fixed bug #48484 (array_product() always returns 0 for an empty array).
    (Ilia)
  . Fixed bug #48607 (fwrite() doesn't check reply from ftp server before
    exiting). (Ilia)


- Calendar extension:
  . Fixed bug #53574 (Integer overflow in SdnToJulian, sometimes leading to
    segfault). (Gustavo)

- DOM extension:
  . Implemented FR #39771 (Made DOMDocument::saveHTML accept an optional DOMNode
    like DOMDocument::saveXML). (Gustavo)

- DateTime extension:
  . Fixed a bug in DateTime->modify() where absolute date/time statements had
    no effect. (Derick)
  . Fixed bug #53729 (DatePeriod fails to initialize recurrences on 64bit
    big-endian systems). (Derick, rein@basefarm.no)
  . Fixed bug #52808 (Segfault when specifying interval as two dates). (Stas)
  . Fixed bug #52738 (Can't use new properties in class extended from
    DateInterval). (Stas)
  . Fixed bug #52290 (setDate, setISODate, setTime works wrong when DateTime
    created from timestamp). (Stas)
  . Fixed bug #52063 (DateTime constructor's second argument doesn't have a
    null default value). (Gustavo, Stas)

- Exif extension:
  . Fixed bug #54002 (crash on crafted tag, reported by Luca Carettoni).
    (Pierre) (CVE-2011-0708)

- Filter extension:
  . Fixed bug #53924 (FILTER_VALIDATE_URL doesn't validate port number).
    (Ilia, Gustavo)
  . Fixed bug #53150 (FILTER_FLAG_NO_RES_RANGE is missing some IP ranges).
    (Ilia)
  . Fixed bug #52209 (INPUT_ENV returns NULL for set variables (CLI)). (Ilia)
  . Fixed bug #47435 (FILTER_FLAG_NO_RES_RANGE don't work with ipv6).
    (Ilia, valli at icsurselva dot ch)

- Fileinfo extension:
  . Fixed bug #54016 (finfo_file() Cannot determine filetype in archives).
    (Hannes)

- Gettext
  . Fixed bug #53837 (_() crashes on Windows when no LANG or LANGUAGE
    environment variable are set). (Pierre)

- IMAP extension:
  . Implemented FR #53812 (get MIME headers of the part of the email). (Stas)
  . Fixed bug #53377 (imap_mime_header_decode() doesn't ignore \t during long
    MIME header unfolding). (Adam)

- Intl extension:
  . Fixed bug #53612 (Segmentation fault when using cloned several intl
    objects). (Gustavo)
  . Fixed bug #53512 (NumberFormatter::setSymbol crash on bogus $attr values).
    (Felipe)
  . Implemented clone functionality for number, date & message formatters.
    (Stas).

- JSON extension:
  . Fixed bug #53963 (Ensure error_code is always set during some failed
    decodings). (Scott)

- mysqlnd
  . Fixed problem with always returning 0 as num_rows for unbuffered sets.
    (Andrey, Ulf)

- MySQL Improved extension:
  . Added 'db' and 'catalog' keys to the field fetching functions (FR #39847).
    (Kalle)
  . Fixed buggy counting of affected rows when using the text protocol. The
    collected statistics were wrong when multi_query was used with mysqlnd
    (Andrey)
  . Fixed bug #53795 (Connect Error from MySqli (mysqlnd) when using SSL).
    (Kalle)
  . Fixed bug #53503 (mysqli::query returns false after successful LOAD DATA
    query). (Kalle, Andrey)
  . Fixed bug #53425 (mysqli_real_connect() ignores client flags when built to
    call libmysql). (Kalle, tre-php-net at crushedhat dot com)

- OpenSSL extension:
  . Fixed stream_socket_enable_crypto() not honoring the socket timeout in
    server mode. (Gustavo)
  . Fixed bug #54060 (Memory leaks when openssl_encrypt). (Pierre)
  . Fixed bug #54061 (Memory leaks when openssl_decrypt). (Pierre)
  . Fixed bug #53592 (stream_socket_enable_crypto() busy-waits in client mode).
    (Gustavo)
  . Implemented FR #53447 (Cannot disable SessionTicket extension for servers
    that do not support it) by adding a no_ticket SSL context option. (Adam,
    Tony)

- PDO MySQL driver:
  . Fixed bug #53551 (PDOStatement execute segfaults for pdo_mysql driver).
    (Johannes)
  . Implemented FR #47802 (Support for setting character sets in DSN strings).
    (Kalle)

- PDO Oracle driver:
  . Fixed bug #39199 (Cannot load Lob data with more than 4000 bytes on
    ORACLE 10). (spatar at mail dot nnov dot ru)

- PDO PostgreSQL driver:
  . Fixed bug #53517 (segfault in pgsql_stmt_execute() when postgres is down).
    (gyp at balabit dot hu)

- Phar extension:
  . Fixed bug #54247 (format-string vulnerability on Phar). (Felipe)
    (CVE-2011-1153)
  . Fixed bug #53541 (format string bug in ext/phar).
    (crrodriguez at opensuse dot org, Ilia)
  . Fixed bug #53898 (PHAR reports invalid error message, when the directory
    does not exist). (Ilia)

- PHP-FPM SAPI:
  . Enforce security in the fastcgi protocol parsing.
    (ef-lists at email dotde)
  . Fixed bug #53777 (php-fpm log format now match php_error log format). (fat)
  . Fixed bug #53527 (php-fpm --test doesn't set a valuable return value). (fat)
  . Fixed bug #53434 (php-fpm slowlog now also logs the original request). (fat)

- Readline extension:
  . Fixed bug #53630 (Fixed parameter handling inside readline() function).
    (jo at feuersee dot de, Ilia)

- Reflection extension:
  . Fixed bug #53915 (ReflectionClass::getConstant(s) emits fatal error on
    constants with self::). (Gustavo)

- Shmop extension:
  . Fixed bug #54193 (Integer overflow in shmop_read()). (Felipe)
    Reported by Jose Carlos Norte <jose at eyeos dot org> (CVE-2011-1092)

- SNMP extension:
  . Fixed bug #51336 (snmprealwalk (snmp v1) does not handle end of OID tree
    correctly). (Boris Lytochkin)

- SOAP extension:
  . Fixed possible crash introduced by the NULL poisoning patch.
    (Mateusz Kocielski, Pierre)

- SPL extension:
  . Fixed memory leak in DirectoryIterator::getExtension() and
    SplFileInfo::getExtension(). (Felipe)
  . Fixed bug #53914 (SPL assumes HAVE_GLOB is defined). (Chris Jones)
  . Fixed bug #53515 (property_exists incorrect on ArrayObject null and 0
    values). (Felipe)
  . Fixed bug #49608 (Using CachingIterator on DirectoryIterator instance
    segfaults). (Felipe)

  . Added SplFileInfo::getExtension(). FR #48767. (Peter Cowburn)

- SQLite3 extension:
  . Fixed memory leaked introduced by the NULL poisoning patch.
    (Mateusz Kocielski, Pierre)
  . Fixed memory leak on SQLite3Result and SQLite3Stmt when assigning to a
    reference. (Felipe)
  . Add SQlite3_Stmt::readonly() for checking if a statement is read only.
    (Scott)
  . Implemented FR #53466 (SQLite3Result::columnType() should return false after
    all of the rows have been fetched). (Scott)

- Streams:
  . Fixed bug #54092 (Segmentation fault when using HTTP proxy with the FTP
    wrapper). (Gustavo)
  . Fixed bug #53913 (Streams functions assume HAVE_GLOB is defined). (Chris
    Jones)
  . Fixed bug #53903 (userspace stream stat callback does not separate the
    elements of the returned array before converting them). (Gustavo)
  . Implemented FR #26158 (open arbitrary file descriptor with fopen). (Gustavo)

- Tokenizer Extension
  . Fixed bug #54089 (token_get_all() does not stop after __halt_compiler).
    (Nikita Popov, Ilia)

- XSL extension:
  . Fixed memory leaked introduced by the NULL poisoning patch.
    (Mateusz Kocielski, Pierre)

- Zip extension:
  . Added the filename into the return value of stream_get_meta_data(). (Hannes)
  . Fixed bug #53923 (Zip functions assume HAVE_GLOB is defined). (Adam)
  . Fixed bug #53893 (Wrong return value for ZipArchive::extractTo()). (Pierre)
  . Fixed bug #53885 (ZipArchive segfault with FL_UNCHANGED on empty archive).
    (Stas, Maksymilian Arciemowicz). (CVE-2011-0421)
  . Fixed bug #53854 (Missing constants for compression type). (Richard, Adam)
  . Fixed bug #53603 (ZipArchive should quiet stat errors). (brad dot froehle at
    gmail dot com, Gustavo)
  . Fixed bug #53579 (stream_get_contents() segfaults on ziparchive streams).
    (Hannes)
  . Fixed bug #53568 (swapped memset arguments in struct initialization).
    (crrodriguez at opensuse dot org)
  . Fixed bug #53166 (Missing parameters in docs and reflection definition).
    (Richard)
  . Fixed bug #49072 (feof never returns true for damaged file in zip).
    (Gustavo, Richard Quadling)

06 Jan 2011, PHP 5.3.5
- Fixed Bug #53632 (infinite loop with x87 fpu). (CVE-2010-4645) (Scott,
  Rasmus)

09 Dec 2010, PHP 5.3.4
- Upgraded bundled Sqlite3 to version 3.7.3. (Ilia)
- Upgraded bundled PCRE to version 8.10. (Ilia)

- Security enhancements:
  . Fixed crash in zip extract method (possible CWE-170).
    (Maksymilian Arciemowicz, Pierre)
  . Paths with NULL in them (foo\0bar.txt) are now considered as invalid.
    (Rasmus)
  . Fixed a possible double free in imap extension (Identified by Mateusz
    Kocielski). (CVE-2010-4150). (Ilia)
  . Fixed NULL pointer dereference in ZipArchive::getArchiveComment.
    (CVE-2010-3709). (Maksymilian Arciemowicz)
  . Fixed possible flaw in open_basedir (CVE-2010-3436). (Pierre)
  . Fixed MOPS-2010-24, fix string validation. (CVE-2010-2950). (Pierre)
  . Fixed symbolic resolution support when the target is a DFS share. (Pierre)
  . Fixed bug #52929 (Segfault in filter_var with FILTER_VALIDATE_EMAIL with
    large amount of data) (CVE-2010-3710). (Adam)

- General improvements:
  . Added stat support for zip stream. (Pierre)
  . Added follow_location (enabled by default) option for the http stream
    support. (Pierre)
  . Improved support for is_link and related functions on Windows. (Pierre)
  . Added a 3rd parameter to get_html_translation_table. It now takes a charset
    hint, like htmlentities et al. (Gustavo)

- Implemented feature requests:
  . Implemented FR #52348, added new constant ZEND_MULTIBYTE to detect
    zend multibyte at runtime. (Kalle)
  . Implemented FR #52173, added functions pcntl_get_last_error() and
     pcntl_strerror(). (nick dot telford at gmail dot com, Arnaud)
  . Implemented symbolic links support for open_basedir checks. (Pierre)
  . Implemented FR #51804, SplFileInfo::getLinkTarget on Windows. (Pierre)
  . Implemented FR #50692, not uploaded files don't count towards
    max_file_uploads limit. As a side improvement, temporary files are not
    opened for empty uploads and, in debug mode, 0-length uploads. (Gustavo)

- Improved MySQLnd:
  . Added new character sets to mysqlnd, which are available in MySQL 5.5
    (Andrey)

- Improved PHP-FPM SAPI:
  . Added '-p/--prefix' to php-fpm to use a custom prefix and run multiple
    instances. (fat)
  . Added custom process title for FPM. (fat)
  . Added '-t/--test' to php-fpm to check and validate FPM conf file. (fat)
  . Added statistics about listening socket queue length for FPM.
    (andrei dot nigmatulin at gmail dot com, fat)

- Core:
  . Fixed extract() to do not overwrite $GLOBALS and $this when using
    EXTR_OVERWRITE. (jorto at redhat dot com)
  . Fixed bug in the Windows implementation of dns_get_record, where the two
    last parameters wouldn't be filled unless the type were DNS_ANY (Gustavo).
  . Changed the $context parameter on copy() to actually have an effect. (Kalle)
  . Fixed htmlentities/htmlspecialchars accepting certain ill-formed UTF-8
    sequences. (Gustavo)
  . Fixed bug #53409 (sleep() returns NULL on Windows). (Pierre)
  . Fixed bug #53319 (strip_tags() may strip '<br />' incorrectly). (Felipe)
  . Fixed bug #53304 (quot_print_decode does not handle lower-case hex digits).
    (Ilia, daniel dot mueller at inexio dot net)
  . Fixed bug #53248 (rawurlencode RFC 3986 EBCDIC support misses tilde char).
    (Justin Martin)
  . Fixed bug #53226 (file_exists fails on big filenames). (Adam)
  . Fixed bug #53198 (changing INI setting "from" with ini_set did not have any
    effect). (Gustavo)
  . Fixed bug #53180 (post_max_size=0 not disabling the limit when the content
    type is application/x-www-form-urlencoded or is not registered with PHP).
    (gm at tlink dot de, Gustavo)
  . Fixed bug #53141 (autoload misbehaves if called from closing session).
    (ladislav at marek dot su)
  . Fixed bug #53021 (In html_entity_decode, failure to convert numeric entities
    with ENT_NOQUOTES and ISO-8859-1). Fixed and extended the fix of
    ENT_NOQUOTES in html_entity_decode that had introduced the bug (rev
    #185591) to other encodings. Additionaly, html_entity_decode() now doesn't
    decode &#34; if ENT_NOQUOTES is given. (Gustavo)
  . Fixed bug #52931 (strripos not overloaded with function overloading
    enabled). (Felipe)
  . Fixed bug #52772 (var_dump() doesn't check for the existence of
    get_class_name before calling it). (Kalle, Gustavo)
  . Fixed bug #52534 (var_export array with negative key). (Felipe)
  . Fixed bug #52327 (base64_decode() improper handling of leading padding in
    strict mode). (Ilia)
  . Fixed bug #52260 (dns_get_record fails with non-existing domain on Windows).
    (a_jelly_doughnut at phpbb dot com, Pierre)
  . Fixed bug #50953 (socket will not connect to IPv4 address when the host has
    both IPv4 and IPv6 addresses, on Windows). (Gustavo, Pierre)
  . Fixed bug #50524 (proc_open on Windows does not respect cwd as it does on
    other platforms). (Pierre)
  . Fixed bug #49687 (utf8_decode vulnerabilities and deficiencies in the number
    of reported malformed sequences). (CVE-2010-3870) (Gustavo)
  . Fixed bug #49407 (get_html_translation_table doesn't handle UTF-8).
    (Gustavo)
  . Fixed bug #48831 (php -i has different output to php --ini). (Richard,
    Pierre)
  . Fixed bug #47643 (array_diff() takes over 3000 times longer than php 5.2.4).
    (Felipe)
  . Fixed bug #47168 (printf of floating point variable prints maximum of 40
    decimal places). (Ilia)
  . Fixed bug #46587 (mt_rand() does not check that max is greater than min).
    (Ilia)
  . Fixed bug #29085 (bad default include_path on Windows). (Pierre)
  . Fixed bug #25927 (get_html_translation_table calls the ' &#39; instead of
    &#039;). (Gustavo)

- Zend engine:
  . Reverted fix for bug #51176 (Static calling in non-static method behaves
    like $this->). (Felipe)
  . Changed deprecated ini options on startup from E_WARNING to E_DEPRECATED.
    (Kalle)
  . Fixed NULL dereference in lex_scan on zend multibyte builds where the script
    had a flex incompatible encoding and there was no converter. (Gustavo)
  . Fixed covariance of return-by-ref constraints. (Etienne)
  . Fixed bug #53305 (E_NOTICE when defining a constant starts with
    __COMPILER_HALT_OFFSET__). (Felipe)
  . Fixed bug #52939 (zend_call_function does not respect ZEND_SEND_PREFER_REF).
    (Dmitry)
  . Fixed bug #52879 (Objects unreferenced in __get, __set, __isset or __unset
    can be freed too early). (mail_ben_schmidt at yahoo dot com dot au, Dmitry)
  . Fixed bug #52786 (PHP should reset section to [PHP] after ini sections).
    (Fedora at famillecollet dot com)
  . Fixed bug #52508 (newline problem with parse_ini_file+INI_SCANNER_RAW).
    (Felipe)
  . Fixed bug #52484 (__set() ignores setting properties with empty names).
    (Felipe)
  . Fixed bug #52361 (Throwing an exception in a destructor causes invalid
    catching). (Dmitry)
  . Fixed bug #51008 (Zend/tests/bug45877.phpt fails). (Dmitry)

- Build issues:
  . Fixed bug #52436 (Compile error if systems do not have stdint.h)
    (Sriram Natarajan)
  . Fixed bug #50345 (nanosleep not detected properly on some solaris versions).
    (Ulf, Tony)
  . Fixed bug #49215 (make fails on glob_wrapper). (Felipe)

- Calendar extension:
  . Fixed bug #52744 (cal_days_in_month incorrect for December 1 BCE).
   (gpap at internet dot gr, Adam)

- cURL extension:
  . Fixed bug #52828 (curl_setopt does not accept persistent streams).
    (Gustavo, Ilia)
  . Fixed bug #52827 (cURL leaks handle and causes assertion error
    (CURLOPT_STDERR)). (Gustavo)
  . Fixed bug #52202 (CURLOPT_PRIVATE gets corrupted). (Ilia)
  . Fixed bug #50410 (curl extension slows down PHP on Windows). (Pierre)

- DateTime extension:
  . Fixed bug #53297 (gettimeofday implementation in php/win32/time.c can return
    1 million microsecs). (ped at 7gods dot org)
  . Fixed bug #52668 (Iterating over a dateperiod twice is broken). (Derick)
  . Fixed bug #52454 (Relative dates and getTimestamp increments by one day).
    (Derick)
  . Fixed bug #52430 (date_parse parse 24:xx:xx as valid time). (Derick)
  . Added support for the ( and ) delimiters/separators to
    DateTime::createFromFormat(). (Derick)

- DBA extension:
  . Added Berkeley DB 5.1 support to the DBA extension. (Oracle Corp.)

- DOM extension:
  . Fixed bug #52656 (DOMCdataSection does not work with splitText). (Ilia)

- Filter extension:
  . Fixed the filter extension accepting IPv4 octets with a leading 0 as that
    belongs to the unsupported "dotted octal" representation. (Gustavo)
  . Fixed bug #53236 (problems in the validation of IPv6 addresses with leading
    and trailing :: in the filter extension). (Gustavo)
  . Fixed bug #50117 (problems in the validation of IPv6 addresses with IPv4
    addresses and ::). (Gustavo)

- GD extension:
  . Fixed bug #53492 (fix crash if anti-aliasing steps are invalid). (Pierre)

- GMP extension:
  . Fixed bug #52906 (gmp_mod returns negative result when non-negative is
    expected). (Stas)
  . Fixed bug #52849 (GNU MP invalid version match). (Adam)

- Hash extension:
  . Fixed bug #51003 (unaligned memory access in ext/hash/hash_tiger.c).
    (Mike, Ilia)

- Iconv extension:
  . Fixed bug #52941 (The 'iconv_mime_decode_headers' function is skipping
    headers). (Adam)
  . Fixed bug #52599 (iconv output handler outputs incorrect content type
    when flags are used). (Ilia)
  . Fixed bug #51250 (iconv_mime_decode() does not ignore malformed Q-encoded
    words). (Ilia)

- Intl extension:
  . Fixed crashes on invalid parameters in intl extension. (CVE-2010-4409).
    (Stas, Maksymilian Arciemowicz)
  . Added support for formatting the timestamp stored in a DateTime object.
    (Stas)
  . Fixed bug #50590 (IntlDateFormatter::parse result is limited to the integer
    range). (Stas)

- Mbstring extension:
  . Fixed bug #53273 (mb_strcut() returns garbage with the excessive length
    parameter). (CVE-2010-4156) (Mateusz Kocielski, Pierre, Moriyoshi)
  . Fixed bug #52981 (Unicode casing table was out-of-date. Updated with
    UnicodeData-6.0.0d7.txt and included the source of the generator program
    with the distribution) (Gustavo).
  . Fixed bug #52681 (mb_send_mail() appends an extra MIME-Version header).
    (Adam)

- MSSQL extension:
  . Fixed possible crash in mssql_fetch_batch(). (Kalle)
  . Fixed bug #52843 (Segfault when optional parameters are not passed in to
    mssql_connect). (Felipe)

- MySQL extension:
  . Fixed bug #52636 (php_mysql_fetch_hash writes long value into int).
    (Kalle, rein at basefarm dot no)

- MySQLi extension:
  . Fixed bug #52891 (Wrong data inserted with mysqli/mysqlnd when using
    mysqli_stmt_bind_param and value> PHP_INT_MAX). (Andrey)
  . Fixed bug #52686 (mysql_stmt_attr_[gs]et argument points to incorrect type).
    (rein at basefarm dot no)
  . Fixed bug #52654 (mysqli doesn't install headers with structures it uses).
    (Andrey)
  . Fixed bug #52433 (Call to undefined method mysqli::poll() - must be static).
    (Andrey)
  . Fixed bug #52417 (MySQLi build failure with mysqlnd on MacOS X). (Andrey)
  . Fixed bug #52413 (MySQLi/libmysql build failure on OS X, FreeBSD). (Andrey)
  . Fixed bug #52390 (mysqli_report() should be per-request setting). (Kalle)
  . Fixed bug #52302 (mysqli_fetch_all does not work with MYSQLI_USE_RESULT).
    (Andrey)
  . Fixed bug #52221 (Misbehaviour of magic_quotes_runtime (get/set)). (Andrey)
  . Fixed bug #45921 (Can't initialize character set hebrew). (Andrey)

- MySQLnd:
  . Fixed bug #52613 (crash in mysqlnd after hitting memory limit). (Andrey)

- ODBC extension:
  - Fixed bug #52512 (Broken error handling in odbc_execute).
    (mkoegler at auto dot tuwien dot ac dot at)

- Openssl extension:
  . Fixed possible blocking behavior in openssl_random_pseudo_bytes on Windows.
    (Pierre)
  . Fixed bug #53136 (Invalid read on openssl_csr_new()). (Felipe)
  . Fixed bug #52947 (segfault when ssl stream option capture_peer_cert_chain
    used). (Felipe)

- Oracle Database extension (OCI8):
  . Fixed bug #53284 (Valgrind warnings in oci_set_* functions) (Oracle Corp.)
  . Fixed bug #51610 (Using oci_connect causes PHP to take a long time to
    exit).  Requires Oracle 11.2.0.2 client libraries (or Oracle bug fix
    9891199) for this patch to have an effect. (Oracle Corp.)

- PCNTL extension:
  . Fixed bug #52784 (Race condition when handling many concurrent signals).
    (nick dot telford at gmail dot com, Arnaud)

- PCRE extension:
  . Fixed bug #52971 (PCRE-Meta-Characters not working with utf-8). (Felipe)
  . Fixed bug #52732 (Docs say preg_match() returns FALSE on error, but it
    returns int(0)). (slugonamission at gmail dot com)

- PHAR extension:
  . Fixed bug #50987 (unaligned memory access in phar.c).
    (geissert at debian dot org, Ilia)

- PHP-FPM SAPI:
  . Fixed bug #53412 (segfault when using -y). (fat)
  . Fixed inconsistent backlog default value (-1) in FPM on many systems. (fat)
  . Fixed bug #52501 (libevent made FPM crashed when forking -- libevent has
    been removed). (fat)
  . Fixed bug #52725 (gcc builtin atomic functions were sometimes used when they
    were not available). (fat)
  . Fixed bug #52693 (configuration file errors are not logged to stderr). (fat)
  . Fixed bug #52674 (FPM Status page returns inconsistent Content-Type
    headers). (fat)
  . Fixed bug #52498 (libevent was not only linked to php-fpm). (fat)

- PDO:
  . Fixed bug #52699 (PDO bindValue writes long int 32bit enum).
    (rein at basefarm dot no)
  . Fixed bug #52487 (PDO::FETCH_INTO leaks memory). (Felipe)

- PDO DBLib driver:
  . Fixed bug #52546 (pdo_dblib segmentation fault when iterating MONEY values).
    (Felipe)

- PDO Firebird driver:
  . Restored firebird support (VC9 builds only). (Pierre)
  . Fixed bug #53335 (pdo_firebird did not implement rowCount()).
    (preeves at ibphoenix dot com)
  . Fixed bug #53323 (pdo_firebird getAttribute() crash).
    (preeves at ibphoenix dot com)

- PDO MySQL driver:
  . Fixed bug #52745 (Binding params doesn't work when selecting a date inside a
    CASE-WHEN). (Andrey)

- PostgreSQL extension:
  . Fixed bug #47199 (pg_delete() fails on NULL). (ewgraf at gmail dot com)

- Reflection extension:
  . Fixed ReflectionProperty::isDefault() giving a wrong result for properties
    obtained with ReflectionClass::getProperties(). (Gustavo)
- Reflection extension:
  . Fixed bug #53366 (Reflection doesnt get dynamic property value from
    getProperty()). (Felipe)
  . Fixed bug #52854 (ReflectionClass::newInstanceArgs does not work for classes
    without constructors). (Johannes)

- SOAP extension:
  . Fixed bug #44248 (RFC2616 transgression while HTTPS request through proxy
    with SoapClient object). (Dmitry)

- SPL extension:
  . Fixed bug #53362 (Segmentation fault when extending SplFixedArray). (Felipe)
  . Fixed bug #53279 (SplFileObject doesn't initialise default CSV escape
    character). (Adam)
  . Fixed bug #53144 (Segfault in SplObjectStorage::removeAll()). (Felipe)
  . Fixed bug #53071 (SPLObjectStorage defeats gc_collect_cycles). (Gustavo)
  . Fixed bug #52573 (SplFileObject::fscanf Segmentation fault). (Felipe)
  . Fixed bug #51763 (SplFileInfo::getType() does not work symbolic link
    and directory). (Pierre)
  . Fixed bug #50481 (Storing many SPLFixedArray in an array crashes). (Felipe)
  . Fixed bug #50579 (RegexIterator::REPLACE doesn't work). (Felipe)

- SQLite3 extension:
  . Fixed bug #53463 (sqlite3 columnName() segfaults on bad column_number).
    (Felipe)

- Streams:
  . Fixed forward stream seeking emulation in streams that don't support seeking
    in situations where the read operation gives back less data than requested
    and when there was data in the buffer before the emulation started. Also
    made more consistent its behavior -- should return failure every time less
    data than was requested was skipped. (Gustavo)
  . Fixed bug #53241 (stream casting that relies on fdopen/fopencookie fails
    with streams opened with, inter alia, the 'xb' mode). (Gustavo)
  . Fixed bug #53006 (stream_get_contents has an unpredictable behavior when the
    underlying stream does not support seeking). (Gustavo)
  . Fixed bug #52944 (Invalid write on second and subsequent reads with an
    inflate filter fed invalid data). (Gustavo)
  . Fixed bug #52820 (writes to fopencookie FILE* not commited when seeking the
    stream). (Gustavo)

- WDDX extension:
  . Fixed bug #52468 (wddx_deserialize corrupts integer field value when left
    empty). (Felipe)

- Zlib extension:
  . Fixed bug #52926 (zlib fopen wrapper does not use context). (Gustavo)

22 Jul 2010, PHP 5.3.3
- Upgraded bundled sqlite to version 3.6.23.1. (Ilia)
- Upgraded bundled PCRE to version 8.02. (Ilia)

- Added support for JSON_NUMERIC_CHECK option in json_encode() that converts
  numeric strings to integers. (Ilia)
- Added stream_set_read_buffer, allows to set the buffer for read operation.
  (Pierre)
- Added stream filter support to mcrypt extension (ported from
  mcrypt_filter). (Stas)
- Added full_special_chars filter to ext/filter. (Rasmus)
- Added backlog socket context option for stream_socket_server(). (Mike)
- Added fifth parameter to openssl_encrypt()/openssl_decrypt()
  (string $iv) to use non-NULL IV.
  Made implicit use of NULL IV a warning. (Sara)
- Added openssl_cipher_iv_length(). (Sara)
- Added FastCGI Process Manager (FPM) SAPI. (Tony)
- Added recent Windows versions to php_uname and fix undefined windows
  version support. (Pierre)
- Added Berkeley DB 5 support to the DBA extension. (Johannes, Chris Jones)
- Added support for copy to/from array/file for pdo_pgsql extension.
  (Denis Gasparin, Ilia)
- Added inTransaction() method to PDO, with specialized support for Postgres.
  (Ilia, Denis Gasparin)

- Changed namespaced classes so that the ctor can only be named
  __construct now. (Stas)
- Reset error state in PDO::beginTransaction() reset error state. (Ilia)

- Implemented FR#51295 (SQLite3::busyTimeout not existing). (Mark)
- Implemented FR#35638 (Adding udate to imap_fetch_overview results).
  (Charles_Duffy at dell dot com )
- Rewrote var_export() to use smart_str rather than output buffering, prevents
  data disclosure if a fatal error occurs (CVE-2010-2531). (Scott)
- Fixed possible buffer overflows in mysqlnd_list_fields,  mysqlnd_change_user.
  (Andrey)
- Fixed possible buffer overflows when handling error packets in mysqlnd.
  Reported by Stefan Esser. (Andrey)
- Fixed very rare memory leak in mysqlnd, when binding thousands of columns.
  (Andrey)
- Fixed a crash when calling an inexistent method of a class that inherits
  PDOStatement if instantiated directly instead of doing by the PDO methods.
  (Felipe)

- Fixed memory leak on error in mcrypt_create_iv on Windows. (Pierre)
- Fixed a possible crash because of recursive GC invocation. (Dmitry)
- Fixed a possible resource destruction issues in shm_put_var().
  Reported by Stefan Esser. (Dmitry)
- Fixed a possible information leak because of interruption of XOR operator.
  Reported by Stefan Esser. (Dmitry)
- Fixed a possible memory corruption because of unexpected call-time pass by
  refernce and following memory clobbering through callbacks.
  Reported by Stefan Esser. (Dmitry)
- Fixed a possible memory corruption in ArrayObject::uasort(). Reported by
  Stefan Esser. (Dmitry)
- Fixed a possible memory corruption in parse_str(). Reported by Stefan Esser.
  (Dmitry)
- Fixed a possible memory corruption in pack(). Reported by Stefan Esser.
  (Dmitry)
- Fixed a possible memory corruption in substr_replace(). Reported by Stefan
  Esser. (Dmitry)
- Fixed a possible memory corruption in addcslashes(). Reported by Stefan
  Esser. (Dmitry)
- Fixed a possible stack exhaustion inside fnmatch(). Reported by Stefan
  Esser. (Ilia)
- Fixed a possible dechunking filter buffer overflow. Reported by Stefan Esser.
  (Pierre)
- Fixed a possible arbitrary memory access inside sqlite extension. Reported
  by Mateusz Kocielski. (Ilia)
- Fixed string format validation inside phar extension. Reported by Stefan
  Esser. (Ilia)
- Fixed handling of session variable serialization on certain prefix
  characters. Reported by Stefan Esser. (Ilia)
- Fixed a NULL pointer dereference when processing invalid XML-RPC
  requests (Fixes CVE-2010-0397, bug #51288). (Raphael Geissert)
- Fixed 64-bit integer overflow in mhash_keygen_s2k(). (Clément LECIGNE, Stas)
- Fixed SplObjectStorage unserialization problems (CVE-2010-2225). (Stas)
- Fixed the mail.log ini setting when no filename was given. (Johannes)

- Fixed bug #52317 (Segmentation fault when using mail() on a rhel 4.x (only 64
  bit)). (Adam)
- Fixed bug #52262 (json_decode() shows no errors on invalid UTF-8).
  (Scott)
- Fixed bug #52240 (hash_copy() does not copy the HMAC key, causes wrong
  results and PHP crashes). (Felipe)
- Fixed bug #52238 (Crash when an Exception occured in iterator_to_array).
  (Johannes)
- Fixed bug #52193 (converting closure to array yields empty array). (Felipe)
- Fixed bug #52183 (Reflectionfunction reports invalid number of arguments for
  function aliases). (Felipe)
- Fixed bug #52162 (custom request header variables with numbers are removed).
  (Sriram Natarajan)
- Fixed bug #52160 (Invalid E_STRICT redefined constructor error). (Felipe)
- Fixed bug #52138 (Constants are parsed into the ini file for section names).
  (Felipe)
- Fixed bug #52115 (mysqli_result::fetch_all returns null, not an empty array).
  (Andrey)
- Fixed bug #52101 (dns_get_record() garbage in 'ipv6' field on Windows).
  (Pierre)
- Fixed bug #52082 (character_set_client & character_set_connection reset after
  mysqli_change_user()). (Andrey)
- Fixed bug #52043 (GD doesn't recognize latest libJPEG versions).
  (php at group dot apple dot com, Pierre)
- Fixed bug #52041 (Memory leak when writing on uninitialized variable returned
  from function). (Dmitry)
- Fixed bug #52060 (Memory leak when passing a closure to method_exists()).
  (Felipe)
- Fixed bug #52057 (ReflectionClass fails on Closure class). (Felipe)
- Fixed bug #52051 (handling of case sensitivity of old-style constructors
  changed in 5.3+). (Felipe)
- Fixed bug #52037 (Concurrent builds fail in install-programs). (seanius at
  debian dot org, Kalle)
- Fixed bug #52019 (make lcov doesn't support TESTS variable anymore). (Patrick)
- Fixed bug #52010 (open_basedir restrictions mismatch on vacuum command).
  (Ilia)
- Fixed bug #52001 (Memory allocation problems after using variable variables).
  (Dmitry)
- Fixed bug #51991 (spl_autoload and *nix support with namespace). (Felipe)
- Fixed bug #51943 (AIX: Several files are out of ANSI spec). (Kalle,
  coreystup at gmail dot com)
- Fixed bug #51911 (ReflectionParameter::getDefaultValue() memory leaks with
  constant array). (Felipe)
- Fixed bug #51905 (ReflectionParameter fails if default value is an array
  with an access to self::). (Felipe)
- Fixed bug #51899 (Parse error in parse_ini_file() function when empy value
  followed by no newline). (Felipe)
- Fixed bug #51844 (checkdnsrr does not support types other than MX). (Pierre)
- Fixed bug #51827 (Bad warning when register_shutdown_function called with
  wrong num of parameters). (Felipe)
- Fixed bug #51822 (Segfault with strange __destruct() for static class
  variables). (Dmitry)
- Fixed bug #51791 (constant() aborts execution when fail to check undefined
  constant). (Felipe)
- Fixed bug #51732 (Fileinfo __construct or open does not work with NULL).
  (Pierre)
- Fixed bug #51725 (xmlrpc_get_type() returns true on invalid dates). (Mike)
- Fixed bug #51723 (Content-length header is limited to 32bit integer with
  Apache2 on Windows). (Pierre)
- Fixed bug #51721 (mark DOMNodeList and DOMNamedNodeMap as Traversable).
  (David Zuelke)
- Fixed bug #51712 (Test mysql_mysqlnd_read_timeout_long must fail on MySQL4).
  (Andrey)
- Fixed bug #51697 (Unsafe operations in free_storage of SPL iterators,
  causes crash during shutdown). (Etienne)
- Fixed bug #51690 (Phar::setStub looks for case-sensitive
  __HALT_COMPILER()). (Ilia)
- Fixed bug #51688 (ini per dir crashes when invalid document root  are given).
  (Pierre)
- Fixed bug #51671 (imagefill does not work correctly for small images).
  (Pierre)
- Fixed bug #51670 (getColumnMeta causes segfault when re-executing query
  after calling nextRowset). (Pierrick)
- Fixed bug #51647 Certificate file without private key (pk in another file)
  doesn't work. (Andrey)
- Fixed bug #51629 (CURLOPT_FOLLOWLOCATION error message is misleading).
  (Pierre)
- Fixed bug #51627 (script path not correctly evaluated).
  (russell dot tempero at rightnow dot com)
- Fixed bug #51624 (Crash when calling mysqli_options()). (Felipe)
- Fixed bug #51615 (PHP crash with wrong HTML in SimpleXML). (Felipe)
- Fixed bug #51609 (pg_copy_to: Invalid results when using fourth parameter).
  (Felipe)
- Fixed bug #51608 (pg_copy_to: WARNING: nonstandard use of \\ in a string
  literal). (cbandy at jbandy dot com)
- Fixed bug #51607 (pg_copy_from does not allow schema in the tablename
  argument). (cbandy at jbandy dot com)
- Fixed bug #51605 (Mysqli - zombie links). (Andrey)
- Fixed bug #51604 (newline in end of header is shown in start of message).
  (Daniel Egeberg)
- Fixed bug #51590 (JSON_ERROR_UTF8 is undefined). (Felipe)
- Fixed bug #51583 (Bus error due to wrong alignment in mysqlnd). (Rainer Jung)
- Fixed bug #51582 (Don't assume UINT64_C it's ever available).
  (reidrac at usebox dot net, Pierre)
- Fixed bug #51577 (Uninitialized memory reference with oci_bind_array_by_name)
  (Oracle Corp.)
- Fixed bug #51562 (query timeout in mssql can not be changed per query).
  (ejsmont dot artur at gmail dot com)
- Fixed bug #51552 (debug_backtrace() causes segmentation fault and/or memory
  issues). (Dmitry)
- Fixed bug #51445 (var_dump() invalid/slow *RECURSION* detection). (Felipe)
- Fixed bug #51435 (Missing ifdefs / logic bug in crypt code cause compile
  errors). (Felipe)
- Fixed bug #51424 (crypt() function hangs after 3rd call). (Pierre, Sriram)
- Fixed bug #51394 (Error line reported incorrectly if error handler throws an
  exception). (Stas)
- Fixed bug #51393 (DateTime::createFromFormat() fails if format string contains
  timezone). (Adam)
- Fixed bug #51347 (mysqli_close / connection memory leak). (Andrey, Johannes)
- Fixed bug #51338 (URL-Rewriter is still enabled if use_only_cookies is
  on). (Ilia, j dot jeising at gmail dot com)
- Fixed bug #51291 (oci_error doesn't report last error when called two times)
  (Oracle Corp.)
- Fixed bug #51276 (php_load_extension() is missing when HAVE_LIBDL is
  undefined). (Tony)
- Fixed bug #51273 (Faultstring property does not exist when the faultstring is
  empty) (Ilia, dennis at transip dot nl)
- Fixed bug #51269 (zlib.output_compression Overwrites Vary Header). (Adam)
- Fixed bug #51257 (CURL_VERSION_LARGEFILE incorrectly used after libcurl
  version 7.10.1). (aron dot ujvari at microsec dot hu)
- Fixed bug #51242 (Empty mysql.default_port does not default to 3306 anymore,
  but 0). (Adam)
- Fixed bug #51237 (milter SAPI crash on startup). (igmar at palsenberg dot com)
- Fixed bug #51213 (pdo_mssql is trimming value of the money column). (Ilia,
  alexr at oplot dot com)
- Fixed bug #51190 (ftp_put() returns false when transfer was successful).
  (Ilia)
- Fixed bug #51183 (ext/date/php_date.c fails to compile with Sun Studio).
  (Sriram Natarajan)
- Fixed bug #51176 (Static calling in non-static method behaves like $this->).
  (Felipe)
- Fixed bug #51171 (curl_setopt() doesn't output any errors or warnings when
  an invalid option is provided). (Ilia)
- Fixed bug #51128 (imagefill() doesn't work with large images). (Pierre)
- Fixed bug #51096 ('last day' and 'first day' are handled incorrectly when
  parsing date strings). (Derick)
- Fixed bug #51086 (DBA DB4 doesn't work with Berkeley DB 4.8). (Chris Jones)
- Fixed bug #51062 (DBA DB4 uses mismatched headers and libraries). (Chris
  Jones)
- Fixed bug #51026 (mysqli_ssl_set not working). (Andrey)
- Fixed bug #51023 (filter doesn't detect int overflows with GCC 4.4).
  (Raphael Geissert)
- Fixed bug #50999 (unaligned memory access in dba_fetch()). (Felipe)
- Fixed bug #50976 (Soap headers Authorization not allowed).
  (Brain France, Dmitry)
- Fixed bug #50828 (DOMNotation is not subclass of DOMNode). (Rob)
- Fixed bug #50810 (property_exists does not work for private). (Felipe)
- Fixed bug #50762 (in WSDL mode Soap Header handler function only being called
  if defined in WSDL). (mephius at gmail dot com)
- Fixed bug #50731 (Inconsistent namespaces sent to functions registered with
  spl_autoload_register). (Felipe)
- Fixed bug #50563 (removing E_WARNING from parse_url). (ralph at smashlabs dot
  com, Pierre)
- Fixed bug #50578 (incorrect shebang in phar.phar). (Fedora at FamilleCollet
  dot com)
- Fixed bug #50392 (date_create_from_format enforces 6 digits for 'u' format
  character). (Derick)
- Fixed bug #50383 (Exceptions thrown in __call / __callStatic do not include
  file and line in trace). (Felipe)
- Fixed bug #50358 (Compile failure compiling ext/phar/util.lo). (Felipe)
- Fixed bug #50101 (name clash between global and local variable).
  (patch by yoarvi at gmail dot com)
- Fixed bug #50055 (DateTime::sub() allows 'relative' time modifications).
  (Derick)
- Fixed bug #51002 (fix possible memory corruption with very long names).
  (Pierre)
- Fixed bug #49893 (Crash while creating an instance of Zend_Mail_Storage_Pop3).
  (Dmitry)
- Fixed bug #49819 (STDOUT losing data with posix_isatty()). (Mike)
- Fixed bug #49778 (DateInterval::format("%a") is always zero when an interval
  is created from an ISO string). (Derick)
- Fixed bug #49700 (memory leaks in php_date.c if garbage collector is
  enabled). (Dmitry)
- Fixed bug #49576 (FILTER_VALIDATE_EMAIL filter needs updating) (Rasmus)
- Fixed bug #49490 (XPath namespace prefix conflict). (Rob)
- Fixed bug #49429 (odbc_autocommit doesn't work). (Felipe)
- Fixed bug #49320 (PDO returns null when SQLite connection fails). (Felipe)
- Fixed bug #49234 (mysqli_ssl_set not found). (Andrey)
- Fixed bug #49216 (Reflection doesn't seem to work properly on MySqli).
  (Andrey)
- Fixed bug #49192 (PHP crashes when GC invoked on COM object). (Stas)
- Fixed bug #49081 (DateTime::diff() mistake if start in January and interval >
  28 days). (Derick)
- Fixed bug #49059 (DateTime::diff() repeats previous sub() operation).
  (yoarvi@gmail.com, Derick)
- Fixed bug #48983 (DomDocument : saveHTMLFile wrong charset). (Rob)
- Fixed bug #48930 (__COMPILER_HALT_OFFSET__ incorrect in PHP >= 5.3). (Felipe)
- Fixed bug #48902 (Timezone database fallback map is outdated). (Derick)
- Fixed bug #48781 (Cyclical garbage collector memory leak). (Dmitry)
- Fixed bug #48601 (xpath() returns FALSE for legitimate query). (Rob)
- Fixed bug #48361 (SplFileInfo::getPathInfo should return the
  parent dir). (Etienne)
- Fixed bug #48289 (iconv_mime_encode() quoted-printable scheme is broken).
  (Adam, patch from hiroaki dot kawai at gmail dot com).
- Fixed bug #47842 (sscanf() does not support 64-bit values). (Mike)
- Fixed bug #46111 (Some timezone identifiers can not be parsed). (Derick)
- Fixed bug #45808 (stream_socket_enable_crypto() blocks and eats CPU).
  (vincent at optilian dot com)
- Fixed bug #43233 (sasl support for ldap on Windows). (Pierre)
- Fixed bug #35673 (formatOutput does not work with saveHTML). (Rob)
- Fixed bug #33210 (getimagesize() fails to detect width/height on certain
  JPEGs). (Ilia)

04 Mar 2010, PHP 5.3.2

- Upgraded bundled sqlite to version 3.6.22. (Ilia)
- Upgraded bundled libmagic to version 5.03. (Mikko)
- Upgraded bundled PCRE to version 8.00. (Scott)
- Updated timezone database to version 2010.3. (Derick)

- Improved LCG entropy. (Rasmus, Samy Kamkar)
- Improved crypt support for edge cases (UFC compatibility). (Solar Designer,
  Joey, Pierre)

- Reverted fix for bug #49521 (PDO fetchObject sets values before calling
  constructor). (Pierrick, Johannes)

- Changed gmp_strval() to use full range from 2 to 62, and -2 to -36. FR #50283
  (David Soria Parra)
- Changed "post_max_size" php.ini directive to allow unlimited post size by
  setting it to 0. (Rasmus)
- Changed tidyNode class to disallow manual node creation. (Pierrick)

- Removed automatic file descriptor unlocking happening on shutdown and/or
  stream close (on all OSes). (Tony, Ilia)

- Added libpng 1.4.0 support. (Pierre)
- Added support for DISABLE_AUTHENTICATOR for imap_open. (Pierre)
- Added missing host validation for HTTP urls inside FILTER_VALIDATE_URL.
  (Ilia)
- Added stream_resolve_include_path(). (Mikko)
- Added INTERNALDATE support to imap_append. (nick at mailtrust dot com)
- Added support for SHA-256 and SHA-512 to php's crypt. (Pierre)
- Added realpath_cache_size() and realpath_cache_get() functions. (Stas)
- Added FILTER_FLAG_STRIP_BACKTICK option to the filter extension. (Ilia)
- Added protection for $_SESSION from interrupt corruption and improved
  "session.save_path" check. (Stas)
- Added LIBXML_PARSEHUGE constant to override the maximum text size of a
  single text node when using libxml2.7.3+. (Kalle)
- Added ReflectionMethod::setAccessible() for invoking non-public methods
  through the Reflection API. (Sebastian)
- Added Collator::getSortKey for intl extension. (Stas)
- Added support for CURLOPT_POSTREDIR. FR #49571. (Sriram Natarajan)
- Added support for CURLOPT_CERTINFO. FR #49253.
  (Linus Nielsen Feltzing <linus@haxx.se>)
- Added client-side server name indication support in openssl. (Arnaud)

- Improved fix for bug #50006 (Segfault caused by uksort()). (Stas)

- Fixed mysqlnd hang when queries exactly 16777214 bytes long are sent. (Andrey)
- Fixed incorrect decoding of 5-byte BIT sequences in mysqlnd. (Andrey)
- Fixed error_log() to be binary safe when using message_type 3. (Jani)
- Fixed unnecessary invocation of setitimer when timeouts have been disabled.
  (Arvind Srinivasan)
- Fixed memory leak in extension loading when an error occurs on Windows.
  (Pierre)
- Fixed safe_mode validation inside tempnam() when the directory path does
  not end with a /). (Martin Jansen)
- Fixed a possible open_basedir/safe_mode bypass in session extension
  identified by Grzegorz Stachowiak. (Ilia)
- Fixed possible crash when a error/warning is raised during php startup.
  (Pierre)
- Fixed possible bad behavior of rename on windows when used with symbolic
  links or invalid paths. (Pierre)
- Fixed error output to stderr on Windows. (Pierre)
- Fixed memory leaks in is_writable/readable/etc on Windows. (Pierre)
- Fixed memory leaks in the ACL function on Windows. (Pierre)
- Fixed memory leak in the realpath cache on Windows. (Pierre)
- Fixed memory leak in zip_close. (Pierre)
- Fixed crypt's blowfish sanity check of the "setting" string, to reject
  iteration counts encoded as 36 through 39. (Solar Designer, Joey, Pierre)

- Fixed bug #51059 (crypt crashes when invalid salt are given). (Pierre)
- Fixed bug #50952 (allow underscore _ in constants parsed in php.ini files).
  (Jani)
- Fixed bug #50940 (Custom content-length set incorrectly in Apache SAPIs).
  (Brian France, Rasmus)
- Fixed bug #50930 (Wrong date by php_date.c patch with ancient gcc/glibc
  versions). (Derick)
- Fixed bug #50907 (X-PHP-Originating-Script adding two new lines in *NIX).
  (Ilia)
- Fixed bug #50859 (build fails with openssl 1.0 due to md2 deprecation).
  (Ilia, hanno at hboeck dot de)
- Fixed bug #50847 (strip_tags() removes all tags greater then 1023 bytes
  long). (Ilia)
- Fixed bug #50829 (php.ini directive pdo_mysql.default_socket is ignored).
  (Ilia)
- Fixed bug #50832 (HTTP fopen wrapper does not support passwordless HTTP
  authentication). (Jani)
- Fixed bug #50787 (stream_set_write_buffer() has no effect on socket streams).
  (vnegrier at optilian dot com, Ilia)
- Fixed bug #50761 (system.multiCall crashes in xmlrpc extension).
  (hiroaki dot kawai at gmail dot com, Ilia)
- Fixed bug #50756 (CURLOPT_FTP_SKIP_PASV_IP does not exist). (Sriram)
- Fixed bug #50732 (exec() adds single byte twice to $output array). (Ilia)
- Fixed bug #50728 (All PDOExceptions hardcode 'code' property to 0).
  (Joey, Ilia)
- Fixed bug #50723 (Bug in garbage collector causes crash). (Dmitry)
- Fixed bug #50690 (putenv does not set ENV when the value is only one char).
  (Pierre)
- Fixed bug #50680 (strtotime() does not support eighth ordinal number). (Ilia)
- Fixed bug #50661 (DOMDocument::loadXML does not allow UTF-16). (Rob)
- Fixed bug #50657 (copy() with an empty (zero-byte) HTTP source succeeds but
  returns false). (Ilia)
- Fixed bug #50636 (MySQLi_Result sets values before calling constructor).
  (Pierrick)
- Fixed bug #50632 (filter_input() does not return default value if the
  variable does not exist). (Ilia)
- Fixed bug #50576 (XML_OPTION_SKIP_TAGSTART option has no effect). (Pierrick)
- Fixed bug #50558 (Broken object model when extending tidy). (Pierrick)
- Fixed bug #50540 (Crash while running ldap_next_reference test cases).
  (Sriram)
- Fixed bug #50519 (segfault in garbage collection when using set_error_handler
  and DomDocument). (Dmitry)
- Fixed bug #50508 (compile failure: Conflicting HEADER type declarations).
  (Jani)
- Fixed bug #50496 (Use of <stdbool.h> is valid only in a c99 compilation
  environment. (Sriram)
- Fixed bug #50464 (declare encoding doesn't work within an included file).
  (Felipe)
- Fixed bug #50458 (PDO::FETCH_FUNC fails with Closures). (Felipe, Pierrick)
- Fixed bug #50445 (PDO-ODBC stored procedure call from Solaris 64-bit causes
  seg fault). (davbrown4 at yahoo dot com, Felipe)
- Fixed bug #50416 (PROCEDURE db.myproc can't return a result set in the given
  context). (Andrey)
- Fixed bug #50394 (Reference argument converted to value in __call). (Stas)
- Fixed bug #50351 (performance regression handling objects, ten times slower
  in 5.3 than in 5.2). (Dmitry)
- Fixed bug #50392 (date_create_from_format() enforces 6 digits for 'u'
  format character). (Ilia)
- Fixed bug #50345 (nanosleep not detected properly on some solaris versions).
  (Jani)
- Fixed bug #50340 (php.ini parser does not allow spaces in ini keys). (Jani)
- Fixed bug #50334 (crypt ignores sha512 prefix). (Pierre)
- Fixed bug #50323 (Allow use of ; in values via ;; in PDO DSN).
  (Ilia, Pierrick)
- Fixed bug #50285 (xmlrpc does not preserve keys in encoded indexed arrays).
  (Felipe)
- Fixed bug #50282 (xmlrpc_encode_request() changes object into array in
  calling function). (Felipe)
- Fixed bug #50267 (get_browser(null) does not use HTTP_USER_AGENT). (Jani)
- Fixed bug #50266 (conflicting types for llabs). (Jani)
- Fixed bug #50261 (Crash When Calling Parent Constructor with
  call_user_func()). (Dmitry)
- Fixed bug #50255 (isset() and empty() silently casts array to object).
  (Felipe)
- Fixed bug #50240 (pdo_mysql.default_socket in php.ini shouldn't used
  if it is empty). (foutrelis at gmail dot com, Ilia)
- Fixed bug #50231 (Socket path passed using --with-mysql-sock is ignored when
  mysqlnd is enabled). (Jani)
- Fixed bug #50219 (soap call Segmentation fault on a redirected url).
  (Pierrick)
- Fixed bug #50212 (crash by ldap_get_option() with LDAP_OPT_NETWORK_TIMEOUT).
  (Ilia, shigeru_kitazaki at cybozu dot co dot jp)
- Fixed bug #50209 (Compiling with libedit cannot find readline.h).
  (tcallawa at redhat dot com)
- Fixed bug #50207 (segmentation fault when concatenating very large strings on
  64bit linux). (Ilia)
- Fixed bug #50196 (stream_copy_to_stream() produces warning when source is
  not file). (Stas)
- Fixed bug #50195 (pg_copy_to() fails when table name contains schema. (Ilia)
- Fixed bug #50185 (ldap_get_entries() return false instead of an empty array
  when there is no error). (Jani)
- Fixed bug #50174 (Incorrectly matched docComment). (Felipe)
- Fixed bug #50168 (FastCGI fails with wrong error on HEAD request to
  non-existant file). (Dmitry)
- Fixed bug #50162 (Memory leak when fetching timestamp column from Oracle
  database). (Felipe)
- Fixed bug #50159 (wrong working directory in symlinked files). (Dmitry)
- Fixed bug #50158 (FILTER_VALIDATE_EMAIL fails with valid addresses
  containing = or ?). (Pierrick)
- Fixed bug #50152 (ReflectionClass::hasProperty behaves like isset() not
  property_exists). (Felipe)
- Fixed bug #50146 (property_exists: Closure object cannot have properties).
  (Felipe)
- Fixed bug #50145 (crash while running bug35634.phpt). (Felipe)
- Fixed bug #50140 (With default compilation option, php symbols are unresolved
  for nsapi). (Uwe Schindler)
- Fixed bug #50087 (NSAPI performance improvements). (Uwe Schindler)
- Fixed bug #50073 (parse_url() incorrect when ? in fragment). (Ilia)
- Fixed bug #50023 (pdo_mysql doesn't use PHP_MYSQL_UNIX_SOCK_ADDR). (Ilia)
- Fixed bug #50005 (Throwing through Reflection modified Exception object
  makes segmentation fault). (Felipe)
- Fixed bug #49990 (SNMP3 warning message about security level printed twice).
  (Jani)
- Fixed bug #49985 (pdo_pgsql prepare() re-use previous aborted
  transaction). (ben dot pineau at gmail dot com, Ilia, Matteo)
- Fixed bug #49938 (Phar::isBuffering() returns inverted value). (Greg)
- Fixed bug #49936 (crash with ftp stream in php_stream_context_get_option()).
  (Pierrick)
- Fixed bug #49921 (Curl post upload functions changed). (Ilia)
- Fixed bug #49866 (Making reference on string offsets crashes PHP). (Dmitry)
- Fixed bug #49855 (import_request_variables() always returns NULL). (Ilia,
  sjoerd at php dot net)
- Fixed bug #49851, #50451 (http wrapper breaks on 1024 char long headers).
  (Ilia)
- Fixed bug #49800 (SimpleXML allow (un)serialize() calls without warning).
  (Ilia, wmeler at wp-sa dot pl)
- Fixed bug #49719 (ReflectionClass::hasProperty returns true for a private
  property in base class). (Felipe)
- Fixed bug #49677 (ini parser crashes with apache2 and using ${something}
  ini variables). (Jani)
- Fixed bug #49660 (libxml 2.7.3+ limits text nodes to 10MB). (Felipe)
- Fixed bug #49647 (DOMUserData does not exist). (Rob)
- Fixed bug #49600 (imageTTFText text shifted right). (Takeshi Abe)
- Fixed bug #49585 (date_format buffer not long enough for >4 digit years).
  (Derick, Adam)
- Fixed bug #49560 (oci8: using LOBs causes slow PHP shutdown). (Oracle Corp.)
- Fixed bug #49521 (PDO fetchObject sets values before calling constructor).
  (Pierrick)
- Fixed bug #49472 (Constants defined in Interfaces can be overridden).
  (Felipe)
- Fixed bug #49463 (setAttributeNS fails setting default namespace). (Rob)
- Fixed bug #49244 (Floating point NaN cause garbage characters). (Sjoerd)
- Fixed bug #49224 (Compile error due to old DNS functions on AIX systems).
  (Scott)
- Fixed bug #49174 (crash when extending PDOStatement and trying to set
  queryString property). (Felipe)
- Fixed bug #48811 (Directives in PATH section do not get applied to
  subdirectories). (Patch by: ct at swin dot edu dot au)
- Fixed bug #48590 (SoapClient does not honor max_redirects). (Sriram)
- Fixed bug #48190 (Content-type parameter "boundary" is not case-insensitive
  in HTTP uploads). (Ilia)
- Fixed bug #47848 (importNode doesn't preserve attribute namespaces). (Rob)
- Fixed bug #47409 (extract() problem with array containing word "this").
  (Ilia, chrisstocktonaz at gmail dot com)
- Fixed bug #47281 ($php_errormsg is limited in size of characters)
  (Oracle Corp.)
- Fixed bug #46478 (htmlentities() uses obsolete mapping table for character
  entity references). (Moriyoshi)
- Fixed bug #45599 (strip_tags() truncates rest of string with invalid
  attribute). (Ilia, hradtke)
- Fixed bug #45120 (PDOStatement->execute() returns true then false for same
  statement). (Pierrick)
- Fixed bug #44827 (define() allows :: in constant names). (Ilia)
- Fixed bug #44098 (imap_utf8() returns only capital letters).
  (steffen at dislabs dot de, Pierre)
- Fixed bug #34852 (Failure in odbc_exec() using oracle-supplied odbc
  driver). (tim dot tassonis at trivadis dot com)

19 Nov 2009, PHP 5.3.1
- Upgraded bundled sqlite to version 3.6.19. (Scott)
- Updated timezone database to version 2009.17 (2009q). (Derick)

- Changed ini file directives [PATH=](on Win32) and [HOST=](on all) to be case
  insensitive. (garretts)

- Restored shebang line check to CGI sapi (not checked by scanner anymore).
  (Jani)

- Added "max_file_uploads" INI directive, which can be set to limit the
  number of file uploads per-request to 20 by default, to prevent possible
  DOS via temporary file exhaustion. (Ilia)
- Added missing sanity checks around exif processing. (Ilia)
- Added error constant when json_encode() detects an invalid UTF-8 sequence.
  (Scott)
- Added support for ACL on Windows for thread safe SAPI (Apache2 for example)
  and fix its support on NTS. (Pierre)

- Improved symbolic, mounted volume and junctions support for realpath on
  Windows. (Pierre)
- Improved readlink on Windows, suppress \??\ and use the drive syntax only.
  (Pierre)
- Improved dns_get_record() AAAA support on windows. Always available when
  IPv6 is support is installed, format is now the same than on unix. (Pierre)
- Improved the DNS functions on OSX to use newer APIs, also use Bind 9 API
  where available on other platforms. (Scott)
- Improved shared extension loading on OSX to use the standard Unix dlopen()
  API. (Scott)

- Fixed crash in com_print_typeinfo when an invalid typelib is given. (Pierre)
- Fixed a safe_mode bypass in tempnam() identified by Grzegorz Stachowiak.
  (Rasmus)
- Fixed a open_basedir bypass in posix_mkfifo() identified by Grzegorz
  Stachowiak.  (Rasmus)
- Fixed certificate validation inside php_openssl_apply_verification_policy
  (Ryan Sleevi, Ilia)
- Fixed crash in SQLiteDatabase::ArrayQuery() and SQLiteDatabase::SingleQuery()
  when calling using Reflection. (Felipe)
- Fixed crash when instantiating PDORow and PDOStatement through Reflection.
  (Felipe)
- Fixed sanity check for the color index in imagecolortransparent. (Pierre)
- Fixed scandir/readdir when used mounted points on Windows. (Pierre)
- Fixed zlib.deflate compress filter to actually accept level parameter. (Jani)
- Fixed leak on error in popen/exec (and related functions) on Windows.
  (Pierre)
- Fixed possible bad caching of symlinked directories in the realpath cache
  on Windows. (Pierre)
- Fixed atime and mtime in stat related functions on Windows. (Pierre)
- Fixed spl_autoload_unregister/spl_autoload_functions wrt. Closures and
  Functors. (Christian Seiler)
- Fixed open_basedir circumvention for "mail.log" ini directive.
  (Maksymilian Arciemowicz, Stas)
- Fixed signature generation/validation for zip archives in ext/phar. (Greg)
- Fixed memory leak in stream_is_local(). (Felipe, Tony)
- Fixed BC break in mime_content_type(), removes the content encoding. (Scott)

- Fixed PECL bug #16842 (oci_error return false when NO_DATA_FOUND is raised).
  (Chris Jones)

- Fixed bug #50063 (safe_mode_include_dir fails). (Johannes, christian at
  elmerot dot se)
- Fixed bug #50052 (Different Hashes on Windows and Linux on wrong Salt size).
  (Pierre)
- Fixed bug #49986 (Missing ICU DLLs on windows package). (Pierre)
- Fixed bug #49910 (no support for ././@LongLink for long filenames in phar
  tar support). (Greg)
- Fixed bug #49908 (throwing exception in __autoload crashes when interface
  is not defined). (Felipe)
- Fixed bug #49847 (exec() fails to return data inside 2nd parameter, given
  output lines >4095 bytes). (Ilia)
- Fixed bug #49809 (time_sleep_until() is not available on OpenSolaris). (Jani)
- Fixed bug #49757 (long2ip() can return wrong value in a multi-threaded
  applications). (Ilia, Florian Anderiasch)
- Fixed bug #49738 (calling mcrypt after mcrypt_generic_deinit crashes).
  (Sriram Natarajan)
- Fixed bug #49732 (crashes when using fileinfo when timestamp conversion
  fails). (Pierre)
- Fixed bug #49698 (Unexpected change in strnatcasecmp()). (Rasmus)
- Fixed bug #49630 (imap_listscan function missing). (Felipe)
- Fixed bug #49572 (use of C++ style comments causes build failure).
  (Sriram Natarajan)
- Fixed bug #49531 (CURLOPT_INFILESIZE sometimes causes warning "CURLPROTO_FILE
  cannot be set"). (Felipe)
- Fixed bug #49517 (cURL's CURLOPT_FILE prevents file from being deleted after
  fclose). (Ilia)
- Fixed bug #49470 (FILTER_SANITIZE_EMAIL allows disallowed characters).
  (Ilia)
- Fixed bug #49447 (php engine need to correctly check for socket API
  return status on windows). (Sriram Natarajan)
- Fixed bug #49391 (ldap.c utilizing deprecated ldap_modify_s). (Ilia)
- Fixed bug #49372 (segfault in php_curl_option_curl). (Pierre)
- Fixed bug #49361 (wordwrap() wraps incorrectly on end of line boundaries).
  (Ilia, code-it at mail dot ru)
- Fixed bug #49306 (inside pdo_mysql default socket settings are ignored).
  (Ilia)
- Fixed bug #49289 (bcmath module doesn't compile with phpize configure).
  (Jani)
- Fixed bug #49286 (php://input (php_stream_input_read) is broken). (Jani)
- Fixed bug #49269 (Ternary operator fails on Iterator object when used inside
  foreach declaration). (Etienne, Dmitry)
- Fixed bug #49236 (Missing PHP_SUBST(PDO_MYSQL_SHARED_LIBADD)). (Jani)
- Fixed bug #49223 (Inconsistency using get_defined_constants). (Garrett)
- Fixed bug #49193 (gdJpegGetVersionString() inside gd_compact identifies
  wrong type in declaration). (Ilia)
- Fixed bug #49183 (dns_get_record does not return NAPTR records). (Pierre)
- Fixed bug #49144 (Import of schema from different host transmits original
  authentication details). (Dmitry)
- Fixed bug #49142 (crash when exception thrown from __tostring()).
  (David Soria Parra)
- Fixed bug #49132 (posix_times returns false without error).
  (phpbugs at gunnu dot us)
- Fixed bug #49125 (Error in dba_exists C code). (jdornan at stanford dot edu)
- Fixed bug #49122 (undefined reference to mysqlnd_stmt_next_result on compile
  with --with-mysqli and MySQL 6.0). (Jani)
- Fixed bug #49108 (2nd scan_dir produces segfault). (Felipe)
- Fixed bug #49098 (mysqli segfault on error). (Rasmus)
- Fixed bug #49095 (proc_get_status['exitcode'] fails on win32). (Felipe)
- Fixed bug #49092 (ReflectionFunction fails to work with functions in fully
  qualified namespaces). (Kalle, Jani)
- Fixed bug #49074 (private class static fields can be modified by using
  reflection). (Jani)
- Fixed bug #49072 (feof never returns true for damaged file in zip). (Pierre)
- Fixed bug #49065 ("disable_functions" php.ini option does not work on
  Zend extensions). (Stas)
- Fixed bug #49064 (--enable-session=shared does not work: undefined symbol:
  php_url_scanner_reset_vars). (Jani)
- Fixed bug #49056 (parse_ini_file() regression in 5.3.0 when using non-ASCII
  strings as option keys). (Jani)
- Fixed bug #49052 (context option headers freed too early when using
  --with-curlwrappers). (Jani)
- Fixed bug #49047 (The function touch() fails on directories on Windows).
  (Pierre)
- Fixed bug #49032 (SplFileObject::fscanf() variables passed by reference).
  (Jani)
- Fixed bug #49027 (mysqli_options() doesn't work when using mysqlnd). (Andrey)
- Fixed bug #49026 (proc_open() can bypass safe_mode_protected_env_vars
  restrictions). (Ilia)
- Fixed bug #49020 (phar misinterprets ustar long filename standard).
  (Greg)
- Fixed bug #49018 (phar tar stores long filenames wit prefix/name reversed).
  (Greg)
- Fixed bug #49014 (dechunked filter broken when serving more than 8192 bytes
  in a chunk). (andreas dot streichardt at globalpark dot com, Ilia)
- Fixed bug #49012 (phar tar signature algorithm reports as Unknown (0) in
  getSignature() call). (Greg)
- Fixed bug #49000 (PHP CLI in Interactive mode (php -a) crashes
  when including files from function). (Stas)
- Fixed bug #48994 (zlib.output_compression does not output HTTP headers when
  set to a string value). (Jani)
- Fixed bug #48980 (Crash when compiling with pdo_firebird). (Felipe)
- Fixed bug #48962 (cURL does not upload files with specified filename).
  (Ilia)
- Fixed bug #48929 (Double \r\n after HTTP headers when "header" context
  option is an array). (David Zülke)
- Fixed bug #48913 (Too long error code strings in pdo_odbc driver).
  (naf at altlinux dot ru, Felipe)
- Fixed bug #48912 (Namespace causes unexpected strict behaviour with
  extract()). (Dmitry)
- Fixed bug #48909 (Segmentation fault in mysqli_stmt_execute()). (Andrey)
- Fixed bug #48899 (is_callable returns true even if method does not exist in
  parent class). (Felipe)
- Fixed bug #48893 (Problems compiling with Curl). (Felipe)
- Fixed bug #48880 (Random Appearing open_basedir problem). (Rasmus, Gwynne)
- Fixed bug #48872 (string.c: errors: duplicate case values). (Kalle)
- Fixed bug #48854 (array_merge_recursive modifies arrays after first one).
  (Felipe)
- Fixed bug #48805 (IPv6 socket transport is not working). (Ilia)
- Fixed bug #48802 (printf() returns incorrect outputted length). (Jani)
- Fixed bug #48791 (open office files always reported as corrupted). (Greg)
- Fixed bug #48788 (RecursiveDirectoryIterator doesn't descend into symlinked
  directories). (Ilia)
- Fixed bug #48783 (make install will fail saying phar file exists). (Greg)
- Fixed bug #48774 (SIGSEGVs when using curl_copy_handle()).
  (Sriram Natarajan)
- Fixed bug #48771 (rename() between volumes fails and reports no error on
  Windows). (Pierre)
- Fixed bug #48768 (parse_ini_*() crash with INI_SCANNER_RAW). (Jani)
- Fixed bug #48763 (ZipArchive produces corrupt archive). (dani dot church at
  gmail dot com, Pierre)
- Fixed bug #48762 (IPv6 address filter still rejects valid address). (Felipe)
- Fixed bug #48757 (ReflectionFunction::invoke() parameter issues). (Kalle)
- Fixed bug #48754 (mysql_close() crash php when no handle specified).
  (Johannes, Andrey)
- Fixed bug #48752 (Crash during date parsing with invalid date). (Pierre)
- Fixed bug #48746 (Unable to browse directories within Junction Points).
  (Pierre, Kanwaljeet Singla)
- Fixed bug #48745 (mysqlnd: mysql_num_fields returns wrong column count for
  mysql_list_fields). (Andrey)
- Fixed bug #48740 (PHAR install fails when INSTALL_ROOT is not the final
  install location). (james dot cohen at digitalwindow dot com, Greg)
- Fixed bug #48733 (CURLOPT_WRITEHEADER|CURLOPT_FILE|CURLOPT_STDERR warns on
  files that have been opened with r+). (Ilia)
- Fixed bug #48719 (parse_ini_*(): scanner_mode parameter is not checked for
  sanity). (Jani)
- Fixed bug #48718 (FILTER_VALIDATE_EMAIL does not allow numbers in domain
  components). (Ilia)
- Fixed bug #48681 (openssl signature verification for tar archives broken).
  (Greg)
- Fixed bug #48660 (parse_ini_*(): dollar sign as last character of value
  fails). (Jani)
- Fixed bug #48645 (mb_convert_encoding() doesn't understand hexadecimal
  html-entities). (Moriyoshi)
- Fixed bug #48637 ("file" fopen wrapper is overwritten when using
  --with-curlwrappers). (Jani)
- Fixed bug #48608 (Invalid libreadline version not detected during configure).
  (Jani)
- Fixed bug #48400 (imap crashes when closing stream opened with
  OP_PROTOTYPE flag). (Jani)
- Fixed bug #48377 (error message unclear on converting phar with existing
  file). (Greg)
- Fixed bug #48247 (Infinite loop and possible crash during startup with
  errors when errors are logged). (Jani)
- Fixed bug #48198 error: 'MYSQLND_LLU_SPEC' undeclared. Cause for #48780 and
  #46952 - both fixed too. (Andrey)
- Fixed bug #48189 (ibase_execute error in return param). (Kalle)
- Fixed bug #48182 (ssl handshake fails during asynchronous socket connection).
  (Sriram Natarajan)
- Fixed bug #48116 (Fixed build with Openssl 1.0). (Pierre,
  Al dot Smith at aeschi dot ch dot eu dot org)
- Fixed bug #48057 (Only the date fields of the first row are fetched, others
  are empty). (info at programmiernutte dot net)
- Fixed bug #47481 (natcasesort() does not sort extended ASCII characters
  correctly). (Herman Radtke)
- Fixed bug #47351 (Memory leak in DateTime). (Derick, Tobias John)
- Fixed bug #47273 (Encoding bug in SoapServer->fault). (Dmitry)
- Fixed bug #46682 (touch() afield returns different values on windows).
  (Pierre)
- Fixed bug #46614 (Extended MySQLi class gives incorrect empty() result).
  (Andrey)
- Fixed bug #46020 (with Sun Java System Web Server 7.0 on HPUX, #define HPUX).
  (Uwe Schindler)
- Fixed bug #45905 (imagefilledrectangle() clipping error).
  (markril at hotmail dot com, Pierre)
- Fixed bug #45554 (Inconsistent behavior of the u format char). (Derick)
- Fixed bug #45141 (setcookie will output expires years of >4 digits). (Ilia)
- Fixed bug #44683 (popen crashes when an invalid mode is passed). (Pierre)
- Fixed bug #43510 (stream_get_meta_data() does not return same mode as used
  in fopen). (Jani)
- Fixed bug #42434 (ImageLine w/ antialias = 1px shorter). (wojjie at gmail dot
  com, Kalle)
- Fixed bug #40013 (php_uname() does not return nodename on Netware (Guenter
  Knauf)
- Fixed bug #38091 (Mail() does not use FQDN when sending SMTP helo).
  (Kalle, Rick Yorgason)
- Fixed bug #28038 (Sent incorrect RCPT TO commands to SMTP server) (Garrett)
- Fixed bug #27051 (Impersonation with FastCGI does not exec process as
  impersonated user). (Pierre)


30 Jun 2009, PHP 5.3.0
- Upgraded bundled PCRE to version 7.9. (Nuno)
- Upgraded bundled sqlite to version 3.6.15. (Scott)

- Moved extensions to PECL (Derick, Lukas, Pierre, Scott):
  . ext/dbase
  . ext/fbsql
  . ext/fdf
  . ext/ncurses
  . ext/mhash (BC layer is now entirely within ext/hash)
  . ext/ming
  . ext/msql
  . ext/sybase (not maintained anymore, sybase_ct has to be used instead)

- Removed the experimental RPL (master/slave) functions from mysqli. (Andrey)
- Removed zend.ze1_compatibility_mode. (Dmitry)
- Removed all zend_extension_* php.ini directives. Zend extensions are now
  always loaded using zend_extension directive. (Derick)
- Removed special treatment of "/tmp" in sessions for open_basedir.
  Note: This undocumented behaviour was introduced in 5.2.2. (Alexey)
- Removed shebang line check from CGI sapi (checked by scanner). (Dmitry)

- Changed PCRE, Reflection and SPL extensions to be always enabled. (Marcus)
- Changed md5() to use improved implementation. (Solar Designer, Dmitry)
- Changed HTTP stream wrapper to accept any code between and including
  200 to 399 as successful. (Mike, Noah Fontes)
- Changed __call() to be invoked on private/protected method access, similar to
  properties and __get(). (Andrei)
- Changed dl() to be disabled by default. Enabled only when explicitly
  registered by the SAPI. Currently enabled with cli, cgi and embed SAPIs.
  (Dmitry)
- Changed opendir(), dir() and scandir() to use default context when no context
  argument is passed. (Sara)
- Changed open_basedir to allow tightening in runtime contexts. (Sara)
- Changed PHP/Zend extensions to use flexible build IDs. (Stas)
- Changed error level E_ERROR into E_WARNING in Soap extension methods
  parameter validation. (Felipe)
- Changed openssl info to show the shared library version number. (Scott)
- Changed floating point behaviour to consistently use double precision on all
  platforms and with all compilers. (Christian Seiler)
- Changed round() to act more intuitively when rounding to a certain precision
  and round very large and very small exponents correctly. (Christian Seiler)
- Changed session_start() to return false when session startup fails. (Jani)
- Changed property_exists() to check the existence of a property independent of
  accessibility (like method_exists()). (Felipe)
- Changed array_reduce() to allow mixed $initial (Christian Seiler)

- Improved PHP syntax and semantics:
  . Added lambda functions and closures. (Christian Seiler, Dmitry)
  . Added "jump label" operator (limited "goto"). (Dmitry, Sara)
  . Added NOWDOC syntax. (Gwynne Raskind, Stas, Dmitry)
  . Added HEREDOC syntax with double quotes. (Lars Strojny, Felipe)
  . Added support for using static HEREDOCs to initialize static variables and
    class members or constants. (Matt)
  . Improved syntax highlighting and consistency for variables in double-quoted
    strings and literal text in HEREDOCs and backticks. (Matt)
  . Added "?:" operator. (Marcus)
  . Added support for namespaces. (Dmitry, Stas, Gregory, Marcus)
  . Added support for Late Static Binding. (Dmitry, Etienne Kneuss)
  . Added support for __callStatic() magic method. (Sara)
  . Added forward_static_call(_array) to complete LSB. (Mike Lively)
  . Added support for dynamic access of static members using $foo::myFunc().
    (Etienne Kneuss)
  . Improved checks for callbacks. (Marcus)
  . Added __DIR__ constant. (Lars Strojny)
  . Added new error modes E_USER_DEPRECATED and E_DEPRECATED.
    E_DEPRECATED is used to inform about stuff being scheduled for removal
    in future PHP versions. (Lars Strojny, Felipe, Marcus)
  . Added "request_order" INI variable to control specifically $_REQUEST
    behavior. (Stas)
  . Added support for exception linking. (Marcus)
  . Added ability to handle exceptions in destructors. (Marcus)

- Improved PHP runtime speed and memory usage:
  . Substitute global-scope, persistent constants with their values at compile
    time. (Matt)
  . Optimized ZEND_SIGNED_MULTIPLY_LONG(). (Matt)
  . Removed direct executor recursion. (Dmitry)
  . Use fastcall calling convention in executor on x86. (Dmitry)
  . Use IS_CV for direct access to $this variable. (Dmitry)
  . Use ZEND_FREE() opcode instead of ZEND_SWITCH_FREE(IS_TMP_VAR). (Dmitry)
  . Lazy EG(active_symbol_table) initialization. (Dmitry)
  . Optimized ZEND_RETURN opcode to not allocate and copy return value if it is
    not used. (Dmitry)
  . Replaced all flex based scanners with re2c based scanners.
    (Marcus, Nuno, Scott)
  . Added garbage collector. (David Wang, Dmitry).
  . Improved PHP binary size and startup speed with GCC4 visibility control.
    (Nuno)
  . Improved engine stack implementation for better performance and stability.
    (Dmitry)
  . Improved memory usage by moving constants to read only memory.
    (Dmitry, Pierre)
  . Changed exception handling. Now each op_array doesn't contain
    ZEND_HANDLE_EXCEPTION opcode in the end. (Dmitry)
  . Optimized require_once() and include_once() by eliminating fopen(3) on
    second usage. (Dmitry)
  . Optimized ZEND_FETCH_CLASS + ZEND_ADD_INTERFACE into single
    ZEND_ADD_INTERFACE opcode. (Dmitry)
  . Optimized string searching for a single character.
    (Michal Dziemianko, Scott)
  . Optimized interpolated strings to use one less opcode. (Matt)

- Improved php.ini handling: (Jani)
  . Added ".htaccess" style user-defined php.ini files support for CGI/FastCGI.
  . Added support for special [PATH=/opt/httpd/www.example.com/] and
    [HOST=www.example.com] sections. Directives set in these sections can
    not be overridden by user-defined ini-files or during runtime.
  . Added better error reporting for php.ini syntax errors.
  . Allowed using full path to load modules using "extension" directive.
  . Allowed "ini-variables" to be used almost everywhere ini php.ini files.
  . Allowed using alphanumeric/variable indexes in "array" ini options.
  . Added 3rd optional parameter to parse_ini_file() to specify the scanning
    mode of INI_SCANNER_NORMAL or INI_SCANNER_RAW. In raw mode option values
    and section values are treated as-is.
  . Fixed get_cfg_var() to be able to return "array" ini options.
  . Added optional parameter to ini_get_all() to only retrieve the current
    value. (Hannes)

- Improved Windows support:
  . Update all libraries to their latest stable version. (Pierre, Rob, Liz,
    Garrett).
  . Added Windows support for stat(), touch(), filemtime(), filesize() and
    related functions. (Pierre)
  . Re-added socket_create_pair() for Windows in sockets extension. (Kalle)
  . Added inet_pton() and inet_ntop() also for Windows platforms.
    (Kalle, Pierre)
  . Added mcrypt_create_iv() for Windows platforms. (Pierre)
  . Added ACL Cache support on Windows.
    (Kanwaljeet Singla, Pierre, Venkat Raman Don)
  . Added constants based on Windows' GetVersionEx information.
    PHP_WINDOWS_VERSION_* and PHP_WINDOWS_NT_*. (Pierre)
  . Added support for ACL (is_writable, is_readable, reports now correct
    results) on Windows. (Pierre, Venkat Raman Don, Kanwaljeet Singla)
  . Added support for fnmatch() on Windows. (Pierre)
  . Added support for time_nanosleep() and time_sleep_until() on Windows.
    (Pierre)
  . Added support for symlink(), readlink(), linkinfo() and link() on Windows.
    They are available only when the running platform supports them. (Pierre)
  . the GMP extension now relies on MPIR instead of the GMP library. (Pierre)
  . Added Windows support for stream_socket_pair(). (Kalle)
  . Drop all external dependencies for the core features. (Pierre)
  . Drastically improve the build procedure (Pierre, Kalle, Rob):
    . VC9 (Visual C++ 2008) or later support
    . Initial experimental x64 support
  . MSI installer now supports all recent Windows versions, including
    Windows 7. (John, Kanwaljeet Singla)

- Improved and cleaned CGI code:
  . FastCGI is now always enabled and cannot be disabled.
    See sapi/cgi/CHANGES for more details. (Dmitry)
  . Added CGI SAPI -T option which can be used to measure execution
    time of script repeated several times. (Dmitry)

- Improved streams:
  . Fixed confusing error message on failure when no errors are logged. (Greg)
  . Added stream_supports_lock() function. (Benjamin Schulz)
  . Added context parameter for copy() function. (Sara)
  . Added "glob://" stream wrapper. (Marcus)
  . Added "params" as optional parameter for stream_context_create(). (Sara)
  . Added ability to use stream wrappers in include_path. (Gregory, Dmitry)

- Improved DNS API
  . Added Windows support for dns_check_record(), dns_get_mx(), checkdnsrr() and
    getmxrr(). (Pierre)
  . Added support for old style DNS functions (supports OSX and FBSD). (Scott)
  . Added a new "entries" array in dns_check_record() containing the TXT
    elements. (Felipe, Pierre)

- Improved hash extension:
  . Changed mhash to be a wrapper layer around the hash extension. (Scott)
  . Added hash_copy() function. (Tony)
  . Added sha224 hash algorithm to the hash extension. (Scott)

- Improved IMAP support (Pierre):
  . Added imap_gc() to clear the imap cache
  . Added imap_utf8_to_mutf7() and imap_mutf7_to_utf8()

- Improved mbstring extension:
  . Added "mbstring.http_output_conv_mimetypes" INI directive that allows
    common non-text types such as "application/xhtml+xml" to be converted
    by mb_output_handler(). (Moriyoshi)

- Improved OCI8 extension (Chris Jones/Oracle Corp.):
  . Added Database Resident Connection Pooling (DRCP) and Fast
    Application Notification (FAN) support.
  . Added support for Oracle External Authentication (not supported
    on Windows).
  . Improve persistent connection handling of restarted DBs.
  . Added SQLT_AFC (aka CHAR datatype) support to oci_bind_by_name.
  . Fixed bug #45458 (Numeric keys for associative arrays are not
    handled properly)
  . Fixed bug #41069 (Segmentation fault with query over DB link).
  . Fixed define of SQLT_BDOUBLE and SQLT_BFLOAT constants with Oracle
    10g ORACLE_HOME builds.
  . Changed default value of oci8.default_prefetch from 10 to 100.
  . Fixed PECL Bug #16035 (OCI8: oci_connect without ORACLE_HOME defined causes
    segfault) (Chris Jones/Oracle Corp.)
  . Fixed PECL Bug #15988 (OCI8: sqlnet.ora isn't read with older Oracle
    libraries) (Chris Jones/Oracle Corp.)
  . Fixed PECL Bug #14268 (Allow "pecl install oci8" command to "autodetect" an
    Instant Client RPM install) (Chris Jones/Oracle Corp.)
  . Fixed PECL bug #12431 (OCI8 ping functionality is broken).
  . Allow building (e.g from PECL) the PHP 5.3-based OCI8 code with
    PHP 4.3.9 onwards.
  . Provide separate extensions for Oracle 11g and 10g on Windows.
    (Pierre, Chris)

- Improved OpenSSL extension:
  . Added support for OpenSSL digest and cipher functions. (Dmitry)
  . Added access to internal values of DSA, RSA and DH keys. (Dmitry)
  . Fixed a memory leak on openssl_decrypt(). (Henrique)
  . Fixed segfault caused by openssl_pkey_new(). (Henrique)
  . Fixed bug caused by uninitilized variables in openssl_pkcs7_encrypt() and
    openssl_pkcs7_sign(). (Henrique)
  . Fixed error message in openssl_seal(). (Henrique)

- Improved pcntl extension: (Arnaud)
  . Added pcntl_signal_dispatch().
  . Added pcntl_sigprocmask().
  . Added pcntl_sigwaitinfo().
  . Added pcntl_sigtimedwait().

- Improved SOAP extension:
  . Added support for element names in context of XMLSchema's <any>. (Dmitry)
  . Added ability to use Traversable objects instead of plain arrays.
    (Joshua Reese, Dmitry)
  . Fixed possible crash bug caused by an uninitialized value. (Zdash Urf)

- Improved SPL extension:
  . Added SPL to list of standard extensions that cannot be disabled. (Marcus)
  . Added ability to store associative information with objects in
    SplObjectStorage. (Marcus)
  . Added ArrayAccess support to SplObjectStorage. (Marcus)
  . Added SplDoublyLinkedList, SplStack, SplQueue classes. (Etienne)
  . Added FilesystemIterator. (Marcus)
  . Added GlobIterator. (Marcus)
  . Added SplHeap, SplMinHeap, SplMaxHeap, SplPriorityQueue classes. (Etienne)
  . Added new parameter $prepend to spl_autoload_register(). (Etienne)
  . Added SplFixedArray. (Etienne, Tony)
  . Added delaying exceptions in SPL's autoload mechanism. (Marcus)
  . Added RecursiveTreeIterator. (Arnaud, Marcus)
  . Added MultipleIterator. (Arnaud, Marcus, Johannes)

- Improved Zend Engine:
  . Added "compact" handler for Zend MM storage. (Dmitry)
  . Added "+" and "*" specifiers to zend_parse_parameters(). (Andrei)
  . Added concept of "delayed early binding" that allows opcode caches to
    perform class declaration (early and/or run-time binding) in exactly
    the same order as vanilla PHP. (Dmitry)

- Improved crypt() function: (Pierre)
  . Added Blowfish and extended DES support. (Using Blowfish implementation
    from Solar Designer).
  . Made crypt features portable by providing our own implementations
    for crypt_r and the algorithms which are used when OS does not provide
    them. PHP implementations are always used for Windows builds.

- Deprecated session_register(), session_unregister() and
  session_is_registered(). (Hannes)
- Deprecated define_syslog_variables(). (Kalle)
- Deprecated ereg extension. (Felipe)

- Added new extensions:
  . Added Enchant extension as a way to access spell checkers. (Pierre)
  . Added fileinfo extension as replacement for mime_magic extension. (Derick)
  . Added intl extension for Internationalization. (Ed B., Vladimir I.,
    Dmitry L., Stanislav M., Vadim S., Kirti V.)
  . Added mysqlnd extension as replacement for libmysql for ext/mysql, mysqli
    and PDO_mysql. (Andrey, Johannes, Ulf)
  . Added phar extension for handling PHP Archives. (Greg, Marcus, Steph)
  . Added SQLite3 extension. (Scott)

- Added new date/time functionality: (Derick)
  . date_parse_from_format(): Parse date/time strings according to a format.
  . date_create_from_format()/DateTime::createFromFormat(): Create a date/time
    object by parsing a date/time string according to a given format.
  . date_get_last_errors()/DateTime::getLastErrors(): Return a list of warnings
    and errors that were found while parsing a date/time string through:
    . strtotime() / new DateTime
    . date_create_from_format() / DateTime::createFromFormat()
    . date_parse_from_format().
  . support for abbreviation and offset based timezone specifiers for
    the 'e' format specifier, DateTime::__construct(), DateTime::getTimeZone()
    and DateTimeZone::getName().
  . support for selectively listing timezone identifiers by continent or
    country code through timezone_identifiers_list() /
    DateTimezone::listIdentifiers().
  . timezone_location_get() / DateTimezone::getLocation() for retrieving
    location information from timezones.
  . date_timestamp_set() / DateTime::setTimestamp() to set a Unix timestamp
    without invoking the date parser. (Scott, Derick)
  . date_timestamp_get() / DateTime::getTimestamp() to retrieve the Unix
    timestamp belonging to a date object.
  . two optional parameters to timezone_transitions_get() /
    DateTimeZone::getTranstions() to limit the range of transitions being
    returned.
  . support for "first/last day of <month>" style texts.
  . support for date/time strings returned by MS SQL.
  . support for serialization and unserialization of DateTime objects.
  . support for diffing date/times through date_diff() / DateTime::diff().
  . support for adding/subtracting weekdays with strtotime() and
    DateTime::modify().
  . DateInterval class to represent the difference between two date/times.
  . support for parsing ISO intervals for use with DateInterval.
  . date_add() / DateTime::add(), date_sub() / DateTime::sub() for applying an
    interval to an existing date/time.
  . proper support for "this week", "previous week"/"last week" and "next week"
    phrases so that they actually mean the week and not a seven day period
    around the current day.
  . support for "<xth> <weekday> of" and "last <weekday> of" phrases to be used
    with months - like in "last saturday of februari 2008".
  . support for "back of <hour>" and "front of <hour>" phrases that are used in
    Scotland.
  . DatePeriod class which supports iterating over a DateTime object applying
    DateInterval on each iteration, up to an end date or limited by maximum
    number of occurences.

- Added compatibility mode in GD, imagerotate, image(filled)ellipse
  imagefilter, imageconvolution and imagecolormatch are now always enabled.
  (Pierre)
- Added array_replace() and array_replace_recursive() functions. (Matt)
- Added ReflectionProperty::setAccessible() method that allows non-public
  property's values to be read through ::getValue() and set through
  ::setValue(). (Derick, Sebastian)
- Added msg_queue_exists() function to sysvmsg extension. (Benjamin Schulz)
- Added Firebird specific attributes that can be set via PDO::setAttribute()
  to control formatting of date/timestamp columns: PDO::FB_ATTR_DATE_FORMAT,
  PDO::FB_ATTR_TIME_FORMAT and PDO::FB_ATTR_TIMESTAMP_FORMAT. (Lars W)
- Added gmp_testbit() function. (Stas)
- Added icon format support to getimagesize(). (Scott)
- Added LDAP_OPT_NETWORK_TIMEOUT option for ldap_set_option() to allow
  setting network timeout (FR #42837). (Jani)
- Added optional escape character parameter to fgetcsv(). (David Soria Parra)
- Added an optional parameter to strstr() and stristr() for retrieval of either
  the part of haystack before or after first occurrence of needle.
  (Johannes, Felipe)
- Added xsl->setProfiling() for profiling stylesheets. (Christian)
- Added long-option feature to getopt() and made getopt() available also on
  win32 systems by adding a common getopt implementation into core.
  (David Soria Parra, Jani)
- Added support for optional values, and = as separator, in getopt(). (Hannes)
- Added lcfirst() function. (David C)
- Added PREG_BAD_UTF8_OFFSET_ERROR constant. (Nuno)
- Added native support for asinh(), acosh(), atanh(), log1p() and expm1().
  (Kalle)
- Added LIBXML_LOADED_VERSION constant (libxml2 version currently used). (Rob)
- Added JSON_FORCE_OBJECT flag to json_encode(). (Scott, Richard Quadling)
- Added timezone_version_get() to retrieve the version of the used timezone
  database. (Derick)
- Added 'n' flag to fopen to allow passing O_NONBLOCK to the underlying
  open(2) system call. (Mikko)
- Added "dechunk" filter which can decode HTTP responses with chunked
  transfer-encoding. HTTP streams use this filter automatically in case
  "Transfer-Encoding: chunked" header is present in response. It's possible to
  disable this behaviour using "http"=>array("auto_decode"=>0) in stream
  context. (Dmitry)
- Added support for CP850 encoding in mbstring extension.
  (Denis Giffeler, Moriyoshi)
- Added stream_cast() and stream_set_options() to user-space stream wrappers,
  allowing stream_select(), stream_set_blocking(), stream_set_timeout() and
  stream_set_write_buffer() to work with user-space stream wrappers. (Arnaud)
- Added header_remove() function. (chsc at peytz dot dk, Arnaud)
- Added stream_context_get_params() function. (Arnaud)
- Added optional parameter "new" to sybase_connect(). (Timm)
- Added parse_ini_string() function. (grange at lemonde dot fr, Arnaud)
- Added str_getcsv() function. (Sara)
- Added openssl_random_pseudo_bytes() function. (Scott)
- Added ability to send user defined HTTP headers with SOAP request.
  (Brian J.France, Dmitry)
- Added concatenation option to bz2.decompress stream filter.
  (Keisial at gmail dot com, Greg)
- Added support for using compressed connections with PDO_mysql. (Johannes)
- Added the ability for json_decode() to take a user specified depth. (Scott)
- Added support for the mysql_stmt_next_result() function from libmysql.
  (Andrey)
- Added function preg_filter() that does grep and replace in one go. (Marcus)
- Added system independent realpath() implementation which caches intermediate
  directories in realpath-cache. (Dmitry)
- Added optional clear_realpath_cache and filename parameters to
  clearstatcache(). (Jani, Arnaud)
- Added litespeed SAPI module. (George Wang)
- Added ext/hash support to ext/session's ID generator. (Sara)
- Added quoted_printable_encode() function. (Tony)
- Added stream_context_set_default() function. (Davey Shafik)
- Added optional "is_xhtml" parameter to nl2br() which makes the function
  output <br> when false and <br /> when true (FR #34381). (Kalle)
- Added PHP_MAXPATHLEN constant (maximum length of a path). (Pierre)
- Added support for SSH via libssh2 in cURL. (Pierre)
- Added support for gray levels PNG image with alpha in GD extension. (Pierre)
- Added support for salsa hashing functions in HASH extension. (Scott)
- Added DOMNode::getLineNo to get line number of parsed node. (Rob)
- Added table info to PDO::getColumnMeta() with SQLite. (Martin Jansen, Scott)
- Added mail logging functionality that allows logging of mail sent via
  mail() function. (Ilia)
- Added json_last_error() to return any error information from json_decode().
  (Scott)
- Added gethostname() to return the current system host name. (Ilia)
- Added shm_has_var() function. (Mike)
- Added depth parameter to json_decode() to lower the nesting depth from the
  maximum if required. (Scott)
- Added pixelation support in imagefilter(). (Takeshi Abe, Kalle)
- Added SplObjectStorage::addAll/removeAll. (Etienne)

- Implemented FR #41712 (curl progress callback: CURLOPT_PROGRESSFUNCTION).
  (sdteffen[at]gmail[dot].com, Pierre)
- Implemented FR #47739 (Missing cURL option do disable IPv6). (Pierre)
- Implemented FR #39637 (Missing cURL option CURLOPT_FTP_FILEMETHOD). (Pierre)

- Fixed an issue with ReflectionProperty::setAccessible().
  (Sebastian, Roman Borschel)
- Fixed html_entity_decode() incorrectly converting numeric html entities
  to different characters with cp1251 and cp866. (Scott)
- Fixed an issue in date() where a : was printed for the O modifier after a P
  modifier was used. (Derick)
- Fixed exec() on Windows to not eat the first and last double quotes. (Scott)
- Fixed readlink on Windows in thread safe SAPI (apache2.x etc.). (Pierre)
- Fixed a bug causing miscalculations with the "last <weekday> of <n> month"
  relative time string. (Derick)
- Fixed bug causing the algorithm parameter of mhash() to be modified. (Scott)
- Fixed invalid calls to free when internal fileinfo magic file is used. (Scott)
- Fixed memory leak inside wddx_add_vars() function. (Felipe)
- Fixed check in recode extension to allow builing of recode and mysql
  extensions when using a recent libmysql. (Johannes)

- Fixed PECL bug #12794 (PDOStatement->nextRowset() doesn't work). (Johannes)
- Fixed PECL bug #12401 (Add support for ATTR_FETCH_TABLE_NAMES). (Johannes)

- Fixed bug #48696 (ldap_read() segfaults with invalid parameters). (Felipe)
- Fixed bug #48643 (String functions memory issue). (Dmitry)
- Fixed bug #48641 (tmpfile() uses old parameter parsing).
  (crrodriguez at opensuse dot org)
- Fixed bug #48624 (.user.ini never gets parsed). (Pierre)
- Fixed bug #48620 (X-PHP-Originating-Script assumes no trailing CRLF in
  existing headers). (Ilia)
- Fixed bug #48578 (Can't build 5.3 on FBSD 4.11). (Rasmus)
- Fixed bug #48535 (file_exists returns false when impersonate is used).
  (Kanwaljeet Singla, Venkat Raman Don)
- Fixed bug #48493 (spl_autoload_register() doesn't work correctly when
  prepending functions). (Scott)
- Fixed bug #48215 (Calling a method with the same name as the parent class
  calls the constructor). (Scott)
- Fixed bug #48200 (compile failure with mbstring.c when
  --enable-zend-multibyte is used). (Jani)
- Fixed bug #48188 (Cannot execute a scrollable cursors twice with PDO_PGSQL).
  (Matteo)
- Fixed bug #48185 (warning: value computed is not used in
  pdo_sqlite_stmt_get_col line 271). (Matteo)
- Fixed bug #48087 (call_user_method() invalid free of arguments). (Felipe)
- Fixed bug #48060 (pdo_pgsql - large objects are returned as empty). (Matteo)
- Fixed bug #48034 (PHP crashes when script is 8192 (8KB) bytes long). (Dmitry)
- Fixed bug #48004 (Error handler prevents creation of default object). (Dmitry)
- Fixed bug #47880 (crashes in call_user_func_array()). (Dmitry)
- Fixed bug #47856 (stristr() converts needle to lower-case). (Ilia)
- Fixed bug #47851 (is_callable throws fatal error). (Dmitry)
- Fixed bug #47816 (pcntl tests failing on NetBSD). (Matteo)
- Fixed bug #47779 (Wrong value for SIG_UNBLOCK and SIG_SETMASK constants).
  (Matteo)
- Fixed bug #47771 (Exception during object construction from arg call calls
  object's destructor). (Dmitry)
- Fixed bug #47767 (include_once does not resolve windows symlinks or junctions)
  (Kanwaljeet Singla, Venkat Raman Don)
- Fixed bug #47757 (rename JPG to JPEG in phpinfo). (Pierre)
- Fixed bug #47745 (FILTER_VALIDATE_INT doesn't allow minimum integer). (Dmitry)
- Fixed bug #47714 (autoloading classes inside exception_handler leads to
  crashes). (Dmitry)
- Fixed bug #47671 (Cloning SplObjectStorage instances). (Etienne)
- Fixed bug #47664 (get_class returns NULL instead of FALSE). (Dmitry)
- Fixed bug #47662 (Support more than 127 subpatterns in preg_match). (Nuno)
- Fixed bug #47596 (Bus error on parsing file). (Dmitry)
- Fixed bug #47572 (Undefined constant causes segmentation fault). (Felipe)
- Fixed bug #47560 (explode()'s limit parameter odd behaviour). (Matt)
- Fixed bug #47549 (get_defined_constants() return array with broken array
  categories). (Ilia)
- Fixed bug #47535 (Compilation failure in ps_fetch_from_1_to_8_bytes()).
  (Johannes)
- Fixed bug #47534 (RecursiveDiteratoryIterator::getChildren ignoring
  CURRENT_AS_PATHNAME). (Etienne)
- Fixed bug #47443 (metaphone('scratch') returns wrong result). (Felipe)
- Fixed bug #47438 (mysql_fetch_field ignores zero offset). (Johannes)
- Fixed bug #47398 (PDO_Firebird doesn't implements quoter correctly). (Felipe)
- Fixed bug #47390 (odbc_fetch_into - BC in php 5.3.0). (Felipe)
- Fixed bug #47359 (Use the expected unofficial mimetype for bmp files). (Scott)
- Fixed bug #47343 (gc_collect_cycles causes a segfault when called within a
  destructor in one case). (Dmitry)
- Fixed bug #47320 ($php_errormsg out of scope in functions). (Dmitry)
- Fixed bug #47318 (UMR when trying to activate user config). (Pierre)
- Fixed bug #47243 (OCI8: Crash at shutdown on Windows) (Chris Jones/Oracle
  Corp.)
- Fixed bug #47231 (offsetGet error using incorrect offset). (Etienne)
- Fixed bug #47229 (preg_quote() should escape the '-' char). (Nuno)
- Fixed bug #47165 (Possible memory corruption when passing return value by
  reference). (Dmitry)
- Fixed bug #47087 (Second parameter of mssql_fetch_array()). (Felipe)
- Fixed bug #47085 (rename() returns true even if the file in PHAR does not
  exist). (Greg)
- Fixed bug #47050 (mysqli_poll() modifies improper variables). (Johannes)
- Fixed bug #47045 (SplObjectStorage instances compared with ==). (Etienne)
- Fixed bug #47038 (Memory leak in include). (Dmitry)
- Fixed bug #47031 (Fix constants in DualIterator example). (Etienne)
- Fixed bug #47021 (SoapClient stumbles over WSDL delivered with
  "Transfer-Encoding: chunked"). (Dmitry)
- Fixed bug #46994 (OCI8: CLOB size does not update when using CLOB IN OUT param
  in stored procedure) (Chris Jones/Oracle Corp.)
- Fixed bug #46979 (use with non-compound name *has* effect). (Dmitry)
- Fixed bug #46957 (The tokenizer returns deprecated values). (Felipe)
- Fixed bug #46944 (UTF-8 characters outside the BMP aren't encoded correctly).
  (Scott)
- Fixed bug #46897 (ob_flush() should fail to flush unerasable buffers).
  (David C.)
- Fixed bug #46849 (Cloning DOMDocument doesn't clone the properties). (Rob)
- Fixed bug #46847 (phpinfo() is missing some settings). (Hannes)
- Fixed bug #46844 (php scripts or included files with first line starting
  with # have the 1st line missed from the output). (Ilia)
- Fixed bug #46817 (tokenizer misses last single-line comment (PHP 5.3+, with
  re2c lexer)). (Matt, Shire)
- Fixed bug #46811 (ini_set() doesn't return false on failure). (Hannes)
- Fixed bug #46763 (mb_stristr() wrong output when needle does not exist).
  (Henrique M. Decaria)
- Fixed bug #46755 (warning: use statement with non-compound name). (Dmitry)
- Fixed bug #46746 (xmlrpc_decode_request outputs non-suppressable error when
  given bad data). (Ilia)
- Fixed bug #46738 (Segfault when mb_detect_encoding() fails). (Scott)
- Fixed bug #46731 (Missing validation for the options parameter of the
  imap_fetch_overview() function). (Ilia)
- Fixed bug #46711 (cURL curl_setopt leaks memory in foreach loops). (magicaltux
  [at] php [dot] net)
- Fixed bug #46701 (Creating associative array with long values in the key fails
  on 32bit linux). (Shire)
- Fixed bug #46681 (mkdir() fails silently on PHP 5.3). (Hannes)
- Fixed bug #46653 (can't extend mysqli). (Johannes)
- Fixed bug #46646 (Restrict serialization on some internal classes like Closure
  and SplFileInfo using exceptions). (Etienne)
- Fixed bug #46623 (OCI8: phpinfo doesn't show compile time ORACLE_HOME with
  phpize) (Chris Jones/Oracle Corp.)
- Fixed bug #46578 (strip_tags() does not honor end-of-comment when it
  encounters a single quote). (Felipe)
- Fixed bug #46546 (Segmentation fault when using declare statement with
  non-string value). (Felipe)
- Fixed bug #46542 (Extending PDO class with a __call() function doesn't work as
  expected). (Johannes)
- Fixed bug #46421 (SplFileInfo not correctly handling /). (Etienne)
- Fixed bug #46347 (parse_ini_file() doesn't support * in keys). (Nuno)
- Fixed bug #46268 (DateTime::modify() does not reset relative time values).
  (Derick)
- Fixed bug #46241 (stacked error handlers, internal error handling in general).
  (Etienne)
- Fixed bug #46238 (Segmentation fault on static call with empty string method).
  (Felipe)
- Fixed bug #46192 (ArrayObject with objects as storage serialization).
  (Etienne)
- Fixed bug #46185 (importNode changes the namespace of an XML element). (Rob)
- Fixed bug #46178 (memory leak in ext/phar). (Greg)
- Fixed bug #46160 (SPL - Memory leak when exception is thrown in offsetSet).
  (Felipe)
- Fixed Bug #46147 (after stream seek, appending stream filter reads incorrect
  data). (Greg)
- Fixed bug #46127 (php_openssl_tcp_sockop_accept forgets to set context on
  accepted stream) (Mark Karpeles, Pierre)
- Fixed bug #46115 (Memory leak when calling a method using Reflection).
  (Dmitry)
- Fixed bug #46110 (XMLWriter - openmemory() and openuri() leak memory on
  multiple calls). (Ilia)
- Fixed bug #46108 (DateTime - Memory leak when unserializing). (Felipe)
- Fixed bug #46106 (Memory leaks when using global statement). (Dmitry)
- Fixed bug #46099 (Xsltprocessor::setProfiling - memory leak). (Felipe, Rob).
- Fixed bug #46087 (DOMXPath - segfault on destruction of a cloned object).
  (Ilia)
- Fixed bug #46048 (SimpleXML top-level @attributes not part of iterator).
  (David C.)
- Fixed bug #46044 (Mysqli - wrong error message). (Johannes)
- Fixed bug #46042 (memory leaks with reflection of mb_convert_encoding()).
  (Ilia)
- Fixed bug #46039 (ArrayObject iteration is slow). (Arnaud)
- Fixed bug #46033 (Direct instantiation of SQLite3stmt and SQLite3result cause
  a segfault.) (Scott)
- Fixed bug #45991 (Ini files with the UTF-8 BOM are treated as invalid).
  (Scott)
- Fixed bug #45989 (json_decode() doesn't return NULL on certain invalid
  strings). (magicaltux, Scott)
- Fixed bug #45976 (Moved SXE from SPL to SimpleXML). (Etienne)
- Fixed bug #45928 (large scripts from stdin are stripped at 16K border).
  (Christian Schneider, Arnaud)
- Fixed bug #45911 (Cannot disable ext/hash). (Arnaud)
- Fixed bug #45907 (undefined reference to 'PHP_SHA512Init'). (Greg)
- Fixed bug #45826 (custom ArrayObject serialization). (Etienne)
- Fixed bug #45820 (Allow empty keys in ArrayObject). (Etienne)
- Fixed bug #45791 (json_decode() doesn't convert 0e0 to a double). (Scott)
- Fixed bug #45786 (FastCGI process exited unexpectedly). (Dmitry)
- Fixed bug #45757 (FreeBSD4.11 build failure: failed include; stdint.h).
  (Hannes)
- Fixed bug #45743 (property_exists fails to find static protected member in
  child class). (Felipe)
- Fixed bug #45717 (Fileinfo/libmagic build fails, missing err.h and getopt.h).
  (Derick)
- Fixed bug #45706 (Unserialization of classes derived from ArrayIterator
  fails). (Etienne, Dmitry)
- Fixed bug #45696 (Not all DateTime methods allow method chaining). (Derick)
- Fixed bug #45682 (Unable to var_dump(DateInterval)). (Derick)
- Fixed bug #45447 (Filesystem time functions on Vista and server 2008).
  (Pierre)
- Fixed bug #45432 (PDO: persistent connection leak). (Felipe)
- Fixed bug #45392 (ob_start()/ob_end_clean() and memory_limit). (Ilia)
- Fixed bug #45384 (parse_ini_file will result in parse error with no trailing
  newline). (Arnaud)
- Fixed bug #45382 (timeout bug in stream_socket_enable_crypto). (vnegrier at
  optilian dot com, Ilia)
- Fixed bug #45044 (relative paths not resolved correctly). (Dmitry)
- Fixed bug #44861 (scrollable cursor don't work with pgsql). (Matteo)
- Fixed bug #44842 (parse_ini_file keys that start/end with underscore).
  (Arnaud)
- Fixed bug #44575 (parse_ini_file comment # line problems). (Arnaud)
- Fixed bug #44409 (PDO::FETCH_SERIALIZE calls __construct()). (Matteo)
- Fixed bug #44173 (PDO->query() parameter parsing/checking needs an update).
  (Matteo)
- Fixed bug #44154 (pdo->errorInfo() always have three elements in the returned
  array). (David C.)
- Fixed bug #44153 (pdo->errorCode() returns NULL when there are no errors).
  (David C.)
- Fixed bug #44135 (PDO MySQL does not support CLIENT_FOUND_ROWS). (Johannes,
  chx1975 at gmail dot com)
- Fixed bug #44100 (Inconsistent handling of static array declarations with
  duplicate keys). (Dmitry)
- Fixed bug #43831 ($this gets mangled when extending PDO with persistent
  connection). (Felipe)
- Fixed bug #43817 (opendir() fails on Windows directories with parent directory
  unaccessible). (Dmitry)
- Fixed bug #43069 (SoapClient causes 505 HTTP Version not supported error
  message). (Dmitry)
- Fixed bug #43008 (php://filter uris ignore url encoded filternames and can't
  handle slashes). (Arnaud)
- Fixed bug #42362 (HTTP status codes 204 and 304 should not be gzipped).
  (Scott, Edward Z. Yang)
- Fixed bug #41874 (separate STDOUT and STDERR in exec functions). (Kanwaljeet
  Singla, Venkat Raman Don, Pierre)
- Fixed bug #41534 (SoapClient over HTTPS fails to reestablish connection).
  (Dmitry)
- Fixed bug #38802 (max_redirects and ignore_errors). (patch by
  datibbaw@php.net)
- Fixed bug #35980 (touch() works on files but not on directories). (Pierre)

17 Jun 2009, PHP 5.2.10
- Updated timezone database to version 2009.9 (2009i) (Derick)

- Added "ignore_errors" option to http fopen wrapper. (David Zulke, Sara)
- Added new CURL options CURLOPT_REDIR_PROTOCOLS, CURLOPT_PROTOCOLS,
  and CURLPROTO_* for redirect fixes in CURL 7.19.4. (Yoram Bar Haim, Stas)
- Added support for Sun CC (FR #46595 and FR #46513). (David Soria Parra)

- Changed default value of array_unique()'s optional sorting type parameter
  back to SORT_STRING to fix backwards compatibility breakage introduced in
  PHP 5.2.9. (Moriyoshi)

- Fixed memory corruptions while reading properties of zip files. (Ilia)
- Fixed memory leak in ob_get_clean/ob_get_flush. (Christian)
- Fixed segfault on invalid session.save_path. (Hannes)
- Fixed leaks in imap when a mail_criteria is used. (Pierre)
- Fixed missing erealloc() in fix for Bug #40091 in spl_autoload_register. (Greg)

- Fixed bug #48562 (Reference recursion causes segfault when used in
  wddx_serialize_vars()). (Felipe)
- Fixed bug #48557 (Numeric string keys in Apache Hashmaps are not cast to
  integers). (David Zuelke)
- Fixed bug #48518 (curl crashes when writing into invalid file handle). (Tony)
- Fixed bug #48514 (cURL extension uses same resource name for simple and
  multi APIs). (Felipe)
- Fixed bug #48469 (ldap_get_entries() leaks memory on empty search
  results). (Patrick)
- Fixed bug #48456 (CPPFLAGS not restored properly in phpize.m4). (Jani,
  spisek at kerio dot com)
- Fixed bug #48448 (Compile failure under IRIX 6.5.30 building cast.c).
  (Kalle)
- Fixed bug #48441 (ldap_search() sizelimit, timelimit and deref options
  persist). (Patrick)
- Fixed bug #48434 (Improve memory_get_usage() accuracy). (Arnaud)
- Fixed bug #48416 (Force a cache limit in ereg() to stop excessive memory
  usage). (Scott)
- Fixed bug #48409 (Crash when exception is thrown while passing function
  arguments). (Arnaud)
- Fixed bug #48378 (exif_read_data() segfaults on certain corrupted .jpeg
  files). (Pierre)
- Fixed bug #48359 (Script hangs on snmprealwalk if OID is not increasing).
  (Ilia, simonov at gmail dot com)
- Fixed bug #48336 (ReflectionProperty::getDeclaringClass() does not work
  with redeclared property).
  (patch by Markus dot Lidel at shadowconnect dot com)
- Fixed bug #48326 (constant MSG_DONTWAIT not defined). (Arnaud)
- Fixed bug #48313 (fgetcsv() does not return null for empty rows). (Ilia)
- Fixed bug #48309 (stream_copy_to_stream() and fpasstru() do not update
  stream position of plain files). (Arnaud)
- Fixed bug #48307 (stream_copy_to_stream() copies 0 bytes when $source is a
  socket). (Arnaud)
- Fixed bug #48273 (snmp*_real_walk() returns SNMP errors as values).
  (Ilia, lytboris at gmail dot com)
- Fixed bug #48256 (Crash due to double-linking of history.o).
  (tstarling at wikimedia dot org)
- Fixed bug #48248 (SIGSEGV when access to private property via &__get).
  (Felipe)
- Fixed bug #48247 (Crash on errors during startup). (Stas)
- Fixed bug #48240 (DBA Segmentation fault dba_nextkey). (Felipe)
- Fixed bug #48224 (Incorrect shuffle in array_rand). (Etienne)
- Fixed bug #48221 (memory leak when passing invalid xslt parameter).
  (Felipe)
- Fixed bug #48207 (CURLOPT_(FILE|WRITEHEADER options do not error out when
  working with a non-writable stream). (Ilia)
- Fixed bug #48206 (Iterating over an invalid data structure with
  RecursiveIteratorIterator leads to a segfault). (Scott)
- Fixed bug #48204 (xmlwriter_open_uri() does not emit warnings on invalid
  paths). (Ilia)
- Fixed bug #48203 (Crash when CURLOPT_STDERR is set to regular file). (Jani)
- Fixed bug #48202 (Out of Memory error message when passing invalid file
  path) (Pierre)
- Fixed bug #48156 (Added support for lcov v1.7). (Ilia)
- Fixed bug #48132 (configure check for curl ssl support fails with
  --disable-rpath). (Jani)
- Fixed bug #48131 (Don't try to bind ipv4 addresses to ipv6 ips via bindto).
  (Ilia)
- Fixed bug #48070 (PDO_OCI: Segfault when using persistent connection).
  (Pierre, Matteo, jarismar dot php at gmail dot com)
- Fixed bug #48058 (Year formatter goes wrong with out-of-int range). (Derick)
- Fixed bug #48038 (odbc_execute changes variables used to form params array).
  (Felipe)
- Fixed bug #47997 (stream_copy_to_stream returns 1 on empty streams). (Arnaud)
- Fixed bug #47991 (SSL streams fail if error stack contains items). (Mikko)
- Fixed bug #47981 (error handler not called regardless). (Hannes)
- Fixed bug #47969 (ezmlm_hash() returns different values depend on OS). (Ilia)
- Fixed bug #47946 (ImageConvolution overwrites background). (Ilia)
- Fixed bug #47940 (memory leaks in imap_body). (Pierre, Jake Levitt)
- Fixed bug #47937 (system() calls sapi_flush() regardless of output
  buffering). (Ilia)
- Fixed bug #47903 ("@" operator does not work with string offsets). (Felipe)
- Fixed bug #47893 (CLI aborts on non blocking stdout). (Arnaud)
- Fixed bug #47849 (Non-deep import loses the namespace). (Rob)
- Fixed bug #47845 (PDO_Firebird omits first row from query). (Lars W)
- Fixed bug #47836 (array operator [] inconsistency when the array has
  PHP_INT_MAX index value). (Matt)
- Fixed bug #47831 (Compile warning for strnlen() in main/spprintf.c).
  (Ilia, rainer dot jung at kippdata dot de)
- Fixed bug #47828 (openssl_x509_parse() segfaults when a UTF-8 conversion
  fails). (Scott, Kees Cook, Pierre)
- Fixed bug #47818 (Segfault due to bound callback param). (Felipe)
- Fixed bug #47801 (__call() accessed via parent:: operator is provided
  incorrect method name). (Felipe)
- Fixed bug #47769 (Strange extends PDO). (Felipe)
- Fixed bug #47745 (FILTER_VALIDATE_INT doesn't allow minimum integer).
  (Dmitry)
- Fixed bug #47721 (Alignment issues in mbstring and sysvshm extension).
  (crrodriguez at opensuse dot org, Ilia)
- Fixed bug #47704 (PHP crashes on some "bad" operations with string
  offsets). (Dmitry)
- Fixed bug #47695 (build error when xmlrpc and iconv are compiled against
  different iconv versions). (Scott)
- Fixed bug #47667 (ZipArchive::OVERWRITE seems to have no effect).
  (Mikko, Pierre)
- Fixed bug #47644 (Valid integers are truncated with json_decode()). (Scott)
- Fixed bug #47639 (pg_copy_from() WARNING: nonstandard use of \\ in a
  string literal). (Ilia)
- Fixed bug #47616 (curl keeps crashing). (Felipe)
- Fixed bug #47598 (FILTER_VALIDATE_EMAIL is locale aware). (Ilia)
- Fixed bug #47566 (pcntl_wexitstatus() returns signed status).
  (patch by james at jamesreno dot com)
- Fixed bug #47564 (unpacking unsigned long 32bit bit endian returns wrong
  result). (Ilia)
- Fixed bug #47487 (performance degraded when reading large chunks after
  fix of bug #44607). (Arnaud)
- Fixed bug #47468 (enable cli|cgi-only extensions for embed sapi). (Jani)
- Fixed bug #47435 (FILTER_FLAG_NO_PRIV_RANGE does not work with ipv6
  addresses in the filter extension). (Ilia)
- Fixed bug #47430 (Errors after writing to nodeValue parameter of an absent
  previousSibling). (Rob)
- Fixed bug #47365 (ip2long() may allow some invalid values on certain 64bit
   systems). (Ilia)
- Fixed bug #47254 (Wrong Reflection for extends class). (Felipe)
- Fixed bug #47042 (cgi sapi is incorrectly removing SCRIPT_FILENAME).
  (Sriram Natarajan, David Soria Parra)
- Fixed bug #46882 (Serialize / Unserialize misbehaviour under OS with
  different bit numbers). (Matt)
- Fixed bug #46812 (get_class_vars() does not include visible private variable
  looking at subclass). (Arnaud)
- Fixed bug #46386 (Digest authentication with SOAP module fails against MSSQL
  SOAP services). (Ilia, lordelph at gmail dot com)
- Fixed bug #46109 (Memory leak when mysqli::init() is called multiple times).
  (Andrey)
- Fixed bug #45997 (safe_mode bypass with exec/system/passthru (windows only)).
  (Pierre)
- Fixed bug #45877 (Array key '2147483647' left as string). (Matt)
- Fixed bug #45822 (Near infinite-loops while parsing huge relative offsets).
  (Derick, Mike Sullivan)
- Fixed bug #45799 (imagepng() crashes on empty image).
  (Martin McNickle, Takeshi Abe)
- Fixed bug #45622 (isset($arrayObject->p) misbehaves with
  ArrayObject::ARRAY_AS_PROPS set). (robin_fernandes at uk dot ibm dot com, Arnaud)
- Fixed bug #45614 (ArrayIterator::current(), ::key() can show 1st private prop
  of wrapped object). (robin_fernandes at uk dot ibm dot com, Arnaud)
- Fixed bug #45540 (stream_context_create creates bad http request). (Arnaud)
- Fixed bug #45202 (zlib.output_compression can not be set with ini_set()).
  (Jani)
- Fixed bug #45191 (error_log ignores date.timezone php.ini val when setting
  logging timestamps). (Derick)
- Fixed bug #45092 (header HTTP context option not being used when compiled
  using --with-curlwrappers). (Jani)
- Fixed bug #44996 (xmlrpc_decode() ignores time zone on iso8601.datetime).
  (Ilia, kawai at apache dot org)
- Fixed bug #44827 (define() is missing error checks for class constants).
  (Ilia)
- Fixed bug #44214 (Crash using preg_replace_callback() and global variables).
  (Nuno, Scott)
- Fixed bug #43073 (TrueType bounding box is wrong for angle<>0).
  (Martin McNickle)
- Fixed bug #42663 (gzinflate() try to allocate all memory with truncated
  data). (Arnaud)
- Fixed bug #42414 (some odbc_*() functions incompatible with Oracle ODBC
  driver). (jhml at gmx dot net)
- Fixed bug #42362 (HTTP status codes 204 and 304 should not be gzipped).
  (Scott, Edward Z. Yang)
- Fixed bug #42143 (The constant NAN is reported as 0 on Windows)
  (Kanwaljeet Singla, Venkat Raman Don)
- Fixed bug #38805 (PDO truncates text from SQL Server text data type field).
  (Steph)

26 Feb 2009, PHP 5.2.9
- Changed __call() to be invoked on private/protected method access, similar to
  properties and __get(). (Andrei)

- Added optional sorting type flag parameter to array_unique(). Default is
  SORT_REGULAR. (Andrei)

- Fixed a crash on extract in zip when files or directories entry names contain
  a relative path. (Pierre)
- Fixed error conditions handling in stream_filter_append(). (Arnaud)
- Fixed zip filename property read. (Pierre)
- Fixed explode() behavior with empty string to respect negative limit. (Shire)
- Fixed security issue in imagerotate(), background colour isn't validated
  correctly with a non truecolour image. Reported by Hamid Ebadi,
  APA Laboratory (Fixes CVE-2008-5498). (Scott)
- Fixed a segfault when malformed string is passed to json_decode(). (Scott)
- Fixed bug in xml_error_string() which resulted in messages being
  off by one. (Scott)

- Fixed bug #47422 (modulus operator returns incorrect results on 64 bit
  linux). (Matt)
- Fixed bug #47399 (mb_check_encoding() returns true for some illegal SJIS
  characters). (for-bugs at hnw dot jp, Moriyoshi)
- Fixed bug #47353 (crash when creating a lot of objects in object
  destructor). (Tony)
- Fixed bug #47322 (sscanf %d doesn't work). (Felipe)
- Fixed bug #47282 (FILTER_VALIDATE_EMAIL is marking valid email addresses
  as invalid). (Ilia)
- Fixed bug #47220 (segfault in dom_document_parser in recovery mode). (Rob)
- Fixed bug #47217 (content-type is not set properly for file uploads). (Ilia)
- Fixed bug #47174 (base64_decode() interprets pad char in mid string as
  terminator). (Ilia)
- Fixed bug #47165 (Possible memory corruption when passing return value by
  reference). (Dmitry)
- Fixed bug #47152 (gzseek/fseek using SEEK_END produces strange results).
  (Felipe)
- Fixed bug #47131 (SOAP Extension ignores "user_agent" ini setting). (Ilia)
- Fixed bug #47109 (Memory leak on $a->{"a"."b"} when $a is not an object).
  (Etienne, Dmitry)
- Fixed bug #47104 (Linking shared extensions fails with icc). (Jani)
- Fixed bug #47049 (SoapClient::__soapCall causes a segmentation fault).
  (Dmitry)
- Fixed bug #47048 (Segfault with new pg_meta_data). (Felipe)
- Fixed bug #47042 (PHP cgi sapi is removing SCRIPT_FILENAME for non
  apache). (Sriram Natarajan)
- Fixed bug #47037 (No error when using fopen with empty string). (Cristian
  Rodriguez R., Felipe)
- Fixed bug #47035 (dns_get_record returns a garbage byte at the end of a
  TXT record). (Felipe)
- Fixed bug #47027 (var_export doesn't show numeric indices on ArrayObject).
  (Derick)
- Fixed bug #46985 (OVERWRITE and binary mode does not work, regression
  introduced in 5.2.8). (Pierre)
- Fixed bug #46973 (IPv6 address filter rejects valid address). (Felipe)
- Fixed bug #46964 (Fixed pdo_mysql build with older version of MySQL). (Ilia)
- Fixed bug #46959 (Unable to disable PCRE). (Scott)
- Fixed bug #46918 (imap_rfc822_parse_adrlist host part not filled in
  correctly). (Felipe)
- Fixed bug #46889 (Memory leak in strtotime()). (Derick)
- Fixed bug #46887 (Invalid calls to php_error_docref()). (oeriksson at
  mandriva dot com, Ilia)
- Fixed bug #46873 (extract($foo) crashes if $foo['foo'] exists). (Arnaud)
- Fixed bug #46843 (CP936 euro symbol is not converted properly). (ty_c at
  cybozuy dot co dot jp, Moriyoshi)
- Fixed bug #46798 (Crash in mssql extension when retrieving a NULL value
  inside a binary or image column type). (Ilia)
- Fixed bug #46782 (fastcgi.c parse error). (Matt)
- Fixed bug #46760 (SoapClient doRequest fails when proxy is used). (Felipe)
- Fixed bug #46748 (Segfault when an SSL error has more than one error).
  (Scott)
- Fixed bug #46739 (array returned by curl_getinfo should contain
  content_type key). (Mikko)
- Fixed bug #46699 (xml_parse crash when parser is namespace aware). (Rob)
- Fixed bug #46419 (Elements of associative arrays with NULL value are
  lost). (Dmitry)
- Fixed bug #46282 (Corrupt DBF When Using DATE). (arne at bukkie dot nl)
- Fixed bug #46026 (bz2.decompress/zlib.inflate filter tries to decompress
  after end of stream). (Greg)
- Fixed bug #46005 (User not consistently logged under Apache2). (admorten
  at umich dot edu, Stas)
- Fixed bug #45996 (libxml2 2.7 causes breakage with character data in
  xml_parse()). (Rob)
- Fixed bug #45940 (MySQLI OO does not populate connect_error property on
  failed connect). (Johannes)
- Fixed bug #45923 (mb_st[r]ripos() offset not handled correctly). (Moriyoshi)
- Fixed bug #45327 (memory leak if offsetGet throws exception). (Greg)
- Fixed bug #45239 (Encoding detector hangs with mbstring.strict_detection
  enabled). (Moriyoshi)
- Fixed bug #45161 (Reusing a curl handle leaks memory). (Mark Karpeles, Jani)
- Fixed bug #44336 (Improve pcre UTF-8 string matching performance). (frode
  at coretrek dot com, Nuno)
- Fixed bug #43841 (mb_strrpos() offset is byte count for negative values).
  (Moriyoshi)
- Fixed bug #37209 (mssql_execute with non fatal errors). (Kalle)
- Fixed bug #35975 (Session cookie expires date format isn't the most
  compatible. Now matches that of setcookie()). (Scott)


08 Dec 2008, PHP 5.2.8
- Reverted bug fix #42718 that broke magic_quotes_gpc (Scott)

04 Dec 2008, PHP 5.2.7
- Upgraded PCRE to version 7.8 (Fixes CVE-2008-2371). (Ilia)
- Updated timezone database to version 2008.9. (Derick)
- Upgraded bundled libzip to 0.9.0. (Pierre)

- Added logging option for error_log to send directly to SAPI. (Stas)
- Added PHP_MAJOR_VERSION, PHP_MINOR_VERSION, PHP_RELEASE_VERSION,
  PHP_EXTRA_VERSION, PHP_VERSION_ID, PHP_ZTS and PHP_DEBUG constants. (Pierre)
- Added "PHP_INI_SCAN_DIR" environment variable which can be used to
  either disable or change the compile time ini scan directory (FR #45114).
  (Jani)

- Fixed missing initialization of BG(page_uid) and BG(page_gid),
  reported by Maksymilian Arciemowicz. (Stas)
- Fixed memory leak inside sqlite_create_aggregate(). (Felipe)
- Fixed memory leak inside PDO sqlite's sqliteCreateAggregate() method.
  (Felipe)
- Fixed a crash inside gd with invalid fonts (Fixes CVE-2008-3658). (Pierre)
- Fixed a possible overflow inside memnstr (Fixes CVE-2008-3659).
  (LaurentGaffie)
- Fixed incorrect php_value order for Apache configuration, reported by
  Maksymilian Arciemowicz. (Stas)
- Fixed memory leak inside readline_callback_handler_remove() function.
  (Felipe)
- Fixed sybase_fetch_*() to continue reading after CS_ROW_FAIL status (Timm)
- Fixed a bug inside dba_replace() that could cause file truncation
  withinvalid keys. (Ilia)
- Fixed memory leak inside readline_callback_handler_install() function.(Ilia)
- Fixed memory leak inside readline_completion_function() function. (Felipe)
- Fixed stream_get_contents() when using $maxlength and socket is notclosed.
  indeyets [at] php [dot] net on #46049. (Arnaud)
- Fixed stream_get_line() to behave as documented on non-blocking streams.
  (Arnaud)
- Fixed endless loop in PDOStatement::debugDumpParams().
  (jonah.harris at gmail dot com)
- Fixed ability to use "internal" heaps in extensions. (Arnaud, Dmitry)
- Fixed weekdays adding/subtracting algorithm. (Derick)
- Fixed some ambiguities in the date parser. (Derick)
- Fixed a bug with the YYYY-MM format not resetting the day correctly.
  (Derick)
- Fixed a bug in the DateTime->modify() methods, it would not use the advanced
  relative time strings. (Derick)
- Fixed extraction of zip files or directories when the entry name is a
  relative path. (Pierre)
- Fixed read or write errors for large zip archives. (Pierre)
- Fixed security issues detailed in CVE-2008-2665 and CVE-2008-2666.
  (Christian Hoffmann)
- Fixed simplexml asXML() not to lose encoding when dumping entire
  document to file. (Ilia)
- Fixed a crash inside PDO when trying instantiate PDORow manually.
  (Felipe)
- Fixed build failure of ext/mysqli with libmysql 6.0 - missing
  rplfunctions. (Andrey)
- Fixed a regression when using strip_tags() and < is within an
  attribute.(Scott)
- Fixed a crash on invalid method in ReflectionParameter constructor.
  (Christian Seiler)
- Reverted fix for bug #44197 due to behaviour change in minor version.
  (Felipe)

- Fixed bug #46732 (mktime.year description is wrong). (Derick)
- Fixed bug #46696 (cURL fails in upload files with specified content-type).
  (Ilia)
- Fixed bug #46673 (stream_lock call with wrong parameter). (Arnaud)
- Fixed bug #46649 (Setting array element with that same array produces
  inconsistent results). (Arnaud)
- Fixed bug #46626 (mb_convert_case does not handle apostrophe correctly).
  (Ilia)
- Fixed bug #46543 (ibase_trans() memory leaks when using wrong parameters).
  (Felipe)
- Fixed bug #46521 (Curl ZTS OpenSSL, error in config.m4 fragment).
  (jd at cpanel dot net)
- Fixed bug #46496 (wddx_serialize treats input as ISO-8859-1). (Mark Karpeles)
- Fixed bug #46427 (SoapClient() stumbles over its "stream_context" parameter).
  (Dmitry, Herman Radtke)
- Fixed bug #46426 (offset parameter of stream_get_contents() does not
  workfor "0"). (Felipe)
- Fixed bug #46406 (Unregistering nodeclass throws E_FATAL). (Rob)
- Fixed bug #46389 (NetWare needs small patch for _timezone).
  (patch by guenter@php.net)
- Fixed bug #46388 (stream_notification_callback inside of object destroys
  object variables). (Felipe)
- Fixed bug #46381 (wrong $this passed to internal methods causes segfault).
  (Tony)
- Fixed bug #46379 (Infinite loop when parsing '#' in one line file). (Arnaud)
- Fixed bug #46366 (bad cwd with / as pathinfo). (Dmitry)
- Fixed bug #46360 (TCP_NODELAY constant for socket_{get,set}_option).
  (bugs at trick dot vanstaveren dot us)
- Fixed bug #46343 (IPv6 address filter accepts invalid address). (Ilia)
- Fixed bug #46335 (DOMText::splitText doesn't handle multibyte characters).
  (Rob)
- Fixed bug #46323 (compilation of simplexml for NetWare breaks).
  (Patch by guenter [at] php [dot] net)
- Fixed bug #46319 (PHP sets default Content-Type header for HTTP 304
  response code, in cgi sapi). (Ilia)
- Fixed bug #46313 (Magic quotes broke $_FILES). (Arnaud)
- Fixed bug #46308 (Invalid write when changing property from inside getter).
  (Dmitry)
- Fixed bug #46292 (PDO::setFetchMode() shouldn't requires the 2nd arg when
  using FETCH_CLASSTYPE). (Felipe)
- Fixed bug #46274, #46249 (pdo_pgsql always fill in NULL for empty BLOB and
  segfaults when returned by SELECT). (Felipe)
- Fixed bug #46271 (local_cert option is not resolved to full path). (Ilia)
- Fixed bug #46247 (ibase_set_event_handler() is allowing to pass callback
  without event). (Felipe)
- Fixed bug #46246 (difference between call_user_func(array($this, $method))
  and $this->$method()). (Dmitry)
- Fixed bug #46222 (ArrayObject EG(uninitialized_var_ptr) overwrite).
  (Etienne)
- Fixed bug #46215 (json_encode mutates its parameter and has some
  class-specific state). (Felipe)
- Fixed bug #46206 (pg_query_params/pg_execute convert passed values to
  strings). (Ilia)
- Fixed bug #46191 (BC break: DOMDocument saveXML() doesn't accept null).
  (Rob)
- Fixed bug #46164 (stream_filter_remove() closes the stream). (Arnaud)
- Fixed bug #46157 (PDOStatement::fetchObject prototype error). (Felipe)
- Fixed bug #46147 (after stream seek, appending stream filter reads
  incorrect data). (Greg)
- Fixed bug #46139 (PDOStatement->setFetchMode() forgets FETCH_PROPS_LATE).
  (chsc at peytz dot dk, Felipe)
- Fixed bug #46127 (php_openssl_tcp_sockop_accept forgets to set context
  on accepted stream) (Mark Karpeles, Pierre)
- Fixed bug #46110 (XMLWriter - openmemory() and openuri() leak memory on
  multiple calls). (Ilia)
- Fixed bug #46088 (RegexIterator::accept - segfault). (Felipe)
- Fixed bug #46082 (stream_set_blocking() can cause a crash in some
  circumstances). (Felipe)
- Fixed bug #46064 (Exception when creating ReflectionProperty object
  on dynamicly created property). (Felipe)
- Fixed bug #46059 (Compile failure under IRIX 6.5.30 building posix.c).
  (Arnaud)
- Fixed bug #46053 (SplFileObject::seek - Endless loop). (Arnaud)
- Fixed bug #46051 (SplFileInfo::openFile - memory overlap). (Arnaud)
- Fixed bug #46047 (SimpleXML converts empty nodes into object with
  nested array). (Rob)
- Fixed bug #46031 (Segfault in AppendIterator::next). (Arnaud)
- Fixed bug #46029 (Segfault in DOMText when using with Reflection). (Rob)
- Fixed bug #46026 (bzip2.decompress/zlib.inflate filter tries to decompress
  after end of stream). (Keisial at gmail dot com, Greg)
- Fixed bug #46024 (stream_select() doesn't return the correct number).
  (Arnaud)
- Fixed bug #46010 (warnings incorrectly generated for iv in ecb mode).
  (Felipe)
- Fixed bug #46003 (isset on nonexisting node return unexpected results). (Rob)
- Fixed bug #45956 (parse_ini_file() does not return false with syntax errors
  in parsed file). (Jani)
- Fixed bug #45901 (wddx_serialize_value crash with SimpleXMLElement object).
  (Rob)
- Fixed bug #45862 (get_class_vars is inconsistent with 'protected' and
  'private' variables). (ilewis at uk dot ibm dot com, Felipe)
- Fixed bug #45860 (header() function fails to correctly replace all Status
  lines). (Dmitry)
- Fixed bug #45805 (Crash on throwing exception from error handler). (Dmitry)
- Fixed bug #45765 (ReflectionObject with default parameters of self::xxx cause
  an error). (Felipe)
- Fixed bug #45751 (Using auto_prepend_file crashes (out of scope stack address
  use)). (basant dot kukreja at sun dot com)
- Fixed bug #45722 (mb_check_encoding() crashes). (Moriyoshi)
- Fixed bug #45705 (rfc822_parse_adrlist() modifies passed address parameter).
  (Jani)
- Fixed bug #45691 (Some per-dir or runtime settings may leak into other
  requests). (Moriyoshi)
- Fixed bug #45581 (htmlspecialchars() double encoding &#x hex items). (Arnaud)
- Fixed bug #45580 (levenshtein() crashes with invalid argument). (Ilia)
- Fixed bug #45575 (Segfault with invalid non-string as event handler callback).
  (Christian Seiler)
- Fixed bug #45568 (ISAPI doesn't properly clear auth_digest in header).
  (Patch by: navara at emclient dot com)
- Fixed bug #45556 (Return value from callback isn't freed). (Felipe)
- Fixed bug #45555 (Segfault with invalid non-string as
  register_introspection_callback). (Christian Seiler)
- Fixed bug #45553 (Using XPath to return values for attributes with a
  namespace does not work). (Rob)
- Fixed bug #45529 (new DateTimeZone() and date_create()->getTimezone() behave
  different). (Derick)
- Fixed bug #45522 (FCGI_GET_VALUES request does not return supplied values).
  (Arnaud)
- Fixed bug #45486 (mb_send_mail(); header 'Content-Type: text/plain; charset='
   parsing incorrect). (Felipe)
- Fixed bug #45485 (strip_tags and <?XML tag). (Felipe)
- Fixed bug #45460 (imap patch for fromlength fix in imap_headerinfo doesn't
  accept lengths of 1024). (Felipe, andrew at lifescale dot com)
- Fixed bug #45449 (filesize() regression using ftp wrapper).
  (crrodriguez at suse dot de)
- Fixed bug #45423 (fastcgi parent process doesn't invoke php_module_shutdown
  before shutdown) (basant dot kukreja at sun dot com)
- Fixed bug #45406 (session.serialize_handler declared by shared extension fails).
  (Kalle, oleg dot grenrus at dynamoid dot com)
- Fixed bug #45405 (snmp extension memory leak).
  (Federico Cuello, Rodrigo Campos)
- Fixed bug #45382 (timeout bug in stream_socket_enable_crypto). (Ilia)
- Fixed bug #45373 (php crash on query with errors in params). (Felipe)
- Fixed bug #45352 (Segmentation fault because of tick function on second
  request). (Dmitry)
- Fixed bug #45312 (Segmentation fault on second request for array functions).
  (Dmitry)
- Fixed bug #45303 (Opening php:// wrapper in append mode results in a warning).
  (Arnaud)
- Fixed bug #45251 (double free or corruption with setAttributeNode()). (Rob)
- Fixed bug #45226 and #18916 (xmlrpc_set_type() segfaults and wrong behavior
  with valid ISO8601 date string). (Jeff Lawsons)
- Fixed bug #45220 (curl_read callback returns -1 when needs to return
  size_t (unsigned)). (Felipe)
- Fixed bug #45181 (chdir() should clear relative entries in stat cache).
  (Arnaud)
- Fixed bug #45178 (memory corruption on assignment result of "new" by
  reference). (Dmitry)
- Fixed bug #45166 (substr() overflow changes). (Felipe)
- Fixed bug #45151 (Crash with URI/file..php (filename contains 2 dots)).
  (Fixes CVE-2008-3660) (Dmitry)
- Fixed bug #45139 (ReflectionProperty returns incorrect declaring class).
  (Felipe)
- Fixed bug #45124 ($_FILES['upload']['size'] sometimes return zero and some
  times the filesize). (Arnaud)
- Fixed bug #45028 (CRC32 output endianness is different between crc32() and
  hash()). (Tony)
- Fixed bug #45004 (pg_insert() does not accept 4 digit timezone format).
  (Ilia)
- Fixed bug #44991 (Compile Failure With freetds0.82).
  (jklowden at freetds dot org, matthias at dsx dot at)
- Fixed bug #44938 (gettext functions crash with overly long domain).
  (Christian Schneider, Ilia)
- Fixed bug #44925 (preg_grep() modifies input array). (Nuno)
- Fixed bug #44900 (OpenSSL extension fails to link with OpenSSL 0.9.6).
  (jd at cpanel dot net, Pierre)
- Fixed bug #44891 Memory leak using registerPHPFunctions and XSLT Variable
  as function parameter. (Rob)
- Fixed bug #44882 (SOAP extension object decoding bug). (Dmitry)
- Fixed bug #44830 (Very minor issue with backslash in heredoc). (Matt)
- Fixed bug #44818 (php://memory writeable when opened read only). (Arnaud)
- Fixed bug #44811 (Improve error message when creating a new SoapClient
  that contains invalid data). (Markus Fischer, David C)
- Fixed bug #44798 (Memory leak assigning value to attribute). (Ilia)
- Fixed bug #44716 (Progress notifications incorrect). (Hannes)
- Fixed bug #44712 (stream_context_set_params segfaults on invalid arguments).
  (Hannes)
- Fixed bug #44617 (wrong HTML entity output when substitute_character=entity).
  (Moriyoshi)
- Fixed bug #44607 (stream_get_line unable to correctly identify the "ending"
  in the stream content). (Arnaud)
- Fixed bug #44425 (Extending PDO/MySQL class with a __call() function doesn't
  work). (Johannes)
- Fixed bug #44327 (PDORow::queryString property & numeric offsets / Crash).
  (Felipe)
- Fixed bug #44251, #41125 (PDO + quote() + prepare() can result in segfault).
  (tsteiner at nerdclub dot net)
- Fixed bug #44246 (closedir() accepts a file resource opened by fopen()).
  (Dmitry, Tony)
- Fixed bug #44182 (extract($a, EXTR_REFS) can fail to split copy-on-write
  references). (robin_fernandes at uk dot ibm dot com)
- Fixed bug #44181 (extract($a, EXTR_OVERWRITE|EXTR_REFS) can fail to create
  references to $a). (robin_fernandes at uk dot ibm dot com)
- Fixed bug #44127 (UNIX abstract namespace socket connect does not work).
  (Jani)
- Fixed bug #43993 (mb_substr_count() behaves differently to substr_count()
  with overlapping needles). (Moriyoshi)
- Fixed Bug #43958 (class name added into the error message). (Dmitry)
- Fixed bug #43941 (json_encode silently cuts non-UTF8 strings). (Stas)
- Fixed bug #43925 (Incorrect argument counter in prepared statements with
  pgsql). (Felipe)
- Fixed bug #43731 (socket_getpeername: cannot use on stdin with inetd).
  (Arnaud)
- Fixed bug #43723 (SOAP not sent properly from client for <choice>). (Dmitry)
- Fixed bug #43668 (Added odbc.default_cursortype to control the ODBCcursor
  model). (Patrick)
- Fixed bug #43666 (Fixed code to use ODBC 3.52 datatypes for 64bit
  systems). (Patrick)
- Fixed bug #43540 (rfc1867 handler newlength problem). (Arnaud)
- Fixed bug #43452 (strings containing a weekday, or a number plus weekday
  behaved incorrect of the current day-of-week was the same as the one in the
  phrase). (Derick)
- Fixed bug #43353 (wrong detection of 'data' wrapper causes notice).
  (gk at gknw dot de, Arnaud)
- Fixed bug #43053 (Regression: some numbers shown in scientific notation).
  (int-e at gmx dot de)
- Fixed bug #43045 (SOAP encoding violation on "INF" for type double/float).
  (Dmitry)
- Fixed bug #42862 (IMAP toolkit crash: rfc822.c legacy routine buffer
  overflow). (Fixes CVE-2008-2829) (Dmitry)
- Fixed bug #42855 (dns_get_record() doesn't return all text from TXT record).
  (a dot u dot savchuk at gmail dot com)
- Fixed bug #42737 (preg_split('//u') triggers a E_NOTICE with newlines).
  (Nuno)
- Fixed bug #42718 (FILTER_UNSAFE_RAW not applied when configured as default
  filter). (Arnaud)
- Fixed bug #42604 ("make test" fails with --with-config-file-scan-dir=path).
  (Jani)
- Fixed bug #42473 (ob_start php://output and headers). (Arnaud)
- Fixed bug #42318 (problem with nm on AIX, not finding object files).
  (Dmitry)
- Fixed bug #42294 (Unified solution for round() based on C99 round). (Ilia)
- Fixed bug #42078 (pg_meta_data mix tables metadata from different schemas).
  (Felipe)
- Fixed bug #41348 (OCI8: allow compilation with Oracle 8.1). (Chris Jones)
- Fixed bug #41033 (enable signing with DSA keys.
  (gordyf at google dot com, Pierre)
- Fixed bug #37100 (data is returned truncated with BINARY CURSOR). (Tony)
- Fixed bug #30312 (crash in sybase_unbuffered_query() function). (Timm)
- Fixed bug #24679 (pg_* functions doesn't work using schema). (Felipe)
- Fixed bug #14962 (PECL) (::extractTo 2nd argument is not really optional)
  (Mark van Der Velden)
- Fixed bug #14032 (Mail() always returns false but mail is sent). (Mikko)


01 May 2008, PHP 5.2.6
- Fixed two possible crashes inside posix extension (Tony)
- Fixed incorrect heredoc handling when label is used within the block.
  (Matt)
- Fixed possible stack buffer overflow in FastCGI SAPI. (Andrei Nigmatulin)
- Fixed sending of uninitialized paddings which may contain some information. (Andrei Nigmatulin)
- Fixed a bug in formatting timestamps when DST is active in the default timezone (Derick)
- Properly address incomplete multibyte chars inside escapeshellcmd() (Ilia, Stefan Esser)
- Fix integer overflow in printf(). (Stas, Maksymilian Aciemowicz)
- Fixed security issue detailed in CVE-2008-0599. (Rasmus)
- Fixed potential memleak in stream filter parameter for zlib filter. (Greg)
- Added Reflection API metadata for the methods of the DOM classes. (Sebastian)
- Fixed weird behavior in CGI parameter parsing. (Dmitry, Hannes Magnusson)
- Fixed a safe_mode bypass in cURL identified by Maksymilian Arciemowicz.
  (Ilia)
- Fixed a bug with PDO::FETCH_COLUMN|PDO::FETCH_GROUP mode when a column # by
  which to group by data is specified. (Ilia)
- Fixed segfault in filter extension when using callbacks. (Arnar Mar Sig,
  Felipe)
- Fixed faulty fix for bug #40189 (endless loop in zlib.inflate stream filter). (Greg)
- Upgraded PCRE to version 7.6 (Nuno)

- Fixed bug #44742 (timezone_offset_get() causes segmentation faults). (Derick)
- Fixed bug #44720 (Prevent crash within session_register()). (Scott)
- Fixed bug #44703 (htmlspecialchars() does not detect bad character set argument). (Andy Wharmby)
- Fixed bug #44673 (With CGI argv/argc starts from arguments, not from script) (Dmitry)
- Fixed bug #44667 (proc_open() does not handle pipes with the mode 'wb' correctly). (Jani)
- Fixed bug #44663 (Crash in imap_mail_compose if "body" parameter invalid). (Ilia)
- Fixed bug #44650 (escaepshellscmd() does not check arg count). (Ilia)
- Fixed bug #44613 (Crash inside imap_headerinfo()). (Ilia, jmessa)
- Fixed bug #44603 (Order issues with Content-Type/Length headers on POST). (Ilia)
- Fixed bug #44594 (imap_open() does not validate # of retries parameter). (Ilia)
- Fixed bug #44591 (imagegif's filename parameter). (Felipe)
- Fixed bug #44557 (Crash in imap_setacl when supplied integer as username) (Thomas Jarosch)
- Fixed bug #44487 (call_user_method_array issues a warning when throwing an exception). (David Soria Parra)
- Fixed bug #44478 (Inconsistent behaviour when assigning new nodes). (Rob, Felipe)
- Fixed bug #44445 (email validator does not handle domains starting/ending with a -). (Ilia)
- Fixed bug #44440 (st_blocks undefined under BeOS). (Felipe)
- Fixed bug #44394 (Last two bytes missing from output). (Felipe)
- Fixed bug #44388 (Crash inside exif_read_data() on invalid images) (Ilia)
- Fixed bug #44373 (PDO_OCI extension compile failed). (Felipe)
- Fixed bug #44333 (SEGFAULT when using mysql_pconnect() with client_flags). (Felipe)
- Fixed bug #44306 (Better detection of MIPS processors on Windows). (Ilia)
- Fixed bug #44242 (metaphone('CMXFXM') crashes PHP). (Felipe)
- Fixed bug #44233 (MSG_PEEK undefined under BeOS R5). (jonathonfreeman at gmail dot com, Ilia)
- Fixed bug #44216 (strftime segfaults on large negative value). (Derick)
- Fixed bug #44209 (strtotime() doesn't support 64 bit timestamps on 64 bit platforms). (Derick)
- Fixed bug #44206 (OCI8 selecting ref cursors leads to ORA-1000 maximum open cursors reached). (Oracle Corp.)
- Fixed bug #44200 (A crash in PDO when no bound targets exists and yet bound parameters are present). (Ilia)
- Fixed bug #44197 (socket array keys lost on socket_select). (Felipe)
- Fixed bug #44191 (preg_grep messes up array index). (Felipe)
- Fixed bug #44189 (PDO setAttribute() does not properly validate values for native numeric options). (Ilia)
- Fixed bug #44184 (Double free of loop-variable on exception). (Dmitry)
- Fixed bug #44171 (Invalid FETCH_COLUMN index does not raise an error). (Ilia)
- Fixed bug #44166 (Parameter handling flaw in PDO::getAvailableDrivers()). (Ilia)
- Fixed bug #44159 (Crash: $pdo->setAttribute(PDO::STATEMENT_ATTR_CLASS, NULL)). (Felipe)
- Fixed bug #44152 (Possible crash with syslog logging on ZTS builds). (Ilia)
- Fixed bug #44141 (private parent constructor callable through static function). (Dmitry)
- Fixed bug #44113 (OCI8 new collection creation can fail with OCI-22303). (Oracle Corp.)
- Fixed bug #44069 (Huge memory usage with concatenation using . instead of .=). (Dmitry)
- Fixed bug #44046 (crash inside array_slice() function with an invalid by-ref offset). (Ilia)
- Fixed bug #44028 (crash inside stream_socket_enable_crypto() when enabling encryption without crypto type). (Ilia)
- Fixed bug #44018 (RecursiveDirectoryIterator options inconsistancy). (Marcus)
- Fixed bug #44008 (OCI8 incorrect usage of OCI-Lob->close crashes PHP). (Oracle Corp.)
- Fixed bug #43998 (Two error messages returned for incorrect encoding for mb_strto[upper|lower]). (Rui)
- Fixed bug #43994 (mb_ereg 'successfully' matching incorrect). (Rui)
- Fixed bug #43954 (Memory leak when sending the same HTTP status code multiple times). (Scott)
- Fixed bug #43927 (koi8r is missing from html_entity_decode()). (andy at demos dot su, Tony)
- Fixed bug #43912 (Interbase column names are truncated to 31 characters). (Ilia)
- Fixed bug #43875 (Two error messages returned for $new and $flag argument in mysql_connect()). (Hannes)
- Fixed bug #43863 (str_word_count() breaks on cyrillic "ya" in locale cp1251). (phprus at gmail dot com, Tony)
- Fixed bug #43841 (mb_strrpos offset is byte count for negative values). (Rui)
- Fixed bug #43840 (mb_strpos bounds check is byte count rather than a character count). (Rui)
- Fixed bug #43808 (date_create never fails (even when it should)). (Derick)
- Fixed bug #43793 (zlib filter is unable to auto-detect gzip/zlib file headers). (Greg)
- Fixed bug #43703 (Signature compatibility check broken). (Dmitry)
- Fixed bug #43677 (Inconsistent behaviour of include_path set with php_value). (manuel at mausz dot at)
- Fixed bug #43663 (Extending PDO class with a __call() function doesn't work). (David Soria Parra)
- Fixed bug #43647 (Make FindFile use PATH_SEPARATOR instead of ";"). (Ilia)
- Fixed bug #43635 (mysql extension ingores INI settings on NULL values passed to mysql_connect()). (Ilia)
- Fixed bug #43620 (Workaround for a bug inside libcurl 7.16.2 that can result in a crash). (Ilia)
- Fixed bug #43614 (incorrect processing of numerical string keys of array in arbitrary serialized data). (Dmitriy Buldakov, Felipe)
- Fixed bug #43606 (define missing depencies of the exif extension). (crrodriguez at suse dot de)
- Fixed bug #43589 (a possible infinite loop in bz2_filter.c). (Greg)
- Fixed bug #43580 (removed bogus declaration of a non-existent php_is_url() function). (Ilia)
- Fixed bug #43559 (array_merge_recursive() doesn't behave as expected with duplicate NULL values). (Felipe, Tony)
- Fixed bug #43533 (escapeshellarg('') returns null). (Ilia)
- Fixed bug #43527 (DateTime created from a timestamp reports environment timezone). (Derick)
- Fixed bug #43522 (stream_get_line() eats additional characters). (Felipe, Ilia, Tony)
- Fixed bug #43507 (SOAPFault HTTP Status 500 - would like to be able to set the HTTP Status). (Dmitry)
- Fixed bug #43505 (Assign by reference bug). (Dmitry)
- Fixed bug #43498 (file_exists() on a proftpd server got SIZE not allowed in ASCII mode). (Ilia, crrodriguez at suse dot de)
- Fixed bug #43497 (OCI8 XML/getClobVal aka temporary LOBs leak UGA memory). (Chris)
- Fixed bug #43495 (array_merge_recursive() crashes with recursive arrays). (Ilia)
- Fixed bug #43493 (pdo_pgsql does not send username on connect when password is not available). (Ilia)
- Fixed bug #43491 (Under certain conditions, file_exists() never returns). (Dmitry)
- Fixed bug #43483 (get_class_methods() does not list all visible methods). (Dmitry)
- Fixed bug #43482 (array_pad() does not warn on very small pad numbers). (Ilia)
- Fixed bug #43457 (Prepared statement with incorrect parms doesn't throw exception with pdo_pgsql driver). (Ilia)
- Fixed bug #43450 (Memory leak on some functions with implicit object __toString() call). (David C.)
- Fixed bug #43386 (array_globals not reset to 0 properly on init). (Ilia)
- Fixed bug #43377 (PHP crashes with invalid argument for DateTimeZone). (Ilia)
- Fixed bug #43373 (pcntl_fork() should not raise E_ERROR on error). (Ilia)
- Fixed bug #43364 (recursive xincludes don't remove internal xml nodes properly). (Rob, patch from ddb@bitxtender.de)
- Fixed bug #43301 (mb_ereg*_replace() crashes when replacement string is invalid PHP expression and 'e' option is used). (Jani)
- Fixed bug #43295 (crash because of uninitialized SG(sapi_headers).mimetype). (Dmitry)
- Fixed bug #43293 (Multiple segfaults in getopt()). (Hannes)
- Fixed bug #43279 (pg_send_query_params() converts all elements in 'params' to strings). (Ilia)
- Fixed bug #43276 (Incomplete fix for bug #42739, mkdir() under safe_mode). (Ilia)
- Fixed bug #43248 (backward compatibility break in realpath()). (Dmitry)
- Fixed bug #43221 (SimpleXML adding default namespace in addAttribute). (Rob)
- Fixed bug #43216 (stream_is_local() returns false on "file://"). (Dmitry)
- Fixed bug #43201 (Crash on using uninitialized vals and __get/__set). (Dmitry)
- Fixed bug #43182 (file_put_contents() LOCK_EX does not work properly on file truncation). (Ilia)
- Fixed bug #43175 (__destruct() throwing an exception with __call() causes segfault). (Dmitry)
- Fixed bug #43128 (Very long class name causes segfault). (Dmitry)
- Fixed bug #43105 (PHP seems to fail to close open files). (Hannes)
- Fixed bug #43092 (curl_copy_handle() crashes with > 32 chars long URL). (Jani)
- Fixed bug #43003 (Invalid timezone reported for DateTime objects constructed using a timestamp). (Derick)
- Fixed bug #42978 (mismatch between number of bound params and values causes a crash in pdo_pgsql). (Ilia)
- Fixed bug #42945 (preg_split() swallows part of the string). (Nuno)
- Fixed bug #42937 (__call() method not invoked when methods are called on parent from child class). (Dmitry)
- Fixed bug #42841 (REF CURSOR and oci_new_cursor() crash PHP). (Chris)
- Fixed bug #42838 (Wrong results in array_diff_uassoc) (Felipe)
- Fixed bug #42779 (Incorrect forcing from HTTP/1.0 request to HTTP/1.1 response). (Ilia)
- Fixed bug #42736 (xmlrpc_server_call_method() crashes). (Tony)
- Fixed bug #42692 (Procedure 'int1' not present with doc/lit SoapServer). (Dmitry)
- Fixed bug #42548 (mysqli PROCEDURE calls can't return result sets). (Hartmut)
- Fixed bug #42505 (new sendmail default breaks on Netware platform) (Guenter Knauf)
- Fixed bug #42369 (Implicit conversion to string leaks memory). (David C., Rob).
- Fixed bug #42272 (var_export() incorrectly escapes char(0)). (Derick)
- Fixed bug #42261 (Incorrect lengths for date and boolean data types). (Ilia)
- Fixed bug #42190 (Constructing DateTime with TimeZone Indicator invalidates DateTimeZone). (Derick)
- Fixed bug #42177 (Warning "array_merge_recursive(): recursion detected" comes again...). (Felipe)
- Fixed bug #41941 (oci8 extension not lib64 savvy). (Chris)
- Fixed bug #41828 (Failing to call RecursiveIteratorIterator::__construct() causes a sefault). (Etienne)
- Fixed bug #41599 (setTime() fails after modify() is used). (Derick)
- Fixed bug #41562 (SimpleXML memory issue). (Rob)
- Fixed bug #40013 (php_uname() does not return nodename on Netware (Guenter Knauf)
- Fixed bug #38468 (Unexpected creation of cycle). (Dmitry)
- Fixed bug #32979 (OpenSSL stream->fd casts broken in 64-bit build) (stotty at tvnet dot hu)

08 Nov 2007, PHP 5.2.5
- Upgraded PCRE to version 7.3 (Nuno)
- Added optional parameter $provide_object to debug_backtrace(). (Sebastian)
- Added alpha support for imagefilter() IMG_FILTER_COLORIZE. (Pierre)
- Added ability to control memory consumption between request using
  ZEND_MM_COMPACT environment variable. (Dmitry)

- Improved speed of array_intersect_key(), array_intersect_assoc(),
  array_uintersect_assoc(), array_diff_key(), array_diff_assoc() and
  array_udiff_assoc(). (Dmitry)

- Fixed move_uploaded_file() to always set file permissions of resulting file
  according to UMASK. (Andrew Sitnikov)
- Fixed possible crash in ext/soap because of uninitialized value. (Zdash Urf)
- Fixed regression in glob() when enforcing safe_mode/open_basedir checks on
  paths containing '*'. (Ilia)
- Fixed "mail.force_extra_parameters" php.ini directive not to be modifiable
  in .htaccess due to the security implications - reported by SecurityReason.
  (Stas)
- Fixed PDO crash when driver returns empty LOB stream. (Stas)
- Fixed dl() to only accept filenames - reported by Laurent Gaffie. (Stas)
- Fixed dl() to limit argument size to MAXPATHLEN (CVE-2007-4887).
  (Christian Hoffmann)
- Fixed iconv_*() functions to limit argument sizes as workaround to libc
  bug (CVE-2007-4783, CVE-2007-4840 by Laurent Gaffie).
  (Christian Hoffmann, Stas)
- Fixed missing brackets leading to build warning and error in the log.
  Win32 code. (Andrey)
- Fixed leaks with multiple connects on one mysqli object. (Andrey)
- Fixed endianness detection on MacOS when building universal binary.
  (Uwe Schindler, Christian Speich, Tony)
- Fixed possible triggering of buffer overflows inside glibc
  implementations of the fnmatch(), setlocale() and glob() functions.
  Reported by Laurent Gaffie. (Ilia)
- Fixed imagerectangle regression with 1x1 rectangle (libgd #106). (Pierre)
- Fixed htmlentities/htmlspecialchars not to accept partial multibyte
  sequences. (Stas)

- Fixed bug #43196 (array_intersect_assoc() crashes with non-array input).
  (Jani)
- Fixed bug #43139 (PDO ignores ATTR_DEFAULT_FETCH_MODE in some cases with
  fetchAll()). (Ilia)
- Fixed bug #43137 (rmdir() and rename() do not clear statcache). (Jani)
- Fixed bug #43130 (Bound parameters cannot have - in their name). (Ilia)
- Fixed bug #43099 (XMLWriter::endElement() does not check # of params).
  (Ilia)
- Fixed bug #43020 (Warning message is missing with shuffle() and more
  than one argument). (Scott)
- Fixed bug #42976 (Crash when constructor for newInstance() or
  newInstanceArgs() fails) (Ilia)
- Fixed bug #42943 (ext/mssql: Move *timeout initialization from RINIT
  to connect time). (Ilia)
- Fixed bug #42917 (PDO::FETCH_KEY_PAIR doesn't work with setFetchMode).
  (Ilia)
- Fixed bug #42890 (Constant "LIST" defined by mysqlclient and c-client).
  (Andrey)
- Fixed bug #42869 (automatic session id insertion adds sessions id to
  non-local forms). (Ilia)
- Fixed bug #42818 ($foo = clone(array()); leaks memory). (Dmitry)
- Fixed bug #42817 (clone() on a non-object does not result in a fatal
  error). (Ilia)
- Fixed bug #42785 (json_encode() formats doubles according to locale rather
  then following standard syntax). (Ilia)
- Fixed bug #42783 (pg_insert() does not accept an empty list for
  insertion). (Ilia)
- Fixed bug #42773 (WSDL error causes HTTP 500 Response). (Dmitry)
- Fixed bug #42772 (Storing $this in a static var fails while handling a cast
  to string). (Dmitry)
- Fixed bug #42767 (highlight_string() truncates trailing comment). (Ilia)
- Fixed bug #42739 (mkdir() doesn't like a trailing slash when safe_mode is
  enabled). (Ilia)
- Fixed bug #42703 (Exception raised in an iterator::current() causes segfault
  in FilterIterator) (Marcus)
- Fixed bug #42699 (PHP_SELF duplicates path). (Dmitry)
- Fixed bug #42654 (RecursiveIteratorIterator modifies only part of leaves)
  (Marcus)
- Fixed bug #42643 (CLI segfaults if using ATTR_PERSISTENT). (Ilia)
- Fixed bug #42637 (SoapFault : Only http and https are allowed). (Bill Moran)
- Fixed bug #42629 (Dynamically loaded PHP extensions need symbols exported
  on MacOSX). (jdolecek at NetBSD dot org)
- Fixed bug #42627 (bz2 extension fails to build with -fno-common).
  (dolecek at netbsd dot org)
- Fixed Bug #42596 (session.save_path MODE option does not work). (Ilia)
- Fixed bug #42590 (Make the engine recognize \v and \f escape sequences).
  (Ilia)
- Fixed bug #42587 (behavior change regarding symlinked .php files). (Dmitry)
- Fixed bug #42579 (apache_reset_timeout() does not exist). (Jani)
- Fixed bug #42549 (ext/mysql failed to compile with libmysql 3.23). (Scott)
- Fixed bug #42523 (PHP_SELF duplicates path). (Dmitry)
- Fixed bug #42512 (ip2long('255.255.255.255') should return 4294967295 on
  64-bit PHP). (Derick)
- Fixed bug #42506 (php_pgsql_convert() timezone parse bug) (nonunnet at
  gmail dot com, Ilia)
- Fixed bug #42496 (OCI8 cursor is not closed when using 2 clobs in a select
  query). (Oracle Corp.)
- Fixed bug #42462 (Segmentation when trying to set an attribute in a
  DOMElement). (Rob)
- Fixed bug #42453 (CGI SAPI does not shut down cleanly with -i/-m/-v cmdline
  options). (Dmitry)
- Fixed bug #42452 (PDO classes do not expose Reflection API information).
  (Hannes)
- Fixed bug #42468 (Write lock on file_get_contents fails when using a
  compression stream). (Ilia)
- Fixed bug #42488 (SoapServer reports an encoding error and the error itself
  breaks). (Dmitry)
- Fixed bug #42378 (mysqli_stmt_bind_result memory exhaustion). (Andrey)
- Fixed bug #42359 (xsd:list type not parsed). (Dmitry)
- Fixed bug #42326 (SoapServer crash). (Dmitry)
- Fixed bug #42214 (SoapServer sends clients internal PHP errors). (Dmitry)
- Fixed bug #42189 (xmlrpc_set_type() crashes php on invalid datetime
  values). (Ilia)
- Fixed bug #42139 (XMLReader option constants are broken using XML()). (Rob)
- Fixed bug #42086 (SoapServer return Procedure '' not present for WSIBasic
  compliant wsdl). (Dmitry)
- Fixed bug #41822 (Relative includes broken when getcwd() fails). (Ab5602,
  Jani)
- Fixed bug #41561 (Values set with php_admin_* in httpd.conf can be overwritten
  with ini_set()). (Stas, Jani)
- Fixed bug #39651 (proc_open() append mode doesn't work on windows). (Nuno)

30 Aug 2007, PHP 5.2.4
- Removed --enable-versioning configure option. (Jani)

- Upgraded PCRE to version 7.2 (Nuno)
- Updated timezone database to version 2007.6. (Derick)

- Improved openssl_x509_parse() to return extensions in readable form. (Dmitry)

- Enabled changing the size of statement cache for non-persistent OCI8
  connections. (Chris Jones, Tony)

- Changed "display_errors" php.ini option to accept "stderr" as value which
  makes the error messages to be outputted to STDERR instead of STDOUT with
  CGI and CLI SAPIs (FR #22839). (Jani)
- Changed error handler to send HTTP 500 instead of blank page on PHP errors.
  (Dmitry, Andrei Nigmatulin)
- Changed mail() function to be always available. (Johannes)

- Added check for unknown options passed to configure. (Jani)
- Added persistent connection status checker to pdo_pgsql.
  (Elvis Pranskevichus, Ilia)
- Added support for ATTR_TIMEOUT inside pdo_pgsql driver. (Ilia)
- Added php_ini_loaded_file() function which returns the path to the actual
  php.ini in use. (Jani)
- Added GD version constants GD_MAJOR_VERSION, GD_MINOR_VERSION,
  GD_RELEASE_VERSION, GD_EXTRA_VERSION and GD_VERSION_STRING. (Pierre)
- Added missing open_basedir checks to CGI.
  (anight at eyelinkmedia dot com, Tony)
- Added missing format validator to unpack() function. (Ilia)
- Added missing error check inside bcpowmod(). (Ilia)
- Added CURLOPT_PRIVATE & CURLINFO_PRIVATE constants.
  (Andrey A. Belashkov, Tony)
- Added missing MSG_EOR and MSG_EOF constants to sockets extension. (Jani)
- Added PCRE_VERSION constant. (Tony)
- Added ReflectionExtension::info() function to print the phpinfo()
  block for an extension. (Johannes)

- Implemented FR #41884 (ReflectionClass::getDefaultProperties() does not
  handle static attributes). (Tony)

- Fixed "Floating point exception" inside wordwrap().
  (Mattias Bengtsson, Ilia)
- Fixed several integer overflows in ImageCreate(), ImageCreateTrueColor(),
  ImageCopyResampled() and ImageFilledPolygon() reported by Mattias Bengtsson.
  (Tony)
- Fixed size calculation in chunk_split(). (Stas)
- Fixed integer overflow in str[c]spn(). (Stas)
- Fixed money_format() not to accept multiple %i or %n tokens.
  (Stas, Ilia)
- Fixed zend_alter_ini_entry() memory_limit interruption
  vulnerability. (Ilia)
- Fixed INFILE LOCAL option handling with MySQL extensions not to be
  allowed when open_basedir or safe_mode is active. (Stas)
- Fixed session.save_path and error_log values to be checked against
  open_basedir and safe_mode (CVE-2007-3378) (Stas, Maksymilian Arciemowicz)
- Fixed possible invalid read in glob() win32 implementation (CVE-2007-3806).
  (Tony)
- Improved fix for MOPB-03-2007. (Ilia)
- Corrected fix for CVE-2007-2872. (Ilia)

- Fixed possible crash in imagepsloadfont(), work around a bug in the pslib on
  Windows. (Pierre)
- Fixed oci8 and PDO_OCI extensions to allow configuring with Oracle 11g
  client libraries. (Chris Jones)
- Fixed EOF handling in case of reading from file opened in write only mode.
  (Dmitry)
- Fixed var_export() to use the new H modifier so that it can generate
  parseable PHP code for floats, independent of the locale. (Derick)
- Fixed regression introduced by the fix for the libgd bug #74. (Pierre)
- Fixed SimpleXML's behavior when used with empty(). (Sara)
- Fixed crash in OpenSSL extension because of non-string passphrase. (Dmitry)

- Fixed PECL Bug #11345 (PDO_OCI crash after National language Support "NLS"
  environment initialization error). (Chris Jones)
- Fixed PECL bug #11216 (crash in ZipArchive::addEmptyDir when a directory
  already exists). (Pierre)

- Fixed bug #43926 (isInstance() isn't equivalent to instanceof operator). (Marcus)
- Fixed bug #42368 (Incorrect error message displayed by pg_escape_string).
  (Ilia)
- Fixed bug #42365 (glob() crashes and/or accepts way too many flags).
  (Jani)
- Fixed Bug #42364 (Crash when using getRealPath with DirectoryIterator).
  (Johannes)
- Fixed bug #42292 ($PHP_CONFIG not set for phpized builds). (Jani)
- Fixed bug #42261 (header wrong for date field).
  (roberto at spadim dot com dot br, Ilia)
- Fixed bug #42259 (SimpleXMLIterator loses ancestry). (Rob)
- Fixed bug #42247 (ldap_parse_result() not defined under win32). (Jani)
- Fixed bug #42243 (copy() does not output an error when the first arg is a
  dir). (Ilia)
- Fixed bug #42242 (sybase_connect() crashes). (Ilia)
- Fixed bug #42237 (stream_copy_to_stream returns invalid values for mmaped
  streams). (andrew dot minerd at sellingsource dot com, Ilia)
- Fixed bug #42233 (Problems with æøå in extract()). (Jani)
- Fixed bug #42222 (possible buffer overflow in php_openssl_make_REQ). (Pierre)
- Fixed bug #42211 (property_exists() fails to find protected properties
  from a parent class). (Dmitry)
- Fixed bug #42208 (substr_replace() crashes when the same array is passed
  more than once). (crrodriguez at suse dot de, Ilia)
- Fixed bug #42198 (SCRIPT_NAME and PHP_SELF truncated when inside a userdir
  and using PATH_INFO). (Dmitry)
- Fixed bug #42195 (C++ compiler required always). (Jani)
- Fixed bug #42183 (classmap causes crash in non-wsdl mode). (Dmitry)
- Fixed bug #42173 (oci8 INTERVAL and TIMESTAMP type fixes). (Chris)
- Fixed bug #42151 (__destruct functions not called after catching a SoapFault
  exception). (Dmitry)
- Fixed bug #42142 (substr_replace() returns FALSE when length > string length).
  (Ilia)
- Fixed bug #42135 (Second call of session_start() causes creation of SID).
  (Ilia)
- Fixed bug #42134 (oci_error() returns false after oci_new_collection() fails).
  (Tony)
- Fixed bug #42119 (array_push($arr,&$obj) doesn't work with
  zend.ze1_compatibility_mode On). (Dmitry)
- Fixed bug #42117 (bzip2.compress loses data in internal buffer).
  (Philip, Ilia)
- Fixed bug #42112 (deleting a node produces memory corruption). (Rob)
- Fixed bug #42107 (sscanf broken when using %2$s format parameters). (Jani)
- Fixed bug #42090 (json_decode causes segmentation fault). (Hannes)
- Fixed bug #42082 (NodeList length zero should be empty). (Hannes)
- Fixed bug #42072 (No warning message for clearstatcache() with arguments).
  (Ilia)
- Fixed bug #42071 (ini scanner allows using NULL as option name). (Jani)
- Fixed bug #42027 (is_file() / is_dir() matches file/dirnames with wildcard char
  or trailing slash in Windows). (Dmitry)
- Fixed bug #42019 (configure option --with-adabas=DIR does not work). (Jani)
- Fixed bug #42015 (ldap_rename(): server error "DSA is unwilling to perform").
  (bob at mroczka dot com, Jani)
- Fixed bug #42009 (is_a() and is_subclass_of() should NOT call autoload, in the
  same way as "instanceof" operator). (Dmitry)
- Fixed bug #41989 (move_uploaded_file() & relative path in ZTS mode). (Tony)
- Fixed bug #41984 (Hangs on large SoapClient requests). (Dmitry)
- Fixed bug #41983 (Error Fetching http headers terminated by '\n'). (Dmitry)
- Fixed bug #41973 (--with-ldap=shared fails with LDFLAGS="-Wl,--as-needed"). (Nuno)
- Fixed bug #41971 (PDOStatement::fetch and PDOStatement::setFetchMode causes
  unexpected behavior). (Ilia)
- Fixed bug #41964 (strtotime returns a timestamp for non-time string of
  pattern '(A|a) .+'). (Derick)
- Fixed bug #41961 (Ensure search for hidden private methods does not stray from
  class hierarchy). (robin_fernandes at uk dot ibm dot com)
- Fixed bug #41947 (SimpleXML incorrectly registers empty strings asnamespaces).
  (Rob)
- Fixed bug #41929 (Foreach on object does not iterate over all visible properties).
  (Dmitry)
- Fixed bug #41919 (crash in string to array conversion).
  (judas dot iscariote at gmail dot com, Ilia)
- Fixed bug #41909 (var_export() is locale sensitive when exporting float
  values). (Derick)
- Fixed bug #41908 (CFLAGS="-Os" ./configure --enable-debug fails).
  (christian at hoffie dot info, Tony)
- Fixed bug #41904 (proc_open(): empty env array should cause empty environment
  to be passed to process). (Jani)
- Fixed bug #41867 (SimpleXML: getName is broken). (Rob)
- Fixed bug #41865 (fputcsv(): 2nd parameter is not optional). (Jani)
- Fixed bug #41861 (SimpleXML: getNamespaces() returns the namespaces of a node's
  siblings). (Rob)
- Fixed bug #41845 (pgsql extension does not compile with PostgreSQL <7.4). (Ilia)
- Fixed bug #41844 (Format returns incorrect number of digits for negative years
  -0001 to -0999). (Derick)
- Fixed bug #41842 (Cannot create years < 0100 & negative years with date_create
  or new DateTime). (Derick)
- Fixed bug #41833 (addChild() on a non-existent node, no node created,
  getName() segfaults). (Rob)
- Fixed bug #41831 (pdo_sqlite prepared statements convert resources to
  strings). (Ilia)
- Fixed bug #41815 (Concurrent read/write fails when EOF is reached). (Sascha)
- Fixed bug #41813 (segmentation fault when using string offset as an object).
  (judas dot iscariote at gmail dot com, Tony)
- Fixed bug #41795 (checkdnsrr does not support DNS_TXT type).
  (lucas at facebook dot com, Tony)
- Fixed bug #41773 (php_strip_whitespace() sends headers with errors
  suppressed). (Tony)
- Fixed bug #41770 (SSL: fatal protocol error due to buffer issues). (Ilia)
- Fixed bug #41765 (Recode crashes/does not work on amd64).
  (nexus at smoula dot net, Stas)
- Fixed bug #41724 (libxml_get_last_error() - errors service request scope).
  (thekid at php dot net, Ilia)
- Fixed bug #41717 (imagepolygon does not respect thickness). (Pierre)
- Fixed bug #41713 (Persistent memory consumption on win32 since 5.2). (Dmitry)
- Fixed bug #41711 (NULL temporary lobs not supported in OCI8).
  (Chris Jones, Tony)
- Fixed bug #41709 (strtotime() does not handle 00.00.0000). (Derick)
- Fixed bug #41698 (float parameters truncated to integer in prepared
  statements). (Ilia)
- Fixed bug #41692 (ArrayObject shows weird behavior in respect to
  inheritance). (Tony)
- Fixed bug #41691 (ArrayObject::exchangeArray hangs Apache). (Tony)
- Fixed bug #41686 (Omitting length param in array_slice not possible). (Ilia)
- Fixed bug #41685 (array_push() fails to warn when next index is
  already occupied). (Ilia)
- Fixed bug #41655 (open_basedir bypass via glob()). (Ilia)
- Fixed bug #41640 (get_class_vars produces error on class constants).
  (Johannes)
- Fixed bug #41635 (SoapServer and zlib.output_compression with FastCGI
  result in major slowdown). (Dmitry)
- Fixed bug #41633 (Crash instantiating classes with self-referencing
  constants). (Dmitry)
- Fixed bug #41630 (segfault when an invalid color index is present in the
  image data). (Reported by Elliot <wccoder@gmail dot com>) (Pierre)
- Fixed bug #41628 (PHP settings leak between Virtual Hosts in Apache 1.3).
  (Scott, manuel at mausz dot at)
- Fixed bug #41608 (segfault on a weird code with objects and switch()).
  (Tony)
- Fixed bug #41600 (url rewriter tags doesn't work with namespaced tags).
  (Ilia)
- Fixed bug #41596 (Fixed a crash inside pdo_pgsql on some non-well-formed
  SQL queries). (Ilia)
- Fixed bug #41594 (OCI8 statement cache is flushed too frequently). (Tony)
- Fixed bug #41582 (SimpleXML crashes when accessing newly created element).
  (Tony)
- Fixed bug #41576 (configure failure when using --without-apxs or some other
  SAPIs disabling options). (Jani)
- Fixed bug #41567 (json_encode() double conversion is inconsistent with PHP).
  (Lucas, Ilia)
- Fixed bug #41566 (SOAP Server not properly generating href attributes).
  (Dmitry)
- Fixed bug #41555 (configure failure: regression caused by fix for #41265).
  (Jani)
- Fixed bug #41527 (WDDX deserialize numeric string array key).
  (Matt, Ilia)
- Fixed bug #41523 (strtotime('0000-00-00 00:00:00') is parsed as 1999-11-30).
  (Derick)
- Fixed bug #41518 (file_exists() warns of open_basedir restriction on
  non-existent file). (Tony)
- Fixed bug #41445 (parse_ini_file() has a problem with certain types of
  integer as sections). (Tony)
- Fixed bug #41433 (DBA: configure fails to include correct db.h for db4).
  (Jani)
- Fixed bug #41372 (Internal pointer of source array resets during array
  copying). (Dmitry)
- Fixed bug #41350 (my_thread_global_end() error during request shutdown on
  Windows). (Scott, Andrey)
- Fixed bug #41278 (get_loaded_extensions() should list Zend extensions).
  (Johannes)
- Fixed bug #41127 (Memory leak in ldap_{first|next}_attribute functions).
  (Jani)
- Fixed bug #40757 (get_object_vars get nothing in child class). (Dmitry)
- Fixed bug #40705 (Iterating within function moves original array pointer).
  (Dmitry)
- Fixed bug #40509 (key() function changed behaviour if global array is used
  within function). (Dmitry)
- Fixed bug #40419 (Trailing slash in CGI request does not work). (Dmitry)
- Fixed bug #39330 (apache2handler does not call shutdown actions before
  apache child die). (isk at ecommerce dot com, Gopal, Tony)
- Fixed bug #39291 (ldap_sasl_bind() misses the sasl_authc_id parameter).
  (diafour at gmail dot com, Jani)
- Fixed bug #37715 (array pointers resetting on copy). (Dmitry)
- Fixed bug #37273 (Symlinks and mod_files session handler allow open_basedir
  bypass). (Ilia)
- Fixed bug #36492 (Userfilters can leak buckets). (Sara)
- Fixed bugs #36796, #36918, #41371 (stream_set_blocking() does not work).
  (Jani)
- Fixed bug #35981 (pdo-pgsql should not use pkg-config when not present).
  (Jani)
- Fixed bug #31892 (PHP_SELF incorrect without cgi.fix_pathinfo, but turning on
  screws up PATH_INFO). (Dmitry)
- Fixed bug #21197 (socket_read() outputs error with PHP_NORMAL_READ).
  (Nuno, Jani)

31 May 2007, PHP 5.2.3
- Changed CGI install target to php-cgi and 'make install' to install CLI
  when CGI is selected. (Jani)
- Changed JSON maximum nesting depth from 20 to 128. (Rasmus)

- Improved compilation of heredocs and interpolated strings. (Matt, Dmitry)
- Optimized out a couple of per-request syscalls. (Rasmus)
- Optimized digest generation in md5() and sha1() functions. (Ilia)
- Upgraded bundled SQLite 3 to version 3.3.17. (Ilia)

- Added "max_input_nesting_level" php.ini option to limit nesting level of
  input variables. Fix for MOPB-03-2007. (Stas)
- Added a 4th parameter flag to htmlspecialchars() and htmlentities() that
  makes the function not encode existing html entities. (Ilia)
- Added PDO::FETCH_KEY_PAIR mode that will fetch a 2 column result set into
  an associated array. (Ilia)
- Added CURLOPT_TIMEOUT_MS and CURLOPT_CONNECTTIMEOUT_MS cURL constants. (Sara)
- Added --ini switch to CLI that prints out configuration file names. (Marcus)
- Added mysql_set_charset() to allow runtime altering of connection encoding.
  (Scott)

- Implemented FR #41416 (getColumnMeta() should also return table name). (Tony)

- Fixed an integer overflow inside chunk_split(). Identified by Gerhard Wagner.
  (Ilia)
- Fixed SOAP extension's handler() to work even when
  "always_populate_raw_post_data" is off. (Ilia)
- Fixed possible infinite loop in imagecreatefrompng. (libgd #86)
  (by Xavier Roche, CVE-2007-2756). (Pierre)
- Fixed ext/filter Email Validation Vulnerability (MOPB-45 by Stefan Esser).
  (Ilia)
- Fixed altering $this via argument named "this". (Dmitry)
- Fixed PHP CLI usage of php.ini from the binary location. (Hannes)
- Fixed segfault in strripos(). (Tony, Joxean Koret)
- Fixed bug #41693 (scandir() allows empty directory names). (Ilia)
- Fixed bug #41673 (json_encode breaks large numbers in arrays). (Ilia)
- Fixed bug #41525 (ReflectionParameter::getPosition() not available). (Marcus)
- Fixed bug #41511 (Compile failure under IRIX 6.5.30 building md5.c). (Jani)
- Fixed bug #41504 (json_decode() incorrectly decodes JSON arrays with empty
  string keys). (Ilia)
- Fixed bug #41492 (open_basedir/safe_mode bypass inside realpath()). (Ilia)
- Fixed bug #41477 (no arginfo about SoapClient::__soapCall()). (Ilia)
- Fixed bug #41455 (ext/dba/config.m4 pollutes global $LIBS and $LDFLAGS).
  (mmarek at suse dot cz, Tony)
- Fixed bug #41442 (imagegd2() under output control). (Tony)
- Fixed bug #41430 (Fatal error with negative values of maxlen parameter of
  file_get_contents()). (Tony)
- Fixed bug #41423 (PHP assumes wrongly that certain ciphers are enabled in
  OpenSSL). (Pierre)
- Fixed bug #41421 (Uncaught exception from a stream wrapper segfaults).
  (Tony, Dmitry)
- Fixed bug #41403 (json_decode cannot decode floats if localeconv
  decimal_point is not '.'). (Tony)
- Fixed bug #41401 (wrong unary operator precedence). (Stas)
- Fixed bug #41394 (dbase_create creates file with corrupted header). (Tony)
- Fixed bug #41390 (Clarify error message with invalid protocol scheme).
  (Scott)
- Fixed bug #41378 (fastcgi protocol lacks support for Reason-Phrase in
  "Status:" header). (anight at eyelinkmedia dot com, Dmitry)
- Fixed bug #41374 (whole text concats values of wrong nodes). (Rob)
- Fixed bug #41358 (configure cannot determine SSL lib with libcurl >= 7.16.2).
  (Mike)
- Fixed bug #41353 (crash in openssl_pkcs12_read() on invalid input). (Ilia)
- Fixed bug #41351 (Invalid opcode with foreach ($a[] as $b)). (Dmitry, Tony)
- Fixed bug #41347 (checkdnsrr() segfaults on empty hostname). (Scott)
- Fixed bug #41337 (WSDL parsing doesn't ignore non soap bindings). (Dmitry)
- Fixed bug #41326 (Writing empty tags with Xmlwriter::WriteElement[ns])
  (Pierre)
- Fixed bug #41321 (downgrade read errors in getimagesize() to E_NOTICE).
  (Ilia)
- Fixed bug #41304 (compress.zlib temp files left). (Dmitry)
- Fixed bug #41293 (Fixed creation of HTTP_RAW_POST_DATA when there is no
  default post handler). (Ilia)
- Fixed bug #41291 (FastCGI does not set SO_REUSEADDR).
  (fmajid at kefta dot com, Dmitry)
- Fixed gd build when used with freetype 1.x (Pierre, Tony)
- Fixed bug #41287 (Namespace functions don't allow xmlns definition to be
  optional). (Rob)
- Fixed bug #41285 (Improved fix for CVE-2007-1887 to work with non-bundled
  sqlite2 lib). (Ilia)
- Fixed bug #41283 (Bug with deserializing array key that are doubles or
  floats in wddx). (Ilia)
- Fixed bug #41257 (lookupNamespaceURI does not work as expected). (Rob)
- Fixed bug #41236 (Regression in timeout handling of non-blocking SSL
  connections during reads and writes). (Ilia)
- Fixed bug #41134 (zend_ts_hash_clean not thread-safe).
  (marco dot cova at gmail dot com, Tony)
- Fixed bug #41097 (ext/soap returning associative array as indexed without
  using WSDL). (Dmitry)
- Fixed bug #41004 (minOccurs="0" and null class member variable). (Dmitry)
- Fixed bug #39542 (Behavior of require/include different to < 5.2.0).
  (Dmitry)

03 May 2007, PHP 5.2.2
- Improved bundled GD
  . Sync to 2.0.35
  . Added imagegrabwindow and imagegrabscreen, capture a screen or a
    window using its handle (Pierre)
  . colors allocated henceforth from the resulting image overwrite the palette
    colors (Rob Leslie)
  . Improved thread safety of the gif support (Roman Nemecek, Nuno, Pierre)
  . Use the dimension of the GIF frame to create the destination image (Pierre)
  . Load only once the local color map from a GIF data (Pierre)
  . Improved thread safety of the freetype cache (Scott MacVicar, Nuno, Pierre)
  . imagearc huge CPU usage with large angles, libgd bug #74 (Pierre)
- Improved FastCGI SAPI to support external pipe and socket servers on win32.
  (Dmitry)
- Improved Zend Memory Manager
  . guarantee of reasonable time for worst cases of best-fit free block
    searching algorithm. (Dmitry)
  . better cache usage and less fragmentation on erealloc() (Tony, Dmitry)
- Improved SPL (Marcus)
  . Added SplFileInfo::getBasename(), DirectoryIterator::getBasename().
  . Added SplFileInfo::getLinkTarget(), SplFileInfo::getRealPath().
  . Made RecursiveFilterIterator::accept() abstract as stated in documentation.
- Improved SOAP
  . Added ability to encode arrays with "SOAP-ENC:Array" type instead of WSDL
    type. To activate the ability use "feature"=>SOAP_USE_XSI_ARRAY_TYPE
    option in SoapClient/SoapServer constructors. (Rob, Dmitry)

- Added GMP_VERSION constant. (Tony)
- Added --ri switch to CLI which allows to check extension information. (Marcus)
- Added tidyNode::getParent() method (John, Nuno)
- Added openbasedir and safemode checks in zip:// stream wrapper and
  ZipArchive::open (Pierre)
- Added php_pdo_sqlite_external.dll, a version of the PDO SQLite driver that
  links against an external sqlite3.dll.  This provides Windows users to upgrade
  their sqlite3 version outside of the PHP release cycle.  (Wez, Edin)
- Added linenumbers to array returned by token_get_all(). (Johannes)

- Upgraded SQLite 3 to version 3.3.16 (Ilia)
- Upgraded libraries bundled in the Windows distribution. (Edin)
  . c-client (imap) to version 2006e
  . libpq (PostgreSQL) to version 8.2.3
  . libmysql (MySQL) to version 5.0.37
  . openssl to version 0.9.8e
- Upgraded PCRE to version 7.0 (Nuno)

- Updated timezone database to version 2007.5. (Derick)

- Fixed commandline handling for CLI and CGI. (Marcus, Johannes)
- Fixed iterator_apply() with a callback using __call(). (Johannes)
- Fixed possible multi bytes issues in openssl csr parser (Pierre)
- Fixed shmop_open() with IPC_CREAT|IPC_EXCL flags on Windows.
  (Vladimir Kamaev, Tony).
- Fixed possible leak in ZipArchive::extractTo when safemode checks fails (Ilia)
- Fixed possible relative path issues in zip_open and TS mode (old API) (Pierre)
- Fixed zend_llist_remove_tail (Michael Wallner, Dmitry)
- Fixed a thread safety issue in gd gif read code (Nuno, Roman Nemecek)
- Fixed CVE-2007-1001, GD wbmp used with invalid image size (Pierre)
- Fixed unallocated memory access/double free in in array_user_key_compare()
  (MOPB-24 by Stefan Esser) (Stas)
- Fixed wrong length calculation in unserialize S type
  (MOPB-29 by Stefan Esser) (Stas)

- Fixed bug #41215 (setAttribute return code reversed). (Ilia)
- Fixed bug #41192 (Per Directory Values only work for one key). (Dmitry)
- Fixed bug #41175 (addAttribute() fails to add an attribute with an empty
  value). (Ilia)
- Fixed bug #41159 (mysql_pconnect() hash does not account for connect
  flags). (Ilia)
- Fixed bug #41121 (range() overflow handling for large numbers on 32bit
  machines). (Ilia)
- Fixed bug #41118 (PHP does not handle overflow of octal integers). (Tony)
- Fixed bug #41109 (recursiveiterator.inc says "implements" Iterator instead of
  "extends"). (Marcus)
- Fixed bug #40130 (TTF usage doesn't work properly under Netware). (Scott,
  gk at gknw dot de)
- Fixed bug #41093 (magic_quotes_gpc ignores first arrays keys). (Arpad, Ilia)
- Fixed bug #41075 (memleak when creating default object caused exception).
  (Dmitry)
- Fixed bug #41067 (json_encode() problem with UTF-16 input). (jp at df5ea
  dot net. Ilia)
- Fixed bug #41063 (chdir doesn't like root paths). (Dmitry)
- Fixed bug #41061 ("visibility error" in ReflectionFunction::export()).
  (Johannes)
- Fixed bug #41043 (pdo_oci crash when freeing error text with persistent
  connection). (Tony)
- Fixed bug #41037 (unregister_tick_function() inside the tick function crash PHP).
  (Tony)
- Fixed bug #41034 (json_encode() ignores null byte started keys in arrays).
  (Ilia)
- Fixed bug #41026 (segfault when calling "self::method()" in shutdown functions).
  (Tony)
- Fixed bug #40999 (mcrypt_create_iv() not using random seed). (Ilia)
- Fixed bug #40998 (long session array keys are truncated). (Tony)
- Implement feature request #40947, allow a single filter as argument
  for filter_var_array (Pierre)
- Fixed bug #40935 (pdo_mysql does not raise an exception on empty
  fetchAll()). (Ilia)
- Fixed bug #40931 (open_basedir bypass via symlink and move_uploaded_file()).
  (Tony)
- Fixed bug #40921 (php_default_post_reader crashes when post_max_size is
  exceeded). (trickie at gmail dot com, Ilia)
- Fixed bug #40915 (addcslashes unexpected behavior with binary input). (Tony)
- Fixed bug #40899 (memory leak when nesting list()). (Dmitry)
- Fixed bug #40897 (error_log file not locked). (Ilia)
- Fixed bug #40883 (mysql_query() is allocating memory incorrectly). (Tony)
- Fixed bug #40872 (inconsistency in offsetSet, offsetExists treatment of
  string enclosed integers). (Marcus)
- Fixed bug #40861 (strtotime() doesn't handle double negative relative time
  units correctly). (Derick, Ilia)
- Fixed bug #40854 (imap_mail_compose() creates an invalid terminator for
  multipart e-mails). (Ilia)
- Fixed bug #40848 (sorting issue on 64-bit Solaris). (Wez)
- Fixed bug #40836 (Segfault in ext/dom). (Rob)
- Fixed bug #40833 (Crash when using unset() on an ArrayAccess object retrieved
  via __get()). (Dmitry)
- Fixed bug #40822 (pdo_mysql does not return rowCount() on select). (Ilia)
- Fixed bug #40815 (using strings like "class::func" and static methods in
  set_exception_handler() might result in crash). (Tony)
- Fixed bug #40809 (Poor performance of ".="). (Dmitry)
- Fixed bug #40805 (Failure executing function ibase_execute()). (Tony)
- Fixed bug #40800 (cannot disable memory_limit with -1). (Dmitry, Tony)
- Fixed bug #40794 (ReflectionObject::getValues() may crash when used with
  dynamic properties). (Tony)
- Fixed bug #40784 (Case sensitivity in constructor's fallback). (Tony)
- Fixed bug #40770 (Apache child exits when PHP memory limit reached). (Dmitry)
- Fixed bug #40764 (line thickness not respected for horizontal and vertical
  lines). (Pierre)
- Fixed bug #40758 (Test fcgi_is_fastcgi() is wrong on windows). (Dmitry)
- Fixed bug #40754 (added substr() & substr_replace() overflow checks). (Ilia)
- Fixed bug #40752 (parse_ini_file() segfaults when a scalar setting is
  redeclared as an array). (Tony)
- Fixed bug #40750 (openssl stream wrapper ignores default_stream_timeout).
  (Tony)
- Fixed bug #40727 (segfault in PDO when failed to bind parameters). (Tony)
- Fixed bug #40709 (array_reduce() behaves strange with one item stored arrays).
  (Ilia)
- Fixed bug #40703 (Resolved a possible namespace conflict between libxmlrpc
  and MySQL's NDB table handler). (Ilia)
- Fixed bug #40961 (Incorrect results of DateTime equality check). (Mike)
- Fixed bug #40678 (Cross compilation fails). (Tony)
- Fixed bug #40621 (Crash when constructor called inappropriately). (Tony)
- Fixed bug #40609 (Segfaults when using more than one SoapVar in a request).
  (Rob, Dmitry)
- Fixed bug #40606 (umask is not being restored when request is finished).
  (Tony)
- Fixed bug #40598 (libxml segfault). (Rob)
- Fixed bug #40591 (list()="string"; gives invalid opcode). (Dmitry)
- Fixed bug #40578 (imagettftext() multithreading issue). (Tony, Pierre)
- Fixed bug #40576 (double values are truncated to 6 decimal digits when
  encoding). (Tony)
- Fixed bug #40560 (DIR functions do not work on root UNC path). (Dmitry)
- Fixed bug #40548 (SplFileInfo::getOwner/getGroup give a warning on broken
  symlink). (Marcus)
- Fixed bug #40546 (SplFileInfo::getPathInfo() throws an exception if directory
  is in root dir). (Marcus)
- Fixed bug #40545 (multithreading issue in zend_strtod()). (Tony)
- Fixed bug #40503 (json_encode() value corruption on 32bit systems with
  overflown values). (Ilia)
- Fixed bug #40467 (Partial SOAP request sent when XSD sequence or choice
  include minOccurs=0). (Dmitry)
- Fixed bug #40465 (Ensure that all PHP elements are printed by var_dump).
  (wharmby at uk dot ibm dot com, Ilia)
- Fixed bug #40464 (session.save_path wont use default-value when safe_mode
  or open_basedir is enabled). (Ilia)
- Fixed bug #40455 (proc_open() uses wrong command line when safe_mode_exec_dir
  is set). (Tony)
- Fixed bug #40432 (strip_tags() fails with greater than in attribute). (Ilia)
- Fixed bug #40431 (dynamic properties may cause crash in ReflectionProperty
  methods). (Tony)
- Fixed bug #40451 (addAttribute() may crash when used with non-existent child
  node). (Tony)
- Fixed bug #40442 (ArrayObject::offsetExists broke in 5.2.1, works in 5.2.0).
  (olivier at elma dot fr, Marcus)
- Fixed bug #40428 (imagepstext() doesn't accept optional parameter). (Pierre)
- Fixed bug #40417 (Allow multiple instances of the same named PDO token in
  prepared statement emulation code). (Ilia)
- Fixed bug #40414 (possible endless fork() loop when running fastcgi).
  (Dmitry)
- Fixed bug #40410 (ext/posix does not compile on MacOS 10.3.9). (Tony)
- Fixed bug #40392 (memory leaks in PHP milter SAPI).
  (tuxracer69 at gmail dot com, Tony)
- Fixed bug #40371 (pg_client_encoding() not working on Windows). (Edin)
- Fixed bug #40352 (FCGI_WEB_SERVER_ADDRS function get lost). (Dmitry)
- Fixed bug #40290 (strtotime() returns unexpected result with particular
  timezone offset). (Derick)
- Fixed bug #40286 (PHP fastcgi with PHP_FCGI_CHILDREN don't kill children when
  parent is killed). (Dmitry)
- Fixed bug #40261 (Extremely slow data handling due to memory fragmentation).
  (Dmitry)
- Fixed bug #40236 (php -a function allocation eats memory). (Dmitry)
- Fixed bug #40109 (iptcembed fails on non-jfif jpegs). (Tony)
- Fixed bug #39965 (Latitude and longitude are backwards in date_sun_info()).
  (Derick)
- Implement #39867 (openssl PKCS#12 support) (Marc Delling, Pierre)
- Fixed bug #39836 (SplObjectStorage empty after unserialize). (Marcus)
- Fixed bug #39416 (Milliseconds in date()). (Derick)
- Fixed bug #39396 (stream_set_blocking crashes on Win32). (Ilia, maurice at
  iceblog dot de)
- Fixed bug #39351 (relative include fails on Solaris). (Dmitry, Tony)
- Fixed bug #39322 (proc_terminate() destroys process resource). (Nuno)
- Fixed bug #38406 (crash when assigning objects to SimpleXML attributes). (Tony)
- Fixed bug #37799 (ftp_ssl_connect() falls back to non-ssl connection). (Nuno)
- Fixed bug #36496 (SSL support in imap_open() not working on Windows). (Edin)
- Fixed bug #36226 (Inconsistent handling when passing nillable arrays).
  (Dmitry)
- Fixed bug #35872 (Avoid crash caused by object store being referenced during
  RSHUTDOWN). (Andy)
- Fixed bug #34794 (proc_close() hangs when used with two processes).
  (jdolecek at netbsd dot org, Nuno)
- Fixed PECL bug #10194 (crash in Oracle client when memory limit reached in
  the callback). (Tony)
- Fixed substr_compare and substr_count information leak (MOPB-14) (Stas, Ilia)
- Fixed crash on op-assign where argument is string offset (Brian, Stas)
- Fixed bug #38710 (data leakage because of nonexisting boundary checking in
  statements in mysqli) (Stas)
- Fixed bug #37386 (autocreating element doesn't assign value to first node).
  (Rob)
- Fixed bug #37013 (server hangs when returning circular object references).
  (Dmitry)
- Fixed bug #33664 Console window appears when using exec()
  (Richard Quadling, Stas)


08 Feb 2007, PHP 5.2.1
- Added read-timeout context option "timeout" for HTTP streams. (Hannes, Ilia).
- Added CURLOPT_TCP_NODELAY constant to Curl extension. (Sara)
- Added support for hex numbers of any size. (Matt)
- Added function stream_socket_shutdown(). It is a wrapper for system
  shutdown() function, that shut downs part of a full-duplex connection.
  (Dmitry)
- Added internal heap protection (Dmitry)
  . memory-limit is always enabled (--enable-memory-limit removed)
  . default value if memory-limit is set to 128M
  . safe unlinking
  . cookies
  . canary protection (debug build only)
  . random generation of cookies and canaries
- Added forward support for 'b' prefix in front of string literals. (Andrei)
- Added three new functions to ext/xmlwriter (Rob, Ilia)
  . xmlwriter_start_dtd_entity()
  . xmlwriter_end_dtd_entity()
  . xmlwriter_write_dtd_entity()
- Added a meta tag to phpinfo() output to prevent search engines from indexing
  the page. (Ilia)
- Added new function, sys_get_temp_dir(). (Hartmut)
- Added missing object support to file_put_contents(). (Ilia)
- Added support for md2, ripemd256 and ripemd320 algos to hash(). (Sara)
- Added forward support for (binary) cast. (Derick)
- Added optimization for imageline with horizontal and vertical lines (Pierre)

- Removed dependency from SHELL32.DLL. (Dmitry)
- Removed double "wrong parameter count" warnings in various functions.
  (Hannes)
- Moved extensions to PECL:
  . ext/informix (Derick, Tony)

- Changed double-to-string utilities to use BSD implementation. (Dmitry, Tony)
- Updated bundled libcURL to version 7.16.0 in the Windows distro. (Edin)
- Updated timezone database to version 2006.16. (Derick)
- cgi.* and fastcgi.* directives are moved to INI subsystem. The new directive
  cgi.check_shebang_line can be used to omitting check for "#! /usr/bin/php"
  line. (Dmitry).
- Improved proc_open(). Now on Windows it can run external commands not
  through CMD.EXE. (Dmitry)
- VCWD_REALPATH() is improved to use realpath cache without VIRTUAL_DIR.
  (Dmitry)
- ext/bcmath initialization code is moved from request startup to module
  startup. (Dmitry)
- Zend Memory Manager Improvements (Dmitry)
  . use HeapAlloc() instead of VirtualAlloc()
  . use "win32" storage manager (instead of "malloc") on Windows by default
- Zip Extension Improvements (Pierre)
  . Fixed leak in statName and stateIndex
  . Fixed return setComment (Hannes)
  . Added addEmptyDir method
- Filter Extension Improvements (Ilia, Pierre)
  . Fixed a bug when callback function returns a non-modified value.
  . Added filter support for $_SERVER in cgi/apache2 sapis.
  . Make sure PHP_SELF is filtered in Apache 1 sapi.
  . Fixed bug #39358 (INSTALL_HEADERS contains incorrect reference to
    php_filter.h).
  . Added "default" option that allows a default value to be set for an
    invalid or missing value.
  . Invalid filters fails instead of returning unsafe value
  . Fixed possible double encoding problem with sanitizing filters
  . Make use of space-strict strip_tags() function
  . Fixed whitespace trimming
  . Added support for FastCGI environment variables. (Dmitry)
- PDO_MySQL Extension Improvements (Ilia)
  . Enabled buffered queries by default.
  . Enabled prepared statement emulation by default.

- Small optimization of the date() function. (Matt,Ilia)
- Optimized the internal is_numeric_string() function. (Matt,Ilia)
- Optimized array functions utilizing php_splice(). (Ilia)
- Windows related optimizations (Dmitry, Stas)
  . COM initialization/deinitialization are done only if necessary
  . removed unnecessary checks for ISREG file and corresponding stat() calls
  . opendir() is reimplementation using GetFistFile/GetNextFile those are
    faster then _findfirst/_findnext
  . implemented registry cache that prevent registry lookup on each request.
    In case of modification of corresponding registry-tree PHP will reload it
    automatic
  . start timeout thread only if necessary
  . stat() is reimplementation using GetFileAttributesEx(). The new
    implementation is faster then implementation in MS VC CRT, but it doesn't
    support Windows 95.
- Streams optimization (Dmitry)
  . removed unnecessary ftell() calls (one call for each included PHP file)
  . disabled calls to read() after EOF

- Fixed incorrect function names on FreeBSD where inet_pton() was named
  __inet_pton() and inet_ntop() was named __inet_ntop(). (Hannes)
- Fixed FastCGI impersonation for persistent connections on Windows. (Dmitry)
- Fixed wrong signature initialization in imagepng (Takeshi Abe)
- Fixed ftruncate() with negative size on FreeBSD. (Hannes)
- Fixed segfault in RegexIterator when given invalid regex. (Hannes)
- Fixed segfault in SplFileObject->openFile()->getPathname(). (Hannes)
- Fixed segfault in ZTS mode when OCI8 statements containing sub-statements
  are destroyed in wrong order. (Tony)
- Fixed the validate email filter so that the letter "v" can also be used in
  the user part of the email address. (Derick)
- Fixed bug #40297 (compile failure in ZTS mode when collections support is
  missing). (Tony)
- Fixed bug #40285 (The PDO prepare parser goes into an infinite loop in
  some instances). (Ilia)
- Fixed bug #40274 (Sessions fail with numeric root keys). (Ilia)
- Fixed bug #40259 (ob_start call many times - memory error). (Dmitry)
- Fixed bug #40231 (file_exists incorrectly reports false). (Dmitry)
- Fixed bug #40228 (ZipArchive::extractTo does create empty directories
  recursively). (Pierre)
- Fixed bug #40200 (The FastCgi version has different realpath results than
  thread safe version). (Dmitry)
- Fixed bug #40191 (use of array_unique() with objects triggers segfault).
  (Tony)
- Fixed bug #40189 (possible endless loop in zlib.inflate stream filter).
  (Greg, Tony)
- Fixed bug #40169 (CURLOPT_TCP_NODELAY only available in curl >= 7.11.2).
  (Tony)
- Fixed bug #40129 (iconv extension doesn't compile with CodeWarrior on
  Netware). (gk at gknw dot de, Tony)
- Fixed bug #40127 (apache2handler doesn't compile on Netware).
  (gk at gknw dot de)
- Fixed bug #40121 (PDO_DBLIB driver wont free statements). (Ilia)
- Fixed bug #40098 (php_fopen_primary_script() not thread safe). (Ilia)
- Fixed bug #40092 (chroot() doesn't clear realpath cache). (Dmitry)
- Fixed bug #40091 (spl_autoload_register with 2 instances of the same class).
  (Ilia)
- Fixed bug #40083 (milter SAPI functions always return false/null). (Tony)
- Fixed bug #40079 (php_get_current_user() not thread safe).
  (Ilia, wharmby at uk dot ibm dot com)
- Fixed bug #40078 (ORA-01405 when fetching NULL values using
  oci_bind_array_by_name()). (Tony)
- Fixed bug #40076 (zend_alloc.c: Value of enumeration constant must be in
  range of signed integer). (Dmitry)
- Fixed bug #40073 (exif_read_data dies on certain images). (Tony, Marcus)
- Fixed bug #40036 (empty() does not work correctly with ArrayObject when
  using ARRAY_AS_PROPS). (Ilia)
- Fixed bug #40012 (php_date.c doesn't compile on Netware).
  (gk at gknw dot de, Derick)
- Fixed bug #40009 (http_build_query(array()) returns NULL). (Ilia)
- Fixed bug #40002 (Try/Catch performs poorly). (Dmitry)
- Fixed bug #39993 (tr_TR.UTF-8 locale has problems with PHP). (Ilia)
- Fixed bug #39990 (Cannot "foreach" over overloaded properties). (Dmitry)
- Fixed bug #39988 (type argument of oci_define_by_name() is ignored).
  (Chris Jones, Tony)
- Fixed bug #39984 (redirect response code in header() could be ignored
  in CGI sapi). (Ilia)
- Fixed bug #39979 (PGSQL_CONNECT_FORCE_NEW will causes next connect to
  establish a new connection). (Ilia)
- Fixed bug #39971 (pg_insert/pg_update do not allow now() to be used
  for timestamp fields). (Ilia)
- Fixed bug #39969 (ini setting short_open_tag has no effect when using
  --enable-maintainer-zts). (Dmitry)
- Fixed bug #39952 (zip ignoring --with-libdir on zlib checks)
  (judas dot iscariote at gmail dot com)
- Fixed bug #39944 (References broken). (Dmitry)
- Fixed bug #39935 (Extensions tidy,mcrypt,mhash,pdo_sqlite ignores
  --with-libdir). (judas dot iscariote at gmail dot com, Derick)
- Fixed bug #39903 (Notice message when executing __halt_compiler() more than
  once). (Tony)
- Fixed bug #39898 (FILTER_VALIDATE_URL validates \r\n\t etc). (Ilia)
- Fixed bug #39890 (using autoconf 2.6x and --with-layout=GNU breaks PEAR
  install path). (Tony)
- Fixed bug #39884 (ReflectionParameter::getClass() throws exception for
  type hint self). (thekid at php dot net)
- Fixed bug #39878 (CURL doesn't compile on Sun Studio Pro). (Ilia)
- Fixed bug #39873 (number_format() breaks with locale & decimal points).
  (Ilia)
- Fixed bug #39869 (safe_read does not initialize errno).
  (michiel at boland dot org, Dmitry)
- Fixed bug #39850 (SplFileObject throws contradictory/wrong error messages
  when trying to open "php://wrong"). (Tony)
- Fixed bug #39846 (Invalid IPv4 treated as valid). (Ilia)
- Fixed bug #39845 (Persistent connections generate a warning in pdo_pgsql).
  (Ilia)
- Fixed bug #39832 (SOAP Server: parameter not matching the WSDL specified
  type are set to 0). (Dmitry)
- Fixed bug #39825 (foreach produces memory error). (Dmitry)
- Fixed bug #39816 (apxs2filter ignores httpd.conf & .htaccess php config
  settings). (Ilia)
- Fixed bug #39815 (SOAP double encoding is not locale-independent). (Dmitry)
- Fixed bug #39797 (virtual() does not reset changed INI settings). (Ilia)
- Fixed bug #39795 (build fails on AIX because crypt_r() uses different
  data struct). (Tony)
- Fixed bug #39791 (Crash in strtotime() on overly long relative date
  multipliers). (Ilia)
- Fixed bug #39787 (PHP doesn't work with Apache 2.3).
  (mv at binarysec dot com).
- Fixed bug #39782 (setTime() on a DateTime constructed with a Weekday
  yields incorrect results). (Ilia)
- Fixed bug #39780 (PNG image with CRC/data error raises fatal error) (Pierre)
- Fixed bug #39779 (Enable AUTH PLAIN mechanism in underlying libc-client).
  (michael dot heimpold at s2000 dot tu-chemnitz dot de, Ilia)
- Fixed bug #39775 ("Indirect modification ..." message is not shown).
  (Dmitry)
- Fixed bug #39763 (magic quotes are applied twice by ext/filter in
  parse_str()). (Ilia)
- Fixed bug #39760 (cloning fails on nested SimpleXML-Object). (Rob)
- Fixed bug #39759 (Can't use stored procedures fetching multiple result
  sets in pdo_mysql). (Ilia)
- Fixed bug #39754 (Some POSIX extension functions not thread safe).
  (Ilia, wharmby at uk dot ibm dot com)
- Fixed bug #39751 (putenv crash on Windows). (KevinJohnHoffman at gmail.com)
- Fixed bug #39732 (oci_bind_array_by_name doesn't work on Solaris 64bit).
  (Tony)
- Fixed bug #39724 (Broken build due to spl/filter usage of pcre extension).
  (Tony, Ilia)
- Fixed bug #39718 (possible crash if assert.callback is set in ini). (Ilia)
- Fixed bug #39702 (php crashes in the allocator on linux-m68k). (Dmitry)
- Fixed bug #39685 (iconv() - undefined function). (Hannes)
- Fixed bug #39673 (file_get_contents causes bus error on certain offsets).
  (Tony)
- Fixed bug #39663 (Memory leak in pg_get_notify() and a possible memory
  corruption on Windows in pgsql and pdo_pgsql extensions).
  (Ilia, matteo at beccati dot com)
- Fixed bug #39662 (Segfault when calling asXML() of a cloned
  SimpleXMLElement). (Rob, Tony)
- Fixed bug #39656 (crash when calling fetch() on a PDO statment object after
  closeCursor()). (Ilia, Tony)
- Fixed bug #39653 (ext/dba doesn't check for db-4.5 and db-4.4 when db4
  support is enabled). (Tony)
- Fixed bug #39652 (Wrong negative results from memory_get_usage()). (Dmitry)
- Fixed bug #39648 (Implementation of PHP functions chown() and chgrp() are
  not thread safe). (Ilia, wharmby at uk dot ibm dot com)
- Fixed bug #39640 (Segfault with "Allowed memory size exhausted"). (Dmitry)
- Fixed bug #39625 (Apache crashes on importStylesheet call). (Rob)
- Fixed bug #39623 (thread safety fixes on *nix for putenv() & mime_magic).
  (Ilia, wharmby at uk dot ibm dot com)
- Fixed bug #39621 (str_replace() is not binary safe on strings with equal
  length). (Tony)
- Fixed bug #39613 (Possible segfault in imap initialization due to missing
  module dependency). (wharmby at uk dot ibm dot com, Tony)
- Fixed bug #39606 (Use of com.typelib_file in PHP.ini STILL causes A/V). (Rob)
- Fixed bug #39602 (Invalid session.save_handler crashes PHP). (Dmitry)
- Fixed bug #39596 (Creating Variant of type VT_ARRAY). (Rob)
- Fixed bug #39583 (ftp_put() does not change transfer mode to ASCII). (Tony)
- Fixed bug #39576 (array_walk() doesn't separate user data zval). (Tony)
- Fixed bug #39575 (move_uploaded_file() no longer working (safe mode
  related)). (Tony)
- Fixed bug #39571 (timeout ssl:// connections). (Ilia)
- Fixed bug #39564 (PDO::errorInfo() returns inconsistent information when
  sqlite3_step() fails). (Tony)
- Fixed bug #39548 (ZMSG_LOG_SCRIPT_NAME not routed to OutputDebugString()
  on Windows). (Dmitry)
- Fixed bug #39538 (fgetcsv can't handle starting newlines and trailing odd
  number of backslashes). (David Soria Parra, Pierre)
- Fixed bug #39534 (Error in maths to calculate of
  ZEND_MM_ALIGNED_MIN_HEADER_SIZE). (wharmby at uk dot ibm dot com, Dmitry)
- Fixed bug #39527 (Failure to retrieve results when multiple unbuffered,
  prepared statements are used in pdo_mysql). (Ilia)
- Fixed bug #39508 (imagefill crashes with small images 3 pixels or less).
  (Pierre)
- Fixed bug #39506 (Archive corrupt with ZipArchive::addFile method). (Pierre)
- Fixed bug #39504 (xmlwriter_write_dtd_entity() creates Attlist tag, not
  entity). (Hannes)
- Fixed bug #39483 (Problem with handling of \ char in prepared statements).
  (Ilia, suhachov at gmail dot com)
- Fixed bug #39458 (ftp_nlist() returns false on empty dirs). (Nuno)
- Fixed bug #39454 (Returning a SOAP array segfaults PHP). (Dmitry)
- Fixed bug #39450 (getenv() fills other super-globals). (Ilia, Tony)
- Fixed bug #39449 (Overloaded array properties do not work correctly).
  (Dmitry)
- Fixed bug #39445 (Calling debug_backtrace() in the __toString()
  function produces a crash). (Dmitry)
- Fixed bug #39438 (Fatal error: Out of memory). (Dmitry)
- Fixed bug #39435 ('foo' instanceof bar gives invalid opcode error). (Sara)
- Fixed bug #39414 (Syntax error while compiling with Sun Workshop Complier).
  (Johannes)
- Fixed bug #39398 (Booleans are not automatically translated to integers).
  (Ilia)
- Fixed bug #39394 (Missing check for older variants of openssl). (Ilia)
- Fixed bug #39367 (clearstatcache() doesn't clear realpath cache).
  (j at pureftpd dot org, Dmitry)
- Fixed bug #39366 (imagerotate does not use alpha with angle > 45 degrees)
  (Pierre)
- Fixed bug #39364 (Removed warning on empty haystack inside mb_strstr()).
  (Ilia)
- Fixed bug #39362 (Added an option to imap_open/imap_reopen to control the
  number of connection retries). (Ilia)
- Fixed bugs #39361 & #39400 (mbstring function overloading problem). (Seiji)
- Fixed bug #39354 (Allow building of curl extension against libcurl
  7.16.0). (Ilia)
- Fixed bug #39350 (crash with implode("\n", array(false))). (Ilia)
- Fixed bug #39344 (Unnecessary calls to OnModify callback routine for
  an extension INI directive). (wharmby at uk dot ibm dot com, Dmitry)
- Fixed bug #39320 (ZEND_HASH_APPLY_STOP causes deletion). (Marcus)
- Fixed bug #39313 (spl_autoload triggers Fatal error). (Marcus)
- Fixed bug #39300 (make install fails if wget is not available). (Tony)
- Fixed bug #39297 (Memory corruption because of indirect modification of
  overloaded array). (Dmitry)
- Fixed bug #39286 (misleading error message when invalid dimensions are
  given) (Pierre)
- Fixed bug #39273 (imagecopyresized may ignore alpha channel) (Pierre)
- Fixed bug #39265 (Fixed path handling inside mod_files.sh).
  (michal dot taborsky at gmail dot com, Ilia)
- Fixed bug #39217 (serialNumber might be -1 when the value is too large).
  (Pierre, Tony)
- Fixed bug #39215 (Inappropriate close of stdin/stdout/stderr). (Wez, Ilia)
- Fixed bug #39201 (Possible crash in Apache 2 with 413 ErrorHandler). (Ilia)
- Fixed bug #39151 (Parse error in recursiveiteratoriterator.php). (Marcus)
- Fixed bug #39121 (Incorrect return array handling in non-wsdl soap client).
  (Dmitry)
- Fixed bug #39090 (DirectoryFilterDots doxygen docs and example is wrong).
  (Marcus)
- Fixed bug #38852 (XML-RPC Breaks iconv). (Hannes)
- Fixed bug #38770 (unpack() broken with longs on 64 bit machines).
  (Ilia, David Soria Parra).
- Fixed bug #38698 (for some keys cdbmake creates corrupted db and cdb can't
  read valid db). (Marcus)
- Fixed bug #38680 (Added missing handling of basic types in json_decode).
  (Ilia)
- Fixed bug #38604 (Fixed request time leak inside foreach() when iterating
  through virtual properties). (Dmitry)
- Fixed bug #38602 (header( "HTTP/1.0 ..." ) does not change proto version).
  (Ilia)
- Fixed bug #38542 (proc_get_status() returns wrong PID on windows). (Nuno)
- Fixed bug #38536 (SOAP returns an array of values instead of an object).
  (Dmitry)
- Fixed bug #38456 (Apache2 segfaults when virtual() is called in .php
  ErrorDocument). (Ilia)
- Fixed bug #38325 (spl_autoload_register() gives wrong line for "class not
  found"). (Ilia)
- Fixed bug #38319 (Remove bogus warnings from persistent PDO connections).
  (Ilia)
- Fixed bug #38274 (Memlimit fatal error sent to "wrong" stderr when using
  fastcgi). (Dmitry)
- Fixed bug #38252 (Incorrect PDO error message on invalid default fetch
  mode). (Ilia)
- Fixed bug #37927 (Prevent trap when COM extension processes argument of
  type VT_DISPATCH|VT_REF) (Andy)
- Fixed bug #37773 (iconv_substr() gives "Unknown error" when string
  length = 1"). (Ilia)
- Fixed bug #37627 (session save_path check checks the parent directory).
  (Ilia)
- Fixed bug #37619 (proc_open() closes stdin on fork() failure).
  (jdolecek at NetBSD dot org, Nuno)
- Fixed bug #37588 (COM Property propputref converts to PHP function
  and can't be accesed). (Rob)
- Fixed bug #36975 (natcasesort() causes array_pop() to misbehave).
  (Hannes)
- Fixed bug #36812 (pg_execute() modifies input array). (Ilia)
- Fixed bug #36798 (Error parsing named parameters with queries containing
  high-ascii chars). (Ilia)
- Fixed bug #36644 (possible crash in variant_date_from_timestamp()). (Ilia)
- Fixed bug #36427 (proc_open() / proc_close() leak handles on windows).
  (jdolecek at NetBSD dot org, Nuno)
- Fixed bug #36392 (wrong number of decimal digits with %e specifier in
  sprintf). (Matt,Ilia)
- Fixed bug #36214 (__get method works properly only when conditional
  operator is used). (Dmitry)
- Fixed bug #35634 (Erroneous "Class declarations may not be nested"
  error raised). (Carl P. Corliss, Dmitry)
- Fixed bug #35106 (nested foreach fails when array variable has a
  reference). (Dmitry)
- Fixed bug #34564 (COM extension not returning modified "out" argument) (Andy)
- Fixed bug #33734 (Something strange with COM Object). (Rob)
- Fixed bug #33386 (ScriptControl only sees last function of class). (Rob)
- Fixed bug #33282 (Re-assignment by reference does not clear the is_ref
  flag) (Ilia, Dmitry, Matt Wilmas)
- Fixed bug #30074 (apparent symbol table error with
  extract($blah, EXTR_REFS)) (Brian)
- Fixed bug #29840 (is_executable() does not honor safe_mode_exec_dir
  setting). (Ilia)
- Fixed PECL bug #7295 (ORA-01405: fetched column value is NULL on LOB
  fields). (Tony)

02 Nov 2006, PHP 5.2.0
- Updated bundled OpenSSL to version 0.9.8d in the Windows distro. (Edin)
- Updated Postgresql client libraries to 8.1.4 in the Windows distro. (Edin)
- Updated PCRE to version 6.7. (Ilia)
- Updated libsqlite in ext/pdo_sqlite to 3.3.7. (Ilia)
- Updated bundled MySQL client library to version 5.0.22 in the Windows
  distribution. (Edin)
- Updated timezonedb to version 2006.7. (Derick)

- Added ability to make SOAP call userspace PHP<->XML converters. (Dmitry)
- Added support for character sets in pg_escape_string() for PostgreSQL 8.1.4
  and higher. (Ilia)
- Added support for character sets in PDO quote() method for PostgreSQL 8.1.4
  and higher. (Ilia)
- Added DSA key generation support to openssl_pkey_new(), FR #38731 (marci
  at balabit dot hu, Tony)
- Added SoapServer::setObject() method (it is a simplified version of
  SoapServer::setClass() method). (Dmitry)
- Added support for hexadecimal entity in imagettftext() for the bundled GD.
  (Pierre)
- Added support for httpOnly flag for session extension and cookie setting
  functions. (Scott MacVicar, Ilia)
- Added version specific registry keys to allow different configurations for
  different php version. (Richard, Dmitry)
- Added "PHPINIDir" Apache directive to apache and apache_hooks SAPIs.
  (Dmitry)
- Added an optional boolean parameter to memory_get_usage() and
  memory_get_peak_usage() to get memory size allocated by emalloc() or real
  size of memory allocated from system. (Dmitry)
- Added Zip Archive extension. (Pierre)
- Added RFC1867 fileupload processing hook. (Stefan E.)
- Added JSON and Filter extensions. (Derick, Rasmus)
- Added error messages to disk_free_space() and disk_total_space() functions.
  FR #37971 (Tony)
- Added PATHINFO_FILENAME option to pathinfo() to get the filename.
  (Toby S. and Christian S.)
- Added array_fill_keys() function. (Marcus, Matt Wilmas)
- Added posix_initgroups() function. (Ilia)
- Added an optional parameter to parse_url() to allow retrieval of distinct
  URL components. (Ilia)
- Added optional parameter to http_build_query() to allow specification of
  string separator. (Ilia)
- Added image_type_to_extension() function. (Hannes, Ilia)
- Added allow_url_include ini directive to complement allow_url_fopen. (Rasmus)
- Added automatic module globals management. (Dmitry)
- Added RFC2397 (data: stream) support. (Marcus)
- Added new error mode E_RECOVERABLE_ERROR. (Derick, Marcus, Tony)
- Added support for getenv() input filtering. (Rasmus)
- Added support for constructors in interfaces to force constructor signature
  checks in implementations. (Marcus)
- Added memory_get_peak_usage() function for retrieving peak memory usage of
  a PHP script. (Ilia)
- Added pg_field_table() function. (Edin)
- Added SimpleXMLElement::saveXML() as an alias for SimpleXMLElement::asXML().
  (Hannes)
- Added DOMNode::getNodePath() for getting an XPath for a node. (Christian)
- Added gmp_nextprime() function. (ants dot aasma at gmail dot com, Tony)
- Added error_get_last() function. (Mike)

- Removed current working directory from the php.ini search path for CLI and
  re-added it for other SAPIs (restore to pre 5.1.x behavior). (Edin)
- Moved extensions to PECL:
  . ext/filepro (Derick, Tony)
  . ext/hwapi (Derick, Tony)
- Disabled CURLOPT_FOLLOWLOCATION in curl when open_basedir or
  safe_mode are enabled. (Stefan E., Ilia)

- Increased default memory limit to 16 megabytes to accommodate for a more
  accurate memory utilization measurement.
- In addition to path to php.ini, PHPRC now may specify full file name.
  (Dmitry)

- Optimized array/HashTable copying. (Matt Wilmas, Dmitry)
- Optimized zend_try/zend_catch macros by eliminating memcpy(3). (Dmitry)
- Optimized require_once() and include_once() by eliminating fopen(3) on
  second usage. (Dmitry)
- Optimized request shutdown sequence. Restoring ini directives now iterates
  only over modified directives instead of all. (Dmitry)

- Changed priority of PHPRC environment variable on win32 to be higher then
  value from registry. (Dmitry)
- Changed __toString() to be called wherever applicable. (Marcus)
- Changed E_ALL error reporting mode to include E_RECOVERABLE_ERROR. (Marcus)
- Changed realpath cache to be disabled when "open_basedir" or "safe_mode"
  are enabled on per-request basis. (Ilia)

- Improved SNMP extension: (Jani)
  . Renamed snmp_set_oid_numeric_print() to snmp_set_oid_output_format().
  . Added 2 new constants: SNMP_OID_OUTPUT_FULL and SNMP_OID_OUTPUT_NUMERIC
  . Fixed bug #37564 (AES privacy encryption not possible due to net-snmp 5.2
    compatibility issue). (Patch: scott dot moynes+php at gmail dot com)
- Improved OpenSSL extension: (Pierre)
  . Added support for all supported algorithms in openssl_verify
  . Added openssl_pkey_get_details, returns the details of a key
  . Added x509 v3 extensions support
  . Added openssl_csr_get_subject() and openssl_csr_get_public_key()
  . Added 3 new constants OPENSSL_VERSION_TEXT and OPENSSL_VERSION_NUMBER and
    OPENSSL_KEYTYPE_EC
- Improved the Zend memory manager: (Dmitry)
  . Removed unnecessary "--disable-zend-memory-manager" configure option.
  . Added "--enable-malloc-mm" configure option which is enabled by default in
    debug builds to allow using internal and external memory debuggers.
  . Allow tweaking the memory manager with ZEND_MM_MEM_TYPE and ZEND_MM_SEG_SIZE
    environment variables.
  . For more information: Zend/README.ZEND_MM
- Improved safe_mode check for the error_log() function. (Ilia)
- Improved the error reporting in SOAP extension on request failure. (Ilia)
- Improved crypt() on win32 to be about 10 times faster and to have friendlier
  license. (Frank, Dmitry)
- Improved performance of the implode() function on associated arrays. (Ilia)
- Improved performance of str_replace() when doing 1 char to 1 char or 1 char
  to many chars replacement. (Ilia)
- Improved apache2filter SAPI:
  . Allowed PHP to be an arbitrary filter in the chain and read the script from
    the Apache stream. (John)
  . Added support for apache2filter in the Windows build including binary
    support for both Apache 2.0.x (php5apache2_filter.dll) and Apache 2.2.x
    (php5apache2_2_filter.dll). (Edin)
- Improved apache2handler SAPI:
  . Changed ap_set_content_type() to be called only once. (Mike)
  . Added support for Apache 2.2 handler in the Windows distribution. (Edin)
- Improved FastCGI SAPI: (Dmitry)
  . Removed source compatibility with libfcgi.
  . Optimized access to FastCGI environment variables by using HashTable
    instead of linear search.
  . Allowed PHP_FCGI_MAX_REQUESTS=0 that assumes no limit.
  . Allowed PHP_FCGI_CHILDREN=0 that assumes no worker children. (FastCGI
    requests are handled by main process itself)
- Improved CURL:
  . Added control character checks for "open_basedir" and "safe_mode" checks.
    (Ilia)
  . Added implementation of curl_multi_info_read(). (Brian)
- Improved PCRE: (Andrei)
  . Added run-time configurable backtracking/recursion limits.
  . Added preg_last_error(). (Andrei)
- Improved PDO:
  . Added new attribute ATTR_DEFAULT_FETCH_MODE. (Pierre)
  . Added FETCH_PROPS_LATE. (Marcus)
- Improved SPL: (Marcus)
  . Made most iterator code exception safe.
  . Added RegExIterator and RecursiveRegExIterator.
  . Added full caching support and ArrayAccess to CachingIterator.
  . Added array functions to ArrayObject/ArrayIterator and made them faster.
  . Added support for reading csv and skipping empty lines in SplFileObject.
  . Added CachingIterator::TOSTRING_USE_INNER, calls inner iterator __toString.
  . Added ability to set the CSV separator per SplFileObject.
- Improved xmlReader: (Rob)
  . Added readInnerXml(), xmlReader::setSchema().
  . Added readInnerXML(), readOuterXML(), readString(), setSchema(). (2.6.20+)
  . Changed to passing libxml options when loading reader.

- Fixed invalid read in imagecreatefrompng when an empty file is given
  (Pierre, Tony)
- Fixed infinite loop when a wrong color index is given to imagefill (Pierre)
- Fixed mess with CGI/CLI -d option (now it works with cgi; constants are
  working exactly like in php.ini; with FastCGI -d affects all requests).
  (Dmitry)
- Fixed missing open_basedir check inside chdir() function. (Ilia)
- Fixed overflow on 64bit systems in str_repeat() and wordwrap(). (Stefan E.)
- Fixed XSLTProcessor::importStylesheet() to return TRUE on success
  (Christian)
- Fixed leaks in openssl_csr_sign and openssl_csr_new (Pierre)
- Fixed phpinfo() cutoff of variables at \0. (Ilia)
- Fixed a bug in the filter extension that prevented magic_quotes_gpc from
  being applied when RAW filter is used. (Ilia)
- Fixed memory leaks in openssl streams context options. (Pierre)
- Fixed handling of extremely long paths inside tempnam() function. (Ilia)
- Fixed bug #39721 (Runtime inheritance causes data corruption). (Dmitry)
- Fixed bug #39304 (Segmentation fault with list unpacking of string offset).
  (Dmitry)
- Fixed bug #39192 (Not including nsapi.h properly with SJSWS 7). This will
  make PHP 5.2 compatible to new Sun Webserver. (Uwe)
- Fixed bug #39140 (Uncaught exception may cause crash). (Dmitry)
- Fixed bug #39125 (Memleak when reflecting non-existing class/method). (Tony)
- Fixed bug #39067 (getDeclaringClass() and private properties). (Tony)
- Fixed bug #39039 (SSL: fatal protocol error when fetching HTTPS from servers
  running Google web server). (Ilia)
- Fixed bug #39035 (Compatibility issue between DOM and
  zend.ze1_compatibility_mode). (Rob)
- Fixed bug #39034 (curl_exec() with return transfer returns TRUE on empty
  files). (Ilia)
- Fixed bug #39032 (strcspn() stops on null character). (Tony)
- Fixed bug #39020 (PHP in FastCGI server mode crashes). (Dmitry)
- Fixed bug #39017 (foreach(($obj = new myClass) as $v); echo $obj;
  segfaults). (Dmitry)
- Fixed bug #39004 (Fixed generation of config.nice with autoconf 2.60). (Ilia)
- Fixed bug #39003 (__autoload() is called for type hinting). (Dmitry, Tony)
- Fixed bug #39001 (ReflectionProperty returns incorrect declaring class for
  protected properties). (Tony)
- Fixed bug #38996 (PDO_MYSQL doesn't check connections for liveness). (Tony)
- Fixed bug #38993 (Fixed safe_mode/open_basedir checks for session.save_path,
  allowing them to account for extra parameters). (Ilia)
- Fixed bug #38989 (Absolute path with slash at beginning doesn't work on win).
  (Dmitry)
- Fixed bug #38985 (Can't cast COM objects). (Wez)
- Fixed bug #38981 (using FTP URLs in get_headers() causes crash). (Tony)
- Fixed bug #38963 (Fixed a possible open_basedir bypass in tempnam()). (Ilia)
- Fixed bug #38961 (metaphone() results in segmentation fault on NetBSD).
  (Tony)
- Fixed bug #38949 (Cannot get xmlns value attribute). (Rob)
- Fixed bug #38942 (Double old-style-ctor inheritance). (Dmitry)
- Fixed bug #38941 (imap extension does not compile against new version of the
  imap library). (Ilia)
- Fixed bug #38934 (move_uploaded_file() cannot read uploaded file outside of
  open_basedir). (Ilia)
- Fixed bug #38904 (apache2filter changes cwd to /). (Ilia, Hannes)
- Fixed bug #38891 (get_headers() do not work with curl-wrappers). (Ilia)
- Fixed bug #38882 (ldap_connect causes segfault with newer versions of
  OpenLDAP). (Tony)
- Fixed bug #38859 (parse_url() fails if passing '@' in passwd). (Tony)
- Fixed bug #38850 (lookupNamespaceURI doesn't return default namespace). (Rob)
- Fixed bug #38844 (curl_easy_strerror() is defined only since cURL 7.12.0).
  (Tony)
- Fixed bug #38813 (DOMEntityReference->__construct crashes when called
  explicitly). (Rob)
- Fixed bug #38808 ("maybe ref" issue for current() and others). (Dmitry)
- Fixed bug #38779 (engine crashes when require()'ing file with syntax error
  through userspace stream wrapper). (Tony, Dmitry)
- Fixed bug #38772 (inconsistent overriding of methods in different visibility
  contexts). (Dmitry)
- Fixed bug #38759 (PDO sqlite2 empty query causes segfault). (Tony)
- Fixed bug #38721 (Invalid memory read in date_parse()). (Tony, Derick)
- Fixed bug #38700 (SoapClient::__getTypes never returns). (Dmitry)
- Fixed bug #38693 (curl_multi_add_handle() set curl handle to null). (Ilia)
- Fixed bug #38687 (sockaddr local storage insufficient for all sock families).
  (Sara)
- Fixed bug #38661 (mixed-case URL breaks url-wrappers). (Ilia)
- Fixed bug #38653 (memory leak in ReflectionClass::getConstant()). (Tony)
- Fixed bug #38649 (uninit'd optional arg in stream_socket_sendto()). (Sara)
- Fixed bug #38637 (curl_copy_handle() fails to fully copy the cURL handle).
  (Tony, Ilia)
- Fixed bug #38624 (Strange warning when incrementing an object property and
  exception is thrown from __get method). (Tony)
- Fixed bug #38623 (leaks in a tricky code with switch() and exceptions).
  (Dmitry)
- Fixed bug #38579 (include_once() may include the same file twice). (Dmitry)
- Fixed bug #38574 (missing curl constants and improper constant detection).
  (Ilia)
- Fixed bug #38543 (shutdown_executor() may segfault when memory_limit is too
  low). (Dmitry)
- Fixed bug #38535 (memory corruption in pdo_pgsql driver on error retrieval
  inside a failed query executed via query() method). (Ilia)
- Fixed bug #38534 (segfault when calling setlocale() in userspace session
  handler). (Tony)
- Fixed bug #38524 (strptime() does not initialize the internal date storage
  structure). (Ilia)
- Fixed bug #38511, #38473, #38263 (Fixed session extension request shutdown
  order to ensure it is shutdown before the extensions it may depend on).
  (Ilia)
- Fixed bug #38488 (Access to "php://stdin" and family crashes PHP on win32).
  (Dmitry)
- Fixed bug #38474 (getAttribute select attribute by order, even when
  prefixed). (Rob)
- Fixed bug #38467 (--enable-versioning causes make fail on OS X). (Tony)
- Fixed bug #38465 (ReflectionParameter fails if default value is an access
  to self::). (Johannes)
- Fixed bug #38464 (array_count_values() mishandles numeric strings).
  (Matt Wilmas, Ilia)
- Fixed bug #38461 (setting private attribute with __set() produces
  segfault). (Tony)
- Fixed bug #38458, PECL bug #8944, PECL bug #7775 (error retrieving columns
  after long/text columns with PDO_ODBC). (Wez)
- Fixed bug #38454 (warning upon disabling handler via
  xml_set_element_handler). (dtorop933 at gmail dot com, Rob)
- Fixed bug #38451 (PDO_MYSQL doesn't compile on Solaris). (Tony)
- Fixed bug #38450 (constructor is not called for classes used in userspace
  stream wrappers). (Tony)
- Fixed bug #38438 (DOMNodeList->item(0) segfault on empty NodeList). (Ilia)
- Fixed bug #38431 (xmlrpc_get_type() crashes PHP on objects). (Tony)
- Fixed bug #38427 (unicode causes xml_parser to misbehave). (Rob)
- Fixed bug #38424 (Different attribute assignment if new or existing). (Rob)
- Fixed bug #38400 (Use of com.typelib_file may cause a crash). (Ilia)
- Fixed bug #38394 (PDO fails to recover from failed prepared statement
  execution). (Ilia)
- Fixed bug #38377 (session_destroy() gives warning after
  session_regenerate_id()). (Ilia)
- Implemented #38357 (dbase_open can't open DBase 3 dbf file).
  (rodrigo at fabricadeideias dot com, Mike)
- Fixed bug #38354 (Unwanted reformatting of XML when using AsXML). (Christian)
- Fixed bug #38347 (Segmentation fault when using foreach with an unknown/empty
  SimpleXMLElement). (Tony)
- Fixed bug #38322 (reading past array in sscanf() leads to arbitrary code
  execution). (Tony)
- Fixed bug #38315 (Constructing in the destructor causes weird behavior).
  (Dmitry)
- Fixed bug #38303 (spl_autoload_register() suppress all errors silently).
  (Ilia)
- Fixed bug #38290 (configure script ignores --without-cdb,inifile,flatfile).
  (Marcus)
- Fixed bug #38289 (segfault in session_decode() when _SESSION is NULL).
  (Tony)
- Fixed bug #38287 (static variables mess up global vars). (Dmitry)
- Fixed bug #38278 (session_cache_expire()'s value does not match phpinfo's
  session.cache_expire). (Tony)
- Fixed bug #38276 (file_exists() works incorrectly with long filenames
  on Windows). (Ilia, Tony)
- Fixed bug #38269 (fopen wrapper doesn't fail on invalid hostname with
  curlwrappers enabled). (Tony)
- Fixed bug #38265 (heap corruption). (Dmitry)
- Fixed bug #38261 (openssl_x509_parse() leaks with invalid cert) (Pierre)
- Fixed bug #38255 (openssl possible leaks while passing keys) (Pierre)
- Fixed bug #38253 (PDO produces segfault with default fetch mode). (Tony)
- Fixed bug #38251 (socket_select() and invalid arguments). (Tony)
- Fixed bug #38236 (Binary data gets corrupted on multipart/formdata POST).
  (Ilia)
- Fixed bug #38234 (Exception in __clone makes memory leak). (Dmitry, Nuno)
- Fixed bug #38229 (strtotime() does not parse YYYY-MM format). (Ilia)
- Fixed bug #38224 (session extension can't handle broken cookies). (Ilia)
- Fixed bug #38220 (Crash on some object operations). (Dmitry)
- Fixed bug #38217 (ReflectionClass::newInstanceArgs() tries to allocate too
  much memory). (Tony)
- Fixed bug #38214 (gif interlace output cannot work). (Pierre)
- Fixed bug #38213, #37611, #37571 (wddx encoding fails to handle certain
  characters). (Ilia)
- Fixed bug #38212 (Segfault on invalid imagecreatefromgd2part() parameters).
  (Pierre)
- Fixed bug #38211 (variable name and cookie name match breaks script
  execution). (Dmitry)
- Fixed bug #38199 (fclose() unable to close STDOUT and STDERR). (Tony)
- Fixed bug #38198 (possible crash when COM reports an exception). (Ilia)
- Fixed bug #38194 (ReflectionClass::isSubclassOf() returns TRUE for the
  class itself). (Ilia)
- Fixed bug #38183 (disable_classes=Foobar causes disabled class to be
  called Foo). (Jani)
- Fixed bug #38179 (imagecopy from a palette to a truecolor image loose alpha
  channel) (Pierre)
- Fixed bug #38173 (Freeing nested cursors causes OCI8 to segfault). (Tony)
- Fixed bug #38168 (Crash in pdo_pgsql on missing bound parameters). (Ilia)
- Fixed bug #38161 (oci_bind_by_name() returns garbage when Oracle didn't set
  the variable). (Tony)
- Fixed bug #38146 (Cannot use array returned from foo::__get('bar') in write
  context). (Dmitry)
- Fixed bug #38132 (ReflectionClass::getStaticProperties() retains \0 in key
  names). (Ilia)
- Fixed bug #38125 (undefined reference to spl_dual_it_free_storage). (Marcus)
- Fixed bug #38112 (corrupted gif segfaults) (Pierre)
- Fixed bug #38096 (large timeout values ignored on 32bit machines in
  stream_socket_accept() and stream_socket_client()). (Ilia)
- Fixed bug #38086 (stream_copy_to_stream() returns 0 when maxlen is bigger
  than the actual length). (Tony)
- Fixed bug #38072 (boolean arg for mysqli_autocommit() is always true on
  Solaris). (Tony)
- Fixed bug #38067 (Parameters are not decoded from utf-8 when using encoding
  option). (Dmitry)
- Fixed bug #38064 (ignored constructor visibility). (Marcus)
- Fixed bug #38055 (Wrong interpretation of boolean parameters). (Dmitry)
- Fixed bug #38047 ("file" and "line" sometimes not set in backtrace from
  inside error handler). (Dmitry)
- Fixed bug #38019 (segfault extending mysqli class). (Dmitry)
- Fixed bug #38005 (SoapFault faultstring doesn't follow encoding rules).
  (Dmitry)
- Fixed bug #38004 (Parameters in SoapServer are decoded twice). (Dmitry)
- Fixed bug #38003 (in classes inherited from MySQLi it's possible to call
  private constructors from invalid context). (Tony)
- Fixed bug #37987 (invalid return of file_exists() in safe mode). (Ilia)
- Fixed bug #37947 (zend_ptr_stack reallocation problem). (Dmitry)
- Fixed bug #37945 (pathinfo() cannot handle argument with special characters
  like German "Umlaut"). (Mike)
- Fixed bug #37931 (possible crash in OCI8 after database restart
  when using persistent connections). (Tony)
- Fixed bug #37923 (Display constant value in reflection::export). (Johannes)
- Fixed bug #37920 (compilation problems on z/OS). (Tony)
- Fixed bug #37870 (pgo_pgsql tries to de-allocate unused statements).
  (Ilia, ce at netage dot bg)
- Fixed bug #37864 (file_get_contents() leaks on empty file). (Hannes)
- Fixed bug #37862 (Integer pointer comparison to numeric value).
  (bugs-php at thewrittenword dot com)
- Fixed bug #37846 (wordwrap() wraps incorrectly). (ddk at krasn dot ru, Tony)
- Fixed bug #37816 (ReflectionProperty does not throw exception when accessing
  protected attribute). (Marcus)
- Fixed bug #37811 (define not using toString on objects). (Marcus)
- Fixed bug #37807 (segmentation fault during SOAP schema import). (Tony)
- Fixed bug #37806 (weird behavior of object type and comparison). (Marcus)
- Fixed bug #37780 (memory leak trying to execute a non existing file (CLI)).
  (Mike)
- Fixed bug #37779 (empty include_path leads to search for files inside /).
  (jr at terragate dot net, Ilia)
- Fixed bug #37747 (strtotime segfaults when given "nextyear"). (Derick)
- Fixed bug #37720 (merge_php_config scrambles values).
  (Mike, pumuckel at metropolis dot de)
- Fixed bug #37709 (Possible crash in PDO::errorCode()). (Ilia)
- Fixed bug #37707 (clone without assigning leaks memory). (Ilia, Nuno, Dmitri)
- Fixed bug #37705 (Semaphore constants not available). (Ilia)
- Fixed bug #37671 (MySQLi extension fails to recognize BIT column). (Ilia)
- Fixed bug #37667 (Object is not added into array returned by __get). (Marcus)
- Fixed bug #37635 (parameter of pcntl signal handler is trashed). (Mike)
- Fixed bug #37632 (Protected method access problem). (Marcus)
- Fixed bug #37630 (MySQL extensions should link against thread safe client
  libs if built with ZTS). (Mike)
- Fixed bug #37620 (mysqli_ssl_set validation is inappropriate). (Georg)
- Fixed bug #37616 (DATE_RFC822 does not product RFC 822 dates).
  (Hannes Magnusson, Derick)
- Fixed bug #37614 (Class name lowercased in error message). (Johannes)
- Fixed bug #37587 (var without attribute causes segfault). (Marcus)
- Fixed bug #37586 (Bumped minimum PCRE version to 6.6, needed for recursion
  limit support). (Ilia)
- Fixed bug #37581 (oci_bind_array_by_name clobbers input array when using
  SQLT_AFC, AVC). (Tony)
- Fixed bug #37569 (WDDX incorrectly encodes high-ascii characters). (Ilia)
- Fixed bug #37565 (Using reflection::export with simplexml causing a crash).
  (Marcus)
- Fixed bug #37564 (AES privacy encryption not possible due to net-snmp 5.2
  compatibility issue). (Jani, patch by scott dot moynes+php at gmail dot com)
- Fixed bug #37563 (array_key_exists performance is poor for &$array). (Ilia)
- Fixed bug #37558 (timeout functionality doesn't work after a second PHP
  start-up on the same thread). (p dot desarnaud at wanadoo dot fr)
- Fixed bug #37531 (oci8 persistent connection corruption). (Tony)
- Fixed bug #37523 (namespaces added too late, leads to missing xsi:type
  attributes. Incompatibility with libxml2-2.6.24). (Dmitry)
- Fixed bug #37514 (strtotime doesn't assume year correctly). (Derick)
- Fixed bug #37510 (session_regenerate_id changes session_id() even on
  failure). (Hannes)
- Fixed bug #37505 (touch() truncates large files). (Ilia)
- Fixed bug #37499 (CLI segmentation faults during cleanup with sybase-ct
  extension enabled). (Tony)
- Fixed bug #37496 (FastCGI output buffer overrun). (Piotr, Dmitry)
- Fixed bug #37487 (oci_fetch_array() array-type should always default to
  OCI_BOTH). (Tony)
- Fixed bug #37457 (Crash when an exception is thrown in accept() method of
  FilterIterator). (Marcus)
- Fixed bug #37456 (DOMElement->setAttribute() loops forever). (Rob)
- Fixed bug #37445 (Fixed crash in pdo_mysql resulting from premature object
  destruction). (Ilia)
- Fixed bug #37428 (PHP crashes on windows if there are start-up errors and
  event log is used for logging them). (Edin)
- Fixed bug #37418 (tidy module crashes on shutdown). (Tony)
- Fixed bug #37416 (iterator_to_array() hides exceptions thrown in rewind()
  method). (Tony)
- Fixed bug #37413 (Rejected versions of flex that don't work). (Ilia)
- Fixed bug #37395 (recursive mkdir() fails to create nonexistent directories
  in root dir). (Tony)
- Fixed bug #37394 (substr_compare() returns an error when offset equals
  string length). (Ilia)
- Fixed bug #37392 (Unnecessary call to OCITransRollback() at the end of
  request). (Tony)
- Fixed bug #37376 (fastcgi.c compile fail with gcc 2.95.4). (Ilia)
- Fixed bug #37368 (Incorrect timestamp returned for strtotime()). (Derick)
- Fixed bug #37363 (PDO_MYSQL does not build if no other mysql extension is
  enabled). (Mike)
- Fixed bug #37348 (make PEAR install ignore open_basedir). (Ilia)
- Fixed bug #37341 ($_SERVER in included file is shortened to two entries,
  if $_ENV gets used). (Dmitry)
- Fixed bug #37313 (sigemptyset() used without including <signal.h>).
  (jdolecek)
- Fixed bug #37306 (max_execution_time = max_input_time). (Dmitry)
- Fixed bug #37278 (SOAP not respecting uri in __soapCall). (Dmitry)
- Fixed bug #37265 (Added missing safe_mode & open_basedir checks to
  imap_body()). (Ilia)
- Fixed bug #37262 (var_export() does not escape \0 character). (Ilia)
- Fixed bug #37256 (php-fastcgi doesn't handle connection abort). (Dmitry)
- Fixed bug #37244 (Added strict flag to base64_decode() that enforces
  RFC3548 compliance). (Ilia)
- Fixed bug #37144 (PHP crashes trying to assign into property of dead object).
  (Dmitry)
- Fixed bug #36949 (invalid internal mysqli objects dtor). (Mike)
- Implement #36732 (req/x509 extensions support for openssl_csr_new and
  openssl_csr_sign) (ben at psc dot edu, Pierre)
- Fixed bug #36759 (Objects destructors are invoked in wrong order when script
  is finished). (Dmitry)
- Fixed bug #36681 (pdo_pgsql driver incorrectly ignored some errors).
  (Wez, Ilia)
- Fixed bug #36630 (umask not reset at the end of the request). (Ilia)
- Fixed bug #36515 (Unlinking buckets from non-existent brigades). (Sara)
- Fixed bug #35973 (Error ORA-24806 occurs when trying to fetch a NCLOB
  field). (Tony)
- Fixed bug #35886 (file_get_contents() fails with some combinations of
  offset & maxlen). (Nuno)
- Fixed bug #35512 (Lack of read permission on main script results in
  E_WARNING rather then E_ERROR). (Ilia)
- Fixed bug #34180 (--with-curlwrappers causes PHP to disregard some HTTP
  stream context options). (Mike)
- Fixed bug #34066 (recursive array_walk causes segfault). (Tony)
- Fixed bug #34065 (throw in foreach causes memory leaks). (Dmitry)
- Fixed bug #34005 (oci_password_change() fails).
  (pholdaway at technocom-wireless dot com, Tony)
- Fixed bug #33895 (Missing math constants). (Hannes)
- Fixed bug #33770 (https:// or ftps:// do not work when --with-curlwrappers
  is used and ssl certificate is not verifiable). (Ilia)
- Fixed bug #29538 (number_format and problem with 0). (Matt Wilmas)
- Implement #28382 (openssl_x509_parse() extensions support) (Pierre)
- Fixed PECL bug #9061 (oci8 might reuse wrong persistent connection). (Tony)
- Fixed PECL bug #8816 (issue in php_oci_statement_fetch with more than one
  piecewise column) (jeff at badtz-maru dot com, Tony)
- Fixed PECL bug #8112 (OCI8 persistent connections misbehave when Apache
  process times out). (Tony)
- Fixed PECL bug #7755 (error selecting DOUBLE fields with PDO_ODBC).
  ("slaws", Wez)


04 May 2006, PHP 5.1.4
- Added "capture_peer_cert" and "capture_peer_cert_chain" context options
  for SSL streams. (Wez).
- Added PDO::PARAM_EVT_* family of constants. (Sara)
- Fixed possible crash in highlight_string(). (Dmitry)
- Fixed bug #37291 (FastCGI no longer works with isapi_fcgi.dll). (Dmitry)
- Fixed bug #37277 (cloning Dom Documents or Nodes does not work). (Rob)
- Fixed bug #37276 (problems with $_POST array). (Dmitry)
- Fixed bug #36632 (bad error reporting for pdo_odbc exec UPDATE). (Wez).
- Fixed bug #35552 (crash when pdo_odbc prepare fails). (Wez).

28 Apr 2006, PHP 5.1.3
- Updated bundled PCRE library to version 6.6. (Andrei)
- Moved extensions to PECL:
  . ext/msession (Derick)
- Reimplemented FastCGI interface. (Dmitry)
- Improved SPL: (Marcus)
  - Fixed issues with not/double calling of constructors of SPL iterators.
  - Fixed issues with info-class/file-class in SPL directory handling classes.
  - Fixed ArrayIterator::seek().
  - Added SimpleXMLIterator::count().
  - Dropped erroneous RecursiveDirectoryIterator::getSubPathInfo().
- Improved SimpleXML: (Marcus, Rob)
  . Added SimpleXMLElement::getName() to retrieve name of element.
  . Added ability to create elements on the fly.
  . Added addChild() method for element creation supporting namespaces.
  . Added addAttribute() method for attribute creation supporting namespaces.
  . Added ability to delete specific elements and attributes by offset.
- Improved Reflection API: (Marcus)
  . Added ReflectionClass::newInstanceArgs($args).
  . Added ability to analyze extension dependency.
  . Added ReflectionFunction::isDeprecated() and constant IS_DEPRECATED.
  . Added ReflectionParameter::getDeclaringClass().
  . Changed reflection constants to be prefixed with IS_. (Johannes)
- Improved cURL extension: (Ilia)
  . Added curl_setopt_array() function that allows setting of multiple
    options via an associated array.
  . Added the ability to retrieve the request message sent to the server.
- Improved GD extension: (Pierre)
  . Added a weak/tolerant mode to the JPEG loader.
  . Added filtering mode option to imagepng() to allow reducing file size.
  . Fixed imagecolorallocate() and imagecolorallocatelapha() to return FALSE
    on error.
- Changed get_headers() to retrieve headers also from non-200 responses.
  (Ilia)
- Changed get_headers() to use the default context. (Ilia)
- Added lchown() and lchgrp() to change user/group ownership of symlinks.
  (Derick)
- Added support for exif date format in strtotime(). (Derick)
- Added a check for special characters in the session name. (Ilia)
- Added "consumed" stream filter. (Marcus)
- Added new mysqli constants for BIT and NEW_DECIMAL field types:
  MYSQLI_TYPE_NEWDECIMAL and MYSQLI_TYPE_BIT. FR #36007. (Georg)
- Added imap_savebody() that allows message body to be written to a
  file. (Mike)
- Added overflow checks to wordwrap() function. (Ilia)
- Added support for BINARY_DOUBLE and BINARY_FLOAT to PDO_OCI and OCI8
  (also fixes bug #36764). (Tony)
- Eliminated run-time constant fetching for TRUE, FALSE and NULL. (Dmitry)
- Removed the E_STRICT deprecation notice from "var". (Ilia)
- Fixed reading stream filters never notified about EOF. (Mike)
- Fixed tempnam() 2nd parameter to be checked against path components. (Ilia)
- Fixed a bug that would not fill in the fifth argument to preg_replace()
  properly, if the variable was not declared previously. (Andrei)
- Fixed safe_mode check for source argument of the copy() function. (Ilia)
- Fixed mysqli bigint conversion under Windows (Georg)
- Fixed XSS inside phpinfo() with long inputs. (Ilia)
- Fixed Apache2 SAPIs header handler modifying header strings. (Mike)
- Fixed 'auto_globals_jit' to work together with 'register_argc_argv'. (Dmitry)
- Fixed offset/length parameter validation in substr_compare() function. (Ilia)
- Fixed debug_zval_dump() to support private and protected members. (Dmitry)
- Fixed SoapFault::getMessage(). (Dmitry)
- Fixed issue with iconv_mime_decode where the "encoding" would only allow
  upper case specifiers. (Derick)
- Fixed tiger hash algorithm generating wrong results on big endian platforms.
  (Mike)
- Fixed crash with DOMImplementation::createDocumentType("name:"). (Mike)
- Fixed bug #37205 (Serving binary content/images fails with "comm with server
  aborted" FastCGI err). (Dmitry)
- Fixed bug #37192 (cc may complain about non-constant initializers in
  hash_adler.c). (Mike)
- Fixed bug #37191 (chmod takes off sticky bit when safe_mode is On). (Tony)
- Fixed bug #37167 (PDO segfaults when throwing exception from the
  fetch handler). (Tony)
- Fixed bug #37162 (wddx does not build as a shared extension).
  (jdolecek at NetBSD dot org, Ilia)
- Fixed bug #37158 (fread behavior changes after calling
  stream_wrapper_register). (Wez)
- Fixed bug #37138 (__autoload tries to load callback'ed self and parent).
  (Dmitry)
- Fixed bug #37103 (libmbfl headers not installed). (Jani)
- Fixed bug #37062 (compile failure on ARM architecture). (Tony)
- Fixed bug #37061 (curl_exec() doesn't zero-terminate binary strings). (Tony)
- Fixed bug #37060 (Type of retval of Countable::count() is not checked).
  (Johannes)
- Fixed bug #37059 (oci_bind_by_name() doesn't support RAW and LONG RAW
  fields). (Tony)
- Fixed bug #37057 (xmlrpc_decode() may produce arrays with numeric strings,
  which are unaccessible). (Tony)
- Fixed bug #37055 (incorrect reference counting for persistent OCI8
  connections). (Tony)
- Fixed bug #37054 (SoapClient Error Fetching http headers). (Dmitry)
- Fixed bug #37053 (html_errors with internal classes produces wrong links).
  (Tony)
- Fixed bug #37046 (foreach breaks static scope). (Dmitry)
- Fixed bug #37045 (Fixed check for special chars for http redirects). (Ilia)
- Fixed bug #37017 (strtotime fails before 13:00:00 with some time zones
  identifiers). (Derick)
- Fixed bug #37002 (Have to quote literals in INI when concatenating with
  vars). (Dmitry)z
- Fixed bug #36988 (mktime freezes on long numbers). (Derick)
- Fixed bug #36981 (SplFileObject->fgets() ignores max_length). (Tony)
- Fixed bug #36957 (serialize() does not handle recursion). (Ilia)
- Fixed bug #36944 (strncmp & strncasecmp do not return false on negative
  string length). (Tony)
- Fixed bug #36941 (ArrayIterator does not clone itself). (Marcus)
- Fixed bug #36934 (OCILob->read() doesn't move internal pointer when
  reading 0's). (Tony)
- Fixed bug #36908 (wsdl default value overrides value in soap request).
  (Dmitry)
- Fixed bug #36898 (__set() leaks in classes extending internal ones).
  (Tony, Dmitry)
- Fixed bug #36886 (User filters can leak buckets in some situations). (Ilia)
- Fixed bug #36878 (error messages are printed even though an exception has
  been thrown). (Tony)
- Fixed bug #36875 (is_*() functions do not account for open_basedir). (Ilia)
- Fixed bug #36872 (session_destroy() fails after call to
  session_regenerate_id(true)). (Ilia)
- Fixed bug #36869 (memory leak in output buffering when using chunked
  output). (Tony)
- Fixed bug #36859 (DOMElement crashes when calling __construct when
  cloning). (Tony)
- Fixed bug #36857 (Added support for partial content fetching to the
  HTTP streams wrapper). (Ilia)
- Fixed bug #36851 (Documentation and code discrepancies for NULL
  data in oci_fetch_*() functions). (Tony)
- Fixed bug #36825 (Exceptions thrown in ArrayObject::offsetGet cause
  segfault). (Tony)
- Fixed bug #36820 (Privileged connection with an Oracle password file
  fails). (Tony)
- Fixed bug #36809 (__FILE__ behavior changed). (Dmitry)
- Fixed bug #36808 (syslog ident becomes garbage between requests). (Tony)
- Fixed bug #36802 (mysqli_set_charset() crash with a non-open connection).
  (Ilia)
- Fixed bug #36756 (DOMDocument::removeChild corrupts node). (Rob)
- Fixed bug #36749 (SOAP: 'Error Fetching http body' when using HTTP Proxy).
  (Dmitry)
- Fixed bug #36745 (No error message when load data local file isn't found).
  (Georg)
- Fixed bug #36743 (In a class extending XMLReader array properties are not
  writable). (Tony)
- Fixed bug #36727 (segfault in pdo_pgsql bindValue() when no parameters are
  defined). (Tony)
- Fixed bug #36721 (The SoapServer is not able to send a header that it didn't
  receive). (Dmitry)
- Fixed bug #36697 (Transparency is lost when using imagecreatetruecolor).
  (Pierre)
- Fixed bug #36689 (Removed arbitrary limit on the length of syslog messages).
  (Ilia)
- Fixed bug #36656 (http_build_query generates invalid URIs due to use of
  square brackets). (Mike)
- Fixed bug #36638 (strtotime() returns false when 2nd argument < 1). (Derick)
- Fixed bug #36629 (SoapServer::handle() exits on SOAP faults). (Dmitry)
- Fixed bug #36625 (pg_trace() does not work). (iakio at mono-space dot net)
- Fixed bug #36614 (Segfault when using Soap). (Dmitry)
- Fixed bug #36611 (assignment to SimpleXML object attribute changes argument
  type to string). (Tony)
- Fixed bug #36606 (pg_query_params() changes arguments type to string). (Tony)
- Fixed bug #36599 (DATE_W3C format constant incorrect). (Derick)
- Fixed bug #36575 (SOAP: Incorrect complex type instantiation with
  hierarchies). (Dmitry)
- Fixed bug #36572 (Added PDO::MYSQL_ATTR_DIRECT_QUERY constant that should
  be set when executing internal queries like "show master status" via MySQL).
  (Ilia)
- Fixed bug #36568 (memory_limit setting on win32 has no effect). (Dmitry)
- Fixed bug #36513 (comment will be outputted in last line). (Dmitry)
- Fixed bug #36510 (strtotime() fails to parse date strings with tabs).
  (Ilia, Derick)
- Fixed bug #36459 (Incorrect adding PHPSESSID to links, which contains \r\n).
  (Ilia)
- Fixed bug #36458 (sleep() accepts negative values). (Ilia)
- Fixed bug #36436 (DBA problem with Berkeley DB4). (Marcus)
- Fixed bug #36434 (Improper resolution of declaring class name of an
  inherited property). (Ilia)
- Fixed bug #36420 (segfault when access result->num_rows after calling
  result->close()). (Ilia,Tony)
- Fixed bug #36403 (oci_execute() no longer supports OCI_DESCRIBE_ONLY). (Tony)
- Fixed bug #36400 (Custom 5xx error does not return correct HTTP response error
  code). (Tony)
- Fixed bug #36396 (strtotime() fails to parse dates in dd-mm-yyyy format).
  (Derick)
- Fixed bug #36388 (ext/soap crashes when throwing exception and session
  persistence). (David)
- Fixed bug #36382 (PDO/PgSQL's getColumnMeta() crashes). (Derick)
- Fixed bug #36359 (splFileObject::fwrite() doesn't write when no data
  length specified). (Tony)
- Fixed bug #36351 (parse_url() does not parse numeric paths properly). (Ilia)
- Fixed bug #36345 (PDO/MySQL problem loading BLOB over 1MB). (Ilia)
- Fixed bug #36337 (ReflectionProperty fails to return correct visibility).
  (Ilia)
- Fixed bug #36334 (Added missing documentation about realpath cache INI
  settings). (Ilia)
- Fixed bug #36308 (ReflectionProperty::getDocComment() does not reflect
  extended class commentary). (Ilia)
- Fixed bug #36306 (crc32() differ on 32-bit and 64-bit platforms)
  (anight@eyelinkmedia dot com, Pierre)
- Fixed bug #36303 (foreach on error_zval produces segfault). (Dmitry)
- Fixed bug #36295 (typo in SplFileObject::flock() parameter name). (Tony)
- Fixed bug #36287 (Segfault with SplFileInfo conversion). (Marcus)
- Fixed bug #36283 (SOAPClient Compression Broken). (Dmitry)
- Fixed bug #36268 (Object destructors called even after fatal errors). (Dmitry)
- Fixed bug #36258 (SplFileObject::getPath() may lead to segfault). (Tony)
- Fixed bug #36250 (PHP causes ORA-07445 core dump in Oracle server 9.2.x).
  (Tony)
- Fixed bug #36242 (Possible memory corruption in stream_select()). (Tony)
- Fixed bug #36235 (ocicolumnname returns false before a successful fetch).
  (Tony)
- Fixed bug #36226 (Inconsistent handling when passing potential arrays).
  (Dmitry)
- Fixed bug #36224 (date(DATE_ATOM) gives wrong results).
  (Derick, Hannes Magnusson)
- Fixed bug #36222 (errorInfo in PDOException is always NULL). (Ilia)
- Fixed bug #36208 (symbol namespace conflicts using bundled gd). (Jakub Moc)
- Fixed bug #36205 (Memory leaks on duplicate cookies). (Dmitry)
- Fixed bug #36185 (str_rot13() crash on non-string parameter). (Pierre)
- Fixed bug #36176 (PDO_PGSQL - PDO::exec() does not return number of rows
  affected by the operation). (Ilia)
- Fixed bug #36158 (SIGTERM is not handled correctly when running as a
  FastCGI server). (Dmitry)
- Fixed bug #36152 (problems with curl+ssl and pgsql+ssl in same PHP). (Mike)
- Fixed bug #36148 (unpack("H*hex", $data) is adding an extra character to
  the end of the string). (Ilia)
- Fixed bug #36134 (DirectoryIterator constructor failed to detect empty
  directory names). (Ilia)
- Fixed bug #36113 (Reading records of unsupported type causes segfault).
  (Tony)
- Fixed bug #36096 (oci_result() returns garbage after oci_fetch() failed).
  (Tony)
- Fixed bug #36083 (SoapClient waits for responses on one-way operations).
  (Dmitry)
- Fixed bug #36071 (Engine Crash related with 'clone'). (Dmitry)
- Fixed bug #36055 (possible OCI8 crash in multi-threaded environment). (Tony)
- Fixed bug #36046 (parse_ini_file() miscounts lines in multi-line values).
  (Ilia)
- Fixed bug #36038 (ext/hash compile failure on Mac OSX). (Tony)
- Fixed bug #36037 (heredoc adds extra line number). (Dmitry)
- Fixed bug #36016 (realpath cache memleaks). (Dmitry, Nuno)
- Fixed bug #36011 (Strict errormsg wrong for call_user_func() and the likes).
  (Marcus)
- Fixed bug #36010 (Segfault when re-creating and re-executing statements with
  bound parameters). (Tony)
- Fixed bug #36006 (Problem with $this in __destruct()). (Dmitry)
- Fixed bug #35999 (recursive mkdir() does not work with relative path
  like "foo/bar"). (Tony)
- Fixed bug #35998 (SplFileInfo::getPathname() returns unix style filenames
  in win32). (Marcus)
- Fixed bug #35988 (Unknown persistent list entry type in module shutdown).
  (Dmitry)
- Fixed bug #35954 (Fatal com_exception casting object). (Rob)
- Fixed bug #35900 (stream_select() should warning when tv_sec is negative).
  (Ilia)
- Fixed bug #35785 (SimpleXML causes memory read error zend engine). (Marcus)
- Fixed bug #34272 (empty array onto COM object blows up). (Rob)
- Fixed bug #33292 (apache_get_modules() crashes on Windows). (Edin)
- Fixed bug #29476 (sqlite_fetch_column_types() locks the database forever).
  (Ilia)

12 Jan 2006, PHP 5.1.2
- Updated libsqlite in ext/sqlite to 2.8.17. (Ilia)
- Updated libsqlite in ext/pdo_sqlite to 3.2.8. (Ilia)
- Updated to libxml2-2.6.22 and libxslt-1.1.15 in the win32 bundle. (Rob)
- Added new extensions: (Ilia, Wez)
  . XMLWriter
  . Hash
- Added PNG compression support to GD extension. (Pierre)
- Added reflection constants as class constants. (Johannes)
- Added --enable-gcov configure option to enable C-level code coverage.
  (John, Jani, Ilia, Marcus)
- Added missing support for 'B' format identifier to date() function. (Ilia)
- Changed reflection to be an extension. (Marcus)
- Improved SPL extension: (Marcus)
  . Added class SplFileInfo as root class for DirectoryIterator and
    SplFileObject
  . Added SplTempFileObject
- Improved SimpleXML extension: (Marcus)
  . Fixed memleaks
  . Fixed var_dump()
  . Fixed isset/empty/(bool) behavior
  . Fixed iterator edge cases
  . Added methods getNamespaces(), getDocNamespaces()
- Upgraded pear to version 1.4.6. (Greg)
- Added constants for libxslt and libexslt versions: LIBXSLT_VERSION,
  LIBXSLT_DOTTED_VERSION, LIBEXSLT_VERSION and LIBEXSLT_DOTTED_VERSION. (Pierre)
- Fixed possible crash in apache_getenv()/apache_setenv() on invalid parameters.
  (Ilia)
- Changed errors to warnings in imagecolormatch(). (Pierre)
- Fixed segfault/leak in imagecolormatch(). (Pierre)
- Fixed small leak in mysqli_stmt_fetch() when bound variable was empty string.
  (Andrey)
- Fixed prepared statement name conflict handling in PDO_PGSQL. (Thies, Ilia)
- Fixed memory corruption when PDO::FETCH_LAZY mode is being used. (Ilia)
- Fixed possible leaks in imagecreatefromstring() with invalid data. (Pierre)
- Fixed possible memory corruption inside mb_strcut(). (Ilia)
- Fixed possible header injection by limiting each header to a single line.
  (Ilia)
- Fixed possible XSS inside error reporting functionality. (Ilia)
- Fixed many bugs in OCI8. (Tony)
- Fixed crash and leak in mysqli when using 4.1.x client libraries and
  connecting to 5.x server. (Andrey)
- Fixed bug #35916 (Duplicate calls to stream_bucket_append() lead to a crash).
  (Ilia)
- Fixed bug #35908 (curl extension uses undefined GCRY_THREAD_OPTIONS_USER).
  (Ilia)
- Fixed bug #35907 (PDO_OCI uses hardcoded lib path $ORACLE_HOME/lib). (Tony)
- Fixed bug #35887 (wddx_deserialize not parsing dateTime fields properly).
  (Derick)
- Fixed bug #35885 (strtotime("NOW") no longer works). (Derick)
- Fixed bug #35821 (array_map() segfaults when exception is throwed from
  the callback). (Tony)
- Fixed bug #35817 (unpack() does not decode odd number of hexadecimal values).
  (Ilia)
- Fixed bug #35797 (segfault on PDOStatement::execute() with
  zend.ze1_compatibility_mode = On). (Tony, Ilia)
- Fixed bug #35781 (stream_filter_append() can cause segfault). (Tony)
- Fixed bug #35760 (sybase_ct doesn't compile on Solaris using old gcc). (Tony)
- Fixed bug #35759 (mysqli_stmt_bind_result() makes huge allocation when
  column empty). (Andrey)
- Fixed bug #35751 (using date with a timestamp makes httpd segfault). (Derick)
- Fixed bug #35740 (memory leak when including a directory). (Tony)
- Fixed bug #35730 (ext/mssql + freetds: Use correct character encoding
  and allow setting it). (Frank)
- Fixed bug #35723 (xmlrpc_introspection.c fails compile per C99 std). (Jani)
- Fixed bug #35720 (A final constructor can be overwritten). (Marcus)
- Fixed bug #35713 (getopt() returns array with numeric strings when passed
  options like '-1'). (Tony)
- Fixed bug #35705 (strtotime() fails to parse soap date format without TZ).
  (Ilia)
- Fixed bug #35699 (date() can't handle leap years before 1970). (Derick)
- Fixed bug #35694 (Improved error message for invalid fetch mode). (Ilia)
- Fixed bug #35692 (iconv_mime_decode() segmentation fault; with libiconv
  only). (Tony)
- Fixed bug #35690 (pack() tries to allocate huge memory block when packing
  float values to strings). (Tony)
- Fixed bug #35669 (imap_mail_compose() crashes with
  multipart-multiboundary-email). (Ilia)
- Fixed bug #35660 (AIX TZ variable format not understood, yields UTC
  timezone). (Derick)
- Fixed bug #35655 (whitespace following end of heredoc is lost). (Ilia)
- Fixed bug #35630 (strtotime() crashes on certain relative identifiers).
  (Ilia)
- Fixed bug #35629 (crash in http:// wrapper on multiple redirects). (Ilia)
- Fixed bug #35624 (strtotime() does not handle 3 character weekdays). (Ilia)
- Fixed bug #35612 (iis6 Access Violation crash). (Dmitry, alacn.uhahaa)
- Fixed bug #35594 (Multiple calls to getopt() may result in a crash).
  (rabbitt at gmail dot com, Ilia)
- Fixed bug #35571 (Fixed crash in Apache 2 SAPI when more then one php
  script is loaded via SSI include). (Ilia)
- Fixed bug #35570 (segfault when re-using soap client object). (Dmitry)
- Fixed bug #35558 (mktime() interpreting 3 digit years incorrectly). (Ilia)
- Fixed bug #35543 (php crash when calling non existing method of a class
  that extends PDO). (Tony)
- Fixed bug #35539 (typo in error message for ErrorException). (Tony)
- FIxed bug #35536 (mysql_field_type() doesn't handle NEWDECIMAL). (Tony)
- Fixed bug #35517 (mysql_stmt_fetch returns NULL on data truncation). (Georg)
- Fixed bug #35509 (string constant as array key has different behavior inside
  object). (Dmitry)
- Fixed bug #35508 (PDO fails when unknown fetch mode specified). (Tony)
- Fixed bug #35499 (strtotime() does not handle whitespace around the date
  string). (Ilia)
- Fixed bug #35496 (Crash in mcrypt_generic()/mdecrypt_generic() without
  proper init). (Ilia)
- Fixed bug #35490 (socket_sendto() unable to handle IPv6 addresses). (Tony)
- Fixed bug #35461 (Ming extension fails to compile with ming 0.3beta1). (Jani)
- Fixed bug #35437 (Segfault or Invalid Opcode 137/1/4). (Dmitry)
- Fixed bug #35470 (Assigning global using variable name from array doesn't
  function). (Dmitry)
- Fixed bug #35456 (+ 1 [time unit] format did not work). (Ilia)
- Fixed bug #35447 (xml_parse_into_struct() chokes on the UTF-8 BOM). (Rob)
- Fixed bug #35431 (PDO crashes when using LAZY fetch with fetchAll). (Wez)
- Fixed bug #35430 (PDO crashes on incorrect FETCH_FUNC use). (Tony)
- Fixed bug #35427 (str_word_count() handles '-' incorrectly). (Ilia)
- Fixed bug #35425 (idate() function ignores timezone settings). (Ilia)
- Fixed bug #35422 (strtotime() does not parse times with UTC as timezone).
  (Ilia)
- Fixed bug #35414 (strtotime() no longer works with ordinal suffix). (Ilia)
- Fixed bug #35410 (wddx_deserialize() doesn't handle large ints as keys
  properly). (Ilia)
- Fixed bug #35409 (undefined reference to 'rl_completion_matches'). (Jani)
- Fixed bug #35399 (Since fix of bug #35273 SOAP decoding of
  soapenc:base64binary fails). (Dmitry)
- Fixed bug #35393 (changing static protected members from outside the class,
  one more reference issue). (Dmitry)
- Fixed bug #35381 (ssl library is not initialized properly). (Alan)
- Fixed bug #35377 (PDO_SQLITE: undefined reference to "fdatasync").
  (Nuno, Jani)
- Fixed bug #35373 (HP-UX "alias not allowed in this configuration"). (Dmitry)
- Fixed bug #35288 (iconv() function defined as libiconv()). (Nuno)
- Fixed bug #35103 (mysqli handles bad unsigned (big)int incorrectly).(Andrey)
- Fixed bug #35062 (socket_read() produces warnings on non blocking sockets).
  (Nuno, Ilia)
- Fixed bug #35028 (SimpleXML object fails FALSE test). (Marcus)
- Fixed bug #34729 (Crash in ZTS mode under Apache). (Dmitry, Zeev)
- Fixed bug #34429 (Output buffering cannot be turned off with FastCGI).
  (Dmitry, Ilya)
- Fixed bug #34359 (Possible crash inside fopen http wrapper). (Ilia,Sara,Nuno)
- Fixed bug #33789 (Many Problems with SunFuncs). (Derick)
- Fixed bug #33671 (sun_rise and sun_set don't return a GMT timestamp if one
  passes an offset). (Derick)
- Fixed bug #32820 (date_sunrise and date_sunset don't handle GMT offset
  well). (Derick)
- Fixed bug #31347 (is_dir and is_file (incorrectly) return true for any string
  greater then 255 characters). (Nuno,Ilia)
- Fixed bug #30937 (date_sunrise() & date_sunset() don't handle endless
  day/night at high latitudes). (Derick)
- Fixed bug #30760 (Remove MessageBox on win32 for E_CORE errors if
  display_startup_error is off). (Ilia)
- Fixed bug #29955 (mb_strtoupper() / lower() broken with Turkish encoding).
  (Rui)
- Fixed bug #28899 (mb_substr() and substr() behave differently when
  "mbstring.func_overload" is enabled). (Rui)
- Fixed bug #27678 (number_format() crashes with large numbers). (Marcus)

28 Nov 2005, PHP 5.1.1
- Disabled native date class to prevent pear::date conflict. (Ilia)
- Changed reflection constants be both PHP and class constants. (Johannes)
- Added an additional field $frame['object'] to the result array of
  debug_backtrace() that contains a reference to the respective object when the
  frame was called from an object. (Sebastian)
- Fixed bug #35423 (RecursiveDirectoryIterator doesnt appear to recurse with
  RecursiveFilterIterator). (Marcus)
- Fixed bug #35413 (Removed -dev flag from Zend Engine version). (Ilia)
- Fixed bug #35411 (Regression with \{$ handling). (Ilia)
- Fixed bug #35406 (eval hangs when evall'ed code ends with comment w/o
  newline). (Marcus)
- Fixed bug #35391 (pdo_mysql::exec does not return number of affected rows).
  (Tony)
- Fixed bug #35382 (Comment in end of file produces fatal error). (Ilia)
- Fixed bug #35360 (exceptions in interactive mode (php -a) may cause crash).
  (Dmitry)
- Fixed bug #35358 (Incorrect error messages for PDO class constants). (Ilia)
- Fixed bug #35338 (pdo_pgsql does not handle binary bound params). (Wez)
- Fixed bug #35316 (Application exception trying to create COM object). (Rob)
- Fixed bug #35170 (PHP_AUTH_DIGEST differs under Apache 1.x and 2.x). (Ilia)

24 Nov 2005, PHP 5.1
- Added support for class constants and static members for internal classes.
  (Dmitry, Michael Wallner)
- Added "new_link" parameter to mssql_connect() (Bug #34369). (Frank)
- Added missing safe_mode checks for image* functions and cURL. (Ilia)
- Added missing safe_mode/open_basedir checks for file uploads. (Ilia)
- Added PDO_MYSQL_ATTR_USE_BUFFERED_QUERY parameter for pdo_mysql. (Ilia)
- Added date_timezone_set() function to set the timezone that the date
  function will use. (Derick)
- Added pg_fetch_all_columns() function to fetch all values of a column from a
  result cursor. (Ilia)
- Added support for LOCK_EX flag for file_put_contents(). (Ilia)
- Added bindto socket context option. (Ilia)
- Added offset parameter to the stream_copy_to_stream() function. (Ilia)
- Added offset & length parameters to substr_count() function. (Ilia)
- Added man pages for "phpize" and "php-config" scripts. (Jakub Vrana)
- Added support for .cc files in extensions. (Brian)
- Added PHP_INT_MAX and PHP_INT_SIZE as predefined constants. (Andrey)
- Added user opcode API that allow overloading of opcode handlers. (Dmitry)
- Added an optional remove old session parameter to session_regenerate_id().
  (Ilia)
- Added array type hinting. (Dmitry)
- Added the tidy_get_opt_doc() function to return documentation for
  configuration options in tidy. (Patch by: nlopess@php.net)
- Added support for .cc files in extensions. (Brian)
- Added imageconvolution() function which can be used to apply a custom 3x3
  matrix convolution to an image. (Pierre)
- Added optional first parameter to XsltProcessor::registerPHPFunctions to
  only allow certain functions to be called from XSLT. (Christian)
- Added the ability to override the autotools executables used by the
  buildconf script via the PHP_AUTOCONF and PHP_AUTOHEADER environmental
  variables. (Jon)
- Added several new functions to support the PostgreSQL v3 protocol introduced
  in PostgreSQL 7.4. (Christopher)
  . pg_transaction_status() - in-transaction status of a database connection.
  . pg_query_params() - execution of parameterized queries.
  . pg_prepare() - prepare named queries.
  . pg_execute() - execution of named prepared queries.
  . pg_send_query_params() - async equivalent of pg_query_params().
  . pg_send_prepare() - async equivalent of pg_prepare().
  . pg_send_execute() - async equivalent of pg_execute().
  . pg_result_error_field() - highly detailed error information, most
    importantly
    the SQLSTATE error code.
  . pg_set_error_verbosity() - set verbosity of errors.
- Added optional fifth parameter "count" to preg_replace_callback() and
  preg_replace() to count the number of replacements made. FR #32275. (Andrey)
- Added optional third parameter "charlist" to str_word_count() which contains
  characters to be considered as word part. FR #31560. (Andrey, Ilia)
- Added interface Serializable. (Stanislav, Marcus)
- Added pg_field_type_oid() PostgreSQL function. (mauroi at digbang dot com)
- Added zend_declare_property_...() and zend_update_property_...() API
  functions for bool, double and binary safe strings. (Hartmut)
- Added possibility to access INI variables from within .ini file. (Andrei)
- Added variable $_SERVER['REQUEST_TIME'] containing request start time.
  (Ilia)
- Added optional float parameter to gettimeofday(). (Ilia)
- Added apache_reset_timeout() Apache1 function. (Rasmus)
- Added sqlite_fetch_column_types() 3rd argument for arrays. (Ilia)
- Added optional offset parameter to stream_get_contents() and
  file_get_contents(). (Ilia)
- Added optional maxlen parameter to file_get_contents(). (Ilia)
- Added SAPI hook to get the current request time. (Rasmus)
- Added new functions:
  . array_diff_key() (Andrey)
  . array_diff_ukey() (Andrey)
  . array_intersect_key() (Christiano Duarte)
  . array_intersect_ukey() (Christiano Duarte)
  . array_product() (Andrey)
  . DomDocumentFragment::appendXML() (Christian)
  . fputcsv() (David Sklar)
  . htmlspecialchars_decode() (Ilia)
  . inet_pton() (Sara)
  . inet_ntop() (Sara)
  . mysqli::client_info property (Georg)
  . posix_access() (Magnus)
  . posix_mknod() (Magnus)
  . SimpleXMLElement::registerXPathNamespace() (Christian)
  . stream_context_get_default() (Wez)
  . stream_socket_enable_crypto() (Wez)
  . stream_wrapper_unregister() (Sara)
  . stream_wrapper_restore() (Sara)
  . stream_filter_remove() (Sara)
  . time_sleep_until() (Ilia)
- Added DomDocument::$recover property for parsing not well-formed XML
 Documents. (Christian)
- Added Cursor support for MySQL 5.0.x in mysqli (Georg)
- Added proxy support to ftp wrapper via http. (Sara)
- Added MDTM support to ftp_url_stat. (Sara)
- Added zlib stream filter support. (Sara)
- Added bz2 stream filter support. (Sara)
- Added max_redirects context option that specifies how many HTTP
  redirects to follow. (Ilia)
- Added support of parameter=>value arrays to
  xsl_xsltprocessor_set_parameter(). (Tony)

- PHP extension loading mechanism with support for module
  dependencies and conflicts. (Jani, Dmitry)
- Improved interactive mode of PHP CLI (php -a). (Johannes, Marcus)
- Improved performance of:
  . general execution/compilation. (Andi, Thies, Sterling, Dmitry, Marcus)
  . switch() statement. (Dmitry)
  . several array functions. (Marcus)
  . virtual path handling by adding a realpath() cache. (Andi)
  . variable fetches. (Andi)
  . magic method invocations. (Marcus)
- Improved support for embedded server in mysqli. (Georg)
- Improved mysqli extension. (Georg)
  . added constructor for mysqli_stmt and mysqli_result classes
  . added new function mysqli_get_charset()
  . added new function mysqli_set_charset()
  . added new class mysqli_driver
  . added new class mysqli_warning
  . added new class mysqli_exception
  . added new class mysqli_sql_exception
- Improved SPL extension. (Marcus)
  . Moved RecursiveArrayIterator from examples into extension
  . Moved RecursiveFilterIterator from examples into extension
  . Added SplObjectStorage
  . Made all SPL constants class constants
  . Renamed CachingRecursiveIterator to RecursiveCachingIterator to follow
    Recursive<*>Iterator naming scheme.
  . added standard hierarchy of Exception classes
  . added interface Countable
  . added interfaces Subject and SplObserver
  . added spl_autoload*() functions
  . converted several 5.0 examples into c code
  . added class SplFileObject
  . added possibility to use a string with class_parents() and
    class_implements(). (Andrey)

- Changed type hints to allow "null" as default value for class and array.
  (Marcus, Derick, Dmitry)
- Changed SQLite extension to be a shared module in Windows distribution.
  (Edin)
- Changed "instanceof" and "catch" operators, is_a() and is_subclass_of()
  functions to not call __autoload(). (Dmitry)
- Changed sha1_file() and md5_file() functions to use streams instead of low
  level IO. (Uwe)
- Changed abstract private methods to be not allowed anymore. (Stas)
- Changed stream_filter_(ap|pre)pend() to return resource. (Sara)
- Changed mysqli_exception and sqlite_exception to use RuntimeException as
  base if SPL extension is present. (Georg, Marcus)

- Upgraded bundled libraries:
  . PCRE library to version 6.2. (Andrei)
  . SQLite 3 library in ext/pdo_sqlite to 3.2.7. (Ilia)
  . SQLite 2 library in ext/sqlite to 2.8.16. (Ilia)
- Upgraded bundled libraries in Windows distribution. (Edin)
  . zlib 1.2.3
  . curl 7.14.0
  . openssl 0.9.8
  . ming 0.3b
  . libpq (PostgreSQL) 8.0.1

- Implemented feature request #33452 (Year belonging to ISO week). (Derick)
- Allowed return by reference from internal functions. (Marcus, Andi, Dmitry)
- Rewrote strtotime() with support for timezones and many new formats.
  Implements feature requests #21399, #26694, #28088, #29150, #29585 and
  #29595. (Derick)

- Moved extensions to PECL:
  . ext/cpdf        (Tony, Derick)
  . ext/dio         (Jani, Derick)
  . ext/fam         (Jani, Derick)
  . ext/ingres_ii   (Jani, Derick)
  . ext/mnogosearch (Jani, Derick)
  . ext/w32api      (Jani, Derick)
  . ext/yp          (Jani, Derick)
  . ext/mcve        (Jani, Derick, Pierre)
  . ext/oracle      (Jani, Derick)
  . ext/ovrimos     (Jani, Derick, Pierre)
  . ext/pfpro       (Jani, Derick, Pierre)
  . ext/dbx         (Jani, Derick)
  . ext/ircg        (Jani, Derick)

- Removed php_check_syntax() function which never worked properly. (Ilia)
- Removed garbage manager in Zend Engine which results in more aggressive
  freeing of data. (Dmitry, Andi)

- Fixed "make test" to work for phpized extensions. (Hartmut, Jani)
- Fixed Apache 2 regression with sub-request handling on non-linux systems.
  (Ilia, Tony)
- Fixed PDO shutdown problem (possible infinite loop running rollback on
  shutdown). (Wez)
- Fixed PECL bug #3714 (PDO: beginTransaction doesn't work if you're in
  auto-commit mode). (Wez)
- Fixed ZTS destruction. (Marcus)
- Fixed __get/__set to allow recursive calls for different properties. (Dmitry)
- Fixed a bug where stream_get_meta_data() did not return the "uri" element
  for files opened with tmpname(). (Derick)
- Fixed a problem with SPL iterators aggregating the inner iterator. (Marcus)
- Fixed an error in mysqli_fetch_fields (returned NULL instead of an array
  when row number > field_count). (Georg)
- Fixed bug in mysql::client_version(). (Georg)
- Fixed bug in mysqli extension with unsigned int(11) being represented as
  signed integer in PHP instead of string in 32bit systems. (Andrey)
- Fixed bug with $HTTP_RAW_POST_DATA not getting set. (Brian)
- Fixed crash inside stream_get_line() when length parameter equals 0. (Ilia)
- Fixed ext/mysqli to allocate less memory when fetching bound params of type
  (MEDIUM|LONG)BLOB/(MEDIUM|LONG)TEXT. (Andrey)
- Fixed extension initialization to respect dependencies between extensions.
  (Wez)
- Fixed failing queries (FALSE returned) with mysqli_query() on 64 bit systems.
  (Andrey)
- Fixed fgetcsv() and fputcsv() inconsistency. (Dmitry)
- Fixed inheritance check to control return by reference and pass by
  reference correctly (ArrayAccess can no longer support references correctly).
  (Marcus, Andi, Dmitry)
- Fixed initializing and argument checking for posix_mknod(). (Derick)
- Fixed memory corruption in ImageTTFText() with 64bit systems. (Andrey)
- Fixed memory corruption in pg_copy_from() in case the as_null parameter was
  passed. (Derick)
- Fixed memory corruption in stristr(). (Derick)
- Fixed possible GLOBALS variable override when register_globals are ON.
  (Ilia, Stefan)
- Fixed possible INI setting leak via virtual() in Apache 2 sapi. (Ilia)
- Fixed possible register_globals toggle via parse_str(). (Ilia, Stefan)
- Fixed potential GLOBALS overwrite via import_request_variables() and
  possible crash and/or memory corruption. (Ilia)
- Fixed segfaults when CURL callback functions throw exception. (Tony)
- Fixed support for shared extensions on AIX. (Dmitry)
- Fixed bug #35342 (isset(DOMNodeList->length) returns false). (Rob)
- Fixed bug #35341 (Fix for bug #33760 breaks build with older curl). (Tony)
- Fixed bug #35336 (crash on PDO::FETCH_CLASS + __set()). (Tony)
- Fixed bug #35303 (PDO prepare() crashes with invalid parameters). (Ilia)
- Fixed bug #35293 (PDO segfaults when using persistent connections). (Tony)
- Fixed bug #35278 (Multiple virtual() calls crash Apache 2 php module). (Ilia)
- Fixed bug #35273 (Error in mapping soap - java types). (Dmitry)
- Fixed bug #35249 (compile failure when ext/readline is compiled as shared).
  (Jani)
- Fixed bug #35248 (sqlite_query() doesn't set error_msg when return value is
  being used). (Ilia)
- Fixed bug #35243 (php_mblen() crashes when compiled with thread-safety on
  Linux). (Patch: shulmanb at il dot ibm dot com, Jani)
- Fixed bug #35239 (Objects can lose references). (Dmitry)
- Fixed bug #35229 (call_user_func() crashes when argument_stack is nearly
  full). (Dmitry)
- Fixed bug #35197 (Destructor is not called). (Tony)
- Fixed bug #35179 (tokenizer extension needs T_HALT_COMPILER). (Greg)
- Fixed bug #35176 (include()/require()/*_once() produce wrong error messages
  about main()). (Dmitry)
- Fixed bug #35147 (__HALT_COMPILER() breaks with --enable-zend-multibyte).
  (Dmitry, Moriyoshi)
- Fixed bug #35143 (gettimeofday() ignores current time zone). (Derick)
- Fixed bug #35142 (SOAP Client/Server Complex Object Support). (Dmitry)
- Fixed bug #35135 (PDOStatment without related PDO object may crash). (Ilia)
- Fixed bug #35091 (SoapClient leaks memory). (Dmitry)
- Fixed bug #35079 (stream_set_blocking(true) toggles, not enables blocking).
  (askalski at gmail dot com, Tony)
- Fixed bug #35078 (configure does not find ldap_start_tls_s). (Jani)
- Fixed bug #35046 (phpinfo() uses improper css enclosure). (Ilia)
- Fixed bugs #35022, #35019 (Regression in the behavior of key() and
  current() functions). (Ilia)
- Fixed bug #35017 (Exception thrown in error handler may cause unexpected
  behavior). (Dmitry)
- Fixed bug #35014 (array_product() always returns 0). (Ilia)
- Fixed bug #35009 (ZTS: Persistent resource destruct crashes when extension
  is compiled as shared). (Dmitry)
- Fixed bug #34996 (ImageTrueColorToPalette() crashes when ncolors is zero).
  (Tony)
- Fixed bug #34982 (array_walk_recursive() modifies elements outside function
  scope). (Dmitry)
- Fixed bug #34977 (Compile failure on MacOSX due to use of varargs.h). (Tony)
- Fixed bug #34968 (bz2 extension fails on to build on some win32 setups).
 (Ilia)
- Fixed bug #34965 (tidy is not binary safe). (Mike)
- Fixed bug #34957 (PHP doesn't respect ACLs for access checks). (Wez)
- Fixed bug #34950 (Unable to get WSDL through proxy). (Dmitry)
- Fixed bug #34938 (dns_get_record() doesn't resolve long hostnames and
  leaks). (Tony)
- Fixed bug #34905 (Digest authentication does not work with Apache 1). (Ilia)
- Fixed bug #34902 (mysqli::character_set_name() - undefined method). (Tony)
- Fixed bug #34899 (Fixed sqlite extension compile failure). (Ilia)
- Fixed bug #34893 (PHP5.1 overloading, Cannot access private property).
  (Dmitry)
- Fixed bug #34884 (Possible crash in ext/sqlite when sqlite.assoc_case is
  being used). (Tony, Ilia)
- Fixed bug #34879 (str_replace, array_map corrupt negative array indexes on
  64-bit platforms). (Dmitry)
- Fixed bug #34873 (Segmentation Fault on foreach in object). (Dmitry)
- Fixed bug #34856 (configure fails to detect libiconv's type). (Tony)
- Fixed bug #34855 (ibase_service_attach() segfault on AMD64).
  (irie at gmx dot de, Tony)
- Fixed bug #34851 (SO_RECVTIMEO and SO_SNDTIMEO socket options expect
  integer parameter on Windows). (Mike)
- Fixed bug #34850 (--program-suffix and --program-prefix not included in
  man page names). (Jani)
- Fixed bug #34821 (zlib encoders fail on widely varying binary data on
  windows). (Mike, Ilia)
- Fixed bug #34818 (several functions crash when invalid mysqli_link object
  is passed). (Tony)
- Fixed bug #34810 (mysqli::init() and others use wrong $this pointer without
  checks). (Tony)
- Fixed bug #34809 (FETCH_INTO in PDO crashes without a destination object).
  (Ilia)
- Fixed bug #34802 (Fixed crash on object instantiation failure). (Ilia)
- Fixed bug #34796 (missing SSL linking in ext/ftp when configured as shared).
  (Jani)
- Fixed bug #34790 (preg_match_all(), named capturing groups, variable
  assignment/return => crash). (Dmitry)
- Fixed bug #34788 (SOAP Client not applying correct namespace to generated
  values). (Dmitry)
- Fixed bug #34787 (SOAP Client not handling boolean types correctly). (Dmitry)
- Fixed bug #34786 (2 @ results in change to error_reporting() to random
  value) (Dmitry, Tony)
- Fixed bug #34785 (subclassing of mysqli_stmt does not work). (Georg)
- Fixed bug #34782 (token_get_all() gives wrong result). (Dmitry)
- Fixed bug #34777 (Crash in dblib when fetching non-existent error info).
  (Ilia)
- Fixed bug #34771 (strtotime() fails with 1-12am/pm). (Derick)
- Fixed bug #34767 (Zend Engine 1 Compatibility not copying objects
  correctly). (Dmitry)
- Fixed bug #34758 (PDO_DBLIB did not implement rowCount()). (Ilia)
- Fixed bug #34757 (iconv_substr() gives "Unknown error" when offset > string
  length). (Tony)
- Fixed bug #34742 (ftp wrapper failures caused from segmented command
  transfer). (Ilia)
- Fixed bug #34725 (CLI segmentation faults during cleanup). (Dmitry)
- Fixed bug #34723 (array_count_values() strips leading zeroes). (Tony)
- Fixed bug #34712 (zend.ze1_compatibility_mode = on segfault). (Dmitry)
- Fixed bug #34704 (Infinite recursion due to corrupt JPEG). (Marcus)
- Fixed bug #34678 (__call(), is_callable() and static methods). (Dmitry)
- Fixed bug #34676 (missing support for strtotime("midnight") and
  strtotime("noon")). (Derick)
- Fixed bug #34645 (ctype corrupts memory when validating large numbers).
 (Ilia)
- Fixed bug #34643 (wsdl default value has no effect). (Dmitry)
- Fixed bug #34623 (Crash in pdo_mysql on longtext fields). (Ilia)
- Fixed bug #34617 (zend_deactivate: objects_store used after
  zend_objects_store_destroy is called). (Dmitry)
- Fixed bug #34590 (User defined PDOStatement class can't implement
  methods). (Marcus)
- Fixed bug #34584 (Segfault with SPL autoload handler). (Marcus)
- Fixed bug #34581 (crash with mod_rewrite). (Tony, Ilia)
- Fixed bug #34565 (mb_send_mail does not fetch
  mail.force_extra_parameters). (Marco, Ilia)
- Fixed bug #34557 (php -m exits with "error" 1). (Johannes)
- Fixed bug #34518 (Unset doesn't separate container in CV). (Dmitry)
- Fixed bug #34505 (Possible memory corruption when unmangling properties
  with empty names). (Tony)
- Fixed bug #34478 (Incorrect parsing of url's fragment (#...)). (Dmitry)
- Fixed bug #34467 (foreach + __get + __set inconsistency). (Dmitry)
- Fixed bug #34456 (Possible crash inside pspell extension). (Ilia)
- Fixed bug #34453 (parsing http://www.w3.org/2001/xml.xsd exception). (Dmitry)
- Fixed bug #34450 (Segfault when calling mysqli_close() in destructor). (Tony)
- Fixed bug #34449 (ext/soap: XSD_ANYXML functionality not exposed). (Dmitry)
- Fixed bug #34420 (Possible crash inside curl_multi_remove_handle()). (Ilia)
- Fixed bug #34358 (Fatal error: Cannot re-assign $this). (Dmitry)
- Fixed bug #34331 (php crashes when variables_order is empty). (Ilia)
- Fixed bug #34321 (Possible crash in filter code). (Ilia)
- Fixed bug #34311 (unserialize() crashes with chars above 191 dec). (Nuno)
- Fixed bug #34310 (foreach($arr as $c->d => $x) crashes). (Dmitry)
- Fixed bug #34307 (on_modify handler not called to set the default value if
  setting from php.ini was invalid). (Andrei)
- Fixed bug #34306 (wddx_serialize_value() crashes with long array keys).
  (Jani)
- Fixed bug #34304 (date() doesn't have a modifier for ISO Week Day). (Derick)
- Fixed bug #34302 (date('W') do not return leading zeros for week 1 to 9).
  (Derick)
- Fixed bug #34299 (ReflectionClass::isInstantiable() returns true for abstract
  classes). (Marcus)
- Fixed bug #34284 (CLI phpinfo showing html on _SERVER["argv"]). (Jani)
- Fixed bug #34277 (array_filter() crashes with references and objects).
  (Dmitry)
- Fixed bug #34276 (setAttributeNS doesn't work with default namespace).
  (Rob)
- Fixed bug #34260 (Segfault with callbacks (array_map) + overloading).
  (Dmitry)
- Fixed bug #34257 (lib64 not handled correctly in ming extension). (Marcus)
- Fixed bug #34221 (Compiling xmlrpc as shared fails other parts). (Jani)
- Fixed bug #34216 (Segfault with autoload). (Marcus)
- Fixed bug #34199 (if($obj)/if(!$obj) inconsistency because of cast handler).
  (Dmitry, Alex)
- Fixed bug #34191 (ob_gzhandler does not enforce trailing \0). (Ilia)
- Fixed bug #34156 (memory usage remains elevated after memory limit is
  reached). (Ilia)
- Fixed bug #34148 (+,- and . not supported as parts of scheme). (Ilia)
- Fixed bug #34137 (assigning array element by reference causes binary mess).
  (Dmitry)
- Fixed bug #34103 (line numbering not maintained in dom document). (Rob)
- Fixed bug #34078 (Reflection API problems in methods with boolean or
  null default values). (Tony)
- Fixed bug #34068 (Numeric string as array key not cast to integer in
  wddx_deserialize()). (Ilia)
- Fixed bug #34064 (arr[] as param to function in class gives invalid
  opcode). (Dmitry)
- Fixed bug #34062 (Crash in catch block when many arguments are used).
  (Dmitry)
- Fixed bug #34052 (date('U') returns %ld not unix timestamp). (Nuno)
- Fixed bug #34045 (Buffer overflow with serialized object). (Dmitry)
- Fixed bug #34001 (pdo_mysql truncates numeric fields at 4 chars). (Ilia)
- Fixed bug #33999 (object remains object when cast to int). (Dmitry)
- Fixed bug #33996 (No information given for fatal error on passing invalid
  value to typed argument). (Dmitry)
- Fixed bug #33989 (extract($GLOBALS,EXTR_REFS) crashes PHP). (Dmitry)
- Fixed bug #33987 (php script as ErrorDocument causes crash in Apache 2).
  (Ilia)
- Fixed bug #33967 (misuse of Exception constructor doesn't display
  errorfile). (Jani)
- Fixed bug #33966 (Wrong use of reflectionproperty causes a segfault). (Tony)
- Fixed bug #33963 (mssql_bind() fails on input parameters). (Frank)
- Fixed bug #33958 (duplicate cookies and magic_quotes=off may cause a crash).
  (Ilia)
- Fixed bug #33957 (gmdate('W')/date('W') sometimes returns wrong week number).
  (Derick)
- Fixed bug #33940 (array_map() fails to pass by reference when called
  recursively). (Dmitry)
- Fixed bug #33917 (number_format() output with > 1 char separators). (Jani)
- Fixed bug #33904 (input array keys being escaped when magic quotes is off).
  (Ilia)
- Fixed bug #33903 (spl_autoload_register class method). (Marcus)
- Fixed bug #33899 (CLI: setting extension_dir=some/path extension=foobar.so
  does not work). (Jani)
- Fixed bug #33882 (CLI was looking for php.ini in wrong path). (Hartmut)
- Fixed bug #33869 (strtotime() problem with "+1days" format). (Ilia)
- Fixed bug #33841 (pdo sqlite driver forgets to update affected column
  count on execution of prepared statments). (Ilia)
- Fixed bug #33837 (Informix ESQL version numbering schema changed). (Jani)
- Fixed bug #33829 (mime_content_type() returns text/plain for gzip and bzip
  files). (Derick)
- Fixed bug #33802 (throw Exception in error handler causes crash). (Dmitry)
- Fixed bug #33771 (error_reporting falls to 0 when @ was used inside
  try/catch block). (Tony)
- Fixed bug #33760 (cURL needs to implement CRYPTO_callback functions to
  prevent locking). (Mike, Ilia)
- Fixed bug #33732 (Wrong behavior of constants in class and interface
  extending). (Dmitry)
- Fixed bug #33723 (php_value overrides php_admin_value). (Dmitry)
- Fixed bug #33720 (mb_encode_mimeheader does not work for multibyte
  chars). (Rui)
- Fixed bug #33710 (ArrayAccess objects does not initialize $this). (Dmitry)
- Fixed bug #33690 (Crash setting some ini directives in httpd.conf). (Rasmus)
- Fixed bug #33673 (Added detection for partially uploaded files). (Ilia)
- Fixed bug #33605 (substr_compare() crashes with negative offset and length).
  (Tony)
- Fixed bug #33597 (setcookie() "expires" date format doesn't comply with RFC).
  (Tony)
- Fixed bug #33588 (LDAP: RootDSE query not possible). (Jani)
- Fixed bug #33578 (strtotime() problem with "Oct17" format). (Derick)
- Fixed bug #33578 (strtotime() doesn't understand "11 Oct" format). (Derick)
- Fixed bug #33562 (date("") crashes). (Derick)
- Fixed bug #33558 (warning with nested calls to functions returning by
  reference). (Dmitry)
- Fixed bug #33536 (strtotime() defaults to now even on non time string).
  (Derick)
- Fixed bug #33532 (Different output for strftime() and date()). (Derick)
- Fixed bug #33523 (Memory leak in xmlrpc_encode_request()). (Ilia)
- Fixed bug #33520 (crash if safe_mode is on and session.save_path is changed).
  (Dmitry)
- Fixed bug #33512 (Add missing support for isset()/unset() overloading to
  complement the property get/set methods). (Dmitry)
- Fixed bug #33491 (crash after extending MySQLi internal class). (Tony)
- Fixed bug #33475 (cURL handle is not closed on curl_close(). (Ilia)
- Fixed bug #33469 (Compile error undefined reference to ifx_checkAPI). (Jani)
- Fixed bug #33433 (strtoll not available on Tru64). (Jani, Derick)
- Fixed bug #33427 (ext/odbc: check if unixODBC header file exists). (Jani)
- Fixed bug #33415 (strtotime() related bugs). (Derick)
- Fixed bug #33414 (Comprehensive list of incorrect days returned after
  strtotime() / date() tests). (Derick)
- Fixed bug #33389 (double free() when exporting a ReflectionClass). (Marcus)
- Fixed bug #33383 (crash when retrieving empty LOBs). (Tony)
- Fixed bug #33382 (array_reverse() fails after *sort()),  introduced by
  zend_hash_sort() optimizations in HEAD. (Tony)
- Fixed bug #33340 (CLI Crash when calling php:function from XSLT). (Rob)
- Fixed bug #33326 (Cannot build extensions with phpize on Macosx). (Jani)
- Fixed bug #33318 (throw 1; results in Invalid opcode 108/1/8). (Dmitry)
- Fixed bug #33312 (ReflectionParameter methods do not work correctly).
  (Dmitry)
- Fixed bug #33299 (php:function no longer handles returned dom objects).
  (Rob, Joe Orton)
- Fixed bug #33286 (nested array_walk() calls and user array compare functions
  broken; FCI cache). (Andrei, patch from m.bretz@metropolis-ag.de)
- Fixed bug #33277 (private method accessed by child class). (Dmitry)
- Fixed bug #33268 (iconv_strlen() works only with a parameter of < 3 in
  length). (Ilia)
- Fixed bug #33257 (array_splice() inconsistent when passed function instead of
  variable). (Dmitry)
- Fixed bug #33243 (ze1_compatibility_mode does not work as expected). (Dmitry)
- Fixed bug #33242 (Mangled error message when stream fails). (Derick)
- Fixed bug #33222 (segfault when CURL handle is closed in a callback). (Tony)
- Fixed bug #33214 (odbc_next_result does not signal SQL errors with
  2-statement SQL batches). (rich at kastle dot com, Tony)
- Fixed bug #33212 ([GCC 4]: 'zend_error_noreturn' aliased to external symbol
  'zend_error'). (Dmitry)
- Fixed bug #33210 (relax jpeg recursive loop protection). (Ilia)
- Fixed bug #33201 (Crash when fetching some data types). (Frank)
- Fixed bug #33200 (preg_replace(): magic_quotes_sybase=On makes 'e' modifier
  misbehave). (Jani)
- Fixed bug #33185 (--enable-session=shared does not build). (Jani)
- Fixed bug #33171 (foreach enumerates private fields declared in base
  classes). (Dmitry)
- Fixed bug #33167 (Possible crash inside pg_fetch_array()). (Ilia)
- Fixed bug #33164 (Soap extension incorrectly detects HTTP/1.1). (Ilia)
- Fixed bug #33156 (cygwin version of setitimer doesn't accept ITIMER_PROF).
  (Nuno)
- Fixed bug #33153 (crash in mssql_next result). (Frank)
- Fixed bug #33150 (shtool: insecure temporary file creation). (Jani)
- Fixed bug #33136 (method offsetSet in class extended from ArrayObject crash
  PHP). (Marcus)
- Fixed bug #33125 (imagecopymergegray() produces mosaic rainbow effect).
  (Pierre)
- Fixed bug #33116 (crash when assigning class name to global variable in
  __autoload). (Dmitry)
- Fixed bug #33090 (mysqli_prepare() doesn't return an error). (Georg)
- Fixed bug #33076 (str_ireplace() incorrectly counts result string length
  and may cause segfault). (Tony)
- Fixed bug #33072 (Add a safemode/open_basedir check for runtime
  "session.save_path" change using session_save_path() function). (Rasmus)
- Fixed bug #33070 (Improved performance of bzdecompress() by several orders
  of magnitude). (Ilia)
- Fixed bug #33059 (crash when moving xml attribute set in dtd). (Ilia)
- Fixed bug #33057 (Don't send extraneous entity-headers on a 304 as per
  RFC 2616 section 10.3.5) (Rasmus, Choitel)
- Fixed bug #33019 (socket errors cause memory leaks in php_strerror()).
  (jwozniak23 at poczta dot onet dot pl, Tony).
- Fixed bug #33017 ("make distclean" gives an error with VPATH build). (Jani)
- Fixed bug #33013 ("next month" was handled wrong while parsing dates).
  (Derick)
- Fixed bug #32993 (implemented Iterator function current() don't throw
  exception). (Dmitry)
- Fixed bug #32981 (ReflectionMethod::getStaticVariables() causes apache2.0.54
  seg fault). (Dmitry)
- Fixed bug #32956 (mysql_bind_result() doesn't support MYSQL_TYPE_NULL).
  (Georg)
- Fixed bug #32947 (Incorrect option for mysqli default password). (Georg)
- Fixed bug #32944 (Disabling session.use_cookies doesn't prevent reading
  session cookies). (Jani, Tony)
- Fixed bug #32941 (Sending structured SOAP fault kills a php). (Dmitry)
- Fixed bug #32937 (open_basedir looses trailing / in the limiter).
  (Adam Conrad)
- Fixed bug #32936 (http redirects URLs are not checked for control chars).
  (Ilia)
- Fixed bug #32933 (Cannot extend class "SQLiteDatabase"). (Marcus)
- Fixed bug #32932 (Oracle LDAP: ldap_get_entries(), invalid pointer). (Jani)
- Fixed bug #32930 (class extending DOMDocument doesn't clone properly). (Rob)
- Fixed bug #32924 (file included with "auto_prepend_file" can be included
  with require_once() or include_once()). (Stas)
- Fixed bug #32904 (pg_get_notify() ignores result_type parameter). (Tony)
- Fixed bug #32852 (Crash with singleton and __destruct when
  zend.ze1_compatibility_mode = On). (Dmitry)
- Fixed bug #32833 (Invalid opcode). (Dmitry)
- Fixed bug #32813 (parse_url() does not handle scheme-only urls properly).
  (Ilia)
- Fixed bug #32810 (temporary files not using plain file wrapper). (Ilia)
- Fixed bug #32809 (Missing T1LIB support on Windows). (Edin)
- Fixed bug #32802 (General cookie overrides more specific cookie). (Ilia)
- Fixed bugs #32800, #32830 (ext/odbc: Problems with 64bit systems). (Jani)
- Fixed bug #32799 (crash: calling the corresponding global var during the
  destruct). (Dmitry)
- Fixed bug #32776 (SOAP doesn't support one-way operations). (Dmitry)
- Fixed bug #32773 (GMP functions break when second parameter is 0). (Stas)
- Fixed bug #32759 (incorrect determination of default value (COM)). (Wez)
- Fixed bug #32758 (Cannot access safearray properties in VB6 objects). (Wez)
- Fixed bug #32755 (Segfault in replaceChild() when DocumentFragment has no
  children). (Rob)
- Fixed bug #32753 (Undefined constant SQLITE_NOTADB). (Ilia)
- Fixed bug #32742 (segmentation fault when the stream with a wrapper
  is not closed). (Tony, Dmitry)
- Fixed bug #32699 (pg_affected_rows() was defined when it was not available).
  (Derick)
- Fixed bug #32686 (Require/include file in destructor causes segfault).
  (Marcus)
- Fixed bug #32682 (ext/mssql: Error on module shutdown when called from
  activescript). (Frank)
- Fixed bug #32674 (exception in iterator causes crash). (Dmitry)
- Fixed bug #32660 (Assignment by reference causes crash when field access is
  overloaded (__get)). (Dmitry)
- Fixed bug #32647 (Using register_shutdown_function() with invalid callback
  can crash PHP). (Jani)
- Fixed bug #32615 (Segfault in replaceChild() using fragment when
  previousSibling is NULL). (Rob)
- Fixed bug #32613 (ext/snmp: use of snmp_shutdown() causes snmpapp.conf
  access errors). (Jani, ric at arizona dot edu)
- Fixed bug #32608 (html_entity_decode() converts single quotes even if
  ENT_NOQUOTES is given). (Ilia)
- Fixed bug #32596 (Segfault/Memory Leak by getClass (etc) in __destruct).
  (Dmitry)
- Fixed bug #32591 (ext/mysql: Unsatisfied symbol: ntohs with HP-UX). (Jani)
- Fixed bug #32589 (possible crash inside imap_mail_compose() function).
  (Ilia)
- Fixed bug #32589 (Possible crash inside imap_mail_compose, with charsets).
  (Ilia)
- Fixed bug #32587 (Apache2: errors sent to error_log do not include
  timestamps). (Jani)
- Fixed bug #32560 (configure looks for incorrect db2 library). (Tony)
- Fixed bug #32553 (mmap loads only the 1st 2000000 bytes on Win32). (Ilia)
- Fixed bug #32533 (proc_get_status() returns the incorrect process status).
  (Ilia)
- Fixed bug #32530 (chunk_split() does not append endstr if chunklen is
  longer then the original string). (Ilia)
- Fixed bug #32491 (File upload error - unable to create a temporary file).
  (Uwe Schindler)
- Fixed bug #32455 (wrong setting property to unset value). (Dmitry)
- Fixed bug #32429 (method_exists() always return TRUE if __call method
  exists). (Dmitry)
- Fixed bug #32428 (The @ warning error suppression operator is broken).
  (Dmitry)
- Fixed bug #32427 (Interfaces are not allowed 'static' access modifier).
  (Dmitry)
- Fixed bug #32405 (mysqli::fetch() returns bad data - 64bit problem).
  (Andrey)
- Fixed bug #32296 (get_class_methods() output has changed between 5.0.2 and
  5.0.3). (Dmitry)
- Fixed bug #32282 (Segfault in mysqli_fetch_array on 64-bit). (Georg)
- Fixed bug #32245 (xml_parser_free() in a function assigned to the xml
  parser gives a segfault). (Rob)
- Fixed bug #32179 (xmlrpc_encode() segfaults with recursive references).
  (Tony)
- Fixed bug #32171 (Userspace stream wrapper crashes PHP). (Tony, Dmitry)
- Fixed bug #32160 (copying a file into itself leads to data loss). (Ilia)
- Fixed bug #32139 (SOAP client does not auto-handle base64 encoding). (Ilia)
- Fixed bug #32109 ($_POST is not populated in multi-threaded environment).
  (Moriyoshi)
- Fixed bug #32080 (segfault when assigning object to itself with
  zend.ze1_compatibility_mode=On). (Dmitry)
- Fixed bug #32021 (Crash caused by range('', 'z')). (Derick)
- Fixed bug #32013 (ext/mysqli bind_result causes fatal error: memory limit).
  (Andrey)
- Fixed bug #32010 (Memory leak in mssql_fetch_batch). (fmk)
- Fixed bug #32009 (crash when mssql_bind() is called more than once). (Frank)
- Fixed bug #31971 (ftp_login fails on some SSL servers).
  (frantisek at augusztin dot com)
- Fixed bug #31887 (ISAPI: Custom 5xx error does not return correct HTTP
  response message). (Jani)
- Fixed bug #31828 (Crash with zend.ze1_compatibility_mode=On). (Dmitry)
- Fixed bug #31668 (multi_query works exactly every other time - multi query
  d/e flag global and not per connection). (Andrey)
- Fixed bug #31636 (another crash when echoing a COM object). (Wez)
- Fixed bug #31583 (php_std_date() uses short day names in non-y2k_compliance
  mode). (mike at php dot net)
- Fixed bug #31525 (object reference being dropped. $this getting lost).
 (Stas, Dmitry)
- Fixed bug #31502 (Wrong deserialization from session when using WDDX
  serializer). (Dmitry)
- Fixed bug #31478 (segfault with empty() / isset()). (Moriyoshi)
- Fixed bug #31465 (False warning in unpack() when working with *). (Ilia)
- Fixed bug #31363 (broken non-blocking flock()). (ian at snork dot net)
- Fixed bug #31358 (Older GCC versions do not provide portable va_copy()).
  (Jani)
- Fixed bug #31341 (escape on curly inconsistent). (Dmitry)
- Fixed bug #31256 (PHP_EVAL_LIBLINE configure macro does not handle
  -pthread). (Jani)
- Fixed bug #31213 (Side effects caused by fix of bug #29493). (Dmitry)
- Fixed bug #31177 (memory leaks and corruption because of incorrect
  refcounting). (Dmitry)
- Fixed bug #31158 (array_splice on $GLOBALS crashes). (Dmitry)
- Fixed bug #31054 (safe_mode & open_basedir checks only check first
  include_path value). (Ilia)
- Fixed bug #31033 (php:function(string, nodeset) with xsl:key crashes PHP).
  (Rob)
- Fixed bug #30961 (Wrong line number in ReflectionClass getStartLine()).
  (Dmitry)
- Fixed bug #30889 (Conflict between __get/__set and ++ operator). (Dmitry)
- Fixed bug #30833 (array_count_values() modifying input array). (Tony)
- Fixed bug #30828 (debug_backtrace() reports incorrect class in overridden
  methods). (Dmitry)
- Fixed bug #30820 (static member conflict with $this->member silently
  ignored). (Dmitry)
- Fixed bug #30819 (Better support for LDAP SASL bind). (Jani)
- Fixed bug #30791 (magic methods (__sleep/__wakeup/__toString) call
  __call if object is overloaded). (Dmitry)
- Fixed bug #30707 (Segmentation fault on exception in method).
  (Stas, Dmitry)
- Fixed bug #30702 (cannot initialize class variable from class constant).
  (Dmitry)
- Fixed bug #30578 (Output buffers flushed before calling __destruct()
  functions). (Jani)
- Fixed bug #30519 (Interface not existing says Class not found). (Dmitry)
- Fixed bug #30407 (Strange behavior of default arguments). (Dmitry)
- Fixed bug #30394 (Assignment operators yield wrong result with __get/__set).
  (Dmitry)
- Fixed bug #30332 (zend.ze1_compatibility_mode isn't fully compatible with
  array_push()). (Dmitry)
- Fixed bug #30162 (Catching exception in constructor causes lose of
  $this). (Dmitry)
- Fixed bug #30140 (Problem with array in static properties). (Dmitry)
- Fixed bug #30126 (Enhancement for error message for abstract classes).
  (Marcus)
- Fixed bug #30096 (gmmktime does not return the current time). (Derick)
- Fixed bug #30080 (Passing array or non array of objects). (Dmitry)
- Fixed bug #30052 (Crash on shutdown after odbc_pconnect()). (Edin)
- Fixed bug #29983 (PHP does not explicitly set mime type & charset). (Ilia)
- Fixed bug #29975 (memory leaks when set_error_handler() is used inside error
  handler). (Tony)
- Fixed bug #29971 (variables_order behavior). (Dmitry)
- Fixed bug #29944 (Function defined in switch, crashes). (Dmitry)
- Fixed bug #29896 (Backtrace argument list out of sync). (Dmitry)
- Fixed bug #29728 (Reflection API Feature: Default parameter value). (Marcus)
- Fixed bug #29689 (default value of protected member overrides default value
  of private and other private variable problems in inherited classes). (Stas)
- Fixed bug #29683 (headers_list() returns empty array). (Tony)
- Fixed bug #29583 (crash when echoing a COM object). (M.Sisolak, Wez)
- Fixed bug #29522 (accessing properties without connection). (Georg)
- Fixed bug #29361 (var_export() producing invalid code). (Derick)
- Fixed bug #29338 (unencoded spaces get ignored after certain tags). (Ilia)
- Fixed bug #29335 (fetch functions now use MYSQLI_BOTH as default). (Georg)
- Fixed bug #29334 (win32 mail() provides incorrect Date: header). (Jani)
- Fixed bug #29311 (calling parent constructor in mysqli). (Georg)
- Fixed bug #29268 (__autoload() not called with Reflection->getClass()).
  (Dmitry)
- Fixed bug #29256 (SOAP HTTP Error when envelop size is more than 24345
  bytes). (Dmitry, Wez)
- Fixed bug #29253 (array_diff with $GLOBALS argument fails). (Dmitry)
- Fixed bug #29236 (memory error when wsdl-cache is enabled). (Dmitry)
- Fixed bug #29210 (Function: is_callable - no support for private and
  protected classes). (Dmitry)
- Fixed bug #29109 (SoapFault exception: [WSDL] Out of memory). (Dmitry)
- Fixed bug #29104 (Function declaration in method doesn't work). (Dmitry)
- Fixed bug #29061 (soap extension segfaults). (Dmitry)
- Fixed bug #29015 (Incorrect behavior of member vars(non string ones)-numeric
  mem vars and others). (Dmitry)
- Fixed bug #28985 (__getTypes() returning nothing on complex WSDL). (Dmitry)
- Fixed bug #28969 (Wrong data encoding of special characters). (Dmitry)
- Fixed bug #28839 (SIGSEGV in interactive mode (php -a)).
  (kameshj at fastmail dot fm)
- Fixed bug #28605 (Need to use -[m]ieee option for Alpha CPUs). (Jani)
- Fixed bug #28568 (SAPI::known_post_content_types is not thread safe).
  (Moriyoshi)
- Fixed bug #28377 (debug_backtrace is intermittently passing args). (Dmitry)
- Fixed bug #28355 (glob wont error if dir is not readable). (Hartmut)
- Fixed bug #28072 (static array with some constant keys will be incorrectly
  ordered). (Dmitry)
- Fixed bug #27908 (xml default_handlers not being called). (Rob)
- Fixed bug #27598 (list() array key assignment causes HUGE memory leak).
  (Dmitry)
- Fixed bug #27268 (Bad references accentuated by clone). (Dmitry)
- Fixed bug #26456 (Wrong results from Reflection-API getDocComment() when
  called via STDIN). (Dmitry)
- Fixed bug #25922 (In error handler, modifying 5th arg (errcontext) may
  result in seg fault). (Dmitry)
- Fixed bug #25359 (array_multisort() doesn't work in a function if array is
  global or reference). (Dmitry)
- Fixed bug #22836 (returning reference to uninitialized variable). (Dmitry)
- Fixed bug #21306 (ext/sesssion: catch bailouts of write handler during
  RSHUTDOWN). (Jani, Xuefer at 21cn dot com)
- Fixed bug #15854 (boolean ini options may be incorrectly displayed as Off
  when they are On). (Tony)
- Fixed bugs #14561, #20382, #26090, #26320, #28024, #30532, #32086, #32270,
  #32555, #32588, #33056 (strtotime() related bugs). (Derick)

31 Mar 2005, PHP 5.0.4
- Added SNMPv2 support. (harrie)
- Added Oracle Instant Client support. (cjbj at hotmail dot com, Tony)
- Added length and charsetnr for field array and object in mysqli. (Georg)
- Added checks for negative values to gmp_sqrt(), gmp_powm(), gmp_sqrtrem()
  and gmp_fact() to prevent SIGFPE. (Tony)
- Changed foreach() to throw an exception if IteratorAggregate::getIterator()
  does not return an Iterator. (Marcus)
- Changed phpize not to require libtool. (Jani)
- Updated bundled oniguruma library (used for multibyte regular expression)
  to 3.7.0. (Moriyoshi)
- Updated bundled libmbfl library (used for multibyte functions). (Moriyoshi)
  Fixed bugs:
  . Bug #32311 (mb_encode_mimeheader() does not properly escape characters)
  . Bug #32063 (mb_convert_encoding ignores named entity 'alpha')
  . Bug #31911 (mb_decode_mimeheader() is case-sensitive to hex escapes)
  . bug #30573 (compiler warnings in libmbfl due to invalid type cast)
  . Bug #30549 (incorrect character translations for some ISO8859 charsets).
- Fixed bug preventing from building oci8 as shared.
  (stanislav dot voroniy at portavita dot nl, Tony)
- Fixed a bug in mysql_affected_rows and mysql_stmt_affected_rows when the
  api function returns -1 (Georg)
- Fixed several leaks in ext/browscap and sapi/embed. (Andrei)
- Fixed several leaks in ext/filepro. (Tony)
- Fixed build system to always use bundled libtool files. (Jani)
- Fixed a bug in mysqli_stmt_execute() (type conversion with NULL values).
  (Georg)
- Fixed segfault in mysqli_fetch_field_direct() when invalid field offset
  is passed. (Tony)
- Fixed posix_getsid() & posix_getpgid() to return sid & pgid instead
  of true. (Tony)
- Fixed bug #32394 (offsetUnset() segfaults in a foreach). (Marcus)
- Fixed bug #32373 (segfault in bzopen() if supplied path to non-existent
  file). (Tony)
- Fixed bug #32326 (Check values of Connection/Transfer-Encoding
  case-incentively in SOAP extension). (Ilia)
- Fixed bug #32290 (call_user_func_array() calls wrong class method within
  child class). (Marcus)
- Fixed bug #32238 (spl_array.c: void function cannot return value). (Johannes)
- Fixed bug #32210 (proc_get_status() sets "running" always to true). (Ilia)
- Fixed bug #32200 (Prevent using both --with-apxs2 and --with-apxs2filter).
  (Jani)
- Fixed bug #32134 (Overloading offsetGet/offsetSet). (Marcus)
- Fixed bug #32130 (ArrayIterator::seek() does not throw an Exception on
  invalid index). (Marcus)
- Fixed bug #32115 (dateTime SOAP encoding of timezone incorrect). (Dmitry)
- Fixed bug #32081 (in mysqli default socket value is not being used). (Ilia)
- Fixed bug #32021 (Crash caused by range('', 'z')). (Derick)
- Fixed bug #32011 (Fragments which replaced Nodes are not globaly useable).
  (Rob)
- Fixed bug #32001 (xml_parse_into_struct() function exceeds maximum
  execution time). (Rob, Moriyoshi)
- Fixed bug #31980 (Unicode exif data not available on Windows). (Edin)
- Fixed bug #31960 (msql_fetch_row() and msql_fetch_array() dropping columns
  with NULL values). (Daniel Convissor)
- Fixed bug #31878 (Segmentation fault using clone keyword on nodes). (Rob)
- Fixed bug #31858 (--disable-cli does not force --without-pear). (Jani)
- Fixed bug #31842 (*date('r') does not return RFC2822 conforming date string).
  (Jani)
- Fixed bug #31832 (SOAP encoding problem with complex types in WSDL mode with
  multiple parts). (Dmitry)
- Fixed bug #31797 (exif_read_data() uses too low nesting limit). (Ilia)
- Fixed bug #31796 (readline completion handler does not handle empty return
  values). (Ilia)
- Fixed bug #31792 (getrusage() does not provide ru_nswap value). (Ilia)
- Fixed bug #31755 (Cannot create SOAP header in no namespace). (Dmitry)
- Fixed bug #31754 (dbase_open() fails for mode = 1). (Mehdi, Derick)
- Fixed bug #31751 (pg_parameter_status() missing on Windows). (Edin)
- Fixed bug #31747 (SOAP Digest Authentication doesn't work with
  "HTTP/1.1 100 Continue" response). (Dmitry)
- Fixed bug #31732 (mb_get_info() causes segfault when no parameters
  specified). (Tony)
- Fixed bug #31710 (Wrong return values for mysqli_autocommit/commit/rollback).
  (Georg)
- Fixed bug #31705 (parse_url() does not recognize http://foo.com#bar). (Ilia)
- Fixed bug #31695 (Cannot redefine endpoint when using WSDL). (Dmitry)
- Fixed bug #31684 (dio_tcsetattr(): misconfigured termios settings).
  (elod at itfais dot com)
- Fixed bug #31683 (changes to $name in __get($name) override future
  parameters) (Dmitry)
- Fixed bug #31699 (unserialize() float problem on non-English locales). (Ilia)
- Fixed bug #31562 (__autoload() problem with static variables). (Marcus)
- Fixed bug #31651 (ReflectionClass::getDefaultProperties segfaults with arrays).
  (Marcus)
- Fixed bug #31623 (OCILogin does not support password grace period).
  (daniel dot beet at accuratesoftware dot com, Tony)
- Fixed bug #31527 (crash in msg_send() when non-string is stored without
  being serialized). (Ilia)
- Fixed bug #31515 (Improve performance of scandir() by factor of 10 or so). (Ilia)
- Fixed bug #31514 (open_basedir uses path_translated rather then cwd for .
  translation). (Ilia)
- Fixed bug #31480 (Possible infinite loop in imap_mail_compose()). (Ilia)
- Fixed bug #31479 (Fixed crash in chunk_split(), when chunklen > strlen). (Ilia)
- Fixed bug #31454 (session_set_save_handler crashes PHP when supplied
  non-existent object ref). (Tony)
- Fixed bug #31444 (Memory leak in zend_language_scanner.c).
  (hexer at studentcenter dot org)
- Fixed bug #31442 (unserialize broken on 64-bit systems). (Marcus)
- Fixed bug #31440 ($GLOBALS can be overwritten via GPC when register_globals
  is enabled). (Ilia)
- Fixed bug #31422 (No Error-Logging on SoapServer-Side). (Dmitry)
- Fixed bug #31413 (curl POSTFIELDS crashes on 64-bit platforms). (Joe)
- Fixed bug #31396 (compile fails with gd 2.0.33 without freetype). (Jani)
- Fixed bug #31371 (highlight_file() trims new line after heredoc). (Ilia)
- Fixed bug #31361 (simplexml/domxml segfault when adding node twice). (Rob)
- Fixed bug #31348 (CachingIterator::rewind() leaks). (Marcus)
- Fixed bug #31346 (ArrayIterator::next segfaults). (Marcus)
- Fixed bug #31190 (Unexpected warning then exception is thrown from
  call_user_func_array()). (phpbugs at domain51 dot net, Dmitry)
- Fixed bug #31142 (imap_mail_compose() fails to generate correct output). (Ilia)
- Fixed bug #31139 (XML Parser Functions seem to drop &amp; when parsing). (Rob)
- Fixed bug #31398 (When magic_guotes_gpc are enabled filenames with ' get cutoff).
  (Ilia)
- Fixed bug #31288 (Possible crash in mysql_fetch_field(), if mysql_list_fields()
  was not called previously). (Ilia)
- Fixed bug #31107, #31110, #31111, #31249 (Compile failure of zend_strtod.c).
  (Jani)
- Fixed bug #31110 (PHP 4.3.10 does not compile on Tru64 UNIX 5.1B). (Derick)
- Fixed bug #31107 (Compile failure on Solaris 9 (Intel) and gcc 3.4.3). (Derick)
- Fixed bug #31103 (Better error message when c-client cannot be found). (Ilia)
- Fixed bug #31101 (missing kerberos header file path with --with-openssl). (Jani)
- Fixed bug #31098 (isset() / empty() incorrectly return true in dereference of
  a string type). (Moriyoshi)
- Fixed bug #31087 (broken php_url_encode_hash macro). (Ilia)
- Fixed bug #31072 (var_export() does not output an array element with an empty
  string key). (Derick)
- Fixed bug #31060 (imageftbbox() does not use linespacing parameter). (Jani)
- Fixed bug #31056 (php_std_date() returns invalid formatted date if
  y2k_compliance is On). (Ilia)
- Fixed bug #31055 (apache2filter: per request leak proportional to the full
  path of the request URI). (kameshj at fastmail dot fm)
- Fixed bug #30901 (can't send cookies with soap envelop). (Dmitry)
- Fixed bug #30871 (Misleading warning message for array_combine()). (Andrey)
- Fixed bug #30868 (evaluated pointer comparison in mbregex causes compile
  failure). (Moriyoshi)
- Fixed bug #30862 (Static array with boolean indexes). (Marcus)
- Fixed bug #30726 (-.1 like numbers are not being handled correctly). (Ilia)
- Fixed bug #30725 (PHP segfaults when an exception is thrown in getIterator()
  within foreach). (Marcus)
- Fixed bug #30609 (cURL functions bypass open_basedir). (Jani)
- Fixed bug #30446 (apache2handler: virtual() includes files out of sequence)
- Fixed bug #30430 (odbc_next_result() doesn't bind values and that results
  in segfault). (pdan-php at esync dot org, Tony)
- Fixed bug #30266 (Invalid opcode 137/1/8). (Marcus)
- Fixed bug #30120 imagettftext() and imagettfbbox() accept too many
  parameters). (Jani)
- Fixed bug #30106 (SOAP cannot not parse 'ref' element. Causes Uncaught
  SoapFault exception). (Dmitry)
- Fixed bug #29989 (type re_registers redefined in oniguruma.h). (Moriyoshi)
- Fixed bug #28803 (enabled debug causes bailout errors with CLI on AIX
  because of fflush() called on already closed filedescriptor). (Tony)
- Fixed bug #29767 (Weird behaviour of __set($name, $value)). (Dmitry)
- Fixed bug #29733 (printf() handles repeated placeholders wrong).
  (bugs dot php dot net at bluetwanger dot de, Ilia)
- Fixed bug #29424 (width and height inverted for JPEG2000 files). (Ilia)
- Fixed bug #29329 (configure for mysqli with shared doesn't work). (Georg)
- Fixed bug #29136 (make test - libtool failure on MacOSX). (Jani)
- Fixed bug #28976 (mail(): use "From:" from headers if sendmail_from is empty).
  (Jani)
- Fixed bug #28930 (PHP sources pick wrong header files generated by bison).
  (eggert at gnu dot org, Jani)
- Fixed bug #28840 (__destruct of a class that extends mysqli not called).
  (Marcus)
- Fixed bug #28804 (ini-file section parsing pattern is buggy).
  (wendland at scan-plus dot de)
- Fixed bug #28451 (corrupt EXIF headers have unlimited recursive IFD directory
  entries). (Andrei)
- Fixed bug #28444 (Cannot access undefined property for object with overloaded
  property access). (Dmitry)
- Fixed bug #28442 (Changing a static variables in a class changes it across
  sub/super classes.) (Marcus)
- Fixed bug #28324 (HTTP_SESSION_VARS appear when register_long_arrays is
  Off). (Tony)
- Fixed bug #28074 (FastCGI: stderr should be written in a FCGI stderr stream).
  (chris at ex-parrot dot com)
- Fixed bug #28067 (partially incorrect utf8 to htmlentities mapping). (Derick,
  Benjamin Greiner)
- Fixed bug #28041 (SOAP HTTP Digest Access Authentication). (Dmitry)
- Fixed bug #27633 (Double \r problem on ftp_get in ASCII mode on Win32). (Ilia)
- Fixed bug #18613 (Multiple OUs in x509 certificate not handled properly).
  (Jani)

15 Dec 2004, PHP 5.0.3
- Added the %F modifier to *printf to render a non-locale-aware representation
  of a float with the . as decimal seperator. (Derick)
- Fixed error handling in mysqli_multi_query. (Georg)
- Extended the functionality of is_subclass_of() to accept either a class name
  or an object as first parameter. (Andrey)
- Fixed potential problems with unserializing invalid serialize data. (Marcus)
- Fixed bug #32076 (ReflectionMethod::isDestructor() always return true).
  (Derick, Tony)
- Fixed bug #31034 (Problem with non-existing iconv header file). (Derick)
- Fixed bug #30995 (snmp extension does not build with net-snmp 5.2). (Ilia)
- Fixed bug #30994 (SOAP server unable to handle request with references).
  (Dmitry)
- Fixed bug #30990 (allow popen() on *NIX to accept 'b' flag). (Ilia)
- Fixed bug #30967 (properties in extended mysqli classes don't work). (Georg)
- Fixed bug #30928 (When Using WSDL, SoapServer doesn't handle private or
  protected properties). (Dmitry)
- Fixed bug #30922 (reflective functions crash PHP when interfaces extend
  themselves). (Tony, Dmitry)
- Fixed bug #30904 (segfault when recording soapclient into session). (Tony,
  Dmitry)
- Fixed bug #30890 (MySQLi testsuite)
- Fixed bug #30856 (ReflectionClass::getStaticProperties segfaults). (Marcus)
- Fixed bug #30832 ("!" stripped off comments in xml parser). (Rob)
- Fixed bug #30799 (SoapServer doesn't handle private or protected properties).
  (Dmitry)
- Fixed bug #30783 (Apache crash when using ReflectionFunction::
  getStaticVariables()). (Marcus)
- Fixed bug #30750 (Meaningful error message when upload directory is not
  accessible). (Ilia)
- Fixed bug #30685 (Malformed SOAPClient http header reequest). (Dmitry)
- Fixed bug #30672 (Problem handling exif data in jpeg images at unusual
  places). (Marcus)
- Fixed bug #30658 (Ensure that temporary files created by GD are removed).
  (Ilia)
- Fixed bug #30645 (def. multi result set support for mysql_connect). (Georg)
- Fixed bug #30637 (compile with pear error). (Antony)
- Fixed bug #30587 (array_multisort doesn't separate zvals before
  changing them). (Tony)
- Fixed bug #30572 (crash when comparing SimpleXML attribute to a boolean).
  (Andi)
- Fixed bug #30566 (attribute namespace URIs are inconsistent when parsing).
  (Rob)
- Fixed bug #30490 (PEAR installation fails). (Antony)
- Fixed bug #30475 (curl_getinfo() may crash in some situations). (Ilia)
- Fixed bug #30442 (segfault when parsing ?getvariable[][ ). (Tony)
- Fixed bug #30388 (rename across filesystems loses ownership and
  permission info). (Tony)
- Fixed bug #30387 (stream_socket_client async connect was broken).
  (vnegrier at esds dot com, Wez).
- Fixed bug #30381 (Strange results with get_class_vars()). (Marcus)
- Fixed bug #30375 (cal_info() does not work without a parameter). (Ilia)
- Fixed bug #30362 (stream_get_line() not handling end string correctly).
  (Ilia)
- Fixed bug #30359 (SOAP client requests have no port in "Host" field).
  (Dmitry)
- Fixed bug #30356 (str_ireplace() does not work on all strings). (Ilia)
- Fixed bug #30344 (Reflection::getModifierNames() returns too long strings).
  (Marcus)
- Fixed bug #30329 (Error Fetching http body, No Content-Length, connection
  closed or chunked data). (Dmitry)
- Fixed bug #30282 (segfault when using unknown/unsupported
  session.save_handler and/or session.serialize_handler). (Tony)
- Fixed bug #30281 (Prevent non-wbmp images from being detected as such).
  (Ilia)
- Fixed bug #30276 (Possible crash in ctype_digit on large numbers). (Ilia)
- Fixed bug #30230 (exception handler not working with objects). (Marcus)
- Fixed bug #30224 (Sybase date strings are sometimes not null terminated).
  (Ilia)
- Fixed bug #30175 (SOAP results aren't parsed correctly). (Dmitry)
- Fixed bug #30147 (OO sqlite_fetch_object did not reset error handler). (Wez)
- Fixed bug #30133 (get_current_user() crashes on Windows). (Edin)
- Fixed bug #30061 (xml_set_start_namespace_decl_handler not called). (Rob)
- Fixed bug #30057 (did not detect IPV6 on FreeBSD 4.1). (Wez)
- Fixed bug #30042 (strtotime does not use second param). (Derick)
- Fixed bug #30027 (Possible crash inside ftp_get()).
  (cfield at affinitysolutions dot com)
- Fixed bug #29954 (array_reduce segfaults when initial value is array). (Tony)
- Fixed bug #29883 (isset gives invalid values on strings). (Tony, Dmitry)
- Fixed bug #29801 (Set limit on the size of mmapable data). (Ilia)
- Fixed bug #29557 (strtotime error). (Derick)
- Fixed bug #29418 (double free when openssl_csr_new fails).
  (Kamesh Jayachandran).
- Fixed bug #29385 (Soapserver always uses std class). (David, Dmitry)
- Fixed bug #29211 (SoapClient doesn't request wsdl through proxy). (Rob)
- Fixed bug #28817 (Var problem when extending domDocument). (Georg)
- Fixed bug #28599 (strtotime fails with zero base time). (Derick)
- Fixed bug #28598 (Lost support for MS Symbol fonts). (Pierre)
- Fixed bug #28220 (mb_strwidth() returns wrong width values for some hangul
  characters). (Moriyoshi)
- Fixed bug #28228 (NULL decimal separator is not being handled correctly).
  (Ilia)
- Fixed bug #28209 (strtotime("now")). (Derick)
- Fixed bug #27798 (private / protected variables not exposed by
  get_object_vars() inside class). (Marcus)
- Fixed bug #27728 (Can't return within a zend_try {} block or the previous
  bailout state isn't restored. (Andi)
- Fixed bug #27183 (Userland stream wrapper segfaults on stream_write).
  (Christian)

23 Sep 2004, PHP 5.0.2
- Added new boolean (fourth) parameter to array_slice() that turns on the
  preservation of keys in the returned array. (Derick)
- Added the sorting flag SORT_LOCALE_STRING to the sort() functions which makes
  them sort based on the current locale. (Derick)
- Added interface_exists() and make class_exists() only return true for real
  classes. (Andrey)
- Added PHP_EOL constant that contains the OS way of representing newlines.
  (Paul Hudson, Derick)
- Implemented periodic PCRE compiled regexp cache cleanup, to avoid memory
  exhaustion. (Andrei)
- Renamed SoapClient->__call() to SoapClinet->__soapCall(). (Dmitry)
- Fixed bug with raw_post_data not getting set (Brian)
- Fixed a file-descriptor leak with phpinfo() and other 'special' URLs (Zeev)
- Fixed bug #30209 (ReflectionClass::getMethod() lowercases attribute).
  (Marcus)
- Fixed bug #30182 (SOAP module processing WSDL file dumps core). (Dmitry)
- Fixed bug #30045 (Cannot pass big integers (> 2147483647) in SOAP requests).
  (Dmitry)
- Fixed bug #29985 (unserialize()/ __PHP_Incomplete_class does not report
  correctly class name). (Marcus, Tony)
- Fixed bug #29945 (simplexml_load_file URL limitation 255 char). (Rob)
- Fixed bug #29873 (No defines around pcntl_*priority definitions). (Derick)
- Fixed bug #29844 (SOAP doesn't return the result of a valid SOAP request).
  (Dmitry)
- Fixed bug #29842 (soapclient return null value). (Dmitry)
- Fixed bug #29839 (incorrect convert (xml:lang to lang)). (Dmitry)
- Fixed bug #29830 (SoapServer::setClass() should not export non-public
  methods). (Dmitry)
- Fixed bug #29828 (Interfaces no longer work). (Marcus)
- Fixed bug #29821 (Fixed possible crashes in convert_uudecode() on invalid
  data). (Ilia)
- Fixed bug #29808 (array_count_values() breaks with numeric strings). (Ilia)
- Fixed bug #29805 (HTTP Authentication Issues). (Uwe Schindler)
- Fixed bug #29795 (SegFault with Soap and Amazon's Web Services). (Dmitry)
- Fixed bug #29737 (ip2long should return -1 if IP is 255.255.255.255 and FALSE
  on error). (Tony)
- Fixed bug #29711 (Changed ext/xml to default to UTF-8 output). (Rob)
- Fixed bug #29678 (opendir() with ftp:// wrapper segfaults if path does not
  have trailing slash). (Ilia)
- Fixed bug #29657 (xml_* functions throw non descriptive error).
  (Christian, Rob)
- Fixed bug #29656 (segfault on result and statement properties). (Georg)
- Fixed bug #29566 (foreach/string handling strangeness (crash)). (Dmitry)
- Fixed bug #29447 (Reflection API issues). (Marcus)
- Fixed bug #29296 (Added sslv2 and sslv3 transports). (Wez)
- Fixed bug #29283 (Invalid statement handle in mysqli on execute). (Georg)
- Fixed bug #29913 (parse_url() is now binary safe). (Ilia)
- Fixed bug #27994 (segfault with Soapserver when WSDL-Cache is enabled).
  (Dmitry)
- Fixed bug #27791 (Apache 2.0 SAPI build against Apache 2 HEAD). (Joe Orton,
  Derick)
- Fixed bug #26737 (private/protected properties not serialized when user
  declared method __sleep() exists). E_NOTICE thrown when __sleep() returns
  name of non-existing member. (Andrey, Curt)

12 Aug 2004, PHP 5.0.1
- Changed destructor mechanism so that destructors are called prior to request
  shutdown. (Marcus)
- Rewritten UNIX and Windows install help files. (Documentation Team)
- Updated several libraries bundled with the windows release which now
  includes libxml2-2.6.11, libxslt-1.1.7 and iconv-1.9.1. (Rob, Edin)
- Improved and moved ActiveScript SAPI to PECL.  (Wez)
- Fixed bug #29606 (php_strip_whitespace() prints to stdout rather then
  returning the value). (Ilia)
- Fixed bug #29577 (MYSQLI_CLIENT_FOUND_ROWS undefined) (Georg)
- Fixed bug #29573 (Segmentation fault, when exception thrown within
  PHP function called from XSLT). (Christian)
- Fixed bug #29522 (accessing properties without connection) (Georg)
- Fixed bug #29505 (get_class_vars() severely broken when used with arrays).
  (Marcus)
- Fixed bug #29490 (.Net object instantiation failed). (Michael Sisolak).
- Fixed bug #29474 (win32: usleep() doesn't work). (Wez)
- Fixed bug #29449 (win32: feof() hangs on empty tcp stream). (Wez)
- Fixed bug #29437 (Possible crash inside array_walk_recursive()). (Ilia)
- Fixed bug #29431 (crash when parsing invalid address; invalid address
  returned by stream_socket_recvfrom(), stream_socket_getname()). (Wez)
- Fixed bug #29409 (Segfault in PHP functions called from XSLT). (Rob)
- Fixed unloading of dynamically loaded extensions.
  (Marcus, kameshj at fastmail dot fm)
- Fixed bug #29395 (sqlite_escape_string() returns bogus data on empty
  strings). (Ilia, Tony)
- Fixed bug #29392 (com_dotnet crashes when echo'ing an object). (Wez)
- Fixed bug #29368 (The destructor is called when an exception is thrown from
  the constructor). (Marcus)
- Fixed bug #29354 (Exception constructor marked as both public and protected).
  (Marcus)
- Fixed bug #29342 (strtotime() does not handle empty date string properly).
  (Ilia)
- Fixed bug #29340 (win32 build produces invalid php_ifx.dll). (Edin)
- Fixed bug #29335 (fetch functions now use MYSQLI_BOTH as default) (Georg)
- Fixed bug #29291 (get_class_vars() return names with NULLs). (Marcus)
- Fixed bug #29264 (gettext extension not working). (Edin)
- Fixed bug #29258 (variant_date_from_timestamp() does not honour
  timezone).  (Wez)
- Fixed bug #29256 (error when sending large packets on a socket). (Dmitry)
- Fixed bug #29236 (memory error when wsdl-cache is enabled). (Dmitry)
- Fixed bug #29147 (Compile Error in mnoGoSearch functions). (Sergey, Antony)
- Fixed bug #29132 ($_SERVER["PHP_AUTH_USER"] isn't defined). (Stefan)
- Fixed bug #29119 (html_entity_decode() misbehaves with UTF-8). (Moriyoshi)
- Fixed bug #29109 (SoapFault exception: [WSDL] Out of memory). (Dmitry)
- Fixed bug #29061 (soap extension segfaults). (Dmitry)
- Fixed bug #28985 (__getTypes() returning nothing on complex WSDL). (Dmitry)
- Fixed bug #28969 (Wrong data encoding of special characters). (Dmitry)
- Fixed bug #28895 (ReflectionClass::isAbstract always returns false). (Marcus)
- Fixed bug #28829 (Thread-unsafety in bcmath elementary values). (Sara)
- Fixed bug #28464 (catch() does not catch exceptions by interfaces). (Marcus)
- Fixed bug #27669 (PHP 5 didn't support all possibilities for calling static
  methods dynamically). (Dmitry)
- Fixed ReflectionClass::getMethod() and ReflectionClass::getProperty() to
  raise an ReflectionException instead of returning NULL on failure.
  (Sebastian)
- Fixed convert.* filters to consume remaining buckets_in on flush. (Sara)
- Fixed bug in mysqli->client_version. (Georg)

13 Jul 2004, PHP 5.0.0
- Updated PCRE to provide better error handling in certain cases. (Andrei)
- Changed doc comments to require a single white space after '/**'. (Marcus)
- Fixed bug #29019 (Database not closing). (Marcus)
- Fixed bug #29008 (array_combine() does not handle non-numeric/string keys).
  (Ilia)
- Fixed bug #28999 (fixed behaviour of exec() to work as it did in 4.X). (Ilia)
- Fixed bug #28868 (Internal filter registry not thread safe). (Sara)
- Fixed bug #28851 (call_user_func_array has typo in error message). (Marcus)
- Fixed bug #28831 (ArrayObject::offsetGet() does the work of offsetUnset()).
  (Marcus)
- Fixed bug #28822 (ArrayObject::offsetExists() works inverted). (Marcus)
- Fixed bug #28789 (ReflectionProperty getValue() fails on public static
  members). (Marcus)
- Fixed bug #28771 (Segfault when using xslt and clone). (Rob)
- Fixed bug #28751 (SoapServer does not call _autoload()). (Dmitry)
- Fixed bug #28739 (array_*diff() and array_*intersect() not clearing the fci
  cache before work). (Andrey)
- Fixed bug #28721 (appendChild() and insertBefore() unset DOMText).(Rob)
- Fixed bug #28702 (SOAP does not parse WSDL service address correctly). (Dmitry)
- Fixed bug #28699 (Reflection api bugs). (Marcus)
- Fixed bug #28694 (ReflectionExtension::getFunctions() crashes PHP). (Marcus)
- Fixed bug #28512 (Allocate enough space to store MSSQL data). (Frank)
- Fixed strip_tags() to correctly handle '\0' characters. (Stefan)<|MERGE_RESOLUTION|>--- conflicted
+++ resolved
@@ -2,39 +2,26 @@
 |||||||||||||||||||||||||||||||||||||||||||||||||||||||||||||||||||||||||||||||
 ?? ??? 2014, PHP 5.5.16
 
-<<<<<<< HEAD
+- COM:
+  . Fixed missing type checks in com_event_sink (Yussuf Khalil, Stas).
+
 - FPM:
   . Fixed bug #67635 (php links to systemd libraries without using pkg-config).
     (pacho@gentoo.org, Remi)
 
 - readline:
-=======
-- COM:
-  . Fixed missing type checks in com_event_sink (Yussuf Khalil, Stas).
-
-- Readline:
->>>>>>> b4a4db46
   . Fixed bug #55496 (Interactive mode doesn't force a newline before the
     prompt). (Bob, Johannes)
   . Fixed bug #67496 (Save command history when exiting interactive shell
     with control-c). (Dmitry Saprykin, Johannes)
 
-<<<<<<< HEAD
-?? ??? 2014, PHP 5.5.15
-=======
 - Sessions:
   . Fixed missing type checks in php_session_create_id (Yussuf Khalil, Stas).
 
-- SPL:
-  . Fixed bug #67539 (ArrayIterator use-after-free due to object change during
-    sorting). (research at insighti dot org, Laruence)
-  . Fixed bug #67538 (SPL Iterators use-after-free). (CVE-2014-4670) (Laruence)
-
 - OpenSSL:
   . Fixed missing type checks in OpenSSL options (Yussuf Khalil, Stas).
 
-24 Jul 2014, PHP 5.4.31
->>>>>>> b4a4db46
+24 Jul 2014, PHP 5.5.15
 
 - Core:
   . Fixed bug #67428 (header('Location: foo') will override a 308-399 response
