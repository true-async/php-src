--- conflicted
+++ resolved
@@ -1,6 +1,10 @@
 PHP                                                                        NEWS
 |||||||||||||||||||||||||||||||||||||||||||||||||||||||||||||||||||||||||||||||
 ?? ??? 2016, PHP 7.1.0RC1
+
+-GD:
+  . Fixed bug #66005 (imagecopy does not support 1bit transparency on truecolor
+    images). (cmb)
 
 - Reflection:
   . Reverted prepending \ for class names and ? for nullable types returned
@@ -47,19 +51,9 @@
   . Fixed bug #70195 (Cannot upload file using ftp_put to FTPES with
     require_ssl_reuse). (Benedict Singer)
 
-<<<<<<< HEAD
 - mbstring:
   . Fixed bug #72711 (`mb_ereg` does not clear the `$regs` parameter on
     failure). (ju1ius)
-=======
-- GD:
-  . Fixed bug #72709 (imagesetstyle() causes OOB read for empty $styles). (cmb)
-  . Fixed bug #66005 (imagecopy does not support 1bit transparency on truecolor
-    images). (cmb)
-
-- IMAP:
-  . Fixed bug #72852 (imap_mail null dereference). (Anatol)
->>>>>>> 7a36056d
 
 - Mcrypt:
   . Fixed bug #72782 (Heap Overflow due to integer overflows). (Stas)
