--- conflicted
+++ resolved
@@ -7,14 +7,10 @@
   . Fixed bug #81346 (Non-seekable streams don't update position after write).
     (cmb)
 
-<<<<<<< HEAD
-26 Aug 2021, PHP 8.0.10
-=======
 - XML:
   . Fixed bug #81351 (xml_parse may fail, but has no error code). (cmb, Nikita)
 
-26 Aug 2021, PHP 7.4.23
->>>>>>> 80a377e6
+26 Aug 2021, PHP 8.0.10
 
 - Core:
   . Fixed bug #72595 (php_output_handler_append illegal write access). (cmb)
