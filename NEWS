PHP                                                                        NEWS
|||||||||||||||||||||||||||||||||||||||||||||||||||||||||||||||||||||||||||||||
?? ??? 2013, PHP 5.5.1

- Core:
  . Fixed bug #65088 (Generated configure script is malformed on OpenBSD).
    (Adam)

- CLI server:
  . Fixed bug #65066 (Cli server not responsive when responding with 422 http
    status code). (Adam)

<<<<<<< HEAD
- GD
  . Fixed #65070 (bgcolor does not use the same format as the input image with
    imagerotate). (Pierre)
  . Fixed Bug #65060 (imagecreatefrom... crashes with user streams). (Remi)
  . Fixed Bug #65084 (imagecreatefromjpeg fails with URL). (Remi)
=======
- Intl: 
  . Fixed bug #62759: Buggy grapheme_substr() on edge case. (Stas)
>>>>>>> 860a5c4b

- Sockets:
  . Implemented FR #63472 (Setting SO_BINDTODEVICE with socket_set_option).
    (Damjan Cvetko)

20 Jun 2013, PHP 5.5.0

- Core:
  . Added Zend Opcache extension and enable building it by default.
    More details here: https://wiki.php.net/rfc/optimizerplus. (Dmitry)
  . Added generators and coroutines (https://wiki.php.net/rfc/generators).
    (Nikita Popov)
  . Added "finally" keyword (https://wiki.php.net/rfc/finally). (Laruence)
  . Added simplified password hashing API
    (https://wiki.php.net/rfc/password_hash). (Anthony Ferrara)
  . Added support for constant array/string dereferencing. (Laruence)
  . Added array_column function which returns a column in a multidimensional
    array. https://wiki.php.net/rfc/array_column. (Ben Ramsey)
  . Added boolval(). (Jille Timmermans)
  . Added "Z" option to pack/unpack. (Gustavo)
  . Added Generator::throw() method. (Nikita Popov)
  . Added Class Name Resolution As Scalar Via "class" Keyword.
    (Ralph Schindler, Nikita Popov, Lars)
  . Added optional second argument for assert() to specify custom message. Patch
    by Lonny Kapelushnik (lonny@lonnylot.com). (Lars)
  . Added support for using empty() on the result of function calls and
    other expressions (https://wiki.php.net/rfc/empty_isset_exprs).
    (Nikita Popov)
  . Added support for non-scalar Iterator keys in foreach
    (https://wiki.php.net/rfc/foreach-non-scalar-keys). (Nikita Popov)
  . Added support for list in foreach (https://wiki.php.net/rfc/foreachlist).
    (Laruence)
  . Added support for changing the process's title in CLI/CLI-Server SAPIs.
    The implementation is more robust that the proctitle PECL module. More
    details here: https://wiki.php.net/rfc/cli_process_title. (Keyur)
  . Added ARMv7/v8 versions of various Zend arithmetic functions that are
    implemented using inline assembler (Ard Biesheuvel)
  . Added systemtap support by enabling systemtap compatible dtrace probes on
    linux. (David Soria Parra)
  . Optimized access to temporary and compiled VM variables. 8% less memory
    reads. (Dmitry)
  . The VM stacks for passing function arguments and syntaticaly nested calls
    were merged into a single stack. The stack size needed for op_array
    execution is calculated at compile time and preallocated at once. As result
    all the stack push operatins don't require checks for stack overflow
    any more. (Dmitry)
  . Improve set_exception_handler while doing reset. (Laruence)
  . Return previous handler when passing NULL to set_error_handler and
    set_exception_handler. (Nikita Popov)
  . Remove php_logo_guid(), php_egg_logo_guid(), php_real_logo_guid(),
    zend_logo_guid(). (Adnrew Faulds)
  . Drop Windows XP and 2003 support. (Pierre)
  . Implemented FR #64175 (Added HTTP codes as of RFC 6585). (Jonh Wendell)
  . Implemented FR #60738 (Allow 'set_error_handler' to handle NULL).
    (Laruence, Nikita Popov)
  . Implemented FR #60524 (specify temp dir by php.ini). (ALeX Kazik).
  . Implemented FR #46487 (Dereferencing process-handles no longer waits on
    those processes). (Jille Timmermans)
  . Fixed bug #65051 (count() off by one inside unset()). (Nikita)
  . Fixed bug #64988 (Class loading order affects E_STRICT warning). (Laruence)
  . Fixed bug #64966 (segfault in zend_do_fcall_common_helper_SPEC). (Laruence)
  . Fixed bug #64960 (Segfault in gc_zval_possible_root). (Laruence)
  . Fixed bug #64936 (doc comments picked up from previous scanner run). (Stas,
    Jonathan Oddy)
  . Fixed bug #64934 (Apache2 TS crash with get_browser()). (Anatol)
  . Fixed bug #64879 (Heap based buffer overflow in quoted_printable_encode,
    CVE 2013-2110). (Stas)
  . Fixed bug #64853 (Use of no longer available ini directives causes crash
    on TS build). (Anatol)
  . Fixed bug #64821 (Custom Exceptions crash when internal properties overridden).
      (Anatol)
  . Fixed bug #64720 (SegFault on zend_deactivate). (Dmitry)
  . Fixed bug #64677 (execution operator `` stealing surrounding arguments).
  . Fixed bug #64660 (Segfault on memory exhaustion within function definition).
    (Stas, reported by Juha Kylmänen)
  . Fixed bug #64578 (debug_backtrace in set_error_handler corrupts zend heap:
    segfault). (Laruence)
  . Fixed bug #64565 (copy doesn't report failure on partial copy). (Remi)
  . Fixed bug #64555 (foreach no longer copies keys if they are interned).
    (Nikita Popov)
  . Fixed bugs #47675 and #64577 (fd leak on Solaris)
  . Fixed bug #64544 (Valgrind warnings after using putenv). (Laruence)
  . Fixed bug #64515 (Memoryleak when using the same variablename 2times in
    function declaration). (Laruence)
  . Fixed bug #64503 (Compilation fails with error: conflicting types for
    'zendparse'). (Laruence)
  . Fixed bug #64239 (Debug backtrace changed behavior since 5.4.10 or 5.4.11).
    (Dmitry, Laruence)
  . Fixed bug #64523, allow XOR in php.ini. (Dejan Marjanovic, Lars)
  . Fixed bug #64354 (Unserialize array of objects whose class can't
    be autoloaded fail). (Laruence)
  . Fixed bug #64370 (microtime(true) less than $_SERVER['REQUEST_TIME_FLOAT']).
    (Anatol)
  . Fixed bug #64166 (quoted-printable-encode stream filter incorrectly
    discarding whitespace). (Michael M Slusarz)
    (Laruence)
  . Fixed bug #64142 (dval to lval different behavior on ppc64). (Remi)
  . Fixed bug #64135 (Exceptions from set_error_handler are not always
    propagated). (Laruence)
  . Fixed bug #63980 (object members get trimmed by zero bytes). (Laruence)
  . Fixed bug #63874 (Segfault if php_strip_whitespace has heredoc). (Pierrick)
  . Fixed bug #63830 (Segfault on undefined function call in nested generator).
    (Nikita Popov)
  . Fixed bug #63822 (Crash when using closures with ArrayAccess).
    (Nikita Popov)
  . Fixed bug #61681 (Malformed grammar). (Nikita Popov, Etienne, Laruence)
  . Fixed bug #61038 (unpack("a5", "str\0\0") does not work as expected).
    (srgoogleguy, Gustavo)
  . Fixed bug #61025 (__invoke() visibility not honored). (Laruence)
  . Fixed bug #60833 (self, parent, static behave inconsistently
    case-sensitive). (Stas, mario at include-once dot org)
  . Fixed Bug #52126: timestamp for mail.log (Martin Jansen, Lars)
  . Fixed bug #49348 (Uninitialized ++$foo->bar; does not cause a notice).
    (Stas)
  . Fixed Bug #23955: allow specifying Max-Age attribute in setcookie() (narfbg, Lars)
  . Fixed bug #18556 (Engine uses locale rules to handle class names). (Stas)
  . Fix undefined behavior when converting double variables to integers.
    The double is now always rounded towards zero, the remainder of its division
    by 2^32 or 2^64 (depending on sizeof(long)) is calculated and it's made
    signed assuming a two's complement representation. (Gustavo)
  . Drop support for bison < 2.4 when building PHP from GIT source.
    (Laruence)

- Apache2 Handler SAPI:
  . Enabled Apache 2.4 configure option for Windows (Pierre, Anatoliy)

- Calendar:
  . Fixed bug #64895 (Integer overflow in SndToJewish). (Remi)
  . Fixed bug #54254 (cal_from_jd returns month = 6 when there is only one Adar)
    (Stas, Eitan Mosenkis)

- CLI server:
  . Fixed bug #64128 (buit-in web server is broken on ppc64). (Remi)

- CURL:
  . Remove curl stream wrappers. (Pierrick)
  . Implemented FR #46439 - added CURLFile for safer file uploads.
    (Stas)
  . Added support for CURLOPT_FTP_RESPONSE_TIMEOUT, CURLOPT_APPEND,
    CURLOPT_DIRLISTONLY, CURLOPT_NEW_DIRECTORY_PERMS, CURLOPT_NEW_FILE_PERMS,
    CURLOPT_NETRC_FILE, CURLOPT_PREQUOTE, CURLOPT_KRBLEVEL, CURLOPT_MAXFILESIZE,
    CURLOPT_FTP_ACCOUNT, CURLOPT_COOKIELIST, CURLOPT_IGNORE_CONTENT_LENGTH,
    CURLOPT_CONNECT_ONLY, CURLOPT_LOCALPORT, CURLOPT_LOCALPORTRANGE,
    CURLOPT_FTP_ALTERNATIVE_TO_USER, CURLOPT_SSL_SESSIONID_CACHE,
    CURLOPT_FTP_SSL_CCC, CURLOPT_HTTP_CONTENT_DECODING,
    CURLOPT_HTTP_TRANSFER_DECODING, CURLOPT_PROXY_TRANSFER_MODE,
    CURLOPT_ADDRESS_SCOPE, CURLOPT_CRLFILE, CURLOPT_ISSUERCERT,
    CURLOPT_USERNAME, CURLOPT_PASSWORD, CURLOPT_PROXYUSERNAME,
    CURLOPT_PROXYPASSWORD, CURLOPT_NOPROXY, CURLOPT_SOCKS5_GSSAPI_NEC,
    CURLOPT_SOCKS5_GSSAPI_SERVICE, CURLOPT_TFTP_BLKSIZE,
    CURLOPT_SSH_KNOWNHOSTS, CURLOPT_FTP_USE_PRET, CURLOPT_MAIL_FROM,
    CURLOPT_MAIL_RCPT, CURLOPT_RTSP_CLIENT_CSEQ, CURLOPT_RTSP_SERVER_CSEQ,
    CURLOPT_RTSP_SESSION_ID, CURLOPT_RTSP_STREAM_URI, CURLOPT_RTSP_TRANSPORT,
    CURLOPT_RTSP_REQUEST, CURLOPT_RESOLVE, CURLOPT_ACCEPT_ENCODING,
    CURLOPT_TRANSFER_ENCODING, CURLOPT_DNS_SERVERS and CURLOPT_USE_SSL.
    (Pierrick)
  . Fixed bug #55635 (CURLOPT_BINARYTRANSFER no longer used. The constant
    still exists for backward compatibility but is doing nothing). (Pierrick)
  . Fixed bug #54995 (Missing CURLINFO_RESPONSE_CODE support). (Pierrick)

- DateTime
  . Added DateTimeImmutable - a variant of DateTime that only returns the
    modified state instead of changing itself. (Derick)
  . Added new functions curl_escape, curl_multi_setopt, curl_multi_strerror
    curl_pause, curl_reset, curl_share_close, curl_share_init,
    curl_share_setopt curl_strerror and curl_unescape. (Pierrick)
  . Addes new curl options CURLOPT_TELNETOPTIONS, CURLOPT_GSSAPI_DELEGATION,
    CURLOPT_ACCEPTTIMEOUT_MS, CURLOPT_SSL_OPTIONS, CURLOPT_TCP_KEEPALIVE,
    CURLOPT_TCP_KEEPIDLE and CURLOPT_TCP_KEEPINTVL. (Pierrick)
  . Fixed bug #64825 (Invalid free when unserializing DateTimeZone).
    (Anatol)
  . Fixed bug #64359 (strftime crash with VS2012). (Anatol)
  . Fixed bug #62852 (Unserialize Invalid Date causes crash). (Anatol)
  . Fixed bug #61642 (modify("+5 weekdays") returns Sunday).
    (Dmitri Iouchtchenko)
  . Fixed bug #60774 (DateInterval::format("%a") is always zero when an
    interval is created using the createFromDateString method) (Lonny
    Kapelushnik, Derick)
  . Fixed bug #54567 (DateTimeZone serialize/unserialize) (Lonny
    Kapelushnik, Derick)
  . Fixed bug #53437 (Crash when using unserialized DatePeriod instance).
    (Gustavo, Derick, Anatol)

- dba:
  . Bug #62489: dba_insert not working as expected.
    (marc-bennewitz at arcor dot de, Lars)

- Filter:
  . Implemented FR #49180 - added MAC address validation. (Martin)

- Fileinfo:
  . Upgraded libmagic to 5.14. (Anatol)
  . Fixed bug #64830 (mimetype detection segfaults on mp3 file). (Anatol)
  . Fixed bug #63590 (Different results in TS and NTS under Windows).
    (Anatoliy)
  . Fixed bug #63248 (Load multiple magic files from a directory under Windows).
      (Anatoliy)

- FPM:
  . Add --with-fpm-systemd option to report health to systemd, and
    systemd_interval option to configure this. The service can now use
    Type=notify in the systemd unit file. (Remi)
  . Ignore QUERY_STRING when sent in SCRIPT_FILENAME. (Remi)
  . Log a warning when a syscall fails. (Remi)
  . Implemented FR #64764 (add support for FPM init.d script). (Lior Kaplan)
  . Fixed Bug #64915 (error_log ignored when daemonize=0). (Remi)
  . Fixed bug #63999 (php with fpm fails to build on Solaris 10 or 11). (Adam)
  . Fixed some possible memory or resource leaks and possible null dereference
    detected by code coverity scan. (Remi)

- GD:
  . Fixed Bug #64962 (imagerotate produces corrupted image). (Remi)
  . Fixed Bug #64961 (segfault in imagesetinterpolation). (Remi)
  . Fix build with system libgd >= 2.1 which is now the minimal
    version required (as build with previous version is broken).
    No change when bundled libgd is used.  (Ondrej Sury, Remi)

- Hash:
  . Added support for PBKDF2 via hash_pbkdf2(). (Anthony Ferrara)
  . Fixed Bug #64745 (hash_pbkdf2() truncates data when using default length
    and hex output). (Anthony Ferrara)

- Intl:
  . Added UConverter wrapper.
  . The intl extension now requires ICU 4.0+.
  . Added intl.use_exceptions INI directive, which controls what happens when
    global errors are set together with intl.error_level. (Gustavo)
  . MessageFormatter::format() and related functions now accepted named
    arguments and mixed numeric/named arguments in ICU 4.8+. (Gustavo)
  . MessageFormatter::format() and related functions now don't error out when
    an insufficient argument count is provided. Instead, the placeholders will
    remain unsubstituted. (Gustavo)
  . MessageFormatter::parse() and MessageFormat::format() (and their static
    equivalents) don't throw away better than second precision in the arguments.
    (Gustavo)
  . IntlDateFormatter::__construct and datefmt_create() now accept for the
    $timezone argument time zone identifiers, IntlTimeZone objects, DateTimeZone
    objects and NULL. (Gustavo)
  . IntlDateFormatter::__construct and datefmt_create() no longer accept invalid
    timezone identifiers or empty strings. (Gustavo)
  . The default time zone used in IntlDateFormatter::__construct and
    datefmt_create() (when the corresponding argument is not passed or NULL is
    passed) is now the one given by date_default_timezone_get(), not the
    default ICU time zone. (Gustavo)
  . The time zone passed to the IntlDateFormatter is ignored if it is NULL and
    if the calendar passed is an IntlCalendar object -- in this case, the
    IntlCalendar's time zone will be used instead. Otherwise, the time zone
    specified in the $timezone argument is used instead. This does not affect
    old code, as IntlCalendar was introduced in this version. (Gustavo)
  . IntlDateFormatter::__construct and datefmt_create() now accept for the
    $calendar argument also IntlCalendar objects. (Gustavo)
  . IntlDateFormatter::getCalendar() and datefmt_get_calendar() return false
    if the IntlDateFormatter was set up with an IntlCalendar instead of the
    constants IntlDateFormatter::GREGORIAN/TRADITIONAL. IntlCalendar did not
    exist before this version. (Gustavo)
  . IntlDateFormatter::setCalendar() and datefmt_set_calendar() now also accept
    an IntlCalendar object, in which case its time zone is taken. Passing a
    constant is still allowed, and still keeps the time zone. (Gustavo)
  . IntlDateFormatter::setTimeZoneID() and datefmt_set_timezone_id() are
    deprecated. Use IntlDateFormatter::setTimeZone() or datefmt_set_timezone()
    instead. (Gustavo)
  . IntlDateFormatter::format() and datefmt_format() now also accept an
    IntlCalendar object for formatting. (Gustavo)
  . Added the classes: IntlCalendar, IntlGregorianCalendar, IntlTimeZone,
    IntlBreakIterator, IntlRuleBasedBreakIterator and
    IntlCodePointBreakIterator. (Gustavo)
  . Added the functions: intlcal_get_keyword_values_for_locale(),
    intlcal_get_now(), intlcal_get_available_locales(), intlcal_get(),
    intlcal_get_time(), intlcal_set_time(), intlcal_add(),
    intlcal_set_time_zone(), intlcal_after(), intlcal_before(), intlcal_set(),
    intlcal_roll(), intlcal_clear(), intlcal_field_difference(),
    intlcal_get_actual_maximum(), intlcal_get_actual_minimum(),
    intlcal_get_day_of_week_type(), intlcal_get_first_day_of_week(),
    intlcal_get_greatest_minimum(), intlcal_get_least_maximum(),
    intlcal_get_locale(), intlcal_get_maximum(),
    intlcal_get_minimal_days_in_first_week(), intlcal_get_minimum(),
    intlcal_get_time_zone(), intlcal_get_type(),
    intlcal_get_weekend_transition(), intlcal_in_daylight_time(),
    intlcal_is_equivalent_to(), intlcal_is_lenient(), intlcal_is_set(),
    intlcal_is_weekend(), intlcal_set_first_day_of_week(),
    intlcal_set_lenient(), intlcal_equals(),
    intlcal_get_repeated_wall_time_option(),
    intlcal_get_skipped_wall_time_option(),
    intlcal_set_repeated_wall_time_option(),
    intlcal_set_skipped_wall_time_option(), intlcal_from_date_time(),
    intlcal_to_date_time(), intlcal_get_error_code(),
    intlcal_get_error_message(), intlgregcal_create_instance(),
    intlgregcal_set_gregorian_change(), intlgregcal_get_gregorian_change() and
    intlgregcal_is_leap_year(). (Gustavo)
  . Added the functions: intltz_create_time_zone(), intltz_create_default(),
    intltz_get_id(), intltz_get_gmt(), intltz_get_unknown(),
    intltz_create_enumeration(), intltz_count_equivalent_ids(),
    intltz_create_time_zone_id_enumeration(), intltz_get_canonical_id(),
    intltz_get_region(), intltz_get_tz_data_version(),
    intltz_get_equivalent_id(), intltz_use_daylight_time(), intltz_get_offset(),
    intltz_get_raw_offset(), intltz_has_same_rules(), intltz_get_display_name(),
    intltz_get_dst_savings(), intltz_from_date_time_zone(),
    intltz_to_date_time_zone(), intltz_get_error_code(),
    intltz_get_error_message(). (Gustavo)
  . Added the methods: IntlDateFormatter::formatObject(),
    IntlDateFormatter::getCalendarObject(), IntlDateFormatter::getTimeZone(),
    IntlDateFormatter::setTimeZone(). (Gustavo)
  . Added the functions: datefmt_format_object(), datefmt_get_calendar_object(),
    datefmt_get_timezone(), datefmt_set_timezone(),
    datefmt_get_calendar_object(), intlcal_create_instance(). (Gustavo)

- mbstring:
  . Fixed bug #64769 (mbstring PHPTs crash on Windows x64). (Anatol)

- MCrypt
  . mcrypt_ecb(), mcrypt_cbc(), mcrypt_cfb() and mcrypt_ofb() now throw
    E_DEPRECATED. (GoogleGuy)

- mysql
  . This extension is now deprecated, and deprecation warnings will be generated
    when connections are established to databases via mysql_connect(),
    mysql_pconnect(), or through implicit connection: use MySQLi or PDO_MySQL
    instead (https://wiki.php.net/rfc/mysql_deprecation). (Adam)
  . Dropped support for LOAD DATA LOCAL INFILE handlers when using libmysql.
    Known for stability problems. (Andrey)
  . Added support for SHA256 authentication available with MySQL 5.6.6+.
    (Andrey)

- mysqli:
  . Added mysqli_begin_transaction()/mysqli::begin_transaction(). Implemented
    all options, per MySQL 5.6, which can be used with START TRANSACTION, COMMIT
    and ROLLBACK through options to mysqli_commit()/mysqli_rollback() and their
    respective OO counterparts. They work in libmysql and mysqlnd mode. (Andrey)
  . Added mysqli_savepoint(), mysqli_release_savepoint(). (Andrey)
  . Fixed bug #64726 (Segfault when calling fetch_object on a use_result and DB
    pointer has closed). (Laruence)
  . Fixed bug #64394 (MYSQL_OPT_CAN_HANDLE_EXPIRED_PASSWORDS undeclared when
    using Connector/C). (Andrey)

- mysqlnd
  . Add new begin_transaction() call to the connection object. Implemented all
    options, per MySQL 5.6, which can be used with START TRANSACTION, COMMIT
    and ROLLBACK. (Andrey)
  . Added mysqlnd_savepoint(), mysqlnd_release_savepoint(). (Andrey)
  . Fixed bug #63530 (mysqlnd_stmt::bind_one_parameter crashes, uses wrong alloc
    for stmt->param_bind). (Andrey)
  . Fixed return value of mysqli_stmt_affected_rows() in the time after
    prepare() and before execute(). (Andrey)

- PCRE:
  . Merged PCRE 8.32. (Anatol)
  . Deprecated the /e modifier
    (https://wiki.php.net/rfc/remove_preg_replace_eval_modifier). (Nikita Popov)
  . Fixed bug #63284 (Upgrade PCRE to 8.31). (Anatoliy)

- PDO:
  . Fixed bug #63176 (Segmentation fault when instantiate 2 persistent PDO to 
    the same db server). (Laruence)

- PDO_DBlib:
  . Fixed bug #63638 (Cannot connect to SQL Server 2008 with PDO dblib).
    (Stanley Sufficool)
  . Fixed bug #64338 (pdo_dblib can't connect to Azure SQL). (Stanley
    Sufficool)
  . Fixed bug #64808 (FreeTDS PDO getColumnMeta on a prepared but not executed
    statement crashes). (Stanley Sufficool)

- PDO_pgsql:
  . Fixed Bug #64949 (Buffer overflow in _pdo_pgsql_error). (Remi)

- PDO_mysql:
  . Fixed bug #48724 (getColumnMeta() doesn't return native_type for BIT,
    TINYINT and YEAR). (Antony, Daniel Beardsley)

- pgsql:
  . Added pg_escape_literal() and pg_escape_identifier() (Yasuo)
  . Bug #46408: Locale number format settings can cause pg_query_params to
    break with numerics. (asmecher, Lars)

- Phar:
  . Fixed timestamp update on Phar contents modification. (Dmitry)

- Readline:
  . Implement FR #55694 (Expose additional readline variable to prevent
    default filename completion). (Hartmel)

- Reflection:
  . Fixed bug #64007 (There is an ability to create instance of Generator by
    hand). (Laruence)

- Sockets:
  . Added recvmsg() and sendmsg() wrappers. (Gustavo)
    See https://wiki.php.net/rfc/sendrecvmsg
  . Fixed bug #64508 (Fails to build with --disable-ipv6). (Gustavo)
  . Fixed bug #64287 (sendmsg/recvmsg shutdown handler causes segfault).
    (Gustavo)

- SPL:
  . Fixed bug #64997 (Segfault while using RecursiveIteratorIterator on
    64-bits systems). (Laruence)
  . Fixed bug #64264 (SPLFixedArray toArray problem). (Laruence)
  . Fixed bug #64228 (RecursiveDirectoryIterator always assumes SKIP_DOTS).
    (patch by kriss@krizalys.com, Laruence)
  . Fixed bug #64106 (Segfault on SplFixedArray[][x] = y when extended).
    (Nikita Popov)
  . Fix bug #60560 (SplFixedArray un-/serialize, getSize(), count() return 0,
    keys are strings). (Adam)
  . Fixed bug #52861 (unset fails with ArrayObject and deep arrays).
    (Mike Willbanks)
  . Implement FR #48358 (Add SplDoublyLinkedList::add() to insert an element
    at a given offset). (Mark Baker, David Soria Parra)

- SNMP:
  . Fixed bug #64765 (Some IPv6 addresses get interpreted wrong).
    (Boris Lytochkin)
  . Fixed bug #64159 (Truncated snmpget). (Boris Lytochkin)
  . Fixed bug #64124 (IPv6 malformed). (Boris Lytochkin)
  . Fixed bug #61981 (OO API, walk: $suffix_as_key is not working correctly).
    (Boris Lytochkin)

- SOAP:
  . Added SoapClient constructor option 'ssl_method' to specify ssl method.
    (Eric Iversen)

- Streams:
  . Fixed bug #64770 (stream_select() fails with pipes returned by proc_open()
    on Windows x64). (Anatol)
  . Fixed Windows x64 version of stream_socket_pair() and improved error
    handling. (Anatol Belski)

- Tokenizer:
  . Fixed bug #60097 (token_get_all fails to lex nested heredoc). (Nikita Popov)

- Zip:
  . Upgraded libzip to 0.10.1 (Anatoliy)
  . Bug #64452 (Zip crash intermittently). (Anatol)
  . Fixed bug #64342 (ZipArchive::addFile() has to check for file existence).
    (Anatol)

06 Jun 2013, PHP 5.4.16

- Core:
  . Fixed bug #64879 (Heap based buffer overflow in quoted_printable_encode, 
    CVE 2013-2110). (Stas)
  . Fixed bug #64853 (Use of no longer available ini directives causes crash on
    TS build). (Anatol)
  . Fixed bug #64729 (compilation failure on x32). (Gustavo)
  . Fixed bug #64720 (SegFault on zend_deactivate). (Dmitry)
  . Fixed bug #64660 (Segfault on memory exhaustion within function definition).
    (Stas, reported by Juha Kylmänen)

- Calendar:
  . Fixed bug #64895 (Integer overflow in SndToJewish). (Remi)

- Fileinfo:
  . Fixed bug #64830 (mimetype detection segfaults on mp3 file). (Anatol)

- FPM:
  . Ignore QUERY_STRING when sent in SCRIPT_FILENAME. (Remi)
  . Fixed some possible memory or resource leaks and possible null dereference
    detected by code coverity scan. (Remi)
  . Log a warning when a syscall fails. (Remi)
  . Add --with-fpm-systemd option to report health to systemd, and
    systemd_interval option to configure this. The service can now use
    Type=notify in the systemd unit file. (Remi)

- MySQLi
 . Fixed bug #64726 (Segfault when calling fetch_object on a use_result and DB
    pointer has closed). (Laruence)

- Phar
  . Fixed bug #64214 (PHAR PHPTs intermittently crash when run on DFS, SMB or 
    with non std tmp dir). (Pierre)

- SNMP:
  . Fixed bug #64765 (Some IPv6 addresses get interpreted wrong).
    (Boris Lytochkin)
  . Fixed bug #64159 (Truncated snmpget). (Boris Lytochkin)

- Streams:
  . Fixed bug #64770 (stream_select() fails with pipes returned by proc_open()
    on Windows x64). (Anatol)

- Zend Engine:
  . Fixed bug #64821 (Custom Exceptions crash when internal properties 
    overridden). (Anatol)

09 May 2013, PHP 5.4.15
- Core:
  . Fixed bug #64578 (debug_backtrace in set_error_handler corrupts zend heap:
    segfault). (Laruence)
  . Fixed bug #64458 (dns_get_record result with string of length -1). (Stas)
  . Fixed bug #64433 (follow_location parameter of context is ignored for most
    response codes). (Sergey Akbarov)
  . Fixed bugs #47675 and #64577 (fd leak on Solaris)

- Fileinfo:
  . Upgraded libmagic to 5.14. (Anatol)

- MySQLi:
  . Fixed bug #64726 (Segfault when calling fetch_object on a use_result and DB
    pointer has closed). (Laruence)

- Zip:
  . Fixed bug #64342 (ZipArchive::addFile() has to check for file existence).
    (Anatol)

- Streams:
  . Fixed Windows x64 version of stream_socket_pair() and improved error
    handling. (Anatol Belski)
  . Fixed bug #64770 (stream_select() fails with pipes returned by proc_open()
    on Windows x64). (Anatol)

11 Apr 2013, PHP 5.4.14

- Core:
  . Fixed bug #64529 (Ran out of opcode space). (Dmitry)
  . Fixed bug #64515 (Memoryleak when using the same variablename two times in
    function declaration). (Laruence)
  . Fixed bug #64432 (more empty delimiter warning in strX methods). (Laruence)
  . Fixed bug #64417 (ArrayAccess::&offsetGet() in a trait causes fatal error).
    (Dmitry)
  . Fixed bug #64370 (microtime(true) less than $_SERVER['REQUEST_TIME_FLOAT']).
    (Anatol)
  . Fixed bug #64239 (Debug backtrace changed behavior since 5.4.10 or 5.4.11).
    (Dmitry, Laruence)
  . Fixed bug #63976 (Parent class incorrectly using child constant in class
    property). (Dmitry)
  . Fixed bug #63914 (zend_do_fcall_common_helper_SPEC does not handle
    exceptions properly). (Jeff Welch)
  . Fixed bug #62343 (Show class_alias In get_declared_classes()) (Dmitry)

- PCRE:
  . Merged PCRE 8.32. (Anatol)

- SNMP:
  . Fixed bug #61981 (OO API, walk: $suffix_as_key is not working correctly).
	(Boris Lytochkin)

- Zip:
  . Bug #64452 (Zip crash intermittently). (Anatol)

14 Mar 2013, PHP 5.4.13

- Core:
  . Fixed bug #64354 (Unserialize array of objects whose class can't
    be autoloaded fail). (Laruence)
  . Fixed bug #64235 (Insteadof not work for class method in 5.4.11).
    (Laruence)
  . Fixed bug #64197 (_Offsetof() macro used but not defined on ARM/Clang).
    (Ard Biesheuvel)
  . Implemented FR #64175 (Added HTTP codes as of RFC 6585). (Jonh Wendell)
  . Fixed bug #64142 (dval to lval different behavior on ppc64). (Remi)
  . Fixed bug #64070 (Inheritance with Traits failed with error). (Dmitry)

- CLI server:
  . Fixed bug #64128 (buit-in web server is broken on ppc64). (Remi)

- Mbstring:
  . mb_split() can now handle empty matches like preg_split() does. (Moriyoshi)

- mysqlnd
  . Fixed bug #63530 (mysqlnd_stmt::bind_one_parameter crashes, uses wrong alloc
    for stmt->param_bind). (Andrey)

- OpenSSL:
  . New SSL stream context option to prevent CRIME attack vector. (Daniel Lowrey,
	Lars)
  . Fixed bug #61930 (openssl corrupts ssl key resource when using
    openssl_get_publickey()). (Stas)

- PDO_mysql:
  . Fixed bug #60840 (undefined symbol: mysqlnd_debug_std_no_trace_funcs).
    (Johannes)

- Phar:
  . Fixed timestamp update on Phar contents modification. (Dmitry)

- SOAP
  . Added check that soap.wsdl_cache_dir conforms to open_basedir
    (CVE-2013-1635). (Dmitry)
  . Disabled external entities loading (CVE-2013-1643, CVE-2013-1824).
    (Dmitry)

- Phar:
  . Fixed timestamp update on Phar contents modification. (Dmitry)

- SPL:
  . Fixed bug #64264 (SPLFixedArray toArray problem). (Laruence)
  . Fixed bug #64228 (RecursiveDirectoryIterator always assumes SKIP_DOTS).
    (patch by kriss@krizalys.com, Laruence)
  . Fixed bug #64106 (Segfault on SplFixedArray[][x] = y when extended).
    (Nikita Popov)
  . Fixed bug #52861 (unset fails with ArrayObject and deep arrays).
    (Mike Willbanks)

- SNMP:
  . Fixed bug #64124 (IPv6 malformed). (Boris Lytochkin)

21 Feb 2013, PHP 5.4.12

- Core:
  . Fixed bug #64099 (Wrong TSRM usage in zend_Register_class alias). (Johannes)
  . Fixed bug #64011 (get_html_translation_table() output incomplete with
    HTML_ENTITIES and ISO-8859-1). (Gustavo)
  . Fixed bug #63982 (isset() inconsistently produces a fatal error on
    protected property). (Stas)
  . Fixed bug #63943 (Bad warning text from strpos() on empty needle).
    (Laruence)
  . Fixed bug #63899 (Use after scope error in zend_compile). (Laruence)
  . Fixed bug #63893 (Poor efficiency of strtr() using array with keys of very
    different length). (Gustavo)
  . Fixed bug #63882 (zend_std_compare_objects crash on recursion). (Dmitry)
  . Fixed bug #63462 (Magic methods called twice for unset protected
    properties). (Stas)
  . Fixed bug #62524 (fopen follows redirects for non-3xx statuses).
    (Wes Mason)
  . Support BITMAPV5HEADER in getimagesize(). (AsamK, Lars)

- Date:
  . Fixed bug #63699 (Performance improvements for various ext/date functions).
    (Lars, original patch by njaguar at gmail dot com)
  . Fixed bug #55397: Comparsion of incomplete DateTime causes SIGSEGV.
    (Derick)

- FPM:
  . Fixed bug #63999 (php with fpm fails to build on Solaris 10 or 11). (Adam)

- Litespeed:
  . Fixed bug #63228 (-Werror=format-security error in lsapi code). (George)

- ext/sqlite3:
  . Fixed bug #63921 (sqlite3::bindvalue and relative PHP functions aren't
    using sqlite3_*_int64 API). (srgoogleguy, Lars)

- PDO_OCI
  . Fixed bug #57702 (Multi-row BLOB fetches). (hswong3i, Laruence)
  . Fixed bug #52958 (Segfault in PDO_OCI on cleanup after running a long
    testsuite). (hswong3i, Lars)

- PDO_sqlite:
  . Fixed bug #63916 (PDO::PARAM_INT casts to 32bit int internally even
    on 64bit builds in pdo_sqlite). (srgoogleguy, Lars)

17 Jan 2013, PHP 5.4.11

- Core:
  . Fixed bug #63762 (Sigsegv when Exception::$trace is changed by user).
    (Johannes)
  . Fixed bug #43177 (Errors in eval()'ed code produce status code 500).
    (Todd Ruth, Stas).

- Filter:
  . Fixed bug #63757 (getenv() produces memory leak with CGI SAPI). (Dmitry)
  . Fixed bug #54096 (FILTER_VALIDATE_INT does not accept +0 and -0).
    (martin at divbyzero dot net, Lars)

- JSON:
  . Fixed bug #63737 (json_decode does not properly decode with options
    parameter). (Adam)

- CLI server
  . Update list of common mime types. Added webm, ogv, ogg. (Lars,
    pascalc at gmail dot com)

- cURL extension:
  . Fixed bug (segfault due to libcurl connection caching). (Pierrick)
  . Fixed bug #63859 (Memory leak when reusing curl-handle). (Pierrick)
  . Fixed bug #63795 (CURL >= 7.28.0 no longer support value 1 for
    CURLOPT_SSL_VERIFYHOST). (Pierrick)
  . Fixed bug #63352 (Can't enable hostname validation when using curl stream
    wrappers). (Pierrick)
  . Fixed bug #55438 (Curlwapper is not sending http header randomly).
    (phpnet@lostreality.org, Pierrick)

20 Dec 2012, PHP 5.4.10

- Core:
  . Fixed bug #63726 (Memleak with static properties and internal/user
    classes). (Laruence)
  . Fixed bug #63635 (Segfault in gc_collect_cycles). (Dmitry)
  . Fixed bug #63512 (parse_ini_file() with INI_SCANNER_RAW removes quotes
    from value). (Pierrick)
  . Fixed bug #63468 (wrong called method as callback with inheritance).
    (Laruence)
  . Fixed bug #63451 (config.guess file does not have AIX 7 defined,
    shared objects are not created). (kemcline at au1 dot ibm dot com)
  . Fixed bug #61557 (Crasher in tt-rss backend.php).
    (i dot am dot jack dot mail at gmail dot com)
  . Fixed bug #61272 (ob_start callback gets passed empty string).
    (Mike, casper at langemeijer dot eu)

- Date:
  . Fixed bug #63666 (Poor date() performance). (Paul Taulborg).
  . Fixed bug #63435 (Datetime::format('u') sometimes wrong by 1 microsecond).
    (Remi)

- Imap:
  . Fixed bug #63126 (DISABLE_AUTHENTICATOR ignores array). (Remi)

- Json:
  . Fixed bug #63588 (use php_next_utf8_char and remove duplicate
    implementation). (Remi)

- MySQLi:
  . Fixed bug #63361 (missing header). (Remi)

- MySQLnd:
  . Fixed bug #63398 (Segfault when polling closed link). (Laruence)

- Fileinfo:
  . Fixed bug #63590 (Different results in TS and NTS under Windows).
    (Anatoliy)

- FPM:
  . Fixed bug #63581 Possible null dereference and buffer overflow (Remi)

- Pdo_sqlite:
  . Fixed Bug #63149 getColumnMeta should return the table name
    when system SQLite used. (Remi)

- Apache2 Handler SAPI:
  . Enabled Apache 2.4 configure option for Windows (Pierre, Anatoliy)

- Reflection:
  . Fixed Bug #63614 (Fatal error on Reflection). (Laruence)

- SOAP
  . Fixed bug #63271 (SOAP wsdl cache is not enabled after initial requests).
    (John Jawed, Dmitry)

- Sockets
  . Fixed bug #49341 (Add SO_REUSEPORT support for socket_set_option()).
    (Igor Wiedler, Lars)

- SPL
  . Fixed bug #63680 (Memleak in splfixedarray with cycle reference). (Laruence)

22 Nov 2012, PHP 5.4.9

- Core:
  . Fixed bug #63305 (zend_mm_heap corrupted with traits). (Dmitry, Laruence)
  . Fixed bug #63369 ((un)serialize() leaves dangling pointers, causes crashes).
    (Tony, Andrew Sitnikov)
  . Fixed bug #63241 (PHP fails to open Windows deduplicated files).
    (daniel dot stelter-gliese at innogames dot de)
  . Fixed bug #62444 (Handle leak in is_readable on windows).
    (krazyest at seznam dot cz)

- Curl:
  . Fixed bug #63363 (Curl silently accepts boolean true for SSL_VERIFYHOST).
    Patch by John Jawed GitHub PR #221 (Anthony)

- Fileinfo:
  . Fixed bug #63248 (Load multiple magic files from a directory under Windows).
    (Anatoliy)

- Libxml
  . Fixed bug #63389 (Missing context check on libxml_set_streams_context()
    causes memleak). (Laruence)

- Mbstring:
  . Fixed bug #63447 (max_input_vars doesn't filter variables when
    mbstring.encoding_translation = On). (Laruence)

- OCI8:
  . Fixed bug #63265 (Add ORA-00028 to the PHP_OCI_HANDLE_ERROR macro)
    (Chris Jones)

- PCRE:
  . Fixed bug #63180 (Corruption of hash tables). (Dmitry)
  . Fixed bug #63055 (Segfault in zend_gc with SF2 testsuite).
    (Dmitry, Laruence)
  . Fixed bug #63284 (Upgrade PCRE to 8.31). (Anatoliy)

- PDO:
  . Fixed bug #63235 (buffer overflow in use of SQLGetDiagRec).
    (Martin Osvald, Remi)

- PDO_pgsql:
  . Fixed bug #62593 (Emulate prepares behave strangely with PARAM_BOOL).
    (Will Fitch)

- Phar:
  . Fixed bug #63297 (Phar fails to write an openssl based signature).
    (Anatoliy)

- Streams:
  . Fixed bug #63240 (stream_get_line() return contains delimiter string).
    (Tjerk, Gustavo)

- Reflection:
  . Fixed bug #63399 (ReflectionClass::getTraitAliases() incorrectly resolves
    traitnames). (Laruence)

18 Oct 2012, PHP 5.4.8

- CLI server:
  . Implemented FR #63242 (Default error page in PHP built-in web server uses
    outdated html/css). (pascal.chevrel@free.fr)
  . Changed response to unknown HTTP method to 501 according to RFC.
    (Niklas Lindgren).
  . Support HTTP PATCH method. Patch by Niklas Lindgren, GitHub PR #190.
    (Lars)

- Core:
  . Fixed bug #63219 (Segfault when aliasing trait method when autoloader
    throws excpetion). (Laruence)
  . Added optional second argument for assert() to specify custom message. Patch
    by Lonny Kapelushnik (lonny@lonnylot.com). (Lars)
  . Support building PHP with the native client toolchain. (Stuart Langley)
  . Added --offline option for tests. (Remi)
  . Fixed bug #63162 (parse_url does not match password component). (husman)
  . Fixed bug #63111 (is_callable() lies for abstract static method). (Dmitry)
  . Fixed bug #63093 (Segfault while load extension failed in zts-build).
    (Laruence)
  . Fixed bug #62976 (Notice: could not be converted to int when comparing
    some builtin classes). (Laruence)
  . Fixed bug #62955 (Only one directive is loaded from "Per Directory Values"
    Windows registry). (aserbulov at parallels dot com)
  . Fixed bug #62907 (Double free when use traits). (Dmitry)
  . Fixed bug #61767 (Shutdown functions not called in certain error
    situation). (Dmitry)
  . Fixed bug #60909 (custom error handler throwing Exception + fatal error
    = no shutdown function). (Dmitry)
  . Fixed bug #60723 (error_log error time has changed to UTC ignoring default
    timezone). (Laruence)

- cURL:
  . Fixed bug #62085 (file_get_contents a remote file by Curl wrapper will
    cause cpu Soaring). (Pierrick)

- Date:
  . Fixed bug #62896 ("DateTime->modify('+0 days')" modifies DateTime object)
    (Lonny Kapelushnik)
  . Fixed bug #62561 (DateTime add 'P1D' adds 25 hours). (Lonny Kapelushnik)

- DOM:
  . Fixed bug #63015 (Incorrect arginfo for DOMErrorHandler). (Rob)

- FPM:
  . Fixed bug #62954 (startup problems fpm / php-fpm). (fat)
  . Fixed bug #62886 (PHP-FPM may segfault/hang on startup). (fat)
  . Fixed bug #63085 (Systemd integration and daemonize). (remi, fat)
  . Fixed bug #62947 (Unneccesary warnings on FPM). (fat)
  . Fixed bug #62887 (Only /status?plain&full gives "last request cpu"). (fat)
  . Fixed bug #62216 (Add PID to php-fpm init.d script). (fat)

- OCI8:
  . Fixed bug #60901 (Improve "tail" syntax for AIX installation) (Chris Jones)

- OpenSSL:
  . Implemented FR #61421 (OpenSSL signature verification missing RMD160,
    SHA224, SHA256, SHA384, SHA512). (Mark Jones)

- PDO:
  . Fixed bug #63258 (seg fault with PDO and dblib using DBSETOPT(H->link,
    DBQUOTEDIDENT, 1)). (Laruence)
  . Fixed bug #63235 (buffer overflow in use of SQLGetDiagRec).
    (Martin Osvald, Remi)

- PDO Firebird:
  . Fixed bug #63214 (Large PDO Firebird Queries).
    (james at kenjim dot com)

- SOAP
  . Fixed bug #50997 (SOAP Error when trying to submit 2nd Element of a choice).
    (Dmitry)

- SPL:
  . Bug #62987 (Assigning to ArrayObject[null][something] overrides all
    undefined variables). (Laruence)

- mbstring:
  . Allow passing null as a default value to mb_substr() and mb_strcut(). Patch
    by Alexander Moskaliov via GitHub PR #133. (Lars)

- Filter extension:
  . Bug #49510: Boolean validation fails with FILTER_NULL_ON_FAILURE with empty
    string or false. (Lars)

- Sockets
  . Fixed bug #63000 (MCAST_JOIN_GROUP on OSX is broken, merge of PR 185 by
    Igor Wiedler). (Lars)

13 Sep 2012, PHP 5.4.7

- Core:
  . Fixed bug (segfault while build with zts and GOTO vm-kind). (Laruence)
  . Fixed bug #62844 (parse_url() does not recognize //). (Andrew Faulds).
  . Fixed bug #62829 (stdint.h included on platform where HAVE_STDINT_H is not
    set). (Felipe)
  . Fixed bug #62763 (register_shutdown_function and extending class).
    (Laruence)
  . Fixed bug #62725 (Calling exit() in a shutdown function does not return
    the exit value). (Laruence)
  . Fixed bug #62744 (dangling pointers made by zend_disable_class). (Laruence)
  . Fixed bug #62716 (munmap() is called with the incorrect length).
    (slangley@google.com)
  . Fixed bug #62358 (Segfault when using traits a lot). (Laruence)
  . Fixed bug #62328 (implementing __toString and a cast to string fails)
    (Laruence)
  . Fixed bug #51363 (Fatal error raised by var_export() not caught by error
    handler). (Lonny Kapelushnik)
  . Fixed bug #40459 (Stat and Dir stream wrapper methods do not call
    constructor). (Stas)

- CURL:
  . Fixed bug #62912 (CURLINFO_PRIMARY_* AND CURLINFO_LOCAL_* not exposed).
	(Pierrick)
  . Fixed bug #62839 (curl_copy_handle segfault with CURLOPT_FILE). (Pierrick)

- Intl:
  . Fixed Spoofchecker not being registered on ICU 49.1. (Gustavo)
  . Fix bug #62933 (ext/intl compilation error on icu 3.4.1). (Gustavo)
  . Fix bug #62915 (defective cloning in several intl classes). (Gustavo)

- Installation:
  . Fixed bug #62460 (php binaries installed as binary.dSYM). (Reeze Xia)

- PCRE:
  . Fixed bug #55856 (preg_replace should fail on trailing garbage).
    (reg dot php at alf dot nu)

- PDO:
  . Fixed bug #62685 (Wrong return datatype in PDO::inTransaction()). (Laruence)

- Reflection:
  . Fixed bug #62892 (ReflectionClass::getTraitAliases crashes on importing
    trait methods as private). (Felipe)
  . Fixed bug #62715 (ReflectionParameter::isDefaultValueAvailable() wrong
    result). (Laruence)

- Session:
  . Fixed bug (segfault due to retval is not initialized). (Laruence)
  . Fixed bug (segfault due to PS(mod_user_implemented) not be reseted
    when close handler call exit). (Laruence)

- SOAP
  . Fixed bug #50997 (SOAP Error when trying to submit 2nd Element of a choice).
    (Dmitry)

- SPL:
  . Fixed bug #62904 (Crash when cloning an object which inherits SplFixedArray)
    (Laruence)
  . Implemented FR #62840 (Add sort flag to ArrayObject::ksort). (Laruence)

- Standard:
  . Fixed bug #62836 (Seg fault or broken object references on unserialize()).
    (Laruence)

- FPM:
  . Merged PR 121 by minitux to add support for slow request counting on PHP
    FPM status page. (Lars)

16 Aug 2012, PHP 5.4.6

- CLI Server:
  . Implemented FR #62700 (have the console output 'Listening on
    http://localhost:8000'). (pascal.chevrel@free.fr)

- Core:
  . Fixed bug #62661 (Interactive php-cli crashes if include() is used in
    auto_prepend_file). (Laruence)
  . Fixed bug #62653: (unset($array[$float]) causes a crash). (Nikita Popov,
    Laruence)
  . Fixed bug #62565 (Crashes due non-initialized internal properties_table).
    (Felipe)
  . Fixed bug #60194 (--with-zend-multibyte and --enable-debug reports LEAK
    with run-test.php). (Laruence)

- CURL:
  . Fixed bug #62499 (curl_setopt($ch, CURLOPT_COOKIEFILE, "") returns false).
    (r.hampartsumyan@gmail.com, Laruence)

- DateTime:
  . Fixed Bug #62500 (Segfault in DateInterval class when extended). (Laruence)

- Fileinfo:
  . Fixed bug #61964 (finfo_open with directory causes invalid free).
    (reeze.xia@gmail.com)

- Intl:
  . Fixed bug #62564 (Extending MessageFormatter and adding property causes
    crash). (Felipe)

- MySQLnd:
  . Fixed bug #62594 (segfault in mysqlnd_res_meta::set_mode). (Laruence)

- readline:
  . Fixed bug #62612 (readline extension compilation fails with
    sapi/cli/cli.h: No such file). (Johannes)

- Reflection:
  . Implemented FR #61602 (Allow access to name of constant used as default
    value). (reeze.xia@gmail.com)

- SimpleXML:
  . Implemented FR #55218 Get namespaces from current node. (Lonny)

- SPL:
  . Fixed bug #62616 (ArrayIterator::count() from IteratorIterator instance
    gives Segmentation fault). (Laruence, Gustavo)
  . Fixed bug #61527 (ArrayIterator gives misleading notice on next() when
    moved to the end). (reeze.xia@gmail.com)

- Streams:
  . Fixed bug #62597 (segfault in php_stream_wrapper_log_error with ZTS build).
    (Laruence)

- Zlib:
  . Fixed bug #55544 (ob_gzhandler always conflicts with
    zlib.output_compression). (Laruence)

19 Jul 2012, PHP 5.4.5

- Core:
  . Fixed bug #62443 (Crypt SHA256/512 Segfaults With Malformed
    Salt). (Anthony Ferrara)
  . Fixed bug #62432 (ReflectionMethod random corrupt memory on high
    concurrent). (Johannes)
  . Fixed bug #62373 (serialize() generates wrong reference to the object).
    (Moriyoshi)
  . Fixed bug #62357 (compile failure: (S) Arguments missing for built-in
    function __memcmp). (Laruence)
  . Fixed bug #61998 (Using traits with method aliases appears to result in
    crash during execution). (Dmitry)
  . Fixed bug #51094 (parse_ini_file() with INI_SCANNER_RAW cuts a value that
    includes a semi-colon). (Pierrick)
  . Fixed potential overflow in _php_stream_scandir (CVE-2012-2688).
    (Jason Powell, Stas)

- EXIF:
  . Fixed information leak in ext exif (discovered by Martin Noga,
    Matthew "j00ru" Jurczyk, Gynvael Coldwind)

- FPM:
  . Fixed bug #62205 (php-fpm segfaults (null passed to strstr)). (fat)
  . Fixed bug #62160 (Add process.priority to set nice(2) priorities). (fat)
  . Fixed bug #62153 (when using unix sockets, multiples FPM instances
  . Fixed bug #62033 (php-fpm exits with status 0 on some failures to start).
    (fat)
  . Fixed bug #61839 (Unable to cross-compile PHP with --enable-fpm). (fat)
  . Fixed bug #61835 (php-fpm is not allowed to run as root). (fat)
  . Fixed bug #61295 (php-fpm should not fail with commented 'user'
  . Fixed bug #61218 (FPM drops connection while receiving some binary values
    in FastCGI requests). (fat)
  . Fixed bug #61045 (fpm don't send error log to fastcgi clients). (fat)
    for non-root start). (fat)
  . Fixed bug #61026 (FPM pools can listen on the same address). (fat)
    can be launched without errors). (fat)

- Iconv:
  . Fix bug #55042 (Erealloc in iconv.c unsafe). (Stas)

- Intl:
  . Fixed bug #62083 (grapheme_extract() memory leaks). (Gustavo)
  . ResourceBundle constructor now accepts NULL for the first two arguments.
    (Gustavo)
  . Fixed bug #62081 (IntlDateFormatter constructor leaks memory when called
    twice). (Gustavo)
  . Fixed bug #62070 (Collator::getSortKey() returns garbage). (Gustavo)
  . Fixed bug #62017 (datefmt_create with incorrectly encoded timezone leaks
    pattern). (Gustavo)
  . Fixed bug #60785 (memory leak in IntlDateFormatter constructor). (Gustavo)

- JSON:
  . Fixed bug #61359 (json_encode() calls too many reallocs). (Stas)

- libxml:
  . Fixed bug #62266 (Custom extension segfaults during xmlParseFile with FPM
    SAPI). (Gustavo)

- Phar:
  . Fixed bug #62227 (Invalid phar stream path causes crash). (Felipe)

- Readline:
  . Fixed bug #62186 (readline fails to compile - void function should not
    return a value). (Johannes)

- Reflection:
  . Fixed bug #62384 (Attempting to invoke a Closure more than once causes
    segfault). (Felipe)
  . Fixed bug #62202 (ReflectionParameter::getDefaultValue() memory leaks
    with constant). (Laruence)

- Sockets:
  . Fixed bug #62025 (__ss_family was changed on AIX 5.3). (Felipe)

- SPL:
  . Fixed bug #62433 (Inconsistent behavior of RecursiveDirectoryIterator to
    dot files). (Laruence)
  . Fixed bug #62262 (RecursiveArrayIterator does not implement Countable).
    (Nikita Popov)

- XML Writer:
  . Fixed bug #62064 (memory leak in the XML Writer module).
    (jean-pierre dot lozi at lip6 dot fr)

- Zip:
  . Upgraded libzip to 0.10.1 (Anatoliy)

14 Jun 2012, PHP 5.4.4

- COM:
  . Fixed bug #62146 com_dotnet cannot be built shared. (Johannes)

- CLI Server:
  . Implemented FR #61977 (Need CLI web-server support for files with .htm &
    svg extensions). (Sixd, Laruence)
  . Improved performance while sending error page, this also fixed
    bug #61785 (Memory leak when access a non-exists file without router).
    (Laruence)
  . Fixed bug #61546 (functions related to current script failed when chdir()
    in cli sapi). (Laruence, reeze.xia@gmail.com)

- Core:
  . Fixed missing bound check in iptcparse(). (chris at chiappa.net)
  . Fixed CVE-2012-2143. (Solar Designer)
  . Fixed bug #62097 (fix for for bug #54547). (Gustavo)
  . Fixed bug #62005 (unexpected behavior when incrementally assigning to a
    member of a null object). (Laruence)
  . Fixed bug #61978 (Object recursion not detected for classes that implement
    JsonSerializable). (Felipe)
  . Fixed bug #61991 (long overflow in realpath_cache_get()). (Anatoliy)
  . Fixed bug #61922 (ZTS build doesn't accept zend.script_encoding config).
    (Laruence)
  . Fixed bug #61827 (incorrect \e processing on Windows) (Anatoliy)
  . Fixed bug #61782 (__clone/__destruct do not match other methods when checking
    access controls). (Stas)
  . Fixed bug #61764 ('I' unpacks n as signed if n > 2^31-1 on LP64). (Gustavo)
  . Fixed bug #61761 ('Overriding' a private static method with a different
    signature causes crash). (Laruence)
  . Fixed bug #61730 (Segfault from array_walk modifying an array passed by
    reference). (Laruence)
  . Fixed bug #61728 (PHP crash when calling ob_start in request_shutdown
    phase). (Laruence)
  . Fixed bug #61713 (Logic error in charset detection for htmlentities).
    (Anatoliy)
  . Fixed bug #61660 (bin2hex(hex2bin($data)) != $data). (Nikita Popov)
  . Fixed bug #61650 (ini parser crashes when using ${xxxx} ini variables
    (without apache2)). (Laruence)
  . Fixed bug #61605 (header_remove() does not remove all headers). (Laruence)
  . Fixed bug #54547 (wrong equality of string numbers). (Gustavo)
  . Fixed bug #54197 ([PATH=] sections incompatibility with user_ini.filename
    set to null). (Anatoliy)
  . Changed php://fd to be available only for CLI.

- CURL:
  . Fixed bug #61948 (CURLOPT_COOKIEFILE '' raises open_basedir restriction).
    (Laruence)

- Fileinfo
  . Fixed bug #61812 (Uninitialised value used in libmagic).
    (Laruence, Gustavo)
  . Fixed bug #61566 failure caused by the posix lseek and read versions
    under windows in cdf_read(). (Anatoliy)
  . Fixed bug #61565 where php_stream_open_wrapper_ex tries to open a
    directory descriptor under windows. (Anatoliy)

- Intl
  . Fixed bug #62082 (Memory corruption in internal function
    get_icu_disp_value_src_php()). (Gustavo)

- Libxml:
  . Fixed bug #61617 (Libxml tests failed(ht is already destroyed)).
    (Laruence)

- PDO:
  . Fixed bug #61755 (A parsing bug in the prepared statements can lead to
    access violations). (Johannes)

- Phar:
  . Fixed bug #61065 (Secunia SA44335, CVE-2012-2386). (Rasmus)

- Pgsql:
  . Added pg_escape_identifier/pg_escape_literal. (Yasuo Ohgaki)

- Streams:
  . Fixed bug #61961 (file_get_contents leaks when access empty file with
    maxlen set). (Reeze)

- Zlib:
  . Fixed bug #61820 (using ob_gzhandler will complain about headers already
    sent when no compression). (Mike)
  . Fixed bug #61443 (can't change zlib.output_compression on the fly). (Mike)
  . Fixed bug #60761 (zlib.output_compression fails on refresh). (Mike)

08 May 2012, PHP 5.4.3

- CGI
  . Re-Fix PHP-CGI query string parameter vulnerability, CVE-2012-1823.
    (Stas)
  . Fix bug #61807 - Buffer Overflow in apache_request_headers.
    (nyt-php at countercultured dot net).

03 May 2012, PHP 5.4.2

- Fix PHP-CGI query string parameter vulnerability, CVE-2012-1823. (Rasmus)

26 Apr 2012, PHP 5.4.1

- CLI Server:
  . Fixed bug #61461 (missing checks around malloc() calls). (Ilia)
  . Implemented FR #60850 (Built in web server does not set
    $_SERVER['SCRIPT_FILENAME'] when using router). (Laruence)
  . "Connection: close" instead of "Connection: closed" (Gustavo)

- Core:
  . Fixed crash in ZTS using same class in many threads. (Johannes)
  . Fixed bug #61374 (html_entity_decode tries to decode code points that don't
    exist in ISO-8859-1). (Gustavo)
  . Fixed bug #61273 (call_user_func_array with more than 16333 arguments
    leaks / crashes). (Laruence)
  . Fixed bug #61225 (Incorrect lexing of 0b00*+<NUM>). (Pierrick)
  . Fixed bug #61165 (Segfault - strip_tags()). (Laruence)
  . Fixed bug #61106 (Segfault when using header_register_callback). (Nikita
    Popov)
  . Fixed bug #61087 (Memory leak in parse_ini_file when specifying
    invalid scanner mode). (Nikic, Laruence)
  . Fixed bug #61072 (Memory leak when restoring an exception handler).
    (Nikic, Laruence)
  . Fixed bug #61058 (array_fill leaks if start index is PHP_INT_MAX).
    (Laruence)
  . Fixed bug #61052 (Missing error check in trait 'insteadof' clause). (Stefan)
  . Fixed bug #61011 (Crash when an exception is thrown by __autoload
    accessing a static property). (Laruence)
  . Fixed bug #61000 (Exceeding max nesting level doesn't delete numerical
    vars). (Laruence)
  . Fixed bug #60978 (exit code incorrect). (Laruence)
  . Fixed bug #60911 (Confusing error message when extending traits). (Stefan)
  . Fixed bug #60801 (strpbrk() mishandles NUL byte). (Adam)
  . Fixed bug #60717 (Order of traits in use statement can cause a fatal
    error). (Stefan)
  . Fixed bug #60573 (type hinting with "self" keyword causes weird errors).
    (Laruence)
  . Fixed bug #60569 (Nullbyte truncates Exception $message). (Ilia)
  . Fixed bug #52719 (array_walk_recursive crashes if third param of the
    function is by reference). (Nikita Popov)
  . Improve performance of set_exception_handler while doing reset (Laruence)

- fileinfo:
  . Fix fileinfo test problems. (Anatoliy Belsky)

- FPM
  . Fixed bug #61430 (Transposed memset() params in sapi/fpm/fpm/fpm_shm.c).
    (michaelhood at gmail dot com, Ilia)

- Ibase
  . Fixed bug #60947 (Segmentation fault while executing ibase_db_info).
    (Ilia)

- Installation
  . Fixed bug #61172 (Add Apache 2.4 support). (Chris Jones)

- Intl:
  . Fixed bug #61487 (Incorrent bounds checking in grapheme_strpos).
    (Stas)

- mbstring:
  . MFH mb_ereg_replace_callback() for security enhancements. (Rui)

- mysqli
  . Fixed bug #61003 (mysql_stat() require a valid connection). (Johannes).

- mysqlnd
  . Fixed bug #61704 (Crash apache, phpinfo() threading issue). (Johannes)
  . Fixed bug #60948 (mysqlnd FTBFS when -Wformat-security is enabled).
    (Johannes)

- PDO
  . Fixed bug #61292 (Segfault while calling a method on an overloaded PDO
    object). (Laruence)

- PDO_mysql
  . Fixed bug #61207 (PDO::nextRowset() after a multi-statement query doesn't
    always work). (Johannes)
  . Fixed bug #61194 (PDO should export compression flag with myslqnd).
    (Johannes)

- PDO_odbc
  . Fixed bug #61212 (PDO ODBC Segfaults on SQL_SUCESS_WITH_INFO). (Ilia)

- Phar
  . Fixed bug #61184 (Phar::webPhar() generates headers with trailing NUL
    bytes). (Nikita Popov)

- Readline:
  . Fixed bug #61088 (Memory leak in readline_callback_handler_install).
    (Nikic, Laruence)

- Reflection:
  . Implemented FR #61602 (Allow access to the name of constant
    used as function/method parameter's default value). (reeze.xia@gmail.com)
  . Fixed bug #60968 (Late static binding doesn't work with
    ReflectionMethod::invokeArgs()). (Laruence)

- Session
  . Fixed bug #60634 (Segmentation fault when trying to die() in
    SessionHandler::write()). (Ilia)

- SOAP
  . Fixed bug #61423 (gzip compression fails). (Ilia)
  . Fixed bug #60887 (SoapClient ignores user_agent option and sends no
    User-Agent header). (carloschilazo at gmail dot com)
  . Fixed bug #60842, #51775 (Chunked response parsing error when
    chunksize length line is > 10 bytes). (Ilia)
  . Fixed bug #49853 (Soap Client stream context header option ignored).
    (Dmitry)

- SPL:
  . Fixed bug #61453 (SplObjectStorage does not identify objects correctly).
    (Gustavo)
  . Fixed bug #61347 (inconsistent isset behavior of Arrayobject). (Laruence)

- Standard:
  . Fixed memory leak in substr_replace. (Pierrick)
  . Make max_file_uploads ini directive settable outside of php.ini (Rasmus)
  . Fixed bug #61409 (Bad formatting on phpinfo()). (Jakub Vrana)
  . Fixed bug #60222 (time_nanosleep() does validate input params). (Ilia)
  . Fixed bug #60106 (stream_socket_server silently truncates long unix socket
    paths). (Ilia)

- XMLRPC:
  . Fixed bug #61264 (xmlrpc_parse_method_descriptions leaks temporary
    variable). (Nikita Popov)
  . Fixed bug #61097 (Memory leak in xmlrpc functions copying zvals). (Nikita
    Popov)

- Zlib:
  . Fixed bug #61306 (initialization of global inappropriate for ZTS). (Gustavo)
  . Fixed bug #61287 (A particular string fails to decompress). (Mike)
  . Fixed bug #61139 (gzopen leaks when specifying invalid mode). (Nikita Popov)

01 Mar 2012, PHP 5.4.0

- Installation:
  . autoconf 2.59+ is now supported (and required) for generating the
    configure script with ./buildconf. Autoconf 2.60+ is desirable
    otherwise the configure help order may be incorrect.  (Rasmus, Chris Jones)

- Removed legacy features:
  . break/continue $var syntax. (Dmitry)
  . Safe mode and all related php.ini options. (Kalle)
  . register_globals and register_long_arrays php.ini options. (Kalle)
  . import_request_variables(). (Kalle)
  . allow_call_time_pass_reference. (Pierrick)
  . define_syslog_variables php.ini option and its associated function. (Kalle)
  . highlight.bg php.ini option. (Kalle)
  . safe_mode, safe_mode_gid, safe_mode_include_dir,
    safe_mode_exec_dir, safe_mode_allowed_env_vars and
    safe_mode_protected_env_vars php.ini options.
  . zend.ze1_compatibility_mode php.ini option.
  . Session bug compatibility mode (session.bug_compat_42 and
    session.bug_compat_warn php.ini options). (Kalle)
  . session_is_registered(), session_register() and session_unregister()
    functions. (Kalle)
  . y2k_compliance php.ini option. (Kalle)
  . magic_quotes_gpc, magic_quotes_runtime and magic_quotes_sybase
    php.ini options. get_magic_quotes_gpc, get_magic_quotes_runtime are kept
    but always return false, set_magic_quotes_runtime raises an
    E_CORE_ERROR. (Pierrick, Pierre)
  . Removed support for putenv("TZ=..") for setting the timezone. (Derick)
  . Removed the timezone guessing algorithm in case the timezone isn't set with
    date.timezone or date_default_timezone_set(). Instead of a guessed
    timezone, "UTC" is now used instead. (Derick)

- Moved extensions to PECL:
  . ext/sqlite.  (Note: the ext/sqlite3 and ext/pdo_sqlite extensions are
    not affected) (Johannes)

- General improvements:
  . Added short array syntax support ([1,2,3]), see UPGRADING guide for full
    details. (rsky0711 at gmail . com, sebastian.deutsch at 9elements . com,
    Pierre)
  . Added binary number format (0b001010). (Jonah dot Harris at gmail dot com)
  . Added support for Class::{expr}() syntax (Pierrick)
  . Added multibyte support by default. Previously PHP had to be compiled
    with --enable-zend-multibyte.  Now it can be enabled or disabled through
    the zend.multibyte directive in php.ini. (Dmitry)
  . Removed compile time dependency from ext/mbstring (Dmitry)
  . Added support for Traits. (Stefan, with fixes by Dmitry and Laruence)
  . Added closure $this support back. (Stas)
  . Added array dereferencing support. (Felipe)
  . Added callable typehint. (Hannes)
  . Added indirect method call through array. FR #47160. (Felipe)
  . Added DTrace support. (David Soria Parra)
  . Added class member access on instantiation (e.g. (new foo)->bar()) support.
    (Felipe)
  . <?= is now always available regardless of the short_open_tag setting. (Rasmus)
  . Implemented Zend Signal Handling (configurable option --enable-zend-signals,
    off by default). (Lucas Nealan, Arnaud Le Blanc, Brian Shire, Ilia)
  . Improved output layer, see README.NEW-OUTPUT-API for internals. (Mike)
  . Improved UNIX build system to allow building multiple PHP binary SAPIs and
    one SAPI module the same time. FR #53271, FR #52419. (Jani)
  . Implemented closure rebinding as parameter to bindTo. (Gustavo Lopes)
  . Improved the warning message of incompatible arguments. (Laruence)
  . Improved ternary operator performance when returning arrays. (Arnaud, Dmitry)
  . Changed error handlers to only generate docref links when the docref_root
    php.ini setting is not empty. (Derick)
  . Changed silent conversion of array to string to produce a notice. (Patrick)
  . Changed default encoding from ISO-8859-1 to UTF-8 when not specified in
    htmlspecialchars and htmlentities. (Rasmus)
  . Changed casting of null/''/false into an Object when adding a property
    from E_STRICT into a warning. (Scott)
  . Changed E_ALL to include E_STRICT. (Stas)
  . Disabled Windows CRT warning by default, can be enabled again using the
    php.ini directive windows_show_crt_warnings. (Pierre)
  . Fixed bug #55378: Binary number literal returns float number though its
    value is small enough. (Derick)

- Improved Zend Engine memory usage: (Dmitry)
  . Improved parse error messages. (Felipe)
  . Replaced zend_function.pass_rest_by_reference by
    ZEND_ACC_PASS_REST_BY_REFERENCE in zend_function.fn_flags.
  . Replaced zend_function.return_reference by ZEND_ACC_RETURN_REFERENCE
    in zend_function.fn_flags.
  . Removed zend_arg_info.required_num_args as it was only needed for internal
    functions. Now the first arg_info for internal functions (which has special
    meaning) is represented by the zend_internal_function_info structure.
  . Moved zend_op_array.size, size_var, size_literal, current_brk_cont,
    backpatch_count into CG(context) as they are used only during compilation.
  . Moved zend_op_array.start_op into EG(start_op) as it's used only for
    'interactive' execution of a single top-level op-array.
  . Replaced zend_op_array.done_pass_two by ZEND_ACC_DONE_PASS_TWO in
    zend_op_array.fn_flags.
  . op_array.vars array is trimmed (reallocated) during pass_two.
  . Replaced zend_class_entry.constants_updated by ZEND_ACC_CONSTANTS_UPDATED
    in zend_class_entry.ce_flags.
  . Reduced the size of zend_class_entry by sharing the same memory space
    by different information for internal and user classes.
    See zend_class_entry.info union.
  . Reduced size of temp_variable.

- Improved Zend Engine - performance tweaks and optimizations: (Dmitry)
  . Inlined most probable code-paths for arithmetic operations directly into
    executor.
  . Eliminated unnecessary iterations during request startup/shutdown.
  . Changed $GLOBALS into a JIT autoglobal, so it's initialized only if used.
    (this may affect opcode caches!)
  . Improved performance of @ (silence) operator.
  . Simplified string offset reading. Given $str="abc" then $str[1][0] is now
    a legal construct.
  . Added caches to eliminate repeatable run-time bindings of functions,
    classes, constants, methods and properties.
  . Added concept of interned strings. All strings constants known at compile
    time are allocated in a single copy and never changed.
  . ZEND_RECV now always has IS_CV as its result.
  . ZEND_CATCH now has to be used only with constant class names.
  . ZEND_FETCH_DIM_? may fetch array and dimension operands in different order.
  . Simplified ZEND_FETCH_*_R operations. They can't be used with the
    EXT_TYPE_UNUSED flag any more. This is a very rare and useless case.
    ZEND_FREE might be required after them instead.
  . Split ZEND_RETURN into two new instructions ZEND_RETURN and
    ZEND_RETURN_BY_REF.
  . Optimized access to global constants using values with pre-calculated
    hash_values from the literals table.
  . Optimized access to static properties using executor specialization.
    A constant class name may be used as a direct operand of ZEND_FETCH_*
    instruction without previous ZEND_FETCH_CLASS.
  . zend_stack and zend_ptr_stack allocation is delayed until actual usage.

- Other improvements to Zend Engine:
  . Added an optimization which saves memory and emalloc/efree calls for empty
    HashTables. (Stas, Dmitry)
  . Added ability to reset user opcode handlers (Yoram).
  . Changed the structure of op_array.opcodes. The constant values are moved from
    opcode operands into a separate literal table. (Dmitry)
  . Fixed (disabled) inline-caching for ZEND_OVERLOADED_FUNCTION methods.
    (Dmitry)

- Improved core functions:
  . Enforce an extended class' __construct arguments to match the
    abstract constructor in the base class.
  . Disallow reusing superglobal names as parameter names.
  . Added optional argument to debug_backtrace() and debug_print_backtrace()
    to limit the amount of stack frames returned. (Sebastian, Patrick)
  . Added hex2bin() function. (Scott)
  . number_format() no longer truncates multibyte decimal points and thousand
    separators to the first byte. FR #53457. (Adam)
  . Added support for object references in recursive serialize() calls.
    FR #36424. (Mike)
  . Added support for SORT_NATURAL and SORT_FLAG_CASE in array
    sort functions (sort, rsort, ksort, krsort, asort, arsort and
    array_multisort). FR#55158 (Arpad)
  . Added stream metadata API support and stream_metadata() stream class
    handler. (Stas)
  . User wrappers can now define a stream_truncate() method that responds
    to truncation, e.g. through ftruncate(). FR #53888. (Gustavo)
  . Improved unserialize() performance.
    (galaxy dot mipt at gmail dot com, Kalle)
  . Changed array_combine() to return empty array instead of FALSE when both
    parameter arrays are empty. FR #34857. (joel.perras@gmail.com)
  . Fixed bug #61095 (Incorect lexing of 0x00*+<NUM>). (Etienne)
  . Fixed bug #60965 (Buffer overflow on htmlspecialchars/entities with
    $double=false). (Gustavo)
  . Fixed bug #60895 (Possible invalid handler usage in windows random
    functions). (Pierre)
  . Fixed bug #60879 (unserialize() Does not invoke __wakeup() on object).
    (Pierre, Steve)
  . Fixed bug #60825 (Segfault when running symfony 2 tests).
    (Dmitry, Laruence)
  . Fixed bug #60627 (httpd.worker segfault on startup with php_value).
  . Fixed bug #60613 (Segmentation fault with $cls->{expr}() syntax). (Dmitry)
  . Fixed bug #60611 (Segmentation fault with Cls::{expr}() syntax). (Laruence)
    (Laruence)
  . Fixed bug #60558 (Invalid read and writes). (Laruence)
  . Fixed bug #60444 (Segmentation fault with include & class extending).
    (Laruence, Dmitry).
  . Fixed bug #60362 (non-existent sub-sub keys should not have values).
    (Laruence, alan_k, Stas)
  . Fixed bug #60350 (No string escape code for ESC (ascii 27), normally \e).
    (php at mickweiss dot com)
  . Fixed bug #60321 (ob_get_status(true) no longer returns an array when
    buffer is empty). (Pierrick)
  . Fixed bug #60282 (Segfault when using ob_gzhandler() with open buffers).
    (Laruence)
  . Fixed bug #60240 (invalid read/writes when unserializing specially crafted
    strings). (Mike)
  . Fixed bug #60227 (header() cannot detect the multi-line header with
     CR(0x0D)). (rui)
  . Fixed bug #60174 (Notice when array in method prototype error).
    (Laruence)
  . Fixed bug #60169 (Conjunction of ternary and list crashes PHP).
    (Laruence)
  . Fixed bug #60038 (SIGALRM cause segfault in php_error_cb). (Laruence)
    (klightspeed at netspace dot net dot au)
  . Fixed bug #55871 (Interruption in substr_replace()). (Stas)
  . Fixed bug #55801 (Behavior of unserialize has changed). (Mike)
  . Fixed bug #55758 (Digest Authenticate missed in 5.4) . (Laruence)
  . Fixed bug #55748 (multiple NULL Pointer Dereference with zend_strndup())
    (CVE-2011-4153). (Stas)
  . Fixed bug #55124 (recursive mkdir fails with current (dot) directory in path).
    (Pierre)
  . Fixed bug #55084 (Function registered by header_register_callback is
    called only once per process). (Hannes)
  . Implement FR #54514 (Get php binary path during script execution).
    (Laruence)
  . Fixed bug #52211 (iconv() returns part of string on error). (Felipe)
  . Fixed bug #51860 (Include fails with toplevel symlink to /). (Dmitry)

- Improved generic SAPI support:
  . Added $_SERVER['REQUEST_TIME_FLOAT'] to include microsecond precision.
    (Patrick)
  . Added header_register_callback() which is invoked immediately
    prior to the sending of headers and after default headers have
    been added. (Scott)
  . Added http_response_code() function. FR #52555. (Paul Dragoonis, Kalle)
  . Fixed bug #55500 (Corrupted $_FILES indices lead to security concern).
    (CVE-2012-1172). (Stas)
  . Fixed bug #54374 (Insufficient validating of upload name leading to
    corrupted $_FILES indices). (CVE-2012-1172). (Stas, lekensteyn at gmail dot com)

- Improved CLI SAPI:
  . Added built-in web server that is intended for testing purpose.
    (Moriyoshi, Laruence, and fixes by Pierre, Derick, Arpad,
    chobieee at gmail dot com)
  . Added command line option --rz <name> which shows information of the
    named Zend extension. (Johannes)
  . Interactive readline shell improvements: (Johannes)
    . Added "cli.pager" php.ini setting to set a pager for output.
    . Added "cli.prompt" php.ini setting to configure the shell prompt.
    . Added shortcut #inisetting=value to change php.ini settings at run-time.
    . Changed shell not to terminate on fatal errors.
    . Interactive shell works with shared readline extension. FR #53878.

- Improved CGI/FastCGI SAPI: (Dmitry)
  . Added apache compatible functions: apache_child_terminate(),
    getallheaders(), apache_request_headers() and apache_response_headers()
  . Improved performance of FastCGI request parsing.
  . Fixed reinitialization of SAPI callbacks after php_module_startup().
    (Dmitry)

- Improved PHP-FPM SAPI:
  . Removed EXPERIMENTAL flag. (fat)
  . Fixed bug #60659 (FPM does not clear auth_user on request accept).
    (bonbons at linux-vserver dot org)

- Improved Litespeed SAPI:
  . Fixed bug #55769 (Make Fails with "Missing Separator" error). (Adam)

- Improved Date extension:
  . Added the + modifier to parseFromFormat to allow trailing text in the
    string to parse without throwing an error. (Stas, Derick)

- Improved DBA extension:
  . Added Tokyo Cabinet abstract DB support. (Michael Maclean)
  . Added Berkeley DB 5 support. (Johannes, Chris Jones)

- Improved DOM extension:
  . Added the ability to pass options to loadHTML (Chregu, fxmulder at gmail dot com)

- Improved filesystem functions:
  . scandir() now accepts SCANDIR_SORT_NONE as a possible sorting_order value.
    FR #53407. (Adam)

- Improved HASH extension:
  . Added Jenkins's one-at-a-time hash support. (Martin Jansen)
  . Added FNV-1 hash support. (Michael Maclean)
  . Made Adler32 algorithm faster. FR #53213. (zavasek at yandex dot ru)
  . Removed Salsa10/Salsa20, which are actually stream ciphers (Mike)
  . Fixed bug #60221 (Tiger hash output byte order) (Mike)

- Improved intl extension:
  . Added Spoofchecker class, allows checking for visibly confusable characters and
    other security issues. (Scott)
  . Added Transliterator class, allowing transliteration of strings.
    (Gustavo)
  . Added support for UTS #46. (Gustavo)
  . Fixed build on Fedora 15 / Ubuntu 11. (Hannes)
  . Fixed bug #55562 (grapheme_substr() returns false on big length). (Stas)

- Improved JSON extension:
  . Added new json_encode() option JSON_UNESCAPED_UNICODE. FR #53946.
    (Alexander, Gwynne)
  . Added JsonSerializable interface. (Sara)
  . Added JSON_BIGINT_AS_STRING, extended json_decode() sig with $options.
    (Sara)
  . Added support for JSON_NUMERIC_CHECK option in json_encode() that converts
    numeric strings to integers. (Ilia)
  . Added new json_encode() option JSON_UNESCAPED_SLASHES. FR #49366. (Adam)
  . Added new json_encode() option JSON_PRETTY_PRINT. FR #44331. (Adam)

- Improved LDAP extension:
  . Added paged results support. FR #42060. (ando@OpenLDAP.org,
    iarenuno@eteo.mondragon.edu, jeanseb@au-fil-du.net, remy.saissy@gmail.com)

- Improved mbstring extension:
  . Added Shift_JIS/UTF-8 Emoji (pictograms) support. (Rui)
  . Added JIS X0213:2004 (Shift_JIS-2004, EUC-JP-2004, ISO-2022-JP-2004)
    support. (Rui)
  . Ill-formed UTF-8 check for security enhancements. (Rui)
  . Added MacJapanese (Shift_JIS) and gb18030 encoding support. (Rui)
  . Added encode/decode in hex format to mb_[en|de]code_numericentity(). (Rui)
  . Added user JIS X0213:2004 (Shift_JIS-2004, EUC-JP-2004, ISO-2022-JP-2004)
    support. (Rui)
  . Added the user defined area for CP936 and CP950 (Rui).
  . Fixed bug #60306 (Characters lost while converting from cp936 to utf8).
    (Laruence)

- Improved MySQL extensions:
  . MySQL: Deprecated mysql_list_dbs(). FR #50667. (Andrey)
  . mysqlnd: Added named pipes support. FR #48082. (Andrey)
  . MySQLi: Added iterator support in MySQLi. mysqli_result implements
    Traversable. (Andrey, Johannes)
  . PDO_mysql: Removed support for linking with MySQL client libraries older
    than 4.1. (Johannes)
  . ext/mysql, mysqli and pdo_mysql now use mysqlnd by default. (Johannes)
  . Fixed bug #55473 (mysql_pconnect leaks file descriptors on reconnect).
    (Andrey, Laruence)
  . Fixed bug #55653 (PS crash with libmysql when binding same variable as
    param and out). (Laruence)

- Improved OpenSSL extension:
  . Added AES support. FR #48632. (yonas dot y at gmail dot com, Pierre)
  . Added no padding option to openssl_encrypt()/openssl_decrypt(). (Scott)
  . Use php's implementation for Windows Crypto API in
    openssl_random_pseudo_bytes. (Pierre)
  . On error in openssl_random_pseudo_bytes() made sure we set strong result
    to false. (Scott)
  . Fixed possible attack in SSL sockets with SSL 3.0 / TLS 1.0.
    CVE-2011-3389. (Scott)
  . Fixed bug #61124 (Crash when decoding an invalid base64 encoded string).
    (me at ktamura dot com, Scott)

- Improved PDO:
  . Fixed PDO objects binary incompatibility. (Dmitry)

- PDO DBlib driver:
  . Added nextRowset support.
  . Fixed bug #50755 (PDO DBLIB Fails with OOM).

- Improved PostgreSQL extension:
  . Added support for "extra" parameter for PGNotify().
    (r dot i dot k at free dot fr, Ilia)

- Improved PCRE extension:
  . Changed third parameter of preg_match_all() to optional. FR #53238. (Adam)

- Improved Readline extension:
  . Fixed bug #54450 (Enable callback support when built against libedit).
    (fedora at famillecollet dot com, Hannes)

- Improved Reflection extension:
  . Added ReflectionClass::newInstanceWithoutConstructor() to create a new
    instance of a class without invoking its constructor. FR #55490.
    (Sebastian)
  . Added ReflectionExtension::isTemporary() and
    ReflectionExtension::isPersistent() methods. (Johannes)
  . Added ReflectionZendExtension class. (Johannes)
  . Added ReflectionClass::isCloneable(). (Felipe)

- Improved Session extension:
  . Expose session status via new function, session_status (FR #52982) (Arpad)
  . Added support for object-oriented session handlers. (Arpad)
  . Added support for storing upload progress feedback in session data. (Arnaud)
  . Changed session.entropy_file to default to /dev/urandom or /dev/arandom if
    either is present at compile time. (Rasmus)
  . Fixed bug #60860 (session.save_handler=user without defined function core
    dumps). (Felipe)
  . Implement FR #60551 (session_set_save_handler should support a core's
    session handler interface). (Arpad)
  . Fixed bug #60640 (invalid return values). (Arpad)

- Improved SNMP extension (Boris Lytochkin):
  . Added OO API. FR #53594 (php-snmp rewrite).
  . Sanitized return values of existing functions. Now it returns FALSE on
    failure.
  . Allow ~infinite OIDs in GET/GETNEXT/SET queries. Autochunk them to max_oids
    upon request.
  . Introducing unit tests for extension with ~full coverage.
  . IPv6 support. (FR #42918)
  . Way of representing OID value can now be changed when SNMP_VALUE_OBJECT
    is used for value output mode. Use or'ed SNMP_VALUE_LIBRARY(default if
    not specified) or SNMP_VALUE_PLAIN. (FR #54502)
  . Fixed bug #60749 (SNMP module should not strip non-standard SNMP port
    from hostname). (Boris Lytochkin)
  . Fixed bug #60585 (php build fails with USE flag snmp when IPv6 support
    is disabled). (Boris Lytochkin)
  . Fixed bug #53862 (snmp_set_oid_output_format does not allow returning to default)
  . Fixed bug #46065 (snmp_set_quick_print() persists between requests)
  . Fixed bug #45893 (Snmp buffer limited to 2048 char)
  . Fixed bug #44193 (snmp v3 noAuthNoPriv doesn't work)

- Improved SOAP extension:
  . Added new SoapClient option "keep_alive". FR #60329. (Pierrick)
  . Fixed basic HTTP authentication for WSDL sub requests. (Dmitry)

- Improved SPL extension:
  . Added RegexIterator::getRegex() method. (Joshua Thijssen)
  . Added SplObjectStorage::getHash() hook. (Etienne)
  . Added CallbackFilterIterator and RecursiveCallbackFilterIterator. (Arnaud)
  . Added missing class_uses(..) as pointed out by #55266 (Stefan)
  . Immediately reject wrong usages of directories under Spl(Temp)FileObject
    and friends. (Etienne, Pierre)
  . FilesystemIterator, GlobIterator and (Recursive)DirectoryIterator now use
    the default stream context. (Hannes)
  . Fixed bug #60201 (SplFileObject::setCsvControl does not expose third
    argument via Reflection). (Peter)
  . Fixed bug #55287 (spl_classes() not includes CallbackFilter classes)
    (sasezaki at gmail dot com, salathe)

- Improved Sysvshm extension:
  . Fixed bug #55750 (memory copy issue in sysvshm extension).
    (Ilia, jeffhuang9999 at gmail dot com)

- Improved Tidy extension:
  . Fixed bug #54682 (Tidy::diagnose() NULL pointer dereference).
    (Maksymilian Arciemowicz, Felipe)

- Improved Tokenizer extension:
  . Fixed bug #54089 (token_get_all with regards to __halt_compiler is
    not binary safe). (Nikita Popov)

- Improved XSL extension:
  . Added XsltProcessor::setSecurityPrefs($options) and getSecurityPrefs() to
    define forbidden operations within XSLT stylesheets, default is not to
    enable write operations from XSLT. Bug #54446 (Chregu, Nicolas Gregoire)
  . XSL doesn't stop transformation anymore, if a PHP function can't be called
    (Christian)

- Improved ZLIB extension:
  . Re-implemented non-file related functionality. (Mike)
  . Fixed bug #55544 (ob_gzhandler always conflicts with zlib.output_compression).
    (Mike)

14 Jun 2012, PHP 5.3.14

- CLI SAPI:
  . Fixed bug #61546 (functions related to current script failed when chdir()
    in cli sapi). (Laruence, reeze.xia@gmail.com)

- CURL:
  . Fixed bug #61948 (CURLOPT_COOKIEFILE '' raises open_basedir restriction).
    (Laruence)

- COM:
  . Fixed bug #62146 com_dotnet cannot be built shared. (Johannes)

- Core:
  . Fixed CVE-2012-2143. (Solar Designer)
  . Fixed missing bound check in iptcparse(). (chris at chiappa.net)
  . Fixed bug #62373 (serialize() generates wrong reference to the object).
    (Moriyoshi)
  . Fixed bug #62005 (unexpected behavior when incrementally assigning to a
    member of a null object). (Laruence)
  . Fixed bug #61991 (long overflow in realpath_cache_get()). (Anatoliy)
  . Fixed bug #61764 ('I' unpacks n as signed if n > 2^31-1 on LP64). (Gustavo)
  . Fixed bug #61730 (Segfault from array_walk modifying an array passed by
    reference). (Laruence)
  . Fixed bug #61713 (Logic error in charset detection for htmlentities).
    (Anatoliy)
  . Fixed bug #54197 ([PATH=] sections incompatibility with user_ini.filename
    set to null). (Anatoliy)
  . Changed php://fd to be available only for CLI.

- Fileinfo:
  . Fixed bug #61812 (Uninitialised value used in libmagic).
    (Laruence, Gustavo)

- Iconv extension:
  . Fixed a bug that iconv extension fails to link to the correct library
    when another extension makes use of a library that links to the iconv
    library. See https://bugs.gentoo.org/show_bug.cgi?id=364139 for detail.
    (Moriyoshi)

- Intl:
  . Fixed bug #62082 (Memory corruption in internal function
    get_icu_disp_value_src_php()). (Gustavo)

- JSON
  . Fixed bug #61537 (json_encode() incorrectly truncates/discards
    information). (Adam)

- PDO:
  . Fixed bug #61755 (A parsing bug in the prepared statements can lead to
    access violations). (Johannes)

- Phar:
  . Fix bug #61065 (Secunia SA44335). (Rasmus)

- Streams:
  . Fixed bug #61961 (file_get_contents leaks when access empty file with
    maxlen set). (Reeze)

08 May 2012, PHP 5.3.13
- CGI
  . Improve fix for PHP-CGI query string parameter vulnerability, CVE-2012-2311.
    (Stas)

03 May 2012, PHP 5.3.12
- Fix PHP-CGI query string parameter vulnerability, CVE-2012-1823. (Rasmus)

26 Apr 2012, PHP 5.3.11

- Core:
  . Fixed bug #61605 (header_remove() does not remove all headers).
    (Laruence)
  . Fixed bug #61541 (Segfault when using ob_* in output_callback).
    (reeze.xia@gmail.com)
  . Fixed bug #61273 (call_user_func_array with more than 16333 arguments
    leaks / crashes). (Laruence)
  . Fixed bug #61165 (Segfault - strip_tags()). (Laruence)
  . Improved max_input_vars directive to check nested variables (Dmitry).
  . Fixed bug #61095 (Incorect lexing of 0x00*+<NUM>). (Etienne)
  . Fixed bug #61087 (Memory leak in parse_ini_file when specifying
    invalid scanner mode). (Nikic, Laruence)
  . Fixed bug #61072 (Memory leak when restoring an exception handler).
    (Nikic, Laruence)
  . Fixed bug #61058 (array_fill leaks if start index is PHP_INT_MAX).
    (Laruence)
  . Fixed bug #61043 (Regression in magic_quotes_gpc fix for CVE-2012-0831).
    (Ondřej Surý)
  . Fixed bug #61000 (Exceeding max nesting level doesn't delete numerical
    vars). (Laruence)
  . Fixed bug #60895 (Possible invalid handler usage in windows random
    functions). (Pierre)
  . Fixed bug #60825 (Segfault when running symfony 2 tests).
    (Dmitry, Laruence)
  . Fixed bug #60801 (strpbrk() mishandles NUL byte). (Adam)
  . Fixed bug #60569 (Nullbyte truncates Exception $message). (Ilia)
  . Fixed bug #60227 (header() cannot detect the multi-line header with CR).
    (rui, Gustavo)
  . Fixed bug #60222 (time_nanosleep() does validate input params). (Ilia)
  . Fixed bug #54374 (Insufficient validating of upload name leading to
    corrupted $_FILES indices). (CVE-2012-1172). (Stas, lekensteyn at
    gmail dot com, Pierre)
  . Fixed bug #52719 (array_walk_recursive crashes if third param of the
    function is by reference). (Nikita Popov)
  . Fixed bug #51860 (Include fails with toplevel symlink to /). (Dmitry)

- DOM
  . Added debug info handler to DOM objects. (Gustavo, Joey Smith)

- FPM
  . Fixed bug #61430 (Transposed memset() params in sapi/fpm/fpm/fpm_shm.c).
    (michaelhood at gmail dot com, Ilia)

- Ibase
  . Fixed bug #60947 (Segmentation fault while executing ibase_db_info).
    (Ilia)

- Installation
  . Fixed bug #61172 (Add Apache 2.4 support). (Chris Jones)

- Fileinfo
  . Fixed bug #61173 (Unable to detect error from finfo constructor). (Gustavo)

- Firebird Database extension (ibase):
  . Fixed bug #60802 (ibase_trans() gives segfault when passing params).

- Libxml:
  . Fixed bug #61617 (Libxml tests failed(ht is already destroyed)).
    (Laruence)
  . Fixed bug #61367 (open_basedir bypass using libxml RSHUTDOWN).
    (Tim Starling)

- mysqli
  . Fixed bug #61003 (mysql_stat() require a valid connection). (Johannes).

- PDO_mysql
  . Fixed bug #61207 (PDO::nextRowset() after a multi-statement query doesn't
    always work). (Johannes)
  . Fixed bug #61194 (PDO should export compression flag with myslqnd).
    (Johannes)

- PDO_odbc
  . Fixed bug #61212 (PDO ODBC Segfaults on SQL_SUCESS_WITH_INFO). (Ilia)

- PDO_pgsql
  . Fixed bug #61267 (pdo_pgsql's PDO::exec() returns the number of SELECTed
    rows on postgresql >= 9). (ben dot pineau at gmail dot com)

- PDO_Sqlite extension:
  . Add createCollation support. (Damien)

- Phar:
  . Fixed bug #61184 (Phar::webPhar() generates headers with trailing NUL
    bytes). (Nikic)

- PHP-FPM SAPI:
  . Fixed bug #60811 (php-fpm compilation problem). (rasmus)

- Readline:
  . Fixed bug #61088 (Memory leak in readline_callback_handler_install).
    (Nikic, Laruence)
  . Add open_basedir checks to readline_write_history and readline_read_history.
    (Rasmus, reported by Mateusz Goik)

- Reflection:
  . Fixed bug #61388 (ReflectionObject:getProperties() issues invalid reads
    when get_properties returns a hash table with (inaccessible) dynamic
    numeric properties). (Gustavo)
  . Fixed bug #60968 (Late static binding doesn't work with
    ReflectionMethod::invokeArgs()). (Laruence)

- SOAP
  . Fixed basic HTTP authentication for WSDL sub requests. (Dmitry)
  . Fixed bug #60887 (SoapClient ignores user_agent option and sends no
    User-Agent header). (carloschilazo at gmail dot com)
  . Fixed bug #60842, #51775 (Chunked response parsing error when
    chunksize length line is > 10 bytes). (Ilia)
  . Fixed bug #49853 (Soap Client stream context header option ignored).
    (Dmitry)

- SPL
  . Fixed memory leak when calling SplFileInfo's constructor twice. (Felipe)
  . Fixed bug #61418 (Segmentation fault when DirectoryIterator's or
    FilesystemIterator's iterators are requested more than once without
    having had its dtor callback called in between). (Gustavo)
  . Fixed bug #61347 (inconsistent isset behavior of Arrayobject). (Laruence)
  . Fixed bug #61326 (ArrayObject comparison). (Gustavo)

- SQLite3 extension:
  . Add createCollation() method. (Brad Dewar)

- Session:
  . Fixed bug #60860 (session.save_handler=user without defined function core
    dumps). (Felipe)
  . Fixed bug #60634 (Segmentation fault when trying to die() in
    SessionHandler::write()). (Ilia)

- Streams:
  . Fixed bug #61371 (stream_context_create() causes memory leaks on use
    streams_socket_create). (Gustavo)
  . Fixed bug #61253 (Wrappers opened with errors concurrency problem on ZTS).
    (Gustavo)
  . Fixed bug #61115 (stream related segfault on fatal error in
    php_stream_context_link). (Gustavo)
  . Fixed bug #60817 (stream_get_line() reads from stream even when there is
    already sufficient data buffered). stream_get_line() now behaves more like
    fgets(), as is documented. (Gustavo)
  . Further fix for bug #60455 (stream_get_line misbehaves if EOF is not
    detected together with the last read). (Gustavo)
  . Fixed bug #60106 (stream_socket_server silently truncates long unix
    socket paths). (Ilia)

- Tidy:
  . Fixed bug #54682 (tidy null pointer dereference). (Tony, David Soria Parra)

- XMLRPC:
  . Fixed bug #61264 (xmlrpc_parse_method_descriptions leaks temporary
    variable). (Nikita Popov)
  . Fixed bug #61097 (Memory leak in xmlrpc functions copying zvals). (Nikic)

- Zlib:
  . Fixed bug #61139 (gzopen leaks when specifying invalid mode). (Nikic)

02 Feb 2012, PHP 5.3.10

- Core:
  . Fixed arbitrary remote code execution vulnerability reported by Stefan
    Esser, CVE-2012-0830. (Stas, Dmitry)

10 Jan 2012, PHP 5.3.9

- Core:
  . Added max_input_vars directive to prevent attacks based on hash collisions
    (CVE-2011-4885) (Dmitry).
  . Fixed bug #60205 (possible integer overflow in content_length). (Laruence)
  . Fixed bug #60139 (Anonymous functions create cycles not detected by the
    GC). (Dmitry)
  . Fixed bug #60138 (GC crash with referenced array in RecursiveArrayIterator)
    (Dmitry).
  . Fixed bug #60120 (proc_open's streams may hang with stdin/out/err when
    the data exceeds or is equal to 2048 bytes). (Pierre, Pascal Borreli)
  . Fixed bug #60099 (__halt_compiler() works in braced namespaces). (Felipe)
  . Fixed bug #60019 (Function time_nanosleep() is undefined on OS X). (Ilia)
  . Fixed bug #55874 (GCC does not provide __sync_fetch_and_add on some archs).
    (klightspeed at netspace dot net dot au)
  . Fixed bug #55798 (serialize followed by unserialize with numeric object
    prop. gives integer prop). (Gustavo)
  . Fixed bug #55749 (TOCTOU issue in getenv() on Windows builds). (Pierre)
  . Fixed bug #55707 (undefined reference to `__sync_fetch_and_add_4' on Linux
    parisc). (Felipe)
  . Fixed bug #55674 (fgetcsv & str_getcsv skip empty fields in some
    tab-separated records). (Laruence)
  . Fixed bug #55649 (Undefined function Bug()). (Laruence)
  . Fixed bug #55622 (memory corruption in parse_ini_string). (Pierre)
  . Fixed bug #55576 (Cannot conditionally move uploaded file without race
    condition). (Gustavo)
  . Fixed bug #55510: $_FILES 'name' missing first character after upload.
    (Arpad)
  . Fixed bug #55509 (segfault on x86_64 using more than 2G memory). (Laruence)
  . Fixed bug #55504 (Content-Type header is not parsed correctly on
    HTTP POST request). (Hannes)
  . Fixed bug #55475 (is_a() triggers autoloader, new optional 3rd argument to
    is_a and is_subclass_of). (alan_k)
  . Fixed bug #52461 (Incomplete doctype and missing xmlns).
    (virsacer at web dot de, Pierre)
  . Fixed bug #55366 (keys lost when using substr_replace an array). (Arpad)
  . Fixed bug #55273 (base64_decode() with strict rejects whitespace after
    pad). (Ilia)
  . Fixed bug #52624 (tempnam() by-pass open_basedir with nonnexistent
    directory). (Felipe)
  . Fixed bug #50982 (incorrect assumption of PAGE_SIZE size). (Dmitry)
  . Fixed invalid free in call_user_method() function. (Felipe)
  . Fixed bug #43200 (Interface implementation / inheritence not possible in
    abstract classes). (Felipe)


- BCmath:
  . Fixed bug #60377 (bcscale related crashes on 64bits platforms). (shm)

- Calendar:
  . Fixed bug #55797 (Integer overflow in SdnToGregorian leads to segfault (in
    optimized builds). (Gustavo)

- cURL:
  . Fixed bug #60439 (curl_copy_handle segfault when used with
    CURLOPT_PROGRESSFUNCTION). (Pierrick)
  . Fixed bug #54798 (Segfault when CURLOPT_STDERR file pointer is closed
    before calling curl_exec). (Hannes)
  . Fixed issues were curl_copy_handle() would sometimes lose copied
    preferences. (Hannes)

- DateTime:
  . Fixed bug #60373 (Startup errors with log_errors on cause segfault).
    (Derick)
  . Fixed bug #60236 (TLA timezone dates are not converted properly from
    timestamp). (Derick)
  . Fixed bug #55253 (DateTime::add() and sub() result -1 hour on objects with
    time zone type 2). (Derick)
  . Fixed bug #54851 (DateTime::createFromFormat() doesn't interpret "D").
    (Derick)
  . Fixed bug #53502 (strtotime with timezone memory leak). (Derick)
  . Fixed bug #52062 (large timestamps with DateTime::getTimestamp and
    DateTime::setTimestamp). (Derick)
  . Fixed bug #51994 (date_parse_from_format is parsing invalid date using 'yz'
    format). (Derick)
  . Fixed bug #52113 (Seg fault while creating (by unserialization)
    DatePeriod). (Derick)
  . Fixed bug #48476 (cloning extended DateTime class without calling
    parent::__constr crashed PHP). (Hannes)

- EXIF:
  . Fixed bug #60150 (Integer overflow during the parsing of invalid exif
    header). (CVE-2011-4566) (Stas, flolechaud at gmail dot com)

- Fileinfo:
  . Fixed bug #60094 (C++ comment fails in c89). (Laruence)
  . Fixed possible memory leak in finfo_open(). (Felipe)
  . Fixed memory leak when calling the Finfo constructor twice. (Felipe)

- Filter:
  . Fixed Bug #55478 (FILTER_VALIDATE_EMAIL fails with internationalized
    domain name addresses containing >1 -). (Ilia)

- FTP:
  . Fixed bug #60183 (out of sync ftp responses). (bram at ebskamp dot me,
    rasmus)

- Gd:
  . Fixed bug #60160 (imagefill() doesn't work correctly
    for small images). (Florian)
  . Fixed potential memory leak on a png error (Rasmus, Paul Saab)

- Intl:
  . Fixed bug #60192 (SegFault when Collator not constructed
    properly). (Florian)
  . Fixed memory leak in several Intl locale functions. (Felipe)

- Json:
  . Fixed bug #55543 (json_encode() with JSON_NUMERIC_CHECK fails on objects
    with numeric string properties). (Ilia, dchurch at sciencelogic dot com)

- Mbstring:
  . Fixed possible crash in mb_ereg_search_init() using empty pattern. (Felipe)

- MS SQL:
  . Fixed bug #60267 (Compile failure with freetds 0.91). (Felipe)

- MySQL:
  . Fixed bug #55550 (mysql.trace_mode miscounts result sets). (Johannes)

- MySQLi extension:
  . Fixed bug #55859 (mysqli->stat property access gives error). (Andrey)
  . Fixed bug #55582 (mysqli_num_rows() returns always 0 for unbuffered, when
    mysqlnd is used). (Andrey)
  . Fixed bug #55703 (PHP crash when calling mysqli_fetch_fields).
    (eran at zend dot com, Laruence)

- mysqlnd
  . Fixed bug #55609 (mysqlnd cannot be built shared). (Johannes)
  . Fixed bug #55067 (MySQL doesn't support compression - wrong config option).
    (Andrey)

- NSAPI SAPI:
  . Don't set $_SERVER['HTTPS'] on unsecure connection (bug #55403). (Uwe
    Schindler)

- OpenSSL:
  . Fixed bug #60279 (Fixed NULL pointer dereference in
    stream_socket_enable_crypto, case when ssl_handle of session_stream is not
    initialized.) (shm)
  . Fix segfault with older versions of OpenSSL. (Scott)

- Oracle Database extension (OCI8):
  . Fixed bug #59985 (show normal warning text for OCI_NO_DATA).
    (Chris Jones)
  . Increased maximum Oracle error message buffer length for new 11.2.0.3 size.
    (Chris Jones)
  . Improve internal initalization failure error messages. (Chris Jones)

- PDO
  . Fixed bug #55776 (PDORow to session bug). (Johannes)

- PDO Firebird:
  . Fixed bug #48877 ("bindValue" and "bindParam" do not work for PDO Firebird).
    (Mariuz)
  . Fixed bug #47415 (PDO_Firebird segfaults when passing lowercased column name to bindColumn).
  . Fixed bug #53280 (PDO_Firebird segfaults if query column count less than param count).
    (Mariuz)

- PDO MySQL driver:
  . Fixed bug #60155 (pdo_mysql.default_socket ignored). (Johannes)
  . Fixed bug #55870 (PDO ignores all SSL parameters when used with mysql
    native driver). (Pierre)
  . Fixed bug #54158 (MYSQLND+PDO MySQL requires #define
    MYSQL_OPT_LOCAL_INFILE). (Andrey)

- PDO OCI driver:
  . Fixed bug #55768 (PDO_OCI can't resume Oracle session after it's been
    killed). (mikhail dot v dot gavrilov at gmail dot com, Chris Jones, Tony)

- Phar:
  . Fixed bug #60261 (NULL pointer dereference in phar). (Felipe)
  . Fixed bug #60164 (Stubs of a specific length break phar_open_from_fp
    scanning for __HALT_COMPILER). (Ralph Schindler)
  . Fixed bug #53872 (internal corruption of phar). (Hannes)
  . Fixed bug #52013 (Unable to decompress files in a compressed phar). (Hannes)

- PHP-FPM SAPI:
  . Dropped restriction of not setting the same value multiple times, the last
    one holds. (giovanni at giacobbi dot net, fat)
  . Added .phar to default authorized extensions. (fat)
  . Fixed bug #60659 (FPM does not clear auth_user on request accept).
    (bonbons at linux-vserver dot org)
  . Fixed bug #60629 (memory corruption when web server closed the fcgi fd).
    (fat)
  . Enhance error log when the primary script can't be open. FR #60199. (fat)
  . Fixed bug #60179 (php_flag and php_value does not work properly). (fat)
  . Fixed bug #55577 (status.html does not install). (fat)
  . Fixed bug #55533 (The -d parameter doesn't work). (fat)
  . Fixed bug #55526 (Heartbeat causes a lot of unnecessary events). (fat)
  . Fixed bug #55486 (status show BIG processes number). (fat)
  . Enhanced security by limiting access to user defined extensions.
    FR #55181. (fat)
  . Added process.max to control the number of process FPM can fork. FR #55166.
    (fat)
  . Implemented FR #54577 (Enhanced status page with full status and details
    about each processes. Also provide a web page (status.html) for
    real-time FPM status. (fat)
  . Lowered default value for Process Manager. FR #54098. (fat)
  . Implemented FR #52569 (Add the "ondemand" process-manager
    to allow zero children). (fat)
  . Added partial syslog support (on error_log only). FR #52052. (fat)

- Postgres:
  . Fixed bug #60244 (pg_fetch_* functions do not validate that row param
    is >0). (Ilia)
  . Added PGSQL_LIBPQ_VERSION/PGSQL_LIBPQ_VERSION_STR constants. (Yasuo)

- Reflection:
  . Fixed bug #60367 (Reflection and Late Static Binding). (Laruence)

- Session:
  . Fixed bug #55267 (session_regenerate_id fails after header sent). (Hannes)

- SimpleXML:
  . Reverted the SimpleXML->query() behaviour to returning empty arrays
    instead of false when no nodes are found as it was since 5.3.3
    (bug #48601). (chregu, rrichards)

- SOAP
  . Fixed bug #54911 (Access to a undefined member in inherit SoapClient may
    cause Segmentation Fault). (Dmitry)
  . Fixed bug #48216 (PHP Fatal error: SOAP-ERROR: Parsing WSDL:
    Extra content at the end of the doc, when server uses chunked transfer
    encoding with spaces after chunk size). (Dmitry)
  . Fixed bug #44686 (SOAP-ERROR: Parsing WSDL with references). (Dmitry)

- Sockets:
  . Fixed bug #60048 (sa_len a #define on IRIX). (china at thewrittenword dot
    com)

- SPL:
  . Fixed bug #60082 (Crash in ArrayObject() when using recursive references).
    (Tony)
  . Fixed bug #55807 (Wrong value for splFileObject::SKIP_EMPTY).
    (jgotti at modedemploi dot fr, Hannes)
  . Fixed bug #54304 (RegexIterator::accept() doesn't work with scalar values).
    (Hannes)

- Streams:
  . Fixed bug #60455 (stream_get_line misbehaves if EOF is not detected together
    with the last read). (Gustavo)

- Tidy:
  . Fixed bug #54682 (Tidy::diagnose() NULL pointer dereference).
    (Maksymilian Arciemowicz, Felipe)

- XSL:
  . Added xsl.security_prefs ini option to define forbidden operations within
    XSLT stylesheets, default is not to enable write operations. This option
    won't be in 5.4, since there's a new method. Fixes Bug #54446. (Chregu,
    Nicolas Gregoire)

23 Aug 2011, PHP 5.3.8

- Core:
  . Fixed bug #55439 (crypt() returns only the salt for MD5). (Stas)

- OpenSSL:
  . Reverted a change in timeout handling restoring PHP 5.3.6 behavior,
    as the new behavior caused mysqlnd SSL connections to hang (#55283).
    (Pierre, Andrey, Johannes)

18 Aug 2011, PHP 5.3.7
- Upgraded bundled SQLite to version 3.7.7.1. (Scott)
- Upgraded bundled PCRE to version 8.12. (Scott)

- Zend Engine:
  . Fixed bug #55156 (ReflectionClass::getDocComment() returns comment even
    though the class has none). (Felipe)
  . Fixed bug #55007 (compiler fail after previous fail). (Felipe)
  . Fixed bug #54910 (Crash when calling call_user_func with unknown function
    name). (Dmitry)
  . Fixed bug #54804 (__halt_compiler and imported namespaces).
    (Pierrick, Felipe)
  . Fixed bug #54624 (class_alias and type hint). (Felipe)
  . Fixed bug #54585 (track_errors causes segfault). (Dmitry)
  . Fixed bug #54423 (classes from dl()'ed extensions are not destroyed).
    (Tony, Dmitry)
  . Fixed bug #54372 (Crash accessing global object itself returned from its
    __get() handle). (Dmitry)
  . Fixed bug #54367 (Use of closure causes problem in ArrayAccess). (Dmitry)
  . Fixed bug #54358 (Closure, use and reference). (Dmitry)
  . Fixed bug #54262 (Crash when assigning value to a dimension in a non-array).
    (Dmitry)
  . Fixed bug #54039 (use() of static variables in lambda functions can break
    staticness). (Dmitry)

- Core
  . Updated crypt_blowfish to 1.2. ((CVE-2011-2483) (Solar Designer)
  . Removed warning when argument of is_a() or is_subclass_of() is not
    a known class. (Stas)
  . Fixed crash in error_log(). (Felipe) Reported by Mateusz Kocielski.
  . Added PHP_MANDIR constant telling where the manpages were installed into,
    and an --man-dir argument to php-config. (Hannes)
  . Fixed a crash inside dtor for error handling. (Ilia)
  . Fixed buffer overflow on overlog salt in crypt(). (Clément LECIGNE, Stas)
  . Implemented FR #54459 (Range function accuracy). (Adam)

  . Fixed bug #55399 (parse_url() incorrectly treats ':' as a valid path).
    (Ilia)
  . Fixed bug #55339 (Segfault with allow_call_time_pass_reference = Off).
    (Dmitry)
  . Fixed bug #55295 [NEW]: popen_ex on windows, fixed possible heap overflow
    (Pierre)
  . Fixed bug #55258 (Windows Version Detecting Error).
    ( xiaomao5 at live dot com, Pierre)
  . Fixed bug #55187 (readlink returns weird characters when false result).
   (Pierre)
  . Fixed bug #55082 (var_export() doesn't escape properties properly).
    (Gustavo)
  . Fixed bug #55014 (Compile failure due to improper use of ctime_r()). (Ilia)
  . Fixed bug #54939 (File path injection vulnerability in RFC1867 File upload
    filename). (Felipe) Reported by Krzysztof Kotowicz. (CVE-2011-2202)
  . Fixed bug #54935 php_win_err can lead to crash. (Pierre)
  . Fixed bug #54924 (assert.* is not being reset upon request shutdown). (Ilia)
  . Fixed bug #54895 (Fix compiling with older gcc version without need for
    membar_producer macro). (mhei at heimpold dot de)
  . Fixed bug #54866 (incorrect accounting for realpath_cache_size).
    (Dustin Ward)
  . Fixed bug #54723 (getimagesize() doesn't check the full ico signature).
    (Scott)
  . Fixed bug #54721 (Different Hashes on Windows, BSD and Linux on wrong Salt
    size). (Pierre, os at irj dot ru)
  . Fixed bug #54580 (get_browser() segmentation fault when browscap ini
    directive is set through php_admin_value). (Gustavo)
  . Fixed bug #54332 (Crash in zend_mm_check_ptr // Heap corruption). (Dmitry)
  . Fixed bug #54305 (Crash in gc_remove_zval_from_buffer). (Dmitry)
  . Fixed bug #54238 (use-after-free in substr_replace()). (Stas)
    (CVE-2011-1148)
  . Fixed bug #54204 (Can't set a value with a PATH section in php.ini).
    (Pierre)
  . Fixed bug #54180 (parse_url() incorrectly parses path when ? in fragment).
    (tomas dot brastavicius at quantum dot lt, Pierrick)
  . Fixed bug #54137 (file_get_contents POST request sends additional line
    break). (maurice-php at mertinkat dot net, Ilia)
  . Fixed bug #53848 (fgetcsv() ignores spaces at beginnings of fields). (Ilia)
  . Alternative fix for bug #52550, as applied to the round() function (signed
    overflow), as the old fix impacted the algorithm for numbers with magnitude
    smaller than 0. (Gustavo)
  . Fixed bug #53727 (Inconsistent behavior of is_subclass_of with interfaces)
    (Ralph Schindler, Dmitry)
  . Fixed bug #52935 (call exit in user_error_handler cause stream relate
    core). (Gustavo)
  . Fixed bug #51997 (SEEK_CUR with 0 value, returns a warning). (Ilia)
  . Fixed bug #50816 (Using class constants in array definition fails).
    (Pierrick, Dmitry)
  . Fixed bug #50363 (Invalid parsing in convert.quoted-printable-decode
    filter). (slusarz at curecanti dot org)
  . Fixed bug #48465 (sys_get_temp_dir() possibly inconsistent when using
    TMPDIR on Windows). (Pierre)

- Apache2 Handler SAPI:
  . Fixed bug #54529 (SAPI crashes on apache_config.c:197).
    (hebergement at riastudio dot fr)

- CLI SAPI:
  . Fixed bug #52496 (Zero exit code on option parsing failure). (Ilia)

- cURL extension:
  . Added ini option curl.cainfo (support for custom cert db). (Pierre)
  . Added CURLINFO_REDIRECT_URL support. (Daniel Stenberg, Pierre)
  . Added support for CURLOPT_MAX_RECV_SPEED_LARGE and
    CURLOPT_MAX_SEND_SPEED_LARGE. FR #51815. (Pierrick)

- DateTime extension:
  . Fixed bug where the DateTime object got changed while using date_diff().
    (Derick)
  . Fixed bug #54340 (DateTime::add() method bug). (Adam)
  . Fixed bug #54316 (DateTime::createFromFormat does not handle trailing '|'
    correctly). (Adam)
  . Fixed bug #54283 (new DatePeriod(NULL) causes crash). (Felipe)
  . Fixed bug #51819 (Case discrepancy in timezone names cause Uncaught
    exception and fatal error). (Hannes)

- DBA extension:
  . Supress warning on non-existent file open with Berkeley DB 5.2. (Chris Jones)
  . Fixed bug #54242 (dba_insert returns true if key already exists). (Felipe)

- Exif extesion:
  . Fixed bug #54121 (error message format string typo). (Ilia)

- Fileinfo extension:
  . Fixed bug #54934 (Unresolved symbol strtoull in HP-UX 11.11). (Felipe)

- Filter extension:
  . Added 3rd parameter to filter_var_array() and filter_input_array()
    functions that allows disabling addition of empty elements. (Ilia)
  . Fixed bug #53037 (FILTER_FLAG_EMPTY_STRING_NULL is not implemented). (Ilia)

- Interbase extension:
  . Fixed bug #54269 (Short exception message buffer causes crash). (Felipe)

- intl extension:
  . Implemented FR #54561 (Expose ICU version info). (David Zuelke, Ilia)
  . Implemented FR #54540 (Allow loading of arbitrary resource bundles when
    fallback is disabled). (David Zuelke, Stas)

- Imap extension:
  . Fixed bug #55313 (Number of retries not set when params specified).
    (kevin at kevinlocke dot name)

- json extension:
  . Fixed bug #54484 (Empty string in json_decode doesn't reset
    json_last_error()). (Ilia)

- LDAP extension:
  . Fixed bug #53339 (Fails to build when compilng with gcc 4.5 and DSO
    libraries). (Clint Byrum, Raphael)

- libxml extension:
  . Fixed bug #54601 (Removing the doctype node segfaults). (Hannes)
  . Fixed bug #54440 (libxml extension ignores default context). (Gustavo)

- mbstring extension:
  . Fixed bug #54494 (mb_substr() mishandles UTF-32LE and UCS-2LE). (Gustavo)

- MCrypt extension:
  . Change E_ERROR to E_WARNING in mcrypt_create_iv when not enough data
    has been fetched (Windows). (Pierre)
  . Fixed bug #55169 (mcrypt_create_iv always fails to gather sufficient random
    data on Windows). (Pierre)

- mysqlnd
  . Fixed crash when using more than 28,000 bound parameters. Workaround is to
    set mysqlnd.net_cmd_buffer_size to at least 9000. (Andrey)
  . Fixed bug #54674 mysqlnd valid_sjis_(head|tail) is using invalid operator
    and range). (nihen at megabbs dot com, Andrey)

- MySQLi extension:
  . Fixed bug #55283 (SSL options set by mysqli_ssl_set ignored for MySQLi
    persistent connections). (Andrey)
  . Fixed Bug #54221 (mysqli::get_warnings segfault when used in multi queries).
    (Andrey)

- OpenSSL extension:
  . openssl_encrypt()/openssl_decrypt() truncated keys of variable length
    ciphers to the OpenSSL default for the algorithm. (Scott)
  . On blocking SSL sockets respect the timeout option where possible.
    (Scott)
  . Fixed bug #54992 (Stream not closed and error not returned when SSL
    CN_match fails). (Gustavo, laird_ngrps at dodo dot com dot au)

- Oracle Database extension (OCI8):
  . Added oci_client_version() returning the runtime Oracle client library
    version. (Chris Jones)

. PCRE extension:
  . Increased the backtrack limit from 100000 to 1000000 (Rasmus)

- PDO extension:
  . Fixed bug #54929 (Parse error with single quote in sql comment). (Felipe)
  . Fixed bug #52104 (bindColumn creates Warning regardless of ATTR_ERRMODE
    settings). (Ilia)

- PDO DBlib driver:
  . Fixed bug #54329 (MSSql extension memory leak).
    (dotslashpok at gmail dot com)
  . Fixed bug #54167 (PDO_DBLIB returns null on SQLUNIQUE field).
    (mjh at hodginsmedia dot com, Felipe)

- PDO ODBC driver:
  . Fixed data type usage in 64bit. (leocsilva at gmail dot com)

- PDO MySQL driver:
  . Fixed bug #54644 (wrong pathes in php_pdo_mysql_int.h). (Tony, Johannes)
  . Fixed bug #53782 (foreach throws irrelevant exception). (Johannes, Andrey)
  . Implemented FR #48587 (MySQL PDO driver doesn't support SSL connections).
    (Rob)

- PDO PostgreSQL driver:
  . Fixed bug #54318 (Non-portable grep option used in PDO pgsql
    configuration). (bwalton at artsci dot utoronto dot ca)

- PDO Oracle driver:
  . Fixed bug #44989 (64bit Oracle RPMs still not supported by pdo-oci).
    (jbnance at tresgeek dot net)

- Phar extension:
  . Fixed bug #54395 (Phar::mount() crashes when calling with wrong parameters).
    (Felipe)

- PHP-FPM SAPI:
  . Implemented FR #54499 (FPM ping and status_path should handle HEAD request). (fat)
  . Implemented FR #54172 (Overriding the pid file location of php-fpm). (fat)
  . Fixed missing Expires and Cache-Control headers for ping and status pages.
    (fat)
  . Fixed memory leak. (fat) Reported and fixed by Giovanni Giacobbi.
  . Fixed wrong value of log_level when invoking fpm with -tt. (fat)
  . Added xml format to the status page. (fat)
  . Removed timestamp in logs written by children processes. (fat)
  . Fixed exit at FPM startup on fpm_resources_prepare() errors. (fat)
  . Added master rlimit_files and rlimit_core in the global configuration
    settings. (fat)
  . Removed pid in debug logs written by chrildren processes. (fat)
  . Added custom access log (also added per request %CPU and memory
    mesurement). (fat)
  . Added a real scoreboard and several improvements to the status page. (fat)

- Reflection extension:
  . Fixed bug #54347 (reflection_extension does not lowercase module function
    name). (Felipe, laruence at yahoo dot com dot cn)

- SOAP extension:
  . Fixed bug #55323 (SoapClient segmentation fault when XSD_TYPEKIND_EXTENSION
    contains itself). (Dmitry)
  . Fixed bug #54312 (soap_version logic bug). (tom at samplonius dot org)

- Sockets extension:
  . Fixed stack buffer overflow in socket_connect(). (CVE-2011-1938)
    Found by Mateusz Kocielski, Marek Kroemeke and Filip Palian. (Felipe)
  . Changed socket_set_block() and socket_set_nonblock() so they emit warnings
    on error. (Gustavo)
  . Fixed bug #51958 (socket_accept() fails on IPv6 server sockets). (Gustavo)

- SPL extension:
  . Fixed bug #54971 (Wrong result when using iterator_to_array with use_keys
    on true). (Pierrick)
  . Fixed bug #54970 (SplFixedArray::setSize() isn't resizing). (Felipe)
  . Fixed bug #54609 (Certain implementation(s) of SplFixedArray cause hard
    crash). (Felipe)
  . Fixed bug #54384 (Dual iterators, GlobIterator, SplFileObject and
    SplTempFileObject crash when user-space classes don't call the paren
    constructor). (Gustavo)
  . Fixed bug #54292 (Wrong parameter causes crash in
    SplFileObject::__construct()). (Felipe)
  . Fixed bug #54291 (Crash iterating DirectoryIterator for dir name starting
    with \0). (Gustavo)
  . Fixed bug #54281 (Crash in non-initialized RecursiveIteratorIterator).
    (Felipe)

- Streams:
  . Fixed bug #54946 (stream_get_contents infinite loop). (Hannes)
  . Fixed bug #54623 (Segfault when writing to a persistent socket after
    closing a copy of the socket). (Gustavo)
  . Fixed bug #54681 (addGlob() crashes on invalid flags). (Felipe)


17 Mar 2011, PHP 5.3.6
- Upgraded bundled Sqlite3 to version 3.7.4. (Ilia)
- Upgraded bundled PCRE to version 8.11. (Ilia)

- Zend Engine:
  . Indirect reference to $this fails to resolve if direct $this is never used
    in method. (Scott)
  . Added options to debug backtrace functions. (Stas)
  . Fixed bug numerous crashes due to setlocale (crash on error, pcre, mysql
    etc.) on Windows in thread safe mode. (Pierre)
  . Fixed Bug #53971 (isset() and empty() produce apparently spurious runtime
    error). (Dmitry)
  . Fixed Bug #53958 (Closures can't 'use' shared variables by value and by
    reference). (Dmitry)
  . Fixed Bug #53629 (memory leak inside highlight_string()). (Hannes, Ilia)
  . Fixed Bug #51458 (Lack of error context with nested exceptions). (Stas)
  . Fixed Bug #47143 (Throwing an exception in a destructor causes a fatal
    error). (Stas)
  . Fixed bug #43512 (same parameter name can be used multiple times in
    method/function definition). (Felipe)

- Core:
  . Added ability to connect to HTTPS sites through proxy with basic
    authentication using stream_context/http/header/Proxy-Authorization (Dmitry)
  . Changed default value of ini directive serialize_precision from 100 to 17.
    (Gustavo)
  . Fixed bug #54055 (buffer overrun with high values for precision ini
    setting). (Gustavo)
  . Fixed bug #53959 (reflection data for fgetcsv out-of-date). (Richard)
  . Fixed bug #53577 (Regression introduced in 5.3.4 in open_basedir with a
    trailing forward slash). (lekensteyn at gmail dot com, Pierre)
  . Fixed bug #53682 (Fix compile on the VAX). (Rasmus, jklos)
  . Fixed bug #48484 (array_product() always returns 0 for an empty array).
    (Ilia)
  . Fixed bug #48607 (fwrite() doesn't check reply from ftp server before
    exiting). (Ilia)


- Calendar extension:
  . Fixed bug #53574 (Integer overflow in SdnToJulian, sometimes leading to
    segfault). (Gustavo)

- DOM extension:
  . Implemented FR #39771 (Made DOMDocument::saveHTML accept an optional DOMNode
    like DOMDocument::saveXML). (Gustavo)

- DateTime extension:
  . Fixed a bug in DateTime->modify() where absolute date/time statements had
    no effect. (Derick)
  . Fixed bug #53729 (DatePeriod fails to initialize recurrences on 64bit
    big-endian systems). (Derick, rein@basefarm.no)
  . Fixed bug #52808 (Segfault when specifying interval as two dates). (Stas)
  . Fixed bug #52738 (Can't use new properties in class extended from
    DateInterval). (Stas)
  . Fixed bug #52290 (setDate, setISODate, setTime works wrong when DateTime
    created from timestamp). (Stas)
  . Fixed bug #52063 (DateTime constructor's second argument doesn't have a
    null default value). (Gustavo, Stas)

- Exif extension:
  . Fixed bug #54002 (crash on crafted tag, reported by Luca Carettoni).
    (Pierre) (CVE-2011-0708)

- Filter extension:
  . Fixed bug #53924 (FILTER_VALIDATE_URL doesn't validate port number).
    (Ilia, Gustavo)
  . Fixed bug #53150 (FILTER_FLAG_NO_RES_RANGE is missing some IP ranges).
    (Ilia)
  . Fixed bug #52209 (INPUT_ENV returns NULL for set variables (CLI)). (Ilia)
  . Fixed bug #47435 (FILTER_FLAG_NO_RES_RANGE don't work with ipv6).
    (Ilia, valli at icsurselva dot ch)

- Fileinfo extension:
  . Fixed bug #54016 (finfo_file() Cannot determine filetype in archives).
    (Hannes)

- Gettext
  . Fixed bug #53837 (_() crashes on Windows when no LANG or LANGUAGE
    environment variable are set). (Pierre)

- IMAP extension:
  . Implemented FR #53812 (get MIME headers of the part of the email). (Stas)
  . Fixed bug #53377 (imap_mime_header_decode() doesn't ignore \t during long
    MIME header unfolding). (Adam)

- Intl extension:
  . Fixed bug #53612 (Segmentation fault when using cloned several intl
    objects). (Gustavo)
  . Fixed bug #53512 (NumberFormatter::setSymbol crash on bogus $attr values).
    (Felipe)
  . Implemented clone functionality for number, date & message formatters.
    (Stas).

- JSON extension:
  . Fixed bug #53963 (Ensure error_code is always set during some failed
    decodings). (Scott)

- mysqlnd
  . Fixed problem with always returning 0 as num_rows for unbuffered sets.
    (Andrey, Ulf)

- MySQL Improved extension:
  . Added 'db' and 'catalog' keys to the field fetching functions (FR #39847).
    (Kalle)
  . Fixed buggy counting of affected rows when using the text protocol. The
    collected statistics were wrong when multi_query was used with mysqlnd
    (Andrey)
  . Fixed bug #53795 (Connect Error from MySqli (mysqlnd) when using SSL).
    (Kalle)
  . Fixed bug #53503 (mysqli::query returns false after successful LOAD DATA
    query). (Kalle, Andrey)
  . Fixed bug #53425 (mysqli_real_connect() ignores client flags when built to
    call libmysql). (Kalle, tre-php-net at crushedhat dot com)

- OpenSSL extension:
  . Fixed stream_socket_enable_crypto() not honoring the socket timeout in
    server mode. (Gustavo)
  . Fixed bug #54060 (Memory leaks when openssl_encrypt). (Pierre)
  . Fixed bug #54061 (Memory leaks when openssl_decrypt). (Pierre)
  . Fixed bug #53592 (stream_socket_enable_crypto() busy-waits in client mode).
    (Gustavo)
  . Implemented FR #53447 (Cannot disable SessionTicket extension for servers
    that do not support it) by adding a no_ticket SSL context option. (Adam,
    Tony)

- PDO MySQL driver:
  . Fixed bug #53551 (PDOStatement execute segfaults for pdo_mysql driver).
    (Johannes)
  . Implemented FR #47802 (Support for setting character sets in DSN strings).
    (Kalle)

- PDO Oracle driver:
  . Fixed bug #39199 (Cannot load Lob data with more than 4000 bytes on
    ORACLE 10). (spatar at mail dot nnov dot ru)

- PDO PostgreSQL driver:
  . Fixed bug #53517 (segfault in pgsql_stmt_execute() when postgres is down).
    (gyp at balabit dot hu)

- Phar extension:
  . Fixed bug #54247 (format-string vulnerability on Phar). (Felipe)
    (CVE-2011-1153)
  . Fixed bug #53541 (format string bug in ext/phar).
    (crrodriguez at opensuse dot org, Ilia)
  . Fixed bug #53898 (PHAR reports invalid error message, when the directory
    does not exist). (Ilia)

- PHP-FPM SAPI:
  . Enforce security in the fastcgi protocol parsing.
    (ef-lists at email dotde)
  . Fixed bug #53777 (php-fpm log format now match php_error log format). (fat)
  . Fixed bug #53527 (php-fpm --test doesn't set a valuable return value). (fat)
  . Fixed bug #53434 (php-fpm slowlog now also logs the original request). (fat)

- Readline extension:
  . Fixed bug #53630 (Fixed parameter handling inside readline() function).
    (jo at feuersee dot de, Ilia)

- Reflection extension:
  . Fixed bug #53915 (ReflectionClass::getConstant(s) emits fatal error on
    constants with self::). (Gustavo)

- Shmop extension:
  . Fixed bug #54193 (Integer overflow in shmop_read()). (Felipe)
    Reported by Jose Carlos Norte <jose at eyeos dot org> (CVE-2011-1092)

- SNMP extension:
  . Fixed bug #51336 (snmprealwalk (snmp v1) does not handle end of OID tree
    correctly). (Boris Lytochkin)

- SOAP extension:
  . Fixed possible crash introduced by the NULL poisoning patch.
    (Mateusz Kocielski, Pierre)

- SPL extension:
  . Fixed memory leak in DirectoryIterator::getExtension() and
    SplFileInfo::getExtension(). (Felipe)
  . Fixed bug #53914 (SPL assumes HAVE_GLOB is defined). (Chris Jones)
  . Fixed bug #53515 (property_exists incorrect on ArrayObject null and 0
    values). (Felipe)
  . Fixed bug #49608 (Using CachingIterator on DirectoryIterator instance
    segfaults). (Felipe)

  . Added SplFileInfo::getExtension(). FR #48767. (Peter Cowburn)

- SQLite3 extension:
  . Fixed memory leaked introduced by the NULL poisoning patch.
    (Mateusz Kocielski, Pierre)
  . Fixed memory leak on SQLite3Result and SQLite3Stmt when assigning to a
    reference. (Felipe)
  . Add SQlite3_Stmt::readonly() for checking if a statement is read only.
    (Scott)
  . Implemented FR #53466 (SQLite3Result::columnType() should return false after
    all of the rows have been fetched). (Scott)

- Streams:
  . Fixed bug #54092 (Segmentation fault when using HTTP proxy with the FTP
    wrapper). (Gustavo)
  . Fixed bug #53913 (Streams functions assume HAVE_GLOB is defined). (Chris
    Jones)
  . Fixed bug #53903 (userspace stream stat callback does not separate the
    elements of the returned array before converting them). (Gustavo)
  . Implemented FR #26158 (open arbitrary file descriptor with fopen). (Gustavo)

- Tokenizer Extension
  . Fixed bug #54089 (token_get_all() does not stop after __halt_compiler).
    (Nikita Popov, Ilia)

- XSL extension:
  . Fixed memory leaked introduced by the NULL poisoning patch.
    (Mateusz Kocielski, Pierre)

- Zip extension:
  . Added the filename into the return value of stream_get_meta_data(). (Hannes)
  . Fixed bug #53923 (Zip functions assume HAVE_GLOB is defined). (Adam)
  . Fixed bug #53893 (Wrong return value for ZipArchive::extractTo()). (Pierre)
  . Fixed bug #53885 (ZipArchive segfault with FL_UNCHANGED on empty archive).
    (Stas, Maksymilian Arciemowicz). (CVE-2011-0421)
  . Fixed bug #53854 (Missing constants for compression type). (Richard, Adam)
  . Fixed bug #53603 (ZipArchive should quiet stat errors). (brad dot froehle at
    gmail dot com, Gustavo)
  . Fixed bug #53579 (stream_get_contents() segfaults on ziparchive streams).
    (Hannes)
  . Fixed bug #53568 (swapped memset arguments in struct initialization).
    (crrodriguez at opensuse dot org)
  . Fixed bug #53166 (Missing parameters in docs and reflection definition).
    (Richard)
  . Fixed bug #49072 (feof never returns true for damaged file in zip).
    (Gustavo, Richard Quadling)

06 Jan 2011, PHP 5.3.5
- Fixed Bug #53632 (infinite loop with x87 fpu). (CVE-2010-4645) (Scott,
  Rasmus)

09 Dec 2010, PHP 5.3.4
- Upgraded bundled Sqlite3 to version 3.7.3. (Ilia)
- Upgraded bundled PCRE to version 8.10. (Ilia)

- Security enhancements:
  . Fixed crash in zip extract method (possible CWE-170).
    (Maksymilian Arciemowicz, Pierre)
  . Paths with NULL in them (foo\0bar.txt) are now considered as invalid.
    (Rasmus)
  . Fixed a possible double free in imap extension (Identified by Mateusz
    Kocielski). (CVE-2010-4150). (Ilia)
  . Fixed NULL pointer dereference in ZipArchive::getArchiveComment.
    (CVE-2010-3709). (Maksymilian Arciemowicz)
  . Fixed possible flaw in open_basedir (CVE-2010-3436). (Pierre)
  . Fixed MOPS-2010-24, fix string validation. (CVE-2010-2950). (Pierre)
  . Fixed symbolic resolution support when the target is a DFS share. (Pierre)
  . Fixed bug #52929 (Segfault in filter_var with FILTER_VALIDATE_EMAIL with
    large amount of data) (CVE-2010-3710). (Adam)

- General improvements:
  . Added stat support for zip stream. (Pierre)
  . Added follow_location (enabled by default) option for the http stream
    support. (Pierre)
  . Improved support for is_link and related functions on Windows. (Pierre)
  . Added a 3rd parameter to get_html_translation_table. It now takes a charset
    hint, like htmlentities et al. (Gustavo)

- Implemented feature requests:
  . Implemented FR #52348, added new constant ZEND_MULTIBYTE to detect
    zend multibyte at runtime. (Kalle)
  . Implemented FR #52173, added functions pcntl_get_last_error() and
     pcntl_strerror(). (nick dot telford at gmail dot com, Arnaud)
  . Implemented symbolic links support for open_basedir checks. (Pierre)
  . Implemented FR #51804, SplFileInfo::getLinkTarget on Windows. (Pierre)
  . Implemented FR #50692, not uploaded files don't count towards
    max_file_uploads limit. As a side improvement, temporary files are not
    opened for empty uploads and, in debug mode, 0-length uploads. (Gustavo)

- Improved MySQLnd:
  . Added new character sets to mysqlnd, which are available in MySQL 5.5
    (Andrey)

- Improved PHP-FPM SAPI:
  . Added '-p/--prefix' to php-fpm to use a custom prefix and run multiple
    instances. (fat)
  . Added custom process title for FPM. (fat)
  . Added '-t/--test' to php-fpm to check and validate FPM conf file. (fat)
  . Added statistics about listening socket queue length for FPM.
    (andrei dot nigmatulin at gmail dot com, fat)

- Core:
  . Fixed extract() to do not overwrite $GLOBALS and $this when using
    EXTR_OVERWRITE. (jorto at redhat dot com)
  . Fixed bug in the Windows implementation of dns_get_record, where the two
    last parameters wouldn't be filled unless the type were DNS_ANY (Gustavo).
  . Changed the $context parameter on copy() to actually have an effect. (Kalle)
  . Fixed htmlentities/htmlspecialchars accepting certain ill-formed UTF-8
    sequences. (Gustavo)
  . Fixed bug #53409 (sleep() returns NULL on Windows). (Pierre)
  . Fixed bug #53319 (strip_tags() may strip '<br />' incorrectly). (Felipe)
  . Fixed bug #53304 (quot_print_decode does not handle lower-case hex digits).
    (Ilia, daniel dot mueller at inexio dot net)
  . Fixed bug #53248 (rawurlencode RFC 3986 EBCDIC support misses tilde char).
    (Justin Martin)
  . Fixed bug #53226 (file_exists fails on big filenames). (Adam)
  . Fixed bug #53198 (changing INI setting "from" with ini_set did not have any
    effect). (Gustavo)
  . Fixed bug #53180 (post_max_size=0 not disabling the limit when the content
    type is application/x-www-form-urlencoded or is not registered with PHP).
    (gm at tlink dot de, Gustavo)
  . Fixed bug #53141 (autoload misbehaves if called from closing session).
    (ladislav at marek dot su)
  . Fixed bug #53021 (In html_entity_decode, failure to convert numeric entities
    with ENT_NOQUOTES and ISO-8859-1). Fixed and extended the fix of
    ENT_NOQUOTES in html_entity_decode that had introduced the bug (rev
    #185591) to other encodings. Additionaly, html_entity_decode() now doesn't
    decode &#34; if ENT_NOQUOTES is given. (Gustavo)
  . Fixed bug #52931 (strripos not overloaded with function overloading
    enabled). (Felipe)
  . Fixed bug #52772 (var_dump() doesn't check for the existence of
    get_class_name before calling it). (Kalle, Gustavo)
  . Fixed bug #52534 (var_export array with negative key). (Felipe)
  . Fixed bug #52327 (base64_decode() improper handling of leading padding in
    strict mode). (Ilia)
  . Fixed bug #52260 (dns_get_record fails with non-existing domain on Windows).
    (a_jelly_doughnut at phpbb dot com, Pierre)
  . Fixed bug #50953 (socket will not connect to IPv4 address when the host has
    both IPv4 and IPv6 addresses, on Windows). (Gustavo, Pierre)
  . Fixed bug #50524 (proc_open on Windows does not respect cwd as it does on
    other platforms). (Pierre)
  . Fixed bug #49687 (utf8_decode vulnerabilities and deficiencies in the number
    of reported malformed sequences). (CVE-2010-3870) (Gustavo)
  . Fixed bug #49407 (get_html_translation_table doesn't handle UTF-8).
    (Gustavo)
  . Fixed bug #48831 (php -i has different output to php --ini). (Richard,
    Pierre)
  . Fixed bug #47643 (array_diff() takes over 3000 times longer than php 5.2.4).
    (Felipe)
  . Fixed bug #47168 (printf of floating point variable prints maximum of 40
    decimal places). (Ilia)
  . Fixed bug #46587 (mt_rand() does not check that max is greater than min).
    (Ilia)
  . Fixed bug #29085 (bad default include_path on Windows). (Pierre)
  . Fixed bug #25927 (get_html_translation_table calls the ' &#39; instead of
    &#039;). (Gustavo)

- Zend engine:
  . Reverted fix for bug #51176 (Static calling in non-static method behaves
    like $this->). (Felipe)
  . Changed deprecated ini options on startup from E_WARNING to E_DEPRECATED.
    (Kalle)
  . Fixed NULL dereference in lex_scan on zend multibyte builds where the script
    had a flex incompatible encoding and there was no converter. (Gustavo)
  . Fixed covariance of return-by-ref constraints. (Etienne)
  . Fixed bug #53305 (E_NOTICE when defining a constant starts with
    __COMPILER_HALT_OFFSET__). (Felipe)
  . Fixed bug #52939 (zend_call_function does not respect ZEND_SEND_PREFER_REF).
    (Dmitry)
  . Fixed bug #52879 (Objects unreferenced in __get, __set, __isset or __unset
    can be freed too early). (mail_ben_schmidt at yahoo dot com dot au, Dmitry)
  . Fixed bug #52786 (PHP should reset section to [PHP] after ini sections).
    (Fedora at famillecollet dot com)
  . Fixed bug #52508 (newline problem with parse_ini_file+INI_SCANNER_RAW).
    (Felipe)
  . Fixed bug #52484 (__set() ignores setting properties with empty names).
    (Felipe)
  . Fixed bug #52361 (Throwing an exception in a destructor causes invalid
    catching). (Dmitry)
  . Fixed bug #51008 (Zend/tests/bug45877.phpt fails). (Dmitry)

- Build issues:
  . Fixed bug #52436 (Compile error if systems do not have stdint.h)
    (Sriram Natarajan)
  . Fixed bug #50345 (nanosleep not detected properly on some solaris versions).
    (Ulf, Tony)
  . Fixed bug #49215 (make fails on glob_wrapper). (Felipe)

- Calendar extension:
  . Fixed bug #52744 (cal_days_in_month incorrect for December 1 BCE).
   (gpap at internet dot gr, Adam)

- cURL extension:
  . Fixed bug #52828 (curl_setopt does not accept persistent streams).
    (Gustavo, Ilia)
  . Fixed bug #52827 (cURL leaks handle and causes assertion error
    (CURLOPT_STDERR)). (Gustavo)
  . Fixed bug #52202 (CURLOPT_PRIVATE gets corrupted). (Ilia)
  . Fixed bug #50410 (curl extension slows down PHP on Windows). (Pierre)

- DateTime extension:
  . Fixed bug #53297 (gettimeofday implementation in php/win32/time.c can return
    1 million microsecs). (ped at 7gods dot org)
  . Fixed bug #52668 (Iterating over a dateperiod twice is broken). (Derick)
  . Fixed bug #52454 (Relative dates and getTimestamp increments by one day).
    (Derick)
  . Fixed bug #52430 (date_parse parse 24:xx:xx as valid time). (Derick)
  . Added support for the ( and ) delimiters/separators to
    DateTime::createFromFormat(). (Derick)

- DBA extension:
  . Added Berkeley DB 5.1 support to the DBA extension. (Oracle Corp.)

- DOM extension:
  . Fixed bug #52656 (DOMCdataSection does not work with splitText). (Ilia)

- Filter extension:
  . Fixed the filter extension accepting IPv4 octets with a leading 0 as that
    belongs to the unsupported "dotted octal" representation. (Gustavo)
  . Fixed bug #53236 (problems in the validation of IPv6 addresses with leading
    and trailing :: in the filter extension). (Gustavo)
  . Fixed bug #50117 (problems in the validation of IPv6 addresses with IPv4
    addresses and ::). (Gustavo)

- GD extension:
  . Fixed bug #53492 (fix crash if anti-aliasing steps are invalid). (Pierre)

- GMP extension:
  . Fixed bug #52906 (gmp_mod returns negative result when non-negative is
    expected). (Stas)
  . Fixed bug #52849 (GNU MP invalid version match). (Adam)

- Hash extension:
  . Fixed bug #51003 (unaligned memory access in ext/hash/hash_tiger.c).
    (Mike, Ilia)

- Iconv extension:
  . Fixed bug #52941 (The 'iconv_mime_decode_headers' function is skipping
    headers). (Adam)
  . Fixed bug #52599 (iconv output handler outputs incorrect content type
    when flags are used). (Ilia)
  . Fixed bug #51250 (iconv_mime_decode() does not ignore malformed Q-encoded
    words). (Ilia)

- Intl extension:
  . Fixed crashes on invalid parameters in intl extension. (CVE-2010-4409).
    (Stas, Maksymilian Arciemowicz)
  . Added support for formatting the timestamp stored in a DateTime object.
    (Stas)
  . Fixed bug #50590 (IntlDateFormatter::parse result is limited to the integer
    range). (Stas)

- Mbstring extension:
  . Fixed bug #53273 (mb_strcut() returns garbage with the excessive length
    parameter). (CVE-2010-4156) (Mateusz Kocielski, Pierre, Moriyoshi)
  . Fixed bug #52981 (Unicode casing table was out-of-date. Updated with
    UnicodeData-6.0.0d7.txt and included the source of the generator program
    with the distribution) (Gustavo).
  . Fixed bug #52681 (mb_send_mail() appends an extra MIME-Version header).
    (Adam)

- MSSQL extension:
  . Fixed possible crash in mssql_fetch_batch(). (Kalle)
  . Fixed bug #52843 (Segfault when optional parameters are not passed in to
    mssql_connect). (Felipe)

- MySQL extension:
  . Fixed bug #52636 (php_mysql_fetch_hash writes long value into int).
    (Kalle, rein at basefarm dot no)

- MySQLi extension:
  . Fixed bug #52891 (Wrong data inserted with mysqli/mysqlnd when using
    mysqli_stmt_bind_param and value> PHP_INT_MAX). (Andrey)
  . Fixed bug #52686 (mysql_stmt_attr_[gs]et argument points to incorrect type).
    (rein at basefarm dot no)
  . Fixed bug #52654 (mysqli doesn't install headers with structures it uses).
    (Andrey)
  . Fixed bug #52433 (Call to undefined method mysqli::poll() - must be static).
    (Andrey)
  . Fixed bug #52417 (MySQLi build failure with mysqlnd on MacOS X). (Andrey)
  . Fixed bug #52413 (MySQLi/libmysql build failure on OS X, FreeBSD). (Andrey)
  . Fixed bug #52390 (mysqli_report() should be per-request setting). (Kalle)
  . Fixed bug #52302 (mysqli_fetch_all does not work with MYSQLI_USE_RESULT).
    (Andrey)
  . Fixed bug #52221 (Misbehaviour of magic_quotes_runtime (get/set)). (Andrey)
  . Fixed bug #45921 (Can't initialize character set hebrew). (Andrey)

- MySQLnd:
  . Fixed bug #52613 (crash in mysqlnd after hitting memory limit). (Andrey)

- ODBC extension:
  - Fixed bug #52512 (Broken error handling in odbc_execute).
    (mkoegler at auto dot tuwien dot ac dot at)

- Openssl extension:
  . Fixed possible blocking behavior in openssl_random_pseudo_bytes on Windows.
    (Pierre)
  . Fixed bug #53136 (Invalid read on openssl_csr_new()). (Felipe)
  . Fixed bug #52947 (segfault when ssl stream option capture_peer_cert_chain
    used). (Felipe)

- Oracle Database extension (OCI8):
  . Fixed bug #53284 (Valgrind warnings in oci_set_* functions) (Oracle Corp.)
  . Fixed bug #51610 (Using oci_connect causes PHP to take a long time to
    exit).  Requires Oracle 11.2.0.2 client libraries (or Oracle bug fix
    9891199) for this patch to have an effect. (Oracle Corp.)

- PCNTL extension:
  . Fixed bug #52784 (Race condition when handling many concurrent signals).
    (nick dot telford at gmail dot com, Arnaud)

- PCRE extension:
  . Fixed bug #52971 (PCRE-Meta-Characters not working with utf-8). (Felipe)
  . Fixed bug #52732 (Docs say preg_match() returns FALSE on error, but it
    returns int(0)). (slugonamission at gmail dot com)

- PHAR extension:
  . Fixed bug #50987 (unaligned memory access in phar.c).
    (geissert at debian dot org, Ilia)

- PHP-FPM SAPI:
  . Fixed bug #53412 (segfault when using -y). (fat)
  . Fixed inconsistent backlog default value (-1) in FPM on many systems. (fat)
  . Fixed bug #52501 (libevent made FPM crashed when forking -- libevent has
    been removed). (fat)
  . Fixed bug #52725 (gcc builtin atomic functions were sometimes used when they
    were not available). (fat)
  . Fixed bug #52693 (configuration file errors are not logged to stderr). (fat)
  . Fixed bug #52674 (FPM Status page returns inconsistent Content-Type
    headers). (fat)
  . Fixed bug #52498 (libevent was not only linked to php-fpm). (fat)

- PDO:
  . Fixed bug #52699 (PDO bindValue writes long int 32bit enum).
    (rein at basefarm dot no)
  . Fixed bug #52487 (PDO::FETCH_INTO leaks memory). (Felipe)

- PDO DBLib driver:
  . Fixed bug #52546 (pdo_dblib segmentation fault when iterating MONEY values).
    (Felipe)

- PDO Firebird driver:
  . Restored firebird support (VC9 builds only). (Pierre)
  . Fixed bug #53335 (pdo_firebird did not implement rowCount()).
    (preeves at ibphoenix dot com)
  . Fixed bug #53323 (pdo_firebird getAttribute() crash).
    (preeves at ibphoenix dot com)

- PDO MySQL driver:
  . Fixed bug #52745 (Binding params doesn't work when selecting a date inside a
    CASE-WHEN). (Andrey)

- PostgreSQL extension:
  . Fixed bug #47199 (pg_delete() fails on NULL). (ewgraf at gmail dot com)

- Reflection extension:
  . Fixed ReflectionProperty::isDefault() giving a wrong result for properties
    obtained with ReflectionClass::getProperties(). (Gustavo)
- Reflection extension:
  . Fixed bug #53366 (Reflection doesnt get dynamic property value from
    getProperty()). (Felipe)
  . Fixed bug #52854 (ReflectionClass::newInstanceArgs does not work for classes
    without constructors). (Johannes)

- SOAP extension:
  . Fixed bug #44248 (RFC2616 transgression while HTTPS request through proxy
    with SoapClient object). (Dmitry)

- SPL extension:
  . Fixed bug #53362 (Segmentation fault when extending SplFixedArray). (Felipe)
  . Fixed bug #53279 (SplFileObject doesn't initialise default CSV escape
    character). (Adam)
  . Fixed bug #53144 (Segfault in SplObjectStorage::removeAll()). (Felipe)
  . Fixed bug #53071 (SPLObjectStorage defeats gc_collect_cycles). (Gustavo)
  . Fixed bug #52573 (SplFileObject::fscanf Segmentation fault). (Felipe)
  . Fixed bug #51763 (SplFileInfo::getType() does not work symbolic link
    and directory). (Pierre)
  . Fixed bug #50481 (Storing many SPLFixedArray in an array crashes). (Felipe)
  . Fixed bug #50579 (RegexIterator::REPLACE doesn't work). (Felipe)

- SQLite3 extension:
  . Fixed bug #53463 (sqlite3 columnName() segfaults on bad column_number).
    (Felipe)

- Streams:
  . Fixed forward stream seeking emulation in streams that don't support seeking
    in situations where the read operation gives back less data than requested
    and when there was data in the buffer before the emulation started. Also
    made more consistent its behavior -- should return failure every time less
    data than was requested was skipped. (Gustavo)
  . Fixed bug #53241 (stream casting that relies on fdopen/fopencookie fails
    with streams opened with, inter alia, the 'xb' mode). (Gustavo)
  . Fixed bug #53006 (stream_get_contents has an unpredictable behavior when the
    underlying stream does not support seeking). (Gustavo)
  . Fixed bug #52944 (Invalid write on second and subsequent reads with an
    inflate filter fed invalid data). (Gustavo)
  . Fixed bug #52820 (writes to fopencookie FILE* not commited when seeking the
    stream). (Gustavo)

- WDDX extension:
  . Fixed bug #52468 (wddx_deserialize corrupts integer field value when left
    empty). (Felipe)

- Zlib extension:
  . Fixed bug #52926 (zlib fopen wrapper does not use context). (Gustavo)

22 Jul 2010, PHP 5.3.3
- Upgraded bundled sqlite to version 3.6.23.1. (Ilia)
- Upgraded bundled PCRE to version 8.02. (Ilia)

- Added support for JSON_NUMERIC_CHECK option in json_encode() that converts
  numeric strings to integers. (Ilia)
- Added stream_set_read_buffer, allows to set the buffer for read operation.
  (Pierre)
- Added stream filter support to mcrypt extension (ported from
  mcrypt_filter). (Stas)
- Added full_special_chars filter to ext/filter. (Rasmus)
- Added backlog socket context option for stream_socket_server(). (Mike)
- Added fifth parameter to openssl_encrypt()/openssl_decrypt()
  (string $iv) to use non-NULL IV.
  Made implicit use of NULL IV a warning. (Sara)
- Added openssl_cipher_iv_length(). (Sara)
- Added FastCGI Process Manager (FPM) SAPI. (Tony)
- Added recent Windows versions to php_uname and fix undefined windows
  version support. (Pierre)
- Added Berkeley DB 5 support to the DBA extension. (Johannes, Chris Jones)
- Added support for copy to/from array/file for pdo_pgsql extension.
  (Denis Gasparin, Ilia)
- Added inTransaction() method to PDO, with specialized support for Postgres.
  (Ilia, Denis Gasparin)

- Changed namespaced classes so that the ctor can only be named
  __construct now. (Stas)
- Reset error state in PDO::beginTransaction() reset error state. (Ilia)

- Implemented FR#51295 (SQLite3::busyTimeout not existing). (Mark)
- Implemented FR#35638 (Adding udate to imap_fetch_overview results).
  (Charles_Duffy at dell dot com )
- Rewrote var_export() to use smart_str rather than output buffering, prevents
  data disclosure if a fatal error occurs (CVE-2010-2531). (Scott)
- Fixed possible buffer overflows in mysqlnd_list_fields,  mysqlnd_change_user.
  (Andrey)
- Fixed possible buffer overflows when handling error packets in mysqlnd.
  Reported by Stefan Esser. (Andrey)
- Fixed very rare memory leak in mysqlnd, when binding thousands of columns.
  (Andrey)
- Fixed a crash when calling an inexistent method of a class that inherits
  PDOStatement if instantiated directly instead of doing by the PDO methods.
  (Felipe)

- Fixed memory leak on error in mcrypt_create_iv on Windows. (Pierre)
- Fixed a possible crash because of recursive GC invocation. (Dmitry)
- Fixed a possible resource destruction issues in shm_put_var().
  Reported by Stefan Esser. (Dmitry)
- Fixed a possible information leak because of interruption of XOR operator.
  Reported by Stefan Esser. (Dmitry)
- Fixed a possible memory corruption because of unexpected call-time pass by
  refernce and following memory clobbering through callbacks.
  Reported by Stefan Esser. (Dmitry)
- Fixed a possible memory corruption in ArrayObject::uasort(). Reported by
  Stefan Esser. (Dmitry)
- Fixed a possible memory corruption in parse_str(). Reported by Stefan Esser.
  (Dmitry)
- Fixed a possible memory corruption in pack(). Reported by Stefan Esser.
  (Dmitry)
- Fixed a possible memory corruption in substr_replace(). Reported by Stefan
  Esser. (Dmitry)
- Fixed a possible memory corruption in addcslashes(). Reported by Stefan
  Esser. (Dmitry)
- Fixed a possible stack exhaustion inside fnmatch(). Reported by Stefan
  Esser. (Ilia)
- Fixed a possible dechunking filter buffer overflow. Reported by Stefan Esser.
  (Pierre)
- Fixed a possible arbitrary memory access inside sqlite extension. Reported
  by Mateusz Kocielski. (Ilia)
- Fixed string format validation inside phar extension. Reported by Stefan
  Esser. (Ilia)
- Fixed handling of session variable serialization on certain prefix
  characters. Reported by Stefan Esser. (Ilia)
- Fixed a NULL pointer dereference when processing invalid XML-RPC
  requests (Fixes CVE-2010-0397, bug #51288). (Raphael Geissert)
- Fixed 64-bit integer overflow in mhash_keygen_s2k(). (Clément LECIGNE, Stas)
- Fixed SplObjectStorage unserialization problems (CVE-2010-2225). (Stas)
- Fixed the mail.log ini setting when no filename was given. (Johannes)

- Fixed bug #52317 (Segmentation fault when using mail() on a rhel 4.x (only 64
  bit)). (Adam)
- Fixed bug #52262 (json_decode() shows no errors on invalid UTF-8).
  (Scott)
- Fixed bug #52240 (hash_copy() does not copy the HMAC key, causes wrong
  results and PHP crashes). (Felipe)
- Fixed bug #52238 (Crash when an Exception occured in iterator_to_array).
  (Johannes)
- Fixed bug #52193 (converting closure to array yields empty array). (Felipe)
- Fixed bug #52183 (Reflectionfunction reports invalid number of arguments for
  function aliases). (Felipe)
- Fixed bug #52162 (custom request header variables with numbers are removed).
  (Sriram Natarajan)
- Fixed bug #52160 (Invalid E_STRICT redefined constructor error). (Felipe)
- Fixed bug #52138 (Constants are parsed into the ini file for section names).
  (Felipe)
- Fixed bug #52115 (mysqli_result::fetch_all returns null, not an empty array).
  (Andrey)
- Fixed bug #52101 (dns_get_record() garbage in 'ipv6' field on Windows).
  (Pierre)
- Fixed bug #52082 (character_set_client & character_set_connection reset after
  mysqli_change_user()). (Andrey)
- Fixed bug #52043 (GD doesn't recognize latest libJPEG versions).
  (php at group dot apple dot com, Pierre)
- Fixed bug #52041 (Memory leak when writing on uninitialized variable returned
  from function). (Dmitry)
- Fixed bug #52060 (Memory leak when passing a closure to method_exists()).
  (Felipe)
- Fixed bug #52057 (ReflectionClass fails on Closure class). (Felipe)
- Fixed bug #52051 (handling of case sensitivity of old-style constructors
  changed in 5.3+). (Felipe)
- Fixed bug #52037 (Concurrent builds fail in install-programs). (seanius at
  debian dot org, Kalle)
- Fixed bug #52019 (make lcov doesn't support TESTS variable anymore). (Patrick)
- Fixed bug #52010 (open_basedir restrictions mismatch on vacuum command).
  (Ilia)
- Fixed bug #52001 (Memory allocation problems after using variable variables).
  (Dmitry)
- Fixed bug #51991 (spl_autoload and *nix support with namespace). (Felipe)
- Fixed bug #51943 (AIX: Several files are out of ANSI spec). (Kalle,
  coreystup at gmail dot com)
- Fixed bug #51911 (ReflectionParameter::getDefaultValue() memory leaks with
  constant array). (Felipe)
- Fixed bug #51905 (ReflectionParameter fails if default value is an array
  with an access to self::). (Felipe)
- Fixed bug #51899 (Parse error in parse_ini_file() function when empy value
  followed by no newline). (Felipe)
- Fixed bug #51844 (checkdnsrr does not support types other than MX). (Pierre)
- Fixed bug #51827 (Bad warning when register_shutdown_function called with
  wrong num of parameters). (Felipe)
- Fixed bug #51822 (Segfault with strange __destruct() for static class
  variables). (Dmitry)
- Fixed bug #51791 (constant() aborts execution when fail to check undefined
  constant). (Felipe)
- Fixed bug #51732 (Fileinfo __construct or open does not work with NULL).
  (Pierre)
- Fixed bug #51725 (xmlrpc_get_type() returns true on invalid dates). (Mike)
- Fixed bug #51723 (Content-length header is limited to 32bit integer with
  Apache2 on Windows). (Pierre)
- Fixed bug #51721 (mark DOMNodeList and DOMNamedNodeMap as Traversable).
  (David Zuelke)
- Fixed bug #51712 (Test mysql_mysqlnd_read_timeout_long must fail on MySQL4).
  (Andrey)
- Fixed bug #51697 (Unsafe operations in free_storage of SPL iterators,
  causes crash during shutdown). (Etienne)
- Fixed bug #51690 (Phar::setStub looks for case-sensitive
  __HALT_COMPILER()). (Ilia)
- Fixed bug #51688 (ini per dir crashes when invalid document root  are given).
  (Pierre)
- Fixed bug #51671 (imagefill does not work correctly for small images).
  (Pierre)
- Fixed bug #51670 (getColumnMeta causes segfault when re-executing query
  after calling nextRowset). (Pierrick)
- Fixed bug #51647 Certificate file without private key (pk in another file)
  doesn't work. (Andrey)
- Fixed bug #51629 (CURLOPT_FOLLOWLOCATION error message is misleading).
  (Pierre)
- Fixed bug #51627 (script path not correctly evaluated).
  (russell dot tempero at rightnow dot com)
- Fixed bug #51624 (Crash when calling mysqli_options()). (Felipe)
- Fixed bug #51615 (PHP crash with wrong HTML in SimpleXML). (Felipe)
- Fixed bug #51609 (pg_copy_to: Invalid results when using fourth parameter).
  (Felipe)
- Fixed bug #51608 (pg_copy_to: WARNING: nonstandard use of \\ in a string
  literal). (cbandy at jbandy dot com)
- Fixed bug #51607 (pg_copy_from does not allow schema in the tablename
  argument). (cbandy at jbandy dot com)
- Fixed bug #51605 (Mysqli - zombie links). (Andrey)
- Fixed bug #51604 (newline in end of header is shown in start of message).
  (Daniel Egeberg)
- Fixed bug #51590 (JSON_ERROR_UTF8 is undefined). (Felipe)
- Fixed bug #51583 (Bus error due to wrong alignment in mysqlnd). (Rainer Jung)
- Fixed bug #51582 (Don't assume UINT64_C it's ever available).
  (reidrac at usebox dot net, Pierre)
- Fixed bug #51577 (Uninitialized memory reference with oci_bind_array_by_name)
  (Oracle Corp.)
- Fixed bug #51562 (query timeout in mssql can not be changed per query).
  (ejsmont dot artur at gmail dot com)
- Fixed bug #51552 (debug_backtrace() causes segmentation fault and/or memory
  issues). (Dmitry)
- Fixed bug #51445 (var_dump() invalid/slow *RECURSION* detection). (Felipe)
- Fixed bug #51435 (Missing ifdefs / logic bug in crypt code cause compile
  errors). (Felipe)
- Fixed bug #51424 (crypt() function hangs after 3rd call). (Pierre, Sriram)
- Fixed bug #51394 (Error line reported incorrectly if error handler throws an
  exception). (Stas)
- Fixed bug #51393 (DateTime::createFromFormat() fails if format string contains
  timezone). (Adam)
- Fixed bug #51347 (mysqli_close / connection memory leak). (Andrey, Johannes)
- Fixed bug #51338 (URL-Rewriter is still enabled if use_only_cookies is
  on). (Ilia, j dot jeising at gmail dot com)
- Fixed bug #51291 (oci_error doesn't report last error when called two times)
  (Oracle Corp.)
- Fixed bug #51276 (php_load_extension() is missing when HAVE_LIBDL is
  undefined). (Tony)
- Fixed bug #51273 (Faultstring property does not exist when the faultstring is
  empty) (Ilia, dennis at transip dot nl)
- Fixed bug #51269 (zlib.output_compression Overwrites Vary Header). (Adam)
- Fixed bug #51257 (CURL_VERSION_LARGEFILE incorrectly used after libcurl
  version 7.10.1). (aron dot ujvari at microsec dot hu)
- Fixed bug #51242 (Empty mysql.default_port does not default to 3306 anymore,
  but 0). (Adam)
- Fixed bug #51237 (milter SAPI crash on startup). (igmar at palsenberg dot com)
- Fixed bug #51213 (pdo_mssql is trimming value of the money column). (Ilia,
  alexr at oplot dot com)
- Fixed bug #51190 (ftp_put() returns false when transfer was successful).
  (Ilia)
- Fixed bug #51183 (ext/date/php_date.c fails to compile with Sun Studio).
  (Sriram Natarajan)
- Fixed bug #51176 (Static calling in non-static method behaves like $this->).
  (Felipe)
- Fixed bug #51171 (curl_setopt() doesn't output any errors or warnings when
  an invalid option is provided). (Ilia)
- Fixed bug #51128 (imagefill() doesn't work with large images). (Pierre)
- Fixed bug #51096 ('last day' and 'first day' are handled incorrectly when
  parsing date strings). (Derick)
- Fixed bug #51086 (DBA DB4 doesn't work with Berkeley DB 4.8). (Chris Jones)
- Fixed bug #51062 (DBA DB4 uses mismatched headers and libraries). (Chris
  Jones)
- Fixed bug #51026 (mysqli_ssl_set not working). (Andrey)
- Fixed bug #51023 (filter doesn't detect int overflows with GCC 4.4).
  (Raphael Geissert)
- Fixed bug #50999 (unaligned memory access in dba_fetch()). (Felipe)
- Fixed bug #50976 (Soap headers Authorization not allowed).
  (Brain France, Dmitry)
- Fixed bug #50828 (DOMNotation is not subclass of DOMNode). (Rob)
- Fixed bug #50810 (property_exists does not work for private). (Felipe)
- Fixed bug #50762 (in WSDL mode Soap Header handler function only being called
  if defined in WSDL). (mephius at gmail dot com)
- Fixed bug #50731 (Inconsistent namespaces sent to functions registered with
  spl_autoload_register). (Felipe)
- Fixed bug #50563 (removing E_WARNING from parse_url). (ralph at smashlabs dot
  com, Pierre)
- Fixed bug #50578 (incorrect shebang in phar.phar). (Fedora at FamilleCollet
  dot com)
- Fixed bug #50392 (date_create_from_format enforces 6 digits for 'u' format
  character). (Derick)
- Fixed bug #50383 (Exceptions thrown in __call / __callStatic do not include
  file and line in trace). (Felipe)
- Fixed bug #50358 (Compile failure compiling ext/phar/util.lo). (Felipe)
- Fixed bug #50101 (name clash between global and local variable).
  (patch by yoarvi at gmail dot com)
- Fixed bug #50055 (DateTime::sub() allows 'relative' time modifications).
  (Derick)
- Fixed bug #51002 (fix possible memory corruption with very long names).
  (Pierre)
- Fixed bug #49893 (Crash while creating an instance of Zend_Mail_Storage_Pop3).
  (Dmitry)
- Fixed bug #49819 (STDOUT losing data with posix_isatty()). (Mike)
- Fixed bug #49778 (DateInterval::format("%a") is always zero when an interval
  is created from an ISO string). (Derick)
- Fixed bug #49700 (memory leaks in php_date.c if garbage collector is
  enabled). (Dmitry)
- Fixed bug #49576 (FILTER_VALIDATE_EMAIL filter needs updating) (Rasmus)
- Fixed bug #49490 (XPath namespace prefix conflict). (Rob)
- Fixed bug #49429 (odbc_autocommit doesn't work). (Felipe)
- Fixed bug #49320 (PDO returns null when SQLite connection fails). (Felipe)
- Fixed bug #49234 (mysqli_ssl_set not found). (Andrey)
- Fixed bug #49216 (Reflection doesn't seem to work properly on MySqli).
  (Andrey)
- Fixed bug #49192 (PHP crashes when GC invoked on COM object). (Stas)
- Fixed bug #49081 (DateTime::diff() mistake if start in January and interval >
  28 days). (Derick)
- Fixed bug #49059 (DateTime::diff() repeats previous sub() operation).
  (yoarvi@gmail.com, Derick)
- Fixed bug #48983 (DomDocument : saveHTMLFile wrong charset). (Rob)
- Fixed bug #48930 (__COMPILER_HALT_OFFSET__ incorrect in PHP >= 5.3). (Felipe)
- Fixed bug #48902 (Timezone database fallback map is outdated). (Derick)
- Fixed bug #48781 (Cyclical garbage collector memory leak). (Dmitry)
- Fixed bug #48601 (xpath() returns FALSE for legitimate query). (Rob)
- Fixed bug #48361 (SplFileInfo::getPathInfo should return the
  parent dir). (Etienne)
- Fixed bug #48289 (iconv_mime_encode() quoted-printable scheme is broken).
  (Adam, patch from hiroaki dot kawai at gmail dot com).
- Fixed bug #47842 (sscanf() does not support 64-bit values). (Mike)
- Fixed bug #46111 (Some timezone identifiers can not be parsed). (Derick)
- Fixed bug #45808 (stream_socket_enable_crypto() blocks and eats CPU).
  (vincent at optilian dot com)
- Fixed bug #43233 (sasl support for ldap on Windows). (Pierre)
- Fixed bug #35673 (formatOutput does not work with saveHTML). (Rob)
- Fixed bug #33210 (getimagesize() fails to detect width/height on certain
  JPEGs). (Ilia)

04 Mar 2010, PHP 5.3.2

- Upgraded bundled sqlite to version 3.6.22. (Ilia)
- Upgraded bundled libmagic to version 5.03. (Mikko)
- Upgraded bundled PCRE to version 8.00. (Scott)
- Updated timezone database to version 2010.3. (Derick)

- Improved LCG entropy. (Rasmus, Samy Kamkar)
- Improved crypt support for edge cases (UFC compatibility). (Solar Designer,
  Joey, Pierre)

- Reverted fix for bug #49521 (PDO fetchObject sets values before calling
  constructor). (Pierrick, Johannes)

- Changed gmp_strval() to use full range from 2 to 62, and -2 to -36. FR #50283
  (David Soria Parra)
- Changed "post_max_size" php.ini directive to allow unlimited post size by
  setting it to 0. (Rasmus)
- Changed tidyNode class to disallow manual node creation. (Pierrick)

- Removed automatic file descriptor unlocking happening on shutdown and/or
  stream close (on all OSes). (Tony, Ilia)

- Added libpng 1.4.0 support. (Pierre)
- Added support for DISABLE_AUTHENTICATOR for imap_open. (Pierre)
- Added missing host validation for HTTP urls inside FILTER_VALIDATE_URL.
  (Ilia)
- Added stream_resolve_include_path(). (Mikko)
- Added INTERNALDATE support to imap_append. (nick at mailtrust dot com)
- Added support for SHA-256 and SHA-512 to php's crypt. (Pierre)
- Added realpath_cache_size() and realpath_cache_get() functions. (Stas)
- Added FILTER_FLAG_STRIP_BACKTICK option to the filter extension. (Ilia)
- Added protection for $_SESSION from interrupt corruption and improved
  "session.save_path" check. (Stas)
- Added LIBXML_PARSEHUGE constant to override the maximum text size of a
  single text node when using libxml2.7.3+. (Kalle)
- Added ReflectionMethod::setAccessible() for invoking non-public methods
  through the Reflection API. (Sebastian)
- Added Collator::getSortKey for intl extension. (Stas)
- Added support for CURLOPT_POSTREDIR. FR #49571. (Sriram Natarajan)
- Added support for CURLOPT_CERTINFO. FR #49253.
  (Linus Nielsen Feltzing <linus@haxx.se>)
- Added client-side server name indication support in openssl. (Arnaud)

- Improved fix for bug #50006 (Segfault caused by uksort()). (Stas)

- Fixed mysqlnd hang when queries exactly 16777214 bytes long are sent. (Andrey)
- Fixed incorrect decoding of 5-byte BIT sequences in mysqlnd. (Andrey)
- Fixed error_log() to be binary safe when using message_type 3. (Jani)
- Fixed unnecessary invocation of setitimer when timeouts have been disabled.
  (Arvind Srinivasan)
- Fixed memory leak in extension loading when an error occurs on Windows.
  (Pierre)
- Fixed safe_mode validation inside tempnam() when the directory path does
  not end with a /). (Martin Jansen)
- Fixed a possible open_basedir/safe_mode bypass in session extension
  identified by Grzegorz Stachowiak. (Ilia)
- Fixed possible crash when a error/warning is raised during php startup.
  (Pierre)
- Fixed possible bad behavior of rename on windows when used with symbolic
  links or invalid paths. (Pierre)
- Fixed error output to stderr on Windows. (Pierre)
- Fixed memory leaks in is_writable/readable/etc on Windows. (Pierre)
- Fixed memory leaks in the ACL function on Windows. (Pierre)
- Fixed memory leak in the realpath cache on Windows. (Pierre)
- Fixed memory leak in zip_close. (Pierre)
- Fixed crypt's blowfish sanity check of the "setting" string, to reject
  iteration counts encoded as 36 through 39. (Solar Designer, Joey, Pierre)

- Fixed bug #51059 (crypt crashes when invalid salt are given). (Pierre)
- Fixed bug #50952 (allow underscore _ in constants parsed in php.ini files).
  (Jani)
- Fixed bug #50940 (Custom content-length set incorrectly in Apache SAPIs).
  (Brian France, Rasmus)
- Fixed bug #50930 (Wrong date by php_date.c patch with ancient gcc/glibc
  versions). (Derick)
- Fixed bug #50907 (X-PHP-Originating-Script adding two new lines in *NIX).
  (Ilia)
- Fixed bug #50859 (build fails with openssl 1.0 due to md2 deprecation).
  (Ilia, hanno at hboeck dot de)
- Fixed bug #50847 (strip_tags() removes all tags greater then 1023 bytes
  long). (Ilia)
- Fixed bug #50829 (php.ini directive pdo_mysql.default_socket is ignored).
  (Ilia)
- Fixed bug #50832 (HTTP fopen wrapper does not support passwordless HTTP
  authentication). (Jani)
- Fixed bug #50787 (stream_set_write_buffer() has no effect on socket streams).
  (vnegrier at optilian dot com, Ilia)
- Fixed bug #50761 (system.multiCall crashes in xmlrpc extension).
  (hiroaki dot kawai at gmail dot com, Ilia)
- Fixed bug #50756 (CURLOPT_FTP_SKIP_PASV_IP does not exist). (Sriram)
- Fixed bug #50732 (exec() adds single byte twice to $output array). (Ilia)
- Fixed bug #50728 (All PDOExceptions hardcode 'code' property to 0).
  (Joey, Ilia)
- Fixed bug #50723 (Bug in garbage collector causes crash). (Dmitry)
- Fixed bug #50690 (putenv does not set ENV when the value is only one char).
  (Pierre)
- Fixed bug #50680 (strtotime() does not support eighth ordinal number). (Ilia)
- Fixed bug #50661 (DOMDocument::loadXML does not allow UTF-16). (Rob)
- Fixed bug #50657 (copy() with an empty (zero-byte) HTTP source succeeds but
  returns false). (Ilia)
- Fixed bug #50636 (MySQLi_Result sets values before calling constructor).
  (Pierrick)
- Fixed bug #50632 (filter_input() does not return default value if the
  variable does not exist). (Ilia)
- Fixed bug #50576 (XML_OPTION_SKIP_TAGSTART option has no effect). (Pierrick)
- Fixed bug #50558 (Broken object model when extending tidy). (Pierrick)
- Fixed bug #50540 (Crash while running ldap_next_reference test cases).
  (Sriram)
- Fixed bug #50519 (segfault in garbage collection when using set_error_handler
  and DomDocument). (Dmitry)
- Fixed bug #50508 (compile failure: Conflicting HEADER type declarations).
  (Jani)
- Fixed bug #50496 (Use of <stdbool.h> is valid only in a c99 compilation
  environment. (Sriram)
- Fixed bug #50464 (declare encoding doesn't work within an included file).
  (Felipe)
- Fixed bug #50458 (PDO::FETCH_FUNC fails with Closures). (Felipe, Pierrick)
- Fixed bug #50445 (PDO-ODBC stored procedure call from Solaris 64-bit causes
  seg fault). (davbrown4 at yahoo dot com, Felipe)
- Fixed bug #50416 (PROCEDURE db.myproc can't return a result set in the given
  context). (Andrey)
- Fixed bug #50394 (Reference argument converted to value in __call). (Stas)
- Fixed bug #50351 (performance regression handling objects, ten times slower
  in 5.3 than in 5.2). (Dmitry)
- Fixed bug #50392 (date_create_from_format() enforces 6 digits for 'u'
  format character). (Ilia)
- Fixed bug #50345 (nanosleep not detected properly on some solaris versions).
  (Jani)
- Fixed bug #50340 (php.ini parser does not allow spaces in ini keys). (Jani)
- Fixed bug #50334 (crypt ignores sha512 prefix). (Pierre)
- Fixed bug #50323 (Allow use of ; in values via ;; in PDO DSN).
  (Ilia, Pierrick)
- Fixed bug #50285 (xmlrpc does not preserve keys in encoded indexed arrays).
  (Felipe)
- Fixed bug #50282 (xmlrpc_encode_request() changes object into array in
  calling function). (Felipe)
- Fixed bug #50267 (get_browser(null) does not use HTTP_USER_AGENT). (Jani)
- Fixed bug #50266 (conflicting types for llabs). (Jani)
- Fixed bug #50261 (Crash When Calling Parent Constructor with
  call_user_func()). (Dmitry)
- Fixed bug #50255 (isset() and empty() silently casts array to object).
  (Felipe)
- Fixed bug #50240 (pdo_mysql.default_socket in php.ini shouldn't used
  if it is empty). (foutrelis at gmail dot com, Ilia)
- Fixed bug #50231 (Socket path passed using --with-mysql-sock is ignored when
  mysqlnd is enabled). (Jani)
- Fixed bug #50219 (soap call Segmentation fault on a redirected url).
  (Pierrick)
- Fixed bug #50212 (crash by ldap_get_option() with LDAP_OPT_NETWORK_TIMEOUT).
  (Ilia, shigeru_kitazaki at cybozu dot co dot jp)
- Fixed bug #50209 (Compiling with libedit cannot find readline.h).
  (tcallawa at redhat dot com)
- Fixed bug #50207 (segmentation fault when concatenating very large strings on
  64bit linux). (Ilia)
- Fixed bug #50196 (stream_copy_to_stream() produces warning when source is
  not file). (Stas)
- Fixed bug #50195 (pg_copy_to() fails when table name contains schema. (Ilia)
- Fixed bug #50185 (ldap_get_entries() return false instead of an empty array
  when there is no error). (Jani)
- Fixed bug #50174 (Incorrectly matched docComment). (Felipe)
- Fixed bug #50168 (FastCGI fails with wrong error on HEAD request to
  non-existant file). (Dmitry)
- Fixed bug #50162 (Memory leak when fetching timestamp column from Oracle
  database). (Felipe)
- Fixed bug #50159 (wrong working directory in symlinked files). (Dmitry)
- Fixed bug #50158 (FILTER_VALIDATE_EMAIL fails with valid addresses
  containing = or ?). (Pierrick)
- Fixed bug #50152 (ReflectionClass::hasProperty behaves like isset() not
  property_exists). (Felipe)
- Fixed bug #50146 (property_exists: Closure object cannot have properties).
  (Felipe)
- Fixed bug #50145 (crash while running bug35634.phpt). (Felipe)
- Fixed bug #50140 (With default compilation option, php symbols are unresolved
  for nsapi). (Uwe Schindler)
- Fixed bug #50087 (NSAPI performance improvements). (Uwe Schindler)
- Fixed bug #50073 (parse_url() incorrect when ? in fragment). (Ilia)
- Fixed bug #50023 (pdo_mysql doesn't use PHP_MYSQL_UNIX_SOCK_ADDR). (Ilia)
- Fixed bug #50005 (Throwing through Reflection modified Exception object
  makes segmentation fault). (Felipe)
- Fixed bug #49990 (SNMP3 warning message about security level printed twice).
  (Jani)
- Fixed bug #49985 (pdo_pgsql prepare() re-use previous aborted
  transaction). (ben dot pineau at gmail dot com, Ilia, Matteo)
- Fixed bug #49938 (Phar::isBuffering() returns inverted value). (Greg)
- Fixed bug #49936 (crash with ftp stream in php_stream_context_get_option()).
  (Pierrick)
- Fixed bug #49921 (Curl post upload functions changed). (Ilia)
- Fixed bug #49866 (Making reference on string offsets crashes PHP). (Dmitry)
- Fixed bug #49855 (import_request_variables() always returns NULL). (Ilia,
  sjoerd at php dot net)
- Fixed bug #49851, #50451 (http wrapper breaks on 1024 char long headers).
  (Ilia)
- Fixed bug #49800 (SimpleXML allow (un)serialize() calls without warning).
  (Ilia, wmeler at wp-sa dot pl)
- Fixed bug #49719 (ReflectionClass::hasProperty returns true for a private
  property in base class). (Felipe)
- Fixed bug #49677 (ini parser crashes with apache2 and using ${something}
  ini variables). (Jani)
- Fixed bug #49660 (libxml 2.7.3+ limits text nodes to 10MB). (Felipe)
- Fixed bug #49647 (DOMUserData does not exist). (Rob)
- Fixed bug #49600 (imageTTFText text shifted right). (Takeshi Abe)
- Fixed bug #49585 (date_format buffer not long enough for >4 digit years).
  (Derick, Adam)
- Fixed bug #49560 (oci8: using LOBs causes slow PHP shutdown). (Oracle Corp.)
- Fixed bug #49521 (PDO fetchObject sets values before calling constructor).
  (Pierrick)
- Fixed bug #49472 (Constants defined in Interfaces can be overridden).
  (Felipe)
- Fixed bug #49463 (setAttributeNS fails setting default namespace). (Rob)
- Fixed bug #49244 (Floating point NaN cause garbage characters). (Sjoerd)
- Fixed bug #49224 (Compile error due to old DNS functions on AIX systems).
  (Scott)
- Fixed bug #49174 (crash when extending PDOStatement and trying to set
  queryString property). (Felipe)
- Fixed bug #48811 (Directives in PATH section do not get applied to
  subdirectories). (Patch by: ct at swin dot edu dot au)
- Fixed bug #48590 (SoapClient does not honor max_redirects). (Sriram)
- Fixed bug #48190 (Content-type parameter "boundary" is not case-insensitive
  in HTTP uploads). (Ilia)
- Fixed bug #47848 (importNode doesn't preserve attribute namespaces). (Rob)
- Fixed bug #47409 (extract() problem with array containing word "this").
  (Ilia, chrisstocktonaz at gmail dot com)
- Fixed bug #47281 ($php_errormsg is limited in size of characters)
  (Oracle Corp.)
- Fixed bug #46478 (htmlentities() uses obsolete mapping table for character
  entity references). (Moriyoshi)
- Fixed bug #45599 (strip_tags() truncates rest of string with invalid
  attribute). (Ilia, hradtke)
- Fixed bug #45120 (PDOStatement->execute() returns true then false for same
  statement). (Pierrick)
- Fixed bug #44827 (define() allows :: in constant names). (Ilia)
- Fixed bug #44098 (imap_utf8() returns only capital letters).
  (steffen at dislabs dot de, Pierre)
- Fixed bug #34852 (Failure in odbc_exec() using oracle-supplied odbc
  driver). (tim dot tassonis at trivadis dot com)

19 Nov 2009, PHP 5.3.1
- Upgraded bundled sqlite to version 3.6.19. (Scott)
- Updated timezone database to version 2009.17 (2009q). (Derick)

- Changed ini file directives [PATH=](on Win32) and [HOST=](on all) to be case
  insensitive. (garretts)

- Restored shebang line check to CGI sapi (not checked by scanner anymore).
  (Jani)

- Added "max_file_uploads" INI directive, which can be set to limit the
  number of file uploads per-request to 20 by default, to prevent possible
  DOS via temporary file exhaustion. (Ilia)
- Added missing sanity checks around exif processing. (Ilia)
- Added error constant when json_encode() detects an invalid UTF-8 sequence.
  (Scott)
- Added support for ACL on Windows for thread safe SAPI (Apache2 for example)
  and fix its support on NTS. (Pierre)

- Improved symbolic, mounted volume and junctions support for realpath on
  Windows. (Pierre)
- Improved readlink on Windows, suppress \??\ and use the drive syntax only.
  (Pierre)
- Improved dns_get_record() AAAA support on windows. Always available when
  IPv6 is support is installed, format is now the same than on unix. (Pierre)
- Improved the DNS functions on OSX to use newer APIs, also use Bind 9 API
  where available on other platforms. (Scott)
- Improved shared extension loading on OSX to use the standard Unix dlopen()
  API. (Scott)

- Fixed crash in com_print_typeinfo when an invalid typelib is given. (Pierre)
- Fixed a safe_mode bypass in tempnam() identified by Grzegorz Stachowiak.
  (Rasmus)
- Fixed a open_basedir bypass in posix_mkfifo() identified by Grzegorz
  Stachowiak.  (Rasmus)
- Fixed certificate validation inside php_openssl_apply_verification_policy
  (Ryan Sleevi, Ilia)
- Fixed crash in SQLiteDatabase::ArrayQuery() and SQLiteDatabase::SingleQuery()
  when calling using Reflection. (Felipe)
- Fixed crash when instantiating PDORow and PDOStatement through Reflection.
  (Felipe)
- Fixed sanity check for the color index in imagecolortransparent. (Pierre)
- Fixed scandir/readdir when used mounted points on Windows. (Pierre)
- Fixed zlib.deflate compress filter to actually accept level parameter. (Jani)
- Fixed leak on error in popen/exec (and related functions) on Windows.
  (Pierre)
- Fixed possible bad caching of symlinked directories in the realpath cache
  on Windows. (Pierre)
- Fixed atime and mtime in stat related functions on Windows. (Pierre)
- Fixed spl_autoload_unregister/spl_autoload_functions wrt. Closures and
  Functors. (Christian Seiler)
- Fixed open_basedir circumvention for "mail.log" ini directive.
  (Maksymilian Arciemowicz, Stas)
- Fixed signature generation/validation for zip archives in ext/phar. (Greg)
- Fixed memory leak in stream_is_local(). (Felipe, Tony)
- Fixed BC break in mime_content_type(), removes the content encoding. (Scott)

- Fixed PECL bug #16842 (oci_error return false when NO_DATA_FOUND is raised).
  (Chris Jones)

- Fixed bug #50063 (safe_mode_include_dir fails). (Johannes, christian at
  elmerot dot se)
- Fixed bug #50052 (Different Hashes on Windows and Linux on wrong Salt size).
  (Pierre)
- Fixed bug #49986 (Missing ICU DLLs on windows package). (Pierre)
- Fixed bug #49910 (no support for ././@LongLink for long filenames in phar
  tar support). (Greg)
- Fixed bug #49908 (throwing exception in __autoload crashes when interface
  is not defined). (Felipe)
- Fixed bug #49847 (exec() fails to return data inside 2nd parameter, given
  output lines >4095 bytes). (Ilia)
- Fixed bug #49809 (time_sleep_until() is not available on OpenSolaris). (Jani)
- Fixed bug #49757 (long2ip() can return wrong value in a multi-threaded
  applications). (Ilia, Florian Anderiasch)
- Fixed bug #49738 (calling mcrypt after mcrypt_generic_deinit crashes).
  (Sriram Natarajan)
- Fixed bug #49732 (crashes when using fileinfo when timestamp conversion
  fails). (Pierre)
- Fixed bug #49698 (Unexpected change in strnatcasecmp()). (Rasmus)
- Fixed bug #49630 (imap_listscan function missing). (Felipe)
- Fixed bug #49572 (use of C++ style comments causes build failure).
  (Sriram Natarajan)
- Fixed bug #49531 (CURLOPT_INFILESIZE sometimes causes warning "CURLPROTO_FILE
  cannot be set"). (Felipe)
- Fixed bug #49517 (cURL's CURLOPT_FILE prevents file from being deleted after
  fclose). (Ilia)
- Fixed bug #49470 (FILTER_SANITIZE_EMAIL allows disallowed characters).
  (Ilia)
- Fixed bug #49447 (php engine need to correctly check for socket API
  return status on windows). (Sriram Natarajan)
- Fixed bug #49391 (ldap.c utilizing deprecated ldap_modify_s). (Ilia)
- Fixed bug #49372 (segfault in php_curl_option_curl). (Pierre)
- Fixed bug #49361 (wordwrap() wraps incorrectly on end of line boundaries).
  (Ilia, code-it at mail dot ru)
- Fixed bug #49306 (inside pdo_mysql default socket settings are ignored).
  (Ilia)
- Fixed bug #49289 (bcmath module doesn't compile with phpize configure).
  (Jani)
- Fixed bug #49286 (php://input (php_stream_input_read) is broken). (Jani)
- Fixed bug #49269 (Ternary operator fails on Iterator object when used inside
  foreach declaration). (Etienne, Dmitry)
- Fixed bug #49236 (Missing PHP_SUBST(PDO_MYSQL_SHARED_LIBADD)). (Jani)
- Fixed bug #49223 (Inconsistency using get_defined_constants). (Garrett)
- Fixed bug #49193 (gdJpegGetVersionString() inside gd_compact identifies
  wrong type in declaration). (Ilia)
- Fixed bug #49183 (dns_get_record does not return NAPTR records). (Pierre)
- Fixed bug #49144 (Import of schema from different host transmits original
  authentication details). (Dmitry)
- Fixed bug #49142 (crash when exception thrown from __tostring()).
  (David Soria Parra)
- Fixed bug #49132 (posix_times returns false without error).
  (phpbugs at gunnu dot us)
- Fixed bug #49125 (Error in dba_exists C code). (jdornan at stanford dot edu)
- Fixed bug #49122 (undefined reference to mysqlnd_stmt_next_result on compile
  with --with-mysqli and MySQL 6.0). (Jani)
- Fixed bug #49108 (2nd scan_dir produces segfault). (Felipe)
- Fixed bug #49098 (mysqli segfault on error). (Rasmus)
- Fixed bug #49095 (proc_get_status['exitcode'] fails on win32). (Felipe)
- Fixed bug #49092 (ReflectionFunction fails to work with functions in fully
  qualified namespaces). (Kalle, Jani)
- Fixed bug #49074 (private class static fields can be modified by using
  reflection). (Jani)
- Fixed bug #49072 (feof never returns true for damaged file in zip). (Pierre)
- Fixed bug #49065 ("disable_functions" php.ini option does not work on
  Zend extensions). (Stas)
- Fixed bug #49064 (--enable-session=shared does not work: undefined symbol:
  php_url_scanner_reset_vars). (Jani)
- Fixed bug #49056 (parse_ini_file() regression in 5.3.0 when using non-ASCII
  strings as option keys). (Jani)
- Fixed bug #49052 (context option headers freed too early when using
  --with-curlwrappers). (Jani)
- Fixed bug #49047 (The function touch() fails on directories on Windows).
  (Pierre)
- Fixed bug #49032 (SplFileObject::fscanf() variables passed by reference).
  (Jani)
- Fixed bug #49027 (mysqli_options() doesn't work when using mysqlnd). (Andrey)
- Fixed bug #49026 (proc_open() can bypass safe_mode_protected_env_vars
  restrictions). (Ilia)
- Fixed bug #49020 (phar misinterprets ustar long filename standard).
  (Greg)
- Fixed bug #49018 (phar tar stores long filenames wit prefix/name reversed).
  (Greg)
- Fixed bug #49014 (dechunked filter broken when serving more than 8192 bytes
  in a chunk). (andreas dot streichardt at globalpark dot com, Ilia)
- Fixed bug #49012 (phar tar signature algorithm reports as Unknown (0) in
  getSignature() call). (Greg)
- Fixed bug #49000 (PHP CLI in Interactive mode (php -a) crashes
  when including files from function). (Stas)
- Fixed bug #48994 (zlib.output_compression does not output HTTP headers when
  set to a string value). (Jani)
- Fixed bug #48980 (Crash when compiling with pdo_firebird). (Felipe)
- Fixed bug #48962 (cURL does not upload files with specified filename).
  (Ilia)
- Fixed bug #48929 (Double \r\n after HTTP headers when "header" context
  option is an array). (David Zülke)
- Fixed bug #48913 (Too long error code strings in pdo_odbc driver).
  (naf at altlinux dot ru, Felipe)
- Fixed bug #48912 (Namespace causes unexpected strict behaviour with
  extract()). (Dmitry)
- Fixed bug #48909 (Segmentation fault in mysqli_stmt_execute()). (Andrey)
- Fixed bug #48899 (is_callable returns true even if method does not exist in
  parent class). (Felipe)
- Fixed bug #48893 (Problems compiling with Curl). (Felipe)
- Fixed bug #48880 (Random Appearing open_basedir problem). (Rasmus, Gwynne)
- Fixed bug #48872 (string.c: errors: duplicate case values). (Kalle)
- Fixed bug #48854 (array_merge_recursive modifies arrays after first one).
  (Felipe)
- Fixed bug #48805 (IPv6 socket transport is not working). (Ilia)
- Fixed bug #48802 (printf() returns incorrect outputted length). (Jani)
- Fixed bug #48791 (open office files always reported as corrupted). (Greg)
- Fixed bug #48788 (RecursiveDirectoryIterator doesn't descend into symlinked
  directories). (Ilia)
- Fixed bug #48783 (make install will fail saying phar file exists). (Greg)
- Fixed bug #48774 (SIGSEGVs when using curl_copy_handle()).
  (Sriram Natarajan)
- Fixed bug #48771 (rename() between volumes fails and reports no error on
  Windows). (Pierre)
- Fixed bug #48768 (parse_ini_*() crash with INI_SCANNER_RAW). (Jani)
- Fixed bug #48763 (ZipArchive produces corrupt archive). (dani dot church at
  gmail dot com, Pierre)
- Fixed bug #48762 (IPv6 address filter still rejects valid address). (Felipe)
- Fixed bug #48757 (ReflectionFunction::invoke() parameter issues). (Kalle)
- Fixed bug #48754 (mysql_close() crash php when no handle specified).
  (Johannes, Andrey)
- Fixed bug #48752 (Crash during date parsing with invalid date). (Pierre)
- Fixed bug #48746 (Unable to browse directories within Junction Points).
  (Pierre, Kanwaljeet Singla)
- Fixed bug #48745 (mysqlnd: mysql_num_fields returns wrong column count for
  mysql_list_fields). (Andrey)
- Fixed bug #48740 (PHAR install fails when INSTALL_ROOT is not the final
  install location). (james dot cohen at digitalwindow dot com, Greg)
- Fixed bug #48733 (CURLOPT_WRITEHEADER|CURLOPT_FILE|CURLOPT_STDERR warns on
  files that have been opened with r+). (Ilia)
- Fixed bug #48719 (parse_ini_*(): scanner_mode parameter is not checked for
  sanity). (Jani)
- Fixed bug #48718 (FILTER_VALIDATE_EMAIL does not allow numbers in domain
  components). (Ilia)
- Fixed bug #48681 (openssl signature verification for tar archives broken).
  (Greg)
- Fixed bug #48660 (parse_ini_*(): dollar sign as last character of value
  fails). (Jani)
- Fixed bug #48645 (mb_convert_encoding() doesn't understand hexadecimal
  html-entities). (Moriyoshi)
- Fixed bug #48637 ("file" fopen wrapper is overwritten when using
  --with-curlwrappers). (Jani)
- Fixed bug #48608 (Invalid libreadline version not detected during configure).
  (Jani)
- Fixed bug #48400 (imap crashes when closing stream opened with
  OP_PROTOTYPE flag). (Jani)
- Fixed bug #48377 (error message unclear on converting phar with existing
  file). (Greg)
- Fixed bug #48247 (Infinite loop and possible crash during startup with
  errors when errors are logged). (Jani)
- Fixed bug #48198 error: 'MYSQLND_LLU_SPEC' undeclared. Cause for #48780 and
  #46952 - both fixed too. (Andrey)
- Fixed bug #48189 (ibase_execute error in return param). (Kalle)
- Fixed bug #48182 (ssl handshake fails during asynchronous socket connection).
  (Sriram Natarajan)
- Fixed bug #48116 (Fixed build with Openssl 1.0). (Pierre,
  Al dot Smith at aeschi dot ch dot eu dot org)
- Fixed bug #48057 (Only the date fields of the first row are fetched, others
  are empty). (info at programmiernutte dot net)
- Fixed bug #47481 (natcasesort() does not sort extended ASCII characters
  correctly). (Herman Radtke)
- Fixed bug #47351 (Memory leak in DateTime). (Derick, Tobias John)
- Fixed bug #47273 (Encoding bug in SoapServer->fault). (Dmitry)
- Fixed bug #46682 (touch() afield returns different values on windows).
  (Pierre)
- Fixed bug #46614 (Extended MySQLi class gives incorrect empty() result).
  (Andrey)
- Fixed bug #46020 (with Sun Java System Web Server 7.0 on HPUX, #define HPUX).
  (Uwe Schindler)
- Fixed bug #45905 (imagefilledrectangle() clipping error).
  (markril at hotmail dot com, Pierre)
- Fixed bug #45554 (Inconsistent behavior of the u format char). (Derick)
- Fixed bug #45141 (setcookie will output expires years of >4 digits). (Ilia)
- Fixed bug #44683 (popen crashes when an invalid mode is passed). (Pierre)
- Fixed bug #43510 (stream_get_meta_data() does not return same mode as used
  in fopen). (Jani)
- Fixed bug #42434 (ImageLine w/ antialias = 1px shorter). (wojjie at gmail dot
  com, Kalle)
- Fixed bug #40013 (php_uname() does not return nodename on Netware (Guenter
  Knauf)
- Fixed bug #38091 (Mail() does not use FQDN when sending SMTP helo).
  (Kalle, Rick Yorgason)
- Fixed bug #28038 (Sent incorrect RCPT TO commands to SMTP server) (Garrett)
- Fixed bug #27051 (Impersonation with FastCGI does not exec process as
  impersonated user). (Pierre)


30 Jun 2009, PHP 5.3.0
- Upgraded bundled PCRE to version 7.9. (Nuno)
- Upgraded bundled sqlite to version 3.6.15. (Scott)

- Moved extensions to PECL (Derick, Lukas, Pierre, Scott):
  . ext/dbase
  . ext/fbsql
  . ext/fdf
  . ext/ncurses
  . ext/mhash (BC layer is now entirely within ext/hash)
  . ext/ming
  . ext/msql
  . ext/sybase (not maintained anymore, sybase_ct has to be used instead)

- Removed the experimental RPL (master/slave) functions from mysqli. (Andrey)
- Removed zend.ze1_compatibility_mode. (Dmitry)
- Removed all zend_extension_* php.ini directives. Zend extensions are now
  always loaded using zend_extension directive. (Derick)
- Removed special treatment of "/tmp" in sessions for open_basedir.
  Note: This undocumented behaviour was introduced in 5.2.2. (Alexey)
- Removed shebang line check from CGI sapi (checked by scanner). (Dmitry)

- Changed PCRE, Reflection and SPL extensions to be always enabled. (Marcus)
- Changed md5() to use improved implementation. (Solar Designer, Dmitry)
- Changed HTTP stream wrapper to accept any code between and including
  200 to 399 as successful. (Mike, Noah Fontes)
- Changed __call() to be invoked on private/protected method access, similar to
  properties and __get(). (Andrei)
- Changed dl() to be disabled by default. Enabled only when explicitly
  registered by the SAPI. Currently enabled with cli, cgi and embed SAPIs.
  (Dmitry)
- Changed opendir(), dir() and scandir() to use default context when no context
  argument is passed. (Sara)
- Changed open_basedir to allow tightening in runtime contexts. (Sara)
- Changed PHP/Zend extensions to use flexible build IDs. (Stas)
- Changed error level E_ERROR into E_WARNING in Soap extension methods
  parameter validation. (Felipe)
- Changed openssl info to show the shared library version number. (Scott)
- Changed floating point behaviour to consistently use double precision on all
  platforms and with all compilers. (Christian Seiler)
- Changed round() to act more intuitively when rounding to a certain precision
  and round very large and very small exponents correctly. (Christian Seiler)
- Changed session_start() to return false when session startup fails. (Jani)
- Changed property_exists() to check the existence of a property independent of
  accessibility (like method_exists()). (Felipe)
- Changed array_reduce() to allow mixed $initial (Christian Seiler)

- Improved PHP syntax and semantics:
  . Added lambda functions and closures. (Christian Seiler, Dmitry)
  . Added "jump label" operator (limited "goto"). (Dmitry, Sara)
  . Added NOWDOC syntax. (Gwynne Raskind, Stas, Dmitry)
  . Added HEREDOC syntax with double quotes. (Lars Strojny, Felipe)
  . Added support for using static HEREDOCs to initialize static variables and
    class members or constants. (Matt)
  . Improved syntax highlighting and consistency for variables in double-quoted
    strings and literal text in HEREDOCs and backticks. (Matt)
  . Added "?:" operator. (Marcus)
  . Added support for namespaces. (Dmitry, Stas, Gregory, Marcus)
  . Added support for Late Static Binding. (Dmitry, Etienne Kneuss)
  . Added support for __callStatic() magic method. (Sara)
  . Added forward_static_call(_array) to complete LSB. (Mike Lively)
  . Added support for dynamic access of static members using $foo::myFunc().
    (Etienne Kneuss)
  . Improved checks for callbacks. (Marcus)
  . Added __DIR__ constant. (Lars Strojny)
  . Added new error modes E_USER_DEPRECATED and E_DEPRECATED.
    E_DEPRECATED is used to inform about stuff being scheduled for removal
    in future PHP versions. (Lars Strojny, Felipe, Marcus)
  . Added "request_order" INI variable to control specifically $_REQUEST
    behavior. (Stas)
  . Added support for exception linking. (Marcus)
  . Added ability to handle exceptions in destructors. (Marcus)

- Improved PHP runtime speed and memory usage:
  . Substitute global-scope, persistent constants with their values at compile
    time. (Matt)
  . Optimized ZEND_SIGNED_MULTIPLY_LONG(). (Matt)
  . Removed direct executor recursion. (Dmitry)
  . Use fastcall calling convention in executor on x86. (Dmitry)
  . Use IS_CV for direct access to $this variable. (Dmitry)
  . Use ZEND_FREE() opcode instead of ZEND_SWITCH_FREE(IS_TMP_VAR). (Dmitry)
  . Lazy EG(active_symbol_table) initialization. (Dmitry)
  . Optimized ZEND_RETURN opcode to not allocate and copy return value if it is
    not used. (Dmitry)
  . Replaced all flex based scanners with re2c based scanners.
    (Marcus, Nuno, Scott)
  . Added garbage collector. (David Wang, Dmitry).
  . Improved PHP binary size and startup speed with GCC4 visibility control.
    (Nuno)
  . Improved engine stack implementation for better performance and stability.
    (Dmitry)
  . Improved memory usage by moving constants to read only memory.
    (Dmitry, Pierre)
  . Changed exception handling. Now each op_array doesn't contain
    ZEND_HANDLE_EXCEPTION opcode in the end. (Dmitry)
  . Optimized require_once() and include_once() by eliminating fopen(3) on
    second usage. (Dmitry)
  . Optimized ZEND_FETCH_CLASS + ZEND_ADD_INTERFACE into single
    ZEND_ADD_INTERFACE opcode. (Dmitry)
  . Optimized string searching for a single character.
    (Michal Dziemianko, Scott)
  . Optimized interpolated strings to use one less opcode. (Matt)

- Improved php.ini handling: (Jani)
  . Added ".htaccess" style user-defined php.ini files support for CGI/FastCGI.
  . Added support for special [PATH=/opt/httpd/www.example.com/] and
    [HOST=www.example.com] sections. Directives set in these sections can
    not be overridden by user-defined ini-files or during runtime.
  . Added better error reporting for php.ini syntax errors.
  . Allowed using full path to load modules using "extension" directive.
  . Allowed "ini-variables" to be used almost everywhere ini php.ini files.
  . Allowed using alphanumeric/variable indexes in "array" ini options.
  . Added 3rd optional parameter to parse_ini_file() to specify the scanning
    mode of INI_SCANNER_NORMAL or INI_SCANNER_RAW. In raw mode option values
    and section values are treated as-is.
  . Fixed get_cfg_var() to be able to return "array" ini options.
  . Added optional parameter to ini_get_all() to only retrieve the current
    value. (Hannes)

- Improved Windows support:
  . Update all libraries to their latest stable version. (Pierre, Rob, Liz,
    Garrett).
  . Added Windows support for stat(), touch(), filemtime(), filesize() and
    related functions. (Pierre)
  . Re-added socket_create_pair() for Windows in sockets extension. (Kalle)
  . Added inet_pton() and inet_ntop() also for Windows platforms.
    (Kalle, Pierre)
  . Added mcrypt_create_iv() for Windows platforms. (Pierre)
  . Added ACL Cache support on Windows.
    (Kanwaljeet Singla, Pierre, Venkat Raman Don)
  . Added constants based on Windows' GetVersionEx information.
    PHP_WINDOWS_VERSION_* and PHP_WINDOWS_NT_*. (Pierre)
  . Added support for ACL (is_writable, is_readable, reports now correct
    results) on Windows. (Pierre, Venkat Raman Don, Kanwaljeet Singla)
  . Added support for fnmatch() on Windows. (Pierre)
  . Added support for time_nanosleep() and time_sleep_until() on Windows.
    (Pierre)
  . Added support for symlink(), readlink(), linkinfo() and link() on Windows.
    They are available only when the running platform supports them. (Pierre)
  . the GMP extension now relies on MPIR instead of the GMP library. (Pierre)
  . Added Windows support for stream_socket_pair(). (Kalle)
  . Drop all external dependencies for the core features. (Pierre)
  . Drastically improve the build procedure (Pierre, Kalle, Rob):
    . VC9 (Visual C++ 2008) or later support
    . Initial experimental x64 support
  . MSI installer now supports all recent Windows versions, including
    Windows 7. (John, Kanwaljeet Singla)

- Improved and cleaned CGI code:
  . FastCGI is now always enabled and cannot be disabled.
    See sapi/cgi/CHANGES for more details. (Dmitry)
  . Added CGI SAPI -T option which can be used to measure execution
    time of script repeated several times. (Dmitry)

- Improved streams:
  . Fixed confusing error message on failure when no errors are logged. (Greg)
  . Added stream_supports_lock() function. (Benjamin Schulz)
  . Added context parameter for copy() function. (Sara)
  . Added "glob://" stream wrapper. (Marcus)
  . Added "params" as optional parameter for stream_context_create(). (Sara)
  . Added ability to use stream wrappers in include_path. (Gregory, Dmitry)

- Improved DNS API
  . Added Windows support for dns_check_record(), dns_get_mx(), checkdnsrr() and
    getmxrr(). (Pierre)
  . Added support for old style DNS functions (supports OSX and FBSD). (Scott)
  . Added a new "entries" array in dns_check_record() containing the TXT
    elements. (Felipe, Pierre)

- Improved hash extension:
  . Changed mhash to be a wrapper layer around the hash extension. (Scott)
  . Added hash_copy() function. (Tony)
  . Added sha224 hash algorithm to the hash extension. (Scott)

- Improved IMAP support (Pierre):
  . Added imap_gc() to clear the imap cache
  . Added imap_utf8_to_mutf7() and imap_mutf7_to_utf8()

- Improved mbstring extension:
  . Added "mbstring.http_output_conv_mimetypes" INI directive that allows
    common non-text types such as "application/xhtml+xml" to be converted
    by mb_output_handler(). (Moriyoshi)

- Improved OCI8 extension (Chris Jones/Oracle Corp.):
  . Added Database Resident Connection Pooling (DRCP) and Fast
    Application Notification (FAN) support.
  . Added support for Oracle External Authentication (not supported
    on Windows).
  . Improve persistent connection handling of restarted DBs.
  . Added SQLT_AFC (aka CHAR datatype) support to oci_bind_by_name.
  . Fixed bug #45458 (Numeric keys for associative arrays are not
    handled properly)
  . Fixed bug #41069 (Segmentation fault with query over DB link).
  . Fixed define of SQLT_BDOUBLE and SQLT_BFLOAT constants with Oracle
    10g ORACLE_HOME builds.
  . Changed default value of oci8.default_prefetch from 10 to 100.
  . Fixed PECL Bug #16035 (OCI8: oci_connect without ORACLE_HOME defined causes
    segfault) (Chris Jones/Oracle Corp.)
  . Fixed PECL Bug #15988 (OCI8: sqlnet.ora isn't read with older Oracle
    libraries) (Chris Jones/Oracle Corp.)
  . Fixed PECL Bug #14268 (Allow "pecl install oci8" command to "autodetect" an
    Instant Client RPM install) (Chris Jones/Oracle Corp.)
  . Fixed PECL bug #12431 (OCI8 ping functionality is broken).
  . Allow building (e.g from PECL) the PHP 5.3-based OCI8 code with
    PHP 4.3.9 onwards.
  . Provide separate extensions for Oracle 11g and 10g on Windows.
    (Pierre, Chris)

- Improved OpenSSL extension:
  . Added support for OpenSSL digest and cipher functions. (Dmitry)
  . Added access to internal values of DSA, RSA and DH keys. (Dmitry)
  . Fixed a memory leak on openssl_decrypt(). (Henrique)
  . Fixed segfault caused by openssl_pkey_new(). (Henrique)
  . Fixed bug caused by uninitilized variables in openssl_pkcs7_encrypt() and
    openssl_pkcs7_sign(). (Henrique)
  . Fixed error message in openssl_seal(). (Henrique)

- Improved pcntl extension: (Arnaud)
  . Added pcntl_signal_dispatch().
  . Added pcntl_sigprocmask().
  . Added pcntl_sigwaitinfo().
  . Added pcntl_sigtimedwait().

- Improved SOAP extension:
  . Added support for element names in context of XMLSchema's <any>. (Dmitry)
  . Added ability to use Traversable objects instead of plain arrays.
    (Joshua Reese, Dmitry)
  . Fixed possible crash bug caused by an uninitialized value. (Zdash Urf)

- Improved SPL extension:
  . Added SPL to list of standard extensions that cannot be disabled. (Marcus)
  . Added ability to store associative information with objects in
    SplObjectStorage. (Marcus)
  . Added ArrayAccess support to SplObjectStorage. (Marcus)
  . Added SplDoublyLinkedList, SplStack, SplQueue classes. (Etienne)
  . Added FilesystemIterator. (Marcus)
  . Added GlobIterator. (Marcus)
  . Added SplHeap, SplMinHeap, SplMaxHeap, SplPriorityQueue classes. (Etienne)
  . Added new parameter $prepend to spl_autoload_register(). (Etienne)
  . Added SplFixedArray. (Etienne, Tony)
  . Added delaying exceptions in SPL's autoload mechanism. (Marcus)
  . Added RecursiveTreeIterator. (Arnaud, Marcus)
  . Added MultipleIterator. (Arnaud, Marcus, Johannes)

- Improved Zend Engine:
  . Added "compact" handler for Zend MM storage. (Dmitry)
  . Added "+" and "*" specifiers to zend_parse_parameters(). (Andrei)
  . Added concept of "delayed early binding" that allows opcode caches to
    perform class declaration (early and/or run-time binding) in exactly
    the same order as vanilla PHP. (Dmitry)

- Improved crypt() function: (Pierre)
  . Added Blowfish and extended DES support. (Using Blowfish implementation
    from Solar Designer).
  . Made crypt features portable by providing our own implementations
    for crypt_r and the algorithms which are used when OS does not provide
    them. PHP implementations are always used for Windows builds.

- Deprecated session_register(), session_unregister() and
  session_is_registered(). (Hannes)
- Deprecated define_syslog_variables(). (Kalle)
- Deprecated ereg extension. (Felipe)

- Added new extensions:
  . Added Enchant extension as a way to access spell checkers. (Pierre)
  . Added fileinfo extension as replacement for mime_magic extension. (Derick)
  . Added intl extension for Internationalization. (Ed B., Vladimir I.,
    Dmitry L., Stanislav M., Vadim S., Kirti V.)
  . Added mysqlnd extension as replacement for libmysql for ext/mysql, mysqli
    and PDO_mysql. (Andrey, Johannes, Ulf)
  . Added phar extension for handling PHP Archives. (Greg, Marcus, Steph)
  . Added SQLite3 extension. (Scott)

- Added new date/time functionality: (Derick)
  . date_parse_from_format(): Parse date/time strings according to a format.
  . date_create_from_format()/DateTime::createFromFormat(): Create a date/time
    object by parsing a date/time string according to a given format.
  . date_get_last_errors()/DateTime::getLastErrors(): Return a list of warnings
    and errors that were found while parsing a date/time string through:
    . strtotime() / new DateTime
    . date_create_from_format() / DateTime::createFromFormat()
    . date_parse_from_format().
  . support for abbreviation and offset based timezone specifiers for
    the 'e' format specifier, DateTime::__construct(), DateTime::getTimeZone()
    and DateTimeZone::getName().
  . support for selectively listing timezone identifiers by continent or
    country code through timezone_identifiers_list() /
    DateTimezone::listIdentifiers().
  . timezone_location_get() / DateTimezone::getLocation() for retrieving
    location information from timezones.
  . date_timestamp_set() / DateTime::setTimestamp() to set a Unix timestamp
    without invoking the date parser. (Scott, Derick)
  . date_timestamp_get() / DateTime::getTimestamp() to retrieve the Unix
    timestamp belonging to a date object.
  . two optional parameters to timezone_transitions_get() /
    DateTimeZone::getTranstions() to limit the range of transitions being
    returned.
  . support for "first/last day of <month>" style texts.
  . support for date/time strings returned by MS SQL.
  . support for serialization and unserialization of DateTime objects.
  . support for diffing date/times through date_diff() / DateTime::diff().
  . support for adding/subtracting weekdays with strtotime() and
    DateTime::modify().
  . DateInterval class to represent the difference between two date/times.
  . support for parsing ISO intervals for use with DateInterval.
  . date_add() / DateTime::add(), date_sub() / DateTime::sub() for applying an
    interval to an existing date/time.
  . proper support for "this week", "previous week"/"last week" and "next week"
    phrases so that they actually mean the week and not a seven day period
    around the current day.
  . support for "<xth> <weekday> of" and "last <weekday> of" phrases to be used
    with months - like in "last saturday of februari 2008".
  . support for "back of <hour>" and "front of <hour>" phrases that are used in
    Scotland.
  . DatePeriod class which supports iterating over a DateTime object applying
    DateInterval on each iteration, up to an end date or limited by maximum
    number of occurences.

- Added compatibility mode in GD, imagerotate, image(filled)ellipse
  imagefilter, imageconvolution and imagecolormatch are now always enabled.
  (Pierre)
- Added array_replace() and array_replace_recursive() functions. (Matt)
- Added ReflectionProperty::setAccessible() method that allows non-public
  property's values to be read through ::getValue() and set through
  ::setValue(). (Derick, Sebastian)
- Added msg_queue_exists() function to sysvmsg extension. (Benjamin Schulz)
- Added Firebird specific attributes that can be set via PDO::setAttribute()
  to control formatting of date/timestamp columns: PDO::FB_ATTR_DATE_FORMAT,
  PDO::FB_ATTR_TIME_FORMAT and PDO::FB_ATTR_TIMESTAMP_FORMAT. (Lars W)
- Added gmp_testbit() function. (Stas)
- Added icon format support to getimagesize(). (Scott)
- Added LDAP_OPT_NETWORK_TIMEOUT option for ldap_set_option() to allow
  setting network timeout (FR #42837). (Jani)
- Added optional escape character parameter to fgetcsv(). (David Soria Parra)
- Added an optional parameter to strstr() and stristr() for retrieval of either
  the part of haystack before or after first occurrence of needle.
  (Johannes, Felipe)
- Added xsl->setProfiling() for profiling stylesheets. (Christian)
- Added long-option feature to getopt() and made getopt() available also on
  win32 systems by adding a common getopt implementation into core.
  (David Soria Parra, Jani)
- Added support for optional values, and = as separator, in getopt(). (Hannes)
- Added lcfirst() function. (David C)
- Added PREG_BAD_UTF8_OFFSET_ERROR constant. (Nuno)
- Added native support for asinh(), acosh(), atanh(), log1p() and expm1().
  (Kalle)
- Added LIBXML_LOADED_VERSION constant (libxml2 version currently used). (Rob)
- Added JSON_FORCE_OBJECT flag to json_encode(). (Scott, Richard Quadling)
- Added timezone_version_get() to retrieve the version of the used timezone
  database. (Derick)
- Added 'n' flag to fopen to allow passing O_NONBLOCK to the underlying
  open(2) system call. (Mikko)
- Added "dechunk" filter which can decode HTTP responses with chunked
  transfer-encoding. HTTP streams use this filter automatically in case
  "Transfer-Encoding: chunked" header is present in response. It's possible to
  disable this behaviour using "http"=>array("auto_decode"=>0) in stream
  context. (Dmitry)
- Added support for CP850 encoding in mbstring extension.
  (Denis Giffeler, Moriyoshi)
- Added stream_cast() and stream_set_options() to user-space stream wrappers,
  allowing stream_select(), stream_set_blocking(), stream_set_timeout() and
  stream_set_write_buffer() to work with user-space stream wrappers. (Arnaud)
- Added header_remove() function. (chsc at peytz dot dk, Arnaud)
- Added stream_context_get_params() function. (Arnaud)
- Added optional parameter "new" to sybase_connect(). (Timm)
- Added parse_ini_string() function. (grange at lemonde dot fr, Arnaud)
- Added str_getcsv() function. (Sara)
- Added openssl_random_pseudo_bytes() function. (Scott)
- Added ability to send user defined HTTP headers with SOAP request.
  (Brian J.France, Dmitry)
- Added concatenation option to bz2.decompress stream filter.
  (Keisial at gmail dot com, Greg)
- Added support for using compressed connections with PDO_mysql. (Johannes)
- Added the ability for json_decode() to take a user specified depth. (Scott)
- Added support for the mysql_stmt_next_result() function from libmysql.
  (Andrey)
- Added function preg_filter() that does grep and replace in one go. (Marcus)
- Added system independent realpath() implementation which caches intermediate
  directories in realpath-cache. (Dmitry)
- Added optional clear_realpath_cache and filename parameters to
  clearstatcache(). (Jani, Arnaud)
- Added litespeed SAPI module. (George Wang)
- Added ext/hash support to ext/session's ID generator. (Sara)
- Added quoted_printable_encode() function. (Tony)
- Added stream_context_set_default() function. (Davey Shafik)
- Added optional "is_xhtml" parameter to nl2br() which makes the function
  output <br> when false and <br /> when true (FR #34381). (Kalle)
- Added PHP_MAXPATHLEN constant (maximum length of a path). (Pierre)
- Added support for SSH via libssh2 in cURL. (Pierre)
- Added support for gray levels PNG image with alpha in GD extension. (Pierre)
- Added support for salsa hashing functions in HASH extension. (Scott)
- Added DOMNode::getLineNo to get line number of parsed node. (Rob)
- Added table info to PDO::getColumnMeta() with SQLite. (Martin Jansen, Scott)
- Added mail logging functionality that allows logging of mail sent via
  mail() function. (Ilia)
- Added json_last_error() to return any error information from json_decode().
  (Scott)
- Added gethostname() to return the current system host name. (Ilia)
- Added shm_has_var() function. (Mike)
- Added depth parameter to json_decode() to lower the nesting depth from the
  maximum if required. (Scott)
- Added pixelation support in imagefilter(). (Takeshi Abe, Kalle)
- Added SplObjectStorage::addAll/removeAll. (Etienne)

- Implemented FR #41712 (curl progress callback: CURLOPT_PROGRESSFUNCTION).
  (sdteffen[at]gmail[dot].com, Pierre)
- Implemented FR #47739 (Missing cURL option do disable IPv6). (Pierre)
- Implemented FR #39637 (Missing cURL option CURLOPT_FTP_FILEMETHOD). (Pierre)

- Fixed an issue with ReflectionProperty::setAccessible().
  (Sebastian, Roman Borschel)
- Fixed html_entity_decode() incorrectly converting numeric html entities
  to different characters with cp1251 and cp866. (Scott)
- Fixed an issue in date() where a : was printed for the O modifier after a P
  modifier was used. (Derick)
- Fixed exec() on Windows to not eat the first and last double quotes. (Scott)
- Fixed readlink on Windows in thread safe SAPI (apache2.x etc.). (Pierre)
- Fixed a bug causing miscalculations with the "last <weekday> of <n> month"
  relative time string. (Derick)
- Fixed bug causing the algorithm parameter of mhash() to be modified. (Scott)
- Fixed invalid calls to free when internal fileinfo magic file is used. (Scott)
- Fixed memory leak inside wddx_add_vars() function. (Felipe)
- Fixed check in recode extension to allow builing of recode and mysql
  extensions when using a recent libmysql. (Johannes)

- Fixed PECL bug #12794 (PDOStatement->nextRowset() doesn't work). (Johannes)
- Fixed PECL bug #12401 (Add support for ATTR_FETCH_TABLE_NAMES). (Johannes)

- Fixed bug #48696 (ldap_read() segfaults with invalid parameters). (Felipe)
- Fixed bug #48643 (String functions memory issue). (Dmitry)
- Fixed bug #48641 (tmpfile() uses old parameter parsing).
  (crrodriguez at opensuse dot org)
- Fixed bug #48624 (.user.ini never gets parsed). (Pierre)
- Fixed bug #48620 (X-PHP-Originating-Script assumes no trailing CRLF in
  existing headers). (Ilia)
- Fixed bug #48578 (Can't build 5.3 on FBSD 4.11). (Rasmus)
- Fixed bug #48535 (file_exists returns false when impersonate is used).
  (Kanwaljeet Singla, Venkat Raman Don)
- Fixed bug #48493 (spl_autoload_register() doesn't work correctly when
  prepending functions). (Scott)
- Fixed bug #48215 (Calling a method with the same name as the parent class
  calls the constructor). (Scott)
- Fixed bug #48200 (compile failure with mbstring.c when
  --enable-zend-multibyte is used). (Jani)
- Fixed bug #48188 (Cannot execute a scrollable cursors twice with PDO_PGSQL).
  (Matteo)
- Fixed bug #48185 (warning: value computed is not used in
  pdo_sqlite_stmt_get_col line 271). (Matteo)
- Fixed bug #48087 (call_user_method() invalid free of arguments). (Felipe)
- Fixed bug #48060 (pdo_pgsql - large objects are returned as empty). (Matteo)
- Fixed bug #48034 (PHP crashes when script is 8192 (8KB) bytes long). (Dmitry)
- Fixed bug #48004 (Error handler prevents creation of default object). (Dmitry)
- Fixed bug #47880 (crashes in call_user_func_array()). (Dmitry)
- Fixed bug #47856 (stristr() converts needle to lower-case). (Ilia)
- Fixed bug #47851 (is_callable throws fatal error). (Dmitry)
- Fixed bug #47816 (pcntl tests failing on NetBSD). (Matteo)
- Fixed bug #47779 (Wrong value for SIG_UNBLOCK and SIG_SETMASK constants).
  (Matteo)
- Fixed bug #47771 (Exception during object construction from arg call calls
  object's destructor). (Dmitry)
- Fixed bug #47767 (include_once does not resolve windows symlinks or junctions)
  (Kanwaljeet Singla, Venkat Raman Don)
- Fixed bug #47757 (rename JPG to JPEG in phpinfo). (Pierre)
- Fixed bug #47745 (FILTER_VALIDATE_INT doesn't allow minimum integer). (Dmitry)
- Fixed bug #47714 (autoloading classes inside exception_handler leads to
  crashes). (Dmitry)
- Fixed bug #47671 (Cloning SplObjectStorage instances). (Etienne)
- Fixed bug #47664 (get_class returns NULL instead of FALSE). (Dmitry)
- Fixed bug #47662 (Support more than 127 subpatterns in preg_match). (Nuno)
- Fixed bug #47596 (Bus error on parsing file). (Dmitry)
- Fixed bug #47572 (Undefined constant causes segmentation fault). (Felipe)
- Fixed bug #47560 (explode()'s limit parameter odd behaviour). (Matt)
- Fixed bug #47549 (get_defined_constants() return array with broken array
  categories). (Ilia)
- Fixed bug #47535 (Compilation failure in ps_fetch_from_1_to_8_bytes()).
  (Johannes)
- Fixed bug #47534 (RecursiveDiteratoryIterator::getChildren ignoring
  CURRENT_AS_PATHNAME). (Etienne)
- Fixed bug #47443 (metaphone('scratch') returns wrong result). (Felipe)
- Fixed bug #47438 (mysql_fetch_field ignores zero offset). (Johannes)
- Fixed bug #47398 (PDO_Firebird doesn't implements quoter correctly). (Felipe)
- Fixed bug #47390 (odbc_fetch_into - BC in php 5.3.0). (Felipe)
- Fixed bug #47359 (Use the expected unofficial mimetype for bmp files). (Scott)
- Fixed bug #47343 (gc_collect_cycles causes a segfault when called within a
  destructor in one case). (Dmitry)
- Fixed bug #47320 ($php_errormsg out of scope in functions). (Dmitry)
- Fixed bug #47318 (UMR when trying to activate user config). (Pierre)
- Fixed bug #47243 (OCI8: Crash at shutdown on Windows) (Chris Jones/Oracle
  Corp.)
- Fixed bug #47231 (offsetGet error using incorrect offset). (Etienne)
- Fixed bug #47229 (preg_quote() should escape the '-' char). (Nuno)
- Fixed bug #47165 (Possible memory corruption when passing return value by
  reference). (Dmitry)
- Fixed bug #47087 (Second parameter of mssql_fetch_array()). (Felipe)
- Fixed bug #47085 (rename() returns true even if the file in PHAR does not
  exist). (Greg)
- Fixed bug #47050 (mysqli_poll() modifies improper variables). (Johannes)
- Fixed bug #47045 (SplObjectStorage instances compared with ==). (Etienne)
- Fixed bug #47038 (Memory leak in include). (Dmitry)
- Fixed bug #47031 (Fix constants in DualIterator example). (Etienne)
- Fixed bug #47021 (SoapClient stumbles over WSDL delivered with
  "Transfer-Encoding: chunked"). (Dmitry)
- Fixed bug #46994 (OCI8: CLOB size does not update when using CLOB IN OUT param
  in stored procedure) (Chris Jones/Oracle Corp.)
- Fixed bug #46979 (use with non-compound name *has* effect). (Dmitry)
- Fixed bug #46957 (The tokenizer returns deprecated values). (Felipe)
- Fixed bug #46944 (UTF-8 characters outside the BMP aren't encoded correctly).
  (Scott)
- Fixed bug #46897 (ob_flush() should fail to flush unerasable buffers).
  (David C.)
- Fixed bug #46849 (Cloning DOMDocument doesn't clone the properties). (Rob)
- Fixed bug #46847 (phpinfo() is missing some settings). (Hannes)
- Fixed bug #46844 (php scripts or included files with first line starting
  with # have the 1st line missed from the output). (Ilia)
- Fixed bug #46817 (tokenizer misses last single-line comment (PHP 5.3+, with
  re2c lexer)). (Matt, Shire)
- Fixed bug #46811 (ini_set() doesn't return false on failure). (Hannes)
- Fixed bug #46763 (mb_stristr() wrong output when needle does not exist).
  (Henrique M. Decaria)
- Fixed bug #46755 (warning: use statement with non-compound name). (Dmitry)
- Fixed bug #46746 (xmlrpc_decode_request outputs non-suppressable error when
  given bad data). (Ilia)
- Fixed bug #46738 (Segfault when mb_detect_encoding() fails). (Scott)
- Fixed bug #46731 (Missing validation for the options parameter of the
  imap_fetch_overview() function). (Ilia)
- Fixed bug #46711 (cURL curl_setopt leaks memory in foreach loops). (magicaltux
  [at] php [dot] net)
- Fixed bug #46701 (Creating associative array with long values in the key fails
  on 32bit linux). (Shire)
- Fixed bug #46681 (mkdir() fails silently on PHP 5.3). (Hannes)
- Fixed bug #46653 (can't extend mysqli). (Johannes)
- Fixed bug #46646 (Restrict serialization on some internal classes like Closure
  and SplFileInfo using exceptions). (Etienne)
- Fixed bug #46623 (OCI8: phpinfo doesn't show compile time ORACLE_HOME with
  phpize) (Chris Jones/Oracle Corp.)
- Fixed bug #46578 (strip_tags() does not honor end-of-comment when it
  encounters a single quote). (Felipe)
- Fixed bug #46546 (Segmentation fault when using declare statement with
  non-string value). (Felipe)
- Fixed bug #46542 (Extending PDO class with a __call() function doesn't work as
  expected). (Johannes)
- Fixed bug #46421 (SplFileInfo not correctly handling /). (Etienne)
- Fixed bug #46347 (parse_ini_file() doesn't support * in keys). (Nuno)
- Fixed bug #46268 (DateTime::modify() does not reset relative time values).
  (Derick)
- Fixed bug #46241 (stacked error handlers, internal error handling in general).
  (Etienne)
- Fixed bug #46238 (Segmentation fault on static call with empty string method).
  (Felipe)
- Fixed bug #46192 (ArrayObject with objects as storage serialization).
  (Etienne)
- Fixed bug #46185 (importNode changes the namespace of an XML element). (Rob)
- Fixed bug #46178 (memory leak in ext/phar). (Greg)
- Fixed bug #46160 (SPL - Memory leak when exception is thrown in offsetSet).
  (Felipe)
- Fixed Bug #46147 (after stream seek, appending stream filter reads incorrect
  data). (Greg)
- Fixed bug #46127 (php_openssl_tcp_sockop_accept forgets to set context on
  accepted stream) (Mark Karpeles, Pierre)
- Fixed bug #46115 (Memory leak when calling a method using Reflection).
  (Dmitry)
- Fixed bug #46110 (XMLWriter - openmemory() and openuri() leak memory on
  multiple calls). (Ilia)
- Fixed bug #46108 (DateTime - Memory leak when unserializing). (Felipe)
- Fixed bug #46106 (Memory leaks when using global statement). (Dmitry)
- Fixed bug #46099 (Xsltprocessor::setProfiling - memory leak). (Felipe, Rob).
- Fixed bug #46087 (DOMXPath - segfault on destruction of a cloned object).
  (Ilia)
- Fixed bug #46048 (SimpleXML top-level @attributes not part of iterator).
  (David C.)
- Fixed bug #46044 (Mysqli - wrong error message). (Johannes)
- Fixed bug #46042 (memory leaks with reflection of mb_convert_encoding()).
  (Ilia)
- Fixed bug #46039 (ArrayObject iteration is slow). (Arnaud)
- Fixed bug #46033 (Direct instantiation of SQLite3stmt and SQLite3result cause
  a segfault.) (Scott)
- Fixed bug #45991 (Ini files with the UTF-8 BOM are treated as invalid).
  (Scott)
- Fixed bug #45989 (json_decode() doesn't return NULL on certain invalid
  strings). (magicaltux, Scott)
- Fixed bug #45976 (Moved SXE from SPL to SimpleXML). (Etienne)
- Fixed bug #45928 (large scripts from stdin are stripped at 16K border).
  (Christian Schneider, Arnaud)
- Fixed bug #45911 (Cannot disable ext/hash). (Arnaud)
- Fixed bug #45907 (undefined reference to 'PHP_SHA512Init'). (Greg)
- Fixed bug #45826 (custom ArrayObject serialization). (Etienne)
- Fixed bug #45820 (Allow empty keys in ArrayObject). (Etienne)
- Fixed bug #45791 (json_decode() doesn't convert 0e0 to a double). (Scott)
- Fixed bug #45786 (FastCGI process exited unexpectedly). (Dmitry)
- Fixed bug #45757 (FreeBSD4.11 build failure: failed include; stdint.h).
  (Hannes)
- Fixed bug #45743 (property_exists fails to find static protected member in
  child class). (Felipe)
- Fixed bug #45717 (Fileinfo/libmagic build fails, missing err.h and getopt.h).
  (Derick)
- Fixed bug #45706 (Unserialization of classes derived from ArrayIterator
  fails). (Etienne, Dmitry)
- Fixed bug #45696 (Not all DateTime methods allow method chaining). (Derick)
- Fixed bug #45682 (Unable to var_dump(DateInterval)). (Derick)
- Fixed bug #45447 (Filesystem time functions on Vista and server 2008).
  (Pierre)
- Fixed bug #45432 (PDO: persistent connection leak). (Felipe)
- Fixed bug #45392 (ob_start()/ob_end_clean() and memory_limit). (Ilia)
- Fixed bug #45384 (parse_ini_file will result in parse error with no trailing
  newline). (Arnaud)
- Fixed bug #45382 (timeout bug in stream_socket_enable_crypto). (vnegrier at
  optilian dot com, Ilia)
- Fixed bug #45044 (relative paths not resolved correctly). (Dmitry)
- Fixed bug #44861 (scrollable cursor don't work with pgsql). (Matteo)
- Fixed bug #44842 (parse_ini_file keys that start/end with underscore).
  (Arnaud)
- Fixed bug #44575 (parse_ini_file comment # line problems). (Arnaud)
- Fixed bug #44409 (PDO::FETCH_SERIALIZE calls __construct()). (Matteo)
- Fixed bug #44173 (PDO->query() parameter parsing/checking needs an update).
  (Matteo)
- Fixed bug #44154 (pdo->errorInfo() always have three elements in the returned
  array). (David C.)
- Fixed bug #44153 (pdo->errorCode() returns NULL when there are no errors).
  (David C.)
- Fixed bug #44135 (PDO MySQL does not support CLIENT_FOUND_ROWS). (Johannes,
  chx1975 at gmail dot com)
- Fixed bug #44100 (Inconsistent handling of static array declarations with
  duplicate keys). (Dmitry)
- Fixed bug #43831 ($this gets mangled when extending PDO with persistent
  connection). (Felipe)
- Fixed bug #43817 (opendir() fails on Windows directories with parent directory
  unaccessible). (Dmitry)
- Fixed bug #43069 (SoapClient causes 505 HTTP Version not supported error
  message). (Dmitry)
- Fixed bug #43008 (php://filter uris ignore url encoded filternames and can't
  handle slashes). (Arnaud)
- Fixed bug #42362 (HTTP status codes 204 and 304 should not be gzipped).
  (Scott, Edward Z. Yang)
- Fixed bug #41874 (separate STDOUT and STDERR in exec functions). (Kanwaljeet
  Singla, Venkat Raman Don, Pierre)
- Fixed bug #41534 (SoapClient over HTTPS fails to reestablish connection).
  (Dmitry)
- Fixed bug #38802 (max_redirects and ignore_errors). (patch by
  datibbaw@php.net)
- Fixed bug #35980 (touch() works on files but not on directories). (Pierre)

17 Jun 2009, PHP 5.2.10
- Updated timezone database to version 2009.9 (2009i) (Derick)

- Added "ignore_errors" option to http fopen wrapper. (David Zulke, Sara)
- Added new CURL options CURLOPT_REDIR_PROTOCOLS, CURLOPT_PROTOCOLS,
  and CURLPROTO_* for redirect fixes in CURL 7.19.4. (Yoram Bar Haim, Stas)
- Added support for Sun CC (FR #46595 and FR #46513). (David Soria Parra)

- Changed default value of array_unique()'s optional sorting type parameter
  back to SORT_STRING to fix backwards compatibility breakage introduced in
  PHP 5.2.9. (Moriyoshi)

- Fixed memory corruptions while reading properties of zip files. (Ilia)
- Fixed memory leak in ob_get_clean/ob_get_flush. (Christian)
- Fixed segfault on invalid session.save_path. (Hannes)
- Fixed leaks in imap when a mail_criteria is used. (Pierre)
- Fixed missing erealloc() in fix for Bug #40091 in spl_autoload_register. (Greg)

- Fixed bug #48562 (Reference recursion causes segfault when used in
  wddx_serialize_vars()). (Felipe)
- Fixed bug #48557 (Numeric string keys in Apache Hashmaps are not cast to
  integers). (David Zuelke)
- Fixed bug #48518 (curl crashes when writing into invalid file handle). (Tony)
- Fixed bug #48514 (cURL extension uses same resource name for simple and
  multi APIs). (Felipe)
- Fixed bug #48469 (ldap_get_entries() leaks memory on empty search
  results). (Patrick)
- Fixed bug #48456 (CPPFLAGS not restored properly in phpize.m4). (Jani,
  spisek at kerio dot com)
- Fixed bug #48448 (Compile failure under IRIX 6.5.30 building cast.c).
  (Kalle)
- Fixed bug #48441 (ldap_search() sizelimit, timelimit and deref options
  persist). (Patrick)
- Fixed bug #48434 (Improve memory_get_usage() accuracy). (Arnaud)
- Fixed bug #48416 (Force a cache limit in ereg() to stop excessive memory
  usage). (Scott)
- Fixed bug #48409 (Crash when exception is thrown while passing function
  arguments). (Arnaud)
- Fixed bug #48378 (exif_read_data() segfaults on certain corrupted .jpeg
  files). (Pierre)
- Fixed bug #48359 (Script hangs on snmprealwalk if OID is not increasing).
  (Ilia, simonov at gmail dot com)
- Fixed bug #48336 (ReflectionProperty::getDeclaringClass() does not work
  with redeclared property).
  (patch by Markus dot Lidel at shadowconnect dot com)
- Fixed bug #48326 (constant MSG_DONTWAIT not defined). (Arnaud)
- Fixed bug #48313 (fgetcsv() does not return null for empty rows). (Ilia)
- Fixed bug #48309 (stream_copy_to_stream() and fpasstru() do not update
  stream position of plain files). (Arnaud)
- Fixed bug #48307 (stream_copy_to_stream() copies 0 bytes when $source is a
  socket). (Arnaud)
- Fixed bug #48273 (snmp*_real_walk() returns SNMP errors as values).
  (Ilia, lytboris at gmail dot com)
- Fixed bug #48256 (Crash due to double-linking of history.o).
  (tstarling at wikimedia dot org)
- Fixed bug #48248 (SIGSEGV when access to private property via &__get).
  (Felipe)
- Fixed bug #48247 (Crash on errors during startup). (Stas)
- Fixed bug #48240 (DBA Segmentation fault dba_nextkey). (Felipe)
- Fixed bug #48224 (Incorrect shuffle in array_rand). (Etienne)
- Fixed bug #48221 (memory leak when passing invalid xslt parameter).
  (Felipe)
- Fixed bug #48207 (CURLOPT_(FILE|WRITEHEADER options do not error out when
  working with a non-writable stream). (Ilia)
- Fixed bug #48206 (Iterating over an invalid data structure with
  RecursiveIteratorIterator leads to a segfault). (Scott)
- Fixed bug #48204 (xmlwriter_open_uri() does not emit warnings on invalid
  paths). (Ilia)
- Fixed bug #48203 (Crash when CURLOPT_STDERR is set to regular file). (Jani)
- Fixed bug #48202 (Out of Memory error message when passing invalid file
  path) (Pierre)
- Fixed bug #48156 (Added support for lcov v1.7). (Ilia)
- Fixed bug #48132 (configure check for curl ssl support fails with
  --disable-rpath). (Jani)
- Fixed bug #48131 (Don't try to bind ipv4 addresses to ipv6 ips via bindto).
  (Ilia)
- Fixed bug #48070 (PDO_OCI: Segfault when using persistent connection).
  (Pierre, Matteo, jarismar dot php at gmail dot com)
- Fixed bug #48058 (Year formatter goes wrong with out-of-int range). (Derick)
- Fixed bug #48038 (odbc_execute changes variables used to form params array).
  (Felipe)
- Fixed bug #47997 (stream_copy_to_stream returns 1 on empty streams). (Arnaud)
- Fixed bug #47991 (SSL streams fail if error stack contains items). (Mikko)
- Fixed bug #47981 (error handler not called regardless). (Hannes)
- Fixed bug #47969 (ezmlm_hash() returns different values depend on OS). (Ilia)
- Fixed bug #47946 (ImageConvolution overwrites background). (Ilia)
- Fixed bug #47940 (memory leaks in imap_body). (Pierre, Jake Levitt)
- Fixed bug #47937 (system() calls sapi_flush() regardless of output
  buffering). (Ilia)
- Fixed bug #47903 ("@" operator does not work with string offsets). (Felipe)
- Fixed bug #47893 (CLI aborts on non blocking stdout). (Arnaud)
- Fixed bug #47849 (Non-deep import loses the namespace). (Rob)
- Fixed bug #47845 (PDO_Firebird omits first row from query). (Lars W)
- Fixed bug #47836 (array operator [] inconsistency when the array has
  PHP_INT_MAX index value). (Matt)
- Fixed bug #47831 (Compile warning for strnlen() in main/spprintf.c).
  (Ilia, rainer dot jung at kippdata dot de)
- Fixed bug #47828 (openssl_x509_parse() segfaults when a UTF-8 conversion
  fails). (Scott, Kees Cook, Pierre)
- Fixed bug #47818 (Segfault due to bound callback param). (Felipe)
- Fixed bug #47801 (__call() accessed via parent:: operator is provided
  incorrect method name). (Felipe)
- Fixed bug #47769 (Strange extends PDO). (Felipe)
- Fixed bug #47745 (FILTER_VALIDATE_INT doesn't allow minimum integer).
  (Dmitry)
- Fixed bug #47721 (Alignment issues in mbstring and sysvshm extension).
  (crrodriguez at opensuse dot org, Ilia)
- Fixed bug #47704 (PHP crashes on some "bad" operations with string
  offsets). (Dmitry)
- Fixed bug #47695 (build error when xmlrpc and iconv are compiled against
  different iconv versions). (Scott)
- Fixed bug #47667 (ZipArchive::OVERWRITE seems to have no effect).
  (Mikko, Pierre)
- Fixed bug #47644 (Valid integers are truncated with json_decode()). (Scott)
- Fixed bug #47639 (pg_copy_from() WARNING: nonstandard use of \\ in a
  string literal). (Ilia)
- Fixed bug #47616 (curl keeps crashing). (Felipe)
- Fixed bug #47598 (FILTER_VALIDATE_EMAIL is locale aware). (Ilia)
- Fixed bug #47566 (pcntl_wexitstatus() returns signed status).
  (patch by james at jamesreno dot com)
- Fixed bug #47564 (unpacking unsigned long 32bit bit endian returns wrong
  result). (Ilia)
- Fixed bug #47487 (performance degraded when reading large chunks after
  fix of bug #44607). (Arnaud)
- Fixed bug #47468 (enable cli|cgi-only extensions for embed sapi). (Jani)
- Fixed bug #47435 (FILTER_FLAG_NO_PRIV_RANGE does not work with ipv6
  addresses in the filter extension). (Ilia)
- Fixed bug #47430 (Errors after writing to nodeValue parameter of an absent
  previousSibling). (Rob)
- Fixed bug #47365 (ip2long() may allow some invalid values on certain 64bit
   systems). (Ilia)
- Fixed bug #47254 (Wrong Reflection for extends class). (Felipe)
- Fixed bug #47042 (cgi sapi is incorrectly removing SCRIPT_FILENAME).
  (Sriram Natarajan, David Soria Parra)
- Fixed bug #46882 (Serialize / Unserialize misbehaviour under OS with
  different bit numbers). (Matt)
- Fixed bug #46812 (get_class_vars() does not include visible private variable
  looking at subclass). (Arnaud)
- Fixed bug #46386 (Digest authentication with SOAP module fails against MSSQL
  SOAP services). (Ilia, lordelph at gmail dot com)
- Fixed bug #46109 (Memory leak when mysqli::init() is called multiple times).
  (Andrey)
- Fixed bug #45997 (safe_mode bypass with exec/system/passthru (windows only)).
  (Pierre)
- Fixed bug #45877 (Array key '2147483647' left as string). (Matt)
- Fixed bug #45822 (Near infinite-loops while parsing huge relative offsets).
  (Derick, Mike Sullivan)
- Fixed bug #45799 (imagepng() crashes on empty image).
  (Martin McNickle, Takeshi Abe)
- Fixed bug #45622 (isset($arrayObject->p) misbehaves with
  ArrayObject::ARRAY_AS_PROPS set). (robin_fernandes at uk dot ibm dot com, Arnaud)
- Fixed bug #45614 (ArrayIterator::current(), ::key() can show 1st private prop
  of wrapped object). (robin_fernandes at uk dot ibm dot com, Arnaud)
- Fixed bug #45540 (stream_context_create creates bad http request). (Arnaud)
- Fixed bug #45202 (zlib.output_compression can not be set with ini_set()).
  (Jani)
- Fixed bug #45191 (error_log ignores date.timezone php.ini val when setting
  logging timestamps). (Derick)
- Fixed bug #45092 (header HTTP context option not being used when compiled
  using --with-curlwrappers). (Jani)
- Fixed bug #44996 (xmlrpc_decode() ignores time zone on iso8601.datetime).
  (Ilia, kawai at apache dot org)
- Fixed bug #44827 (define() is missing error checks for class constants).
  (Ilia)
- Fixed bug #44214 (Crash using preg_replace_callback() and global variables).
  (Nuno, Scott)
- Fixed bug #43073 (TrueType bounding box is wrong for angle<>0).
  (Martin McNickle)
- Fixed bug #42663 (gzinflate() try to allocate all memory with truncated
  data). (Arnaud)
- Fixed bug #42414 (some odbc_*() functions incompatible with Oracle ODBC
  driver). (jhml at gmx dot net)
- Fixed bug #42362 (HTTP status codes 204 and 304 should not be gzipped).
  (Scott, Edward Z. Yang)
- Fixed bug #42143 (The constant NAN is reported as 0 on Windows)
  (Kanwaljeet Singla, Venkat Raman Don)
- Fixed bug #38805 (PDO truncates text from SQL Server text data type field).
  (Steph)

26 Feb 2009, PHP 5.2.9
- Changed __call() to be invoked on private/protected method access, similar to
  properties and __get(). (Andrei)

- Added optional sorting type flag parameter to array_unique(). Default is
  SORT_REGULAR. (Andrei)

- Fixed a crash on extract in zip when files or directories entry names contain
  a relative path. (Pierre)
- Fixed error conditions handling in stream_filter_append(). (Arnaud)
- Fixed zip filename property read. (Pierre)
- Fixed explode() behavior with empty string to respect negative limit. (Shire)
- Fixed security issue in imagerotate(), background colour isn't validated
  correctly with a non truecolour image. Reported by Hamid Ebadi,
  APA Laboratory (Fixes CVE-2008-5498). (Scott)
- Fixed a segfault when malformed string is passed to json_decode(). (Scott)
- Fixed bug in xml_error_string() which resulted in messages being
  off by one. (Scott)

- Fixed bug #47422 (modulus operator returns incorrect results on 64 bit
  linux). (Matt)
- Fixed bug #47399 (mb_check_encoding() returns true for some illegal SJIS
  characters). (for-bugs at hnw dot jp, Moriyoshi)
- Fixed bug #47353 (crash when creating a lot of objects in object
  destructor). (Tony)
- Fixed bug #47322 (sscanf %d doesn't work). (Felipe)
- Fixed bug #47282 (FILTER_VALIDATE_EMAIL is marking valid email addresses
  as invalid). (Ilia)
- Fixed bug #47220 (segfault in dom_document_parser in recovery mode). (Rob)
- Fixed bug #47217 (content-type is not set properly for file uploads). (Ilia)
- Fixed bug #47174 (base64_decode() interprets pad char in mid string as
  terminator). (Ilia)
- Fixed bug #47165 (Possible memory corruption when passing return value by
  reference). (Dmitry)
- Fixed bug #47152 (gzseek/fseek using SEEK_END produces strange results).
  (Felipe)
- Fixed bug #47131 (SOAP Extension ignores "user_agent" ini setting). (Ilia)
- Fixed bug #47109 (Memory leak on $a->{"a"."b"} when $a is not an object).
  (Etienne, Dmitry)
- Fixed bug #47104 (Linking shared extensions fails with icc). (Jani)
- Fixed bug #47049 (SoapClient::__soapCall causes a segmentation fault).
  (Dmitry)
- Fixed bug #47048 (Segfault with new pg_meta_data). (Felipe)
- Fixed bug #47042 (PHP cgi sapi is removing SCRIPT_FILENAME for non
  apache). (Sriram Natarajan)
- Fixed bug #47037 (No error when using fopen with empty string). (Cristian
  Rodriguez R., Felipe)
- Fixed bug #47035 (dns_get_record returns a garbage byte at the end of a
  TXT record). (Felipe)
- Fixed bug #47027 (var_export doesn't show numeric indices on ArrayObject).
  (Derick)
- Fixed bug #46985 (OVERWRITE and binary mode does not work, regression
  introduced in 5.2.8). (Pierre)
- Fixed bug #46973 (IPv6 address filter rejects valid address). (Felipe)
- Fixed bug #46964 (Fixed pdo_mysql build with older version of MySQL). (Ilia)
- Fixed bug #46959 (Unable to disable PCRE). (Scott)
- Fixed bug #46918 (imap_rfc822_parse_adrlist host part not filled in
  correctly). (Felipe)
- Fixed bug #46889 (Memory leak in strtotime()). (Derick)
- Fixed bug #46887 (Invalid calls to php_error_docref()). (oeriksson at
  mandriva dot com, Ilia)
- Fixed bug #46873 (extract($foo) crashes if $foo['foo'] exists). (Arnaud)
- Fixed bug #46843 (CP936 euro symbol is not converted properly). (ty_c at
  cybozuy dot co dot jp, Moriyoshi)
- Fixed bug #46798 (Crash in mssql extension when retrieving a NULL value
  inside a binary or image column type). (Ilia)
- Fixed bug #46782 (fastcgi.c parse error). (Matt)
- Fixed bug #46760 (SoapClient doRequest fails when proxy is used). (Felipe)
- Fixed bug #46748 (Segfault when an SSL error has more than one error).
  (Scott)
- Fixed bug #46739 (array returned by curl_getinfo should contain
  content_type key). (Mikko)
- Fixed bug #46699 (xml_parse crash when parser is namespace aware). (Rob)
- Fixed bug #46419 (Elements of associative arrays with NULL value are
  lost). (Dmitry)
- Fixed bug #46282 (Corrupt DBF When Using DATE). (arne at bukkie dot nl)
- Fixed bug #46026 (bz2.decompress/zlib.inflate filter tries to decompress
  after end of stream). (Greg)
- Fixed bug #46005 (User not consistently logged under Apache2). (admorten
  at umich dot edu, Stas)
- Fixed bug #45996 (libxml2 2.7 causes breakage with character data in
  xml_parse()). (Rob)
- Fixed bug #45940 (MySQLI OO does not populate connect_error property on
  failed connect). (Johannes)
- Fixed bug #45923 (mb_st[r]ripos() offset not handled correctly). (Moriyoshi)
- Fixed bug #45327 (memory leak if offsetGet throws exception). (Greg)
- Fixed bug #45239 (Encoding detector hangs with mbstring.strict_detection
  enabled). (Moriyoshi)
- Fixed bug #45161 (Reusing a curl handle leaks memory). (Mark Karpeles, Jani)
- Fixed bug #44336 (Improve pcre UTF-8 string matching performance). (frode
  at coretrek dot com, Nuno)
- Fixed bug #43841 (mb_strrpos() offset is byte count for negative values).
  (Moriyoshi)
- Fixed bug #37209 (mssql_execute with non fatal errors). (Kalle)
- Fixed bug #35975 (Session cookie expires date format isn't the most
  compatible. Now matches that of setcookie()). (Scott)


08 Dec 2008, PHP 5.2.8
- Reverted bug fix #42718 that broke magic_quotes_gpc (Scott)

04 Dec 2008, PHP 5.2.7
- Upgraded PCRE to version 7.8 (Fixes CVE-2008-2371). (Ilia)
- Updated timezone database to version 2008.9. (Derick)
- Upgraded bundled libzip to 0.9.0. (Pierre)

- Added logging option for error_log to send directly to SAPI. (Stas)
- Added PHP_MAJOR_VERSION, PHP_MINOR_VERSION, PHP_RELEASE_VERSION,
  PHP_EXTRA_VERSION, PHP_VERSION_ID, PHP_ZTS and PHP_DEBUG constants. (Pierre)
- Added "PHP_INI_SCAN_DIR" environment variable which can be used to
  either disable or change the compile time ini scan directory (FR #45114).
  (Jani)

- Fixed missing initialization of BG(page_uid) and BG(page_gid),
  reported by Maksymilian Arciemowicz. (Stas)
- Fixed memory leak inside sqlite_create_aggregate(). (Felipe)
- Fixed memory leak inside PDO sqlite's sqliteCreateAggregate() method.
  (Felipe)
- Fixed a crash inside gd with invalid fonts (Fixes CVE-2008-3658). (Pierre)
- Fixed a possible overflow inside memnstr (Fixes CVE-2008-3659).
  (LaurentGaffie)
- Fixed incorrect php_value order for Apache configuration, reported by
  Maksymilian Arciemowicz. (Stas)
- Fixed memory leak inside readline_callback_handler_remove() function.
  (Felipe)
- Fixed sybase_fetch_*() to continue reading after CS_ROW_FAIL status (Timm)
- Fixed a bug inside dba_replace() that could cause file truncation
  withinvalid keys. (Ilia)
- Fixed memory leak inside readline_callback_handler_install() function.(Ilia)
- Fixed memory leak inside readline_completion_function() function. (Felipe)
- Fixed stream_get_contents() when using $maxlength and socket is notclosed.
  indeyets [at] php [dot] net on #46049. (Arnaud)
- Fixed stream_get_line() to behave as documented on non-blocking streams.
  (Arnaud)
- Fixed endless loop in PDOStatement::debugDumpParams().
  (jonah.harris at gmail dot com)
- Fixed ability to use "internal" heaps in extensions. (Arnaud, Dmitry)
- Fixed weekdays adding/subtracting algorithm. (Derick)
- Fixed some ambiguities in the date parser. (Derick)
- Fixed a bug with the YYYY-MM format not resetting the day correctly.
  (Derick)
- Fixed a bug in the DateTime->modify() methods, it would not use the advanced
  relative time strings. (Derick)
- Fixed extraction of zip files or directories when the entry name is a
  relative path. (Pierre)
- Fixed read or write errors for large zip archives. (Pierre)
- Fixed security issues detailed in CVE-2008-2665 and CVE-2008-2666.
  (Christian Hoffmann)
- Fixed simplexml asXML() not to lose encoding when dumping entire
  document to file. (Ilia)
- Fixed a crash inside PDO when trying instantiate PDORow manually.
  (Felipe)
- Fixed build failure of ext/mysqli with libmysql 6.0 - missing
  rplfunctions. (Andrey)
- Fixed a regression when using strip_tags() and < is within an
  attribute.(Scott)
- Fixed a crash on invalid method in ReflectionParameter constructor.
  (Christian Seiler)
- Reverted fix for bug #44197 due to behaviour change in minor version.
  (Felipe)

- Fixed bug #46732 (mktime.year description is wrong). (Derick)
- Fixed bug #46696 (cURL fails in upload files with specified content-type).
  (Ilia)
- Fixed bug #46673 (stream_lock call with wrong parameter). (Arnaud)
- Fixed bug #46649 (Setting array element with that same array produces
  inconsistent results). (Arnaud)
- Fixed bug #46626 (mb_convert_case does not handle apostrophe correctly).
  (Ilia)
- Fixed bug #46543 (ibase_trans() memory leaks when using wrong parameters).
  (Felipe)
- Fixed bug #46521 (Curl ZTS OpenSSL, error in config.m4 fragment).
  (jd at cpanel dot net)
- Fixed bug #46496 (wddx_serialize treats input as ISO-8859-1). (Mark Karpeles)
- Fixed bug #46427 (SoapClient() stumbles over its "stream_context" parameter).
  (Dmitry, Herman Radtke)
- Fixed bug #46426 (offset parameter of stream_get_contents() does not
  workfor "0"). (Felipe)
- Fixed bug #46406 (Unregistering nodeclass throws E_FATAL). (Rob)
- Fixed bug #46389 (NetWare needs small patch for _timezone).
  (patch by guenter@php.net)
- Fixed bug #46388 (stream_notification_callback inside of object destroys
  object variables). (Felipe)
- Fixed bug #46381 (wrong $this passed to internal methods causes segfault).
  (Tony)
- Fixed bug #46379 (Infinite loop when parsing '#' in one line file). (Arnaud)
- Fixed bug #46366 (bad cwd with / as pathinfo). (Dmitry)
- Fixed bug #46360 (TCP_NODELAY constant for socket_{get,set}_option).
  (bugs at trick dot vanstaveren dot us)
- Fixed bug #46343 (IPv6 address filter accepts invalid address). (Ilia)
- Fixed bug #46335 (DOMText::splitText doesn't handle multibyte characters).
  (Rob)
- Fixed bug #46323 (compilation of simplexml for NetWare breaks).
  (Patch by guenter [at] php [dot] net)
- Fixed bug #46319 (PHP sets default Content-Type header for HTTP 304
  response code, in cgi sapi). (Ilia)
- Fixed bug #46313 (Magic quotes broke $_FILES). (Arnaud)
- Fixed bug #46308 (Invalid write when changing property from inside getter).
  (Dmitry)
- Fixed bug #46292 (PDO::setFetchMode() shouldn't requires the 2nd arg when
  using FETCH_CLASSTYPE). (Felipe)
- Fixed bug #46274, #46249 (pdo_pgsql always fill in NULL for empty BLOB and
  segfaults when returned by SELECT). (Felipe)
- Fixed bug #46271 (local_cert option is not resolved to full path). (Ilia)
- Fixed bug #46247 (ibase_set_event_handler() is allowing to pass callback
  without event). (Felipe)
- Fixed bug #46246 (difference between call_user_func(array($this, $method))
  and $this->$method()). (Dmitry)
- Fixed bug #46222 (ArrayObject EG(uninitialized_var_ptr) overwrite).
  (Etienne)
- Fixed bug #46215 (json_encode mutates its parameter and has some
  class-specific state). (Felipe)
- Fixed bug #46206 (pg_query_params/pg_execute convert passed values to
  strings). (Ilia)
- Fixed bug #46191 (BC break: DOMDocument saveXML() doesn't accept null).
  (Rob)
- Fixed bug #46164 (stream_filter_remove() closes the stream). (Arnaud)
- Fixed bug #46157 (PDOStatement::fetchObject prototype error). (Felipe)
- Fixed bug #46147 (after stream seek, appending stream filter reads
  incorrect data). (Greg)
- Fixed bug #46139 (PDOStatement->setFetchMode() forgets FETCH_PROPS_LATE).
  (chsc at peytz dot dk, Felipe)
- Fixed bug #46127 (php_openssl_tcp_sockop_accept forgets to set context
  on accepted stream) (Mark Karpeles, Pierre)
- Fixed bug #46110 (XMLWriter - openmemory() and openuri() leak memory on
  multiple calls). (Ilia)
- Fixed bug #46088 (RegexIterator::accept - segfault). (Felipe)
- Fixed bug #46082 (stream_set_blocking() can cause a crash in some
  circumstances). (Felipe)
- Fixed bug #46064 (Exception when creating ReflectionProperty object
  on dynamicly created property). (Felipe)
- Fixed bug #46059 (Compile failure under IRIX 6.5.30 building posix.c).
  (Arnaud)
- Fixed bug #46053 (SplFileObject::seek - Endless loop). (Arnaud)
- Fixed bug #46051 (SplFileInfo::openFile - memory overlap). (Arnaud)
- Fixed bug #46047 (SimpleXML converts empty nodes into object with
  nested array). (Rob)
- Fixed bug #46031 (Segfault in AppendIterator::next). (Arnaud)
- Fixed bug #46029 (Segfault in DOMText when using with Reflection). (Rob)
- Fixed bug #46026 (bzip2.decompress/zlib.inflate filter tries to decompress
  after end of stream). (Keisial at gmail dot com, Greg)
- Fixed bug #46024 (stream_select() doesn't return the correct number).
  (Arnaud)
- Fixed bug #46010 (warnings incorrectly generated for iv in ecb mode).
  (Felipe)
- Fixed bug #46003 (isset on nonexisting node return unexpected results). (Rob)
- Fixed bug #45956 (parse_ini_file() does not return false with syntax errors
  in parsed file). (Jani)
- Fixed bug #45901 (wddx_serialize_value crash with SimpleXMLElement object).
  (Rob)
- Fixed bug #45862 (get_class_vars is inconsistent with 'protected' and
  'private' variables). (ilewis at uk dot ibm dot com, Felipe)
- Fixed bug #45860 (header() function fails to correctly replace all Status
  lines). (Dmitry)
- Fixed bug #45805 (Crash on throwing exception from error handler). (Dmitry)
- Fixed bug #45765 (ReflectionObject with default parameters of self::xxx cause
  an error). (Felipe)
- Fixed bug #45751 (Using auto_prepend_file crashes (out of scope stack address
  use)). (basant dot kukreja at sun dot com)
- Fixed bug #45722 (mb_check_encoding() crashes). (Moriyoshi)
- Fixed bug #45705 (rfc822_parse_adrlist() modifies passed address parameter).
  (Jani)
- Fixed bug #45691 (Some per-dir or runtime settings may leak into other
  requests). (Moriyoshi)
- Fixed bug #45581 (htmlspecialchars() double encoding &#x hex items). (Arnaud)
- Fixed bug #45580 (levenshtein() crashes with invalid argument). (Ilia)
- Fixed bug #45575 (Segfault with invalid non-string as event handler callback).
  (Christian Seiler)
- Fixed bug #45568 (ISAPI doesn't properly clear auth_digest in header).
  (Patch by: navara at emclient dot com)
- Fixed bug #45556 (Return value from callback isn't freed). (Felipe)
- Fixed bug #45555 (Segfault with invalid non-string as
  register_introspection_callback). (Christian Seiler)
- Fixed bug #45553 (Using XPath to return values for attributes with a
  namespace does not work). (Rob)
- Fixed bug #45529 (new DateTimeZone() and date_create()->getTimezone() behave
  different). (Derick)
- Fixed bug #45522 (FCGI_GET_VALUES request does not return supplied values).
  (Arnaud)
- Fixed bug #45486 (mb_send_mail(); header 'Content-Type: text/plain; charset='
   parsing incorrect). (Felipe)
- Fixed bug #45485 (strip_tags and <?XML tag). (Felipe)
- Fixed bug #45460 (imap patch for fromlength fix in imap_headerinfo doesn't
  accept lengths of 1024). (Felipe, andrew at lifescale dot com)
- Fixed bug #45449 (filesize() regression using ftp wrapper).
  (crrodriguez at suse dot de)
- Fixed bug #45423 (fastcgi parent process doesn't invoke php_module_shutdown
  before shutdown) (basant dot kukreja at sun dot com)
- Fixed bug #45406 (session.serialize_handler declared by shared extension fails).
  (Kalle, oleg dot grenrus at dynamoid dot com)
- Fixed bug #45405 (snmp extension memory leak).
  (Federico Cuello, Rodrigo Campos)
- Fixed bug #45382 (timeout bug in stream_socket_enable_crypto). (Ilia)
- Fixed bug #45373 (php crash on query with errors in params). (Felipe)
- Fixed bug #45352 (Segmentation fault because of tick function on second
  request). (Dmitry)
- Fixed bug #45312 (Segmentation fault on second request for array functions).
  (Dmitry)
- Fixed bug #45303 (Opening php:// wrapper in append mode results in a warning).
  (Arnaud)
- Fixed bug #45251 (double free or corruption with setAttributeNode()). (Rob)
- Fixed bug #45226 and #18916 (xmlrpc_set_type() segfaults and wrong behavior
  with valid ISO8601 date string). (Jeff Lawsons)
- Fixed bug #45220 (curl_read callback returns -1 when needs to return
  size_t (unsigned)). (Felipe)
- Fixed bug #45181 (chdir() should clear relative entries in stat cache).
  (Arnaud)
- Fixed bug #45178 (memory corruption on assignment result of "new" by
  reference). (Dmitry)
- Fixed bug #45166 (substr() overflow changes). (Felipe)
- Fixed bug #45151 (Crash with URI/file..php (filename contains 2 dots)).
  (Fixes CVE-2008-3660) (Dmitry)
- Fixed bug #45139 (ReflectionProperty returns incorrect declaring class).
  (Felipe)
- Fixed bug #45124 ($_FILES['upload']['size'] sometimes return zero and some
  times the filesize). (Arnaud)
- Fixed bug #45028 (CRC32 output endianness is different between crc32() and
  hash()). (Tony)
- Fixed bug #45004 (pg_insert() does not accept 4 digit timezone format).
  (Ilia)
- Fixed bug #44991 (Compile Failure With freetds0.82).
  (jklowden at freetds dot org, matthias at dsx dot at)
- Fixed bug #44938 (gettext functions crash with overly long domain).
  (Christian Schneider, Ilia)
- Fixed bug #44925 (preg_grep() modifies input array). (Nuno)
- Fixed bug #44900 (OpenSSL extension fails to link with OpenSSL 0.9.6).
  (jd at cpanel dot net, Pierre)
- Fixed bug #44891 Memory leak using registerPHPFunctions and XSLT Variable
  as function parameter. (Rob)
- Fixed bug #44882 (SOAP extension object decoding bug). (Dmitry)
- Fixed bug #44830 (Very minor issue with backslash in heredoc). (Matt)
- Fixed bug #44818 (php://memory writeable when opened read only). (Arnaud)
- Fixed bug #44811 (Improve error message when creating a new SoapClient
  that contains invalid data). (Markus Fischer, David C)
- Fixed bug #44798 (Memory leak assigning value to attribute). (Ilia)
- Fixed bug #44716 (Progress notifications incorrect). (Hannes)
- Fixed bug #44712 (stream_context_set_params segfaults on invalid arguments).
  (Hannes)
- Fixed bug #44617 (wrong HTML entity output when substitute_character=entity).
  (Moriyoshi)
- Fixed bug #44607 (stream_get_line unable to correctly identify the "ending"
  in the stream content). (Arnaud)
- Fixed bug #44425 (Extending PDO/MySQL class with a __call() function doesn't
  work). (Johannes)
- Fixed bug #44327 (PDORow::queryString property & numeric offsets / Crash).
  (Felipe)
- Fixed bug #44251, #41125 (PDO + quote() + prepare() can result in segfault).
  (tsteiner at nerdclub dot net)
- Fixed bug #44246 (closedir() accepts a file resource opened by fopen()).
  (Dmitry, Tony)
- Fixed bug #44182 (extract($a, EXTR_REFS) can fail to split copy-on-write
  references). (robin_fernandes at uk dot ibm dot com)
- Fixed bug #44181 (extract($a, EXTR_OVERWRITE|EXTR_REFS) can fail to create
  references to $a). (robin_fernandes at uk dot ibm dot com)
- Fixed bug #44127 (UNIX abstract namespace socket connect does not work).
  (Jani)
- Fixed bug #43993 (mb_substr_count() behaves differently to substr_count()
  with overlapping needles). (Moriyoshi)
- Fixed Bug #43958 (class name added into the error message). (Dmitry)
- Fixed bug #43941 (json_encode silently cuts non-UTF8 strings). (Stas)
- Fixed bug #43925 (Incorrect argument counter in prepared statements with
  pgsql). (Felipe)
- Fixed bug #43731 (socket_getpeername: cannot use on stdin with inetd).
  (Arnaud)
- Fixed bug #43723 (SOAP not sent properly from client for <choice>). (Dmitry)
- Fixed bug #43668 (Added odbc.default_cursortype to control the ODBCcursor
  model). (Patrick)
- Fixed bug #43666 (Fixed code to use ODBC 3.52 datatypes for 64bit
  systems). (Patrick)
- Fixed bug #43540 (rfc1867 handler newlength problem). (Arnaud)
- Fixed bug #43452 (strings containing a weekday, or a number plus weekday
  behaved incorrect of the current day-of-week was the same as the one in the
  phrase). (Derick)
- Fixed bug #43353 (wrong detection of 'data' wrapper causes notice).
  (gk at gknw dot de, Arnaud)
- Fixed bug #43053 (Regression: some numbers shown in scientific notation).
  (int-e at gmx dot de)
- Fixed bug #43045 (SOAP encoding violation on "INF" for type double/float).
  (Dmitry)
- Fixed bug #42862 (IMAP toolkit crash: rfc822.c legacy routine buffer
  overflow). (Fixes CVE-2008-2829) (Dmitry)
- Fixed bug #42855 (dns_get_record() doesn't return all text from TXT record).
  (a dot u dot savchuk at gmail dot com)
- Fixed bug #42737 (preg_split('//u') triggers a E_NOTICE with newlines).
  (Nuno)
- Fixed bug #42718 (FILTER_UNSAFE_RAW not applied when configured as default
  filter). (Arnaud)
- Fixed bug #42604 ("make test" fails with --with-config-file-scan-dir=path).
  (Jani)
- Fixed bug #42473 (ob_start php://output and headers). (Arnaud)
- Fixed bug #42318 (problem with nm on AIX, not finding object files).
  (Dmitry)
- Fixed bug #42294 (Unified solution for round() based on C99 round). (Ilia)
- Fixed bug #42078 (pg_meta_data mix tables metadata from different schemas).
  (Felipe)
- Fixed bug #41348 (OCI8: allow compilation with Oracle 8.1). (Chris Jones)
- Fixed bug #41033 (enable signing with DSA keys.
  (gordyf at google dot com, Pierre)
- Fixed bug #37100 (data is returned truncated with BINARY CURSOR). (Tony)
- Fixed bug #30312 (crash in sybase_unbuffered_query() function). (Timm)
- Fixed bug #24679 (pg_* functions doesn't work using schema). (Felipe)
- Fixed bug #14962 (PECL) (::extractTo 2nd argument is not really optional)
  (Mark van Der Velden)
- Fixed bug #14032 (Mail() always returns false but mail is sent). (Mikko)


01 May 2008, PHP 5.2.6
- Fixed two possible crashes inside posix extension (Tony)
- Fixed incorrect heredoc handling when label is used within the block.
  (Matt)
- Fixed possible stack buffer overflow in FastCGI SAPI. (Andrei Nigmatulin)
- Fixed sending of uninitialized paddings which may contain some information. (Andrei Nigmatulin)
- Fixed a bug in formatting timestamps when DST is active in the default timezone (Derick)
- Properly address incomplete multibyte chars inside escapeshellcmd() (Ilia, Stefan Esser)
- Fix integer overflow in printf(). (Stas, Maksymilian Aciemowicz)
- Fixed security issue detailed in CVE-2008-0599. (Rasmus)
- Fixed potential memleak in stream filter parameter for zlib filter. (Greg)
- Added Reflection API metadata for the methods of the DOM classes. (Sebastian)
- Fixed weird behavior in CGI parameter parsing. (Dmitry, Hannes Magnusson)
- Fixed a safe_mode bypass in cURL identified by Maksymilian Arciemowicz.
  (Ilia)
- Fixed a bug with PDO::FETCH_COLUMN|PDO::FETCH_GROUP mode when a column # by
  which to group by data is specified. (Ilia)
- Fixed segfault in filter extension when using callbacks. (Arnar Mar Sig,
  Felipe)
- Fixed faulty fix for bug #40189 (endless loop in zlib.inflate stream filter). (Greg)
- Upgraded PCRE to version 7.6 (Nuno)

- Fixed bug #44742 (timezone_offset_get() causes segmentation faults). (Derick)
- Fixed bug #44720 (Prevent crash within session_register()). (Scott)
- Fixed bug #44703 (htmlspecialchars() does not detect bad character set argument). (Andy Wharmby)
- Fixed bug #44673 (With CGI argv/argc starts from arguments, not from script) (Dmitry)
- Fixed bug #44667 (proc_open() does not handle pipes with the mode 'wb' correctly). (Jani)
- Fixed bug #44663 (Crash in imap_mail_compose if "body" parameter invalid). (Ilia)
- Fixed bug #44650 (escaepshellscmd() does not check arg count). (Ilia)
- Fixed bug #44613 (Crash inside imap_headerinfo()). (Ilia, jmessa)
- Fixed bug #44603 (Order issues with Content-Type/Length headers on POST). (Ilia)
- Fixed bug #44594 (imap_open() does not validate # of retries parameter). (Ilia)
- Fixed bug #44591 (imagegif's filename parameter). (Felipe)
- Fixed bug #44557 (Crash in imap_setacl when supplied integer as username) (Thomas Jarosch)
- Fixed bug #44487 (call_user_method_array issues a warning when throwing an exception). (David Soria Parra)
- Fixed bug #44478 (Inconsistent behaviour when assigning new nodes). (Rob, Felipe)
- Fixed bug #44445 (email validator does not handle domains starting/ending with a -). (Ilia)
- Fixed bug #44440 (st_blocks undefined under BeOS). (Felipe)
- Fixed bug #44394 (Last two bytes missing from output). (Felipe)
- Fixed bug #44388 (Crash inside exif_read_data() on invalid images) (Ilia)
- Fixed bug #44373 (PDO_OCI extension compile failed). (Felipe)
- Fixed bug #44333 (SEGFAULT when using mysql_pconnect() with client_flags). (Felipe)
- Fixed bug #44306 (Better detection of MIPS processors on Windows). (Ilia)
- Fixed bug #44242 (metaphone('CMXFXM') crashes PHP). (Felipe)
- Fixed bug #44233 (MSG_PEEK undefined under BeOS R5). (jonathonfreeman at gmail dot com, Ilia)
- Fixed bug #44216 (strftime segfaults on large negative value). (Derick)
- Fixed bug #44209 (strtotime() doesn't support 64 bit timestamps on 64 bit platforms). (Derick)
- Fixed bug #44206 (OCI8 selecting ref cursors leads to ORA-1000 maximum open cursors reached). (Oracle Corp.)
- Fixed bug #44200 (A crash in PDO when no bound targets exists and yet bound parameters are present). (Ilia)
- Fixed bug #44197 (socket array keys lost on socket_select). (Felipe)
- Fixed bug #44191 (preg_grep messes up array index). (Felipe)
- Fixed bug #44189 (PDO setAttribute() does not properly validate values for native numeric options). (Ilia)
- Fixed bug #44184 (Double free of loop-variable on exception). (Dmitry)
- Fixed bug #44171 (Invalid FETCH_COLUMN index does not raise an error). (Ilia)
- Fixed bug #44166 (Parameter handling flaw in PDO::getAvailableDrivers()). (Ilia)
- Fixed bug #44159 (Crash: $pdo->setAttribute(PDO::STATEMENT_ATTR_CLASS, NULL)). (Felipe)
- Fixed bug #44152 (Possible crash with syslog logging on ZTS builds). (Ilia)
- Fixed bug #44141 (private parent constructor callable through static function). (Dmitry)
- Fixed bug #44113 (OCI8 new collection creation can fail with OCI-22303). (Oracle Corp.)
- Fixed bug #44069 (Huge memory usage with concatenation using . instead of .=). (Dmitry)
- Fixed bug #44046 (crash inside array_slice() function with an invalid by-ref offset). (Ilia)
- Fixed bug #44028 (crash inside stream_socket_enable_crypto() when enabling encryption without crypto type). (Ilia)
- Fixed bug #44018 (RecursiveDirectoryIterator options inconsistancy). (Marcus)
- Fixed bug #44008 (OCI8 incorrect usage of OCI-Lob->close crashes PHP). (Oracle Corp.)
- Fixed bug #43998 (Two error messages returned for incorrect encoding for mb_strto[upper|lower]). (Rui)
- Fixed bug #43994 (mb_ereg 'successfully' matching incorrect). (Rui)
- Fixed bug #43954 (Memory leak when sending the same HTTP status code multiple times). (Scott)
- Fixed bug #43927 (koi8r is missing from html_entity_decode()). (andy at demos dot su, Tony)
- Fixed bug #43912 (Interbase column names are truncated to 31 characters). (Ilia)
- Fixed bug #43875 (Two error messages returned for $new and $flag argument in mysql_connect()). (Hannes)
- Fixed bug #43863 (str_word_count() breaks on cyrillic "ya" in locale cp1251). (phprus at gmail dot com, Tony)
- Fixed bug #43841 (mb_strrpos offset is byte count for negative values). (Rui)
- Fixed bug #43840 (mb_strpos bounds check is byte count rather than a character count). (Rui)
- Fixed bug #43808 (date_create never fails (even when it should)). (Derick)
- Fixed bug #43793 (zlib filter is unable to auto-detect gzip/zlib file headers). (Greg)
- Fixed bug #43703 (Signature compatibility check broken). (Dmitry)
- Fixed bug #43677 (Inconsistent behaviour of include_path set with php_value). (manuel at mausz dot at)
- Fixed bug #43663 (Extending PDO class with a __call() function doesn't work). (David Soria Parra)
- Fixed bug #43647 (Make FindFile use PATH_SEPARATOR instead of ";"). (Ilia)
- Fixed bug #43635 (mysql extension ingores INI settings on NULL values passed to mysql_connect()). (Ilia)
- Fixed bug #43620 (Workaround for a bug inside libcurl 7.16.2 that can result in a crash). (Ilia)
- Fixed bug #43614 (incorrect processing of numerical string keys of array in arbitrary serialized data). (Dmitriy Buldakov, Felipe)
- Fixed bug #43606 (define missing depencies of the exif extension). (crrodriguez at suse dot de)
- Fixed bug #43589 (a possible infinite loop in bz2_filter.c). (Greg)
- Fixed bug #43580 (removed bogus declaration of a non-existent php_is_url() function). (Ilia)
- Fixed bug #43559 (array_merge_recursive() doesn't behave as expected with duplicate NULL values). (Felipe, Tony)
- Fixed bug #43533 (escapeshellarg('') returns null). (Ilia)
- Fixed bug #43527 (DateTime created from a timestamp reports environment timezone). (Derick)
- Fixed bug #43522 (stream_get_line() eats additional characters). (Felipe, Ilia, Tony)
- Fixed bug #43507 (SOAPFault HTTP Status 500 - would like to be able to set the HTTP Status). (Dmitry)
- Fixed bug #43505 (Assign by reference bug). (Dmitry)
- Fixed bug #43498 (file_exists() on a proftpd server got SIZE not allowed in ASCII mode). (Ilia, crrodriguez at suse dot de)
- Fixed bug #43497 (OCI8 XML/getClobVal aka temporary LOBs leak UGA memory). (Chris)
- Fixed bug #43495 (array_merge_recursive() crashes with recursive arrays). (Ilia)
- Fixed bug #43493 (pdo_pgsql does not send username on connect when password is not available). (Ilia)
- Fixed bug #43491 (Under certain conditions, file_exists() never returns). (Dmitry)
- Fixed bug #43483 (get_class_methods() does not list all visible methods). (Dmitry)
- Fixed bug #43482 (array_pad() does not warn on very small pad numbers). (Ilia)
- Fixed bug #43457 (Prepared statement with incorrect parms doesn't throw exception with pdo_pgsql driver). (Ilia)
- Fixed bug #43450 (Memory leak on some functions with implicit object __toString() call). (David C.)
- Fixed bug #43386 (array_globals not reset to 0 properly on init). (Ilia)
- Fixed bug #43377 (PHP crashes with invalid argument for DateTimeZone). (Ilia)
- Fixed bug #43373 (pcntl_fork() should not raise E_ERROR on error). (Ilia)
- Fixed bug #43364 (recursive xincludes don't remove internal xml nodes properly). (Rob, patch from ddb@bitxtender.de)
- Fixed bug #43301 (mb_ereg*_replace() crashes when replacement string is invalid PHP expression and 'e' option is used). (Jani)
- Fixed bug #43295 (crash because of uninitialized SG(sapi_headers).mimetype). (Dmitry)
- Fixed bug #43293 (Multiple segfaults in getopt()). (Hannes)
- Fixed bug #43279 (pg_send_query_params() converts all elements in 'params' to strings). (Ilia)
- Fixed bug #43276 (Incomplete fix for bug #42739, mkdir() under safe_mode). (Ilia)
- Fixed bug #43248 (backward compatibility break in realpath()). (Dmitry)
- Fixed bug #43221 (SimpleXML adding default namespace in addAttribute). (Rob)
- Fixed bug #43216 (stream_is_local() returns false on "file://"). (Dmitry)
- Fixed bug #43201 (Crash on using uninitialized vals and __get/__set). (Dmitry)
- Fixed bug #43182 (file_put_contents() LOCK_EX does not work properly on file truncation). (Ilia)
- Fixed bug #43175 (__destruct() throwing an exception with __call() causes segfault). (Dmitry)
- Fixed bug #43128 (Very long class name causes segfault). (Dmitry)
- Fixed bug #43105 (PHP seems to fail to close open files). (Hannes)
- Fixed bug #43092 (curl_copy_handle() crashes with > 32 chars long URL). (Jani)
- Fixed bug #43003 (Invalid timezone reported for DateTime objects constructed using a timestamp). (Derick)
- Fixed bug #42978 (mismatch between number of bound params and values causes a crash in pdo_pgsql). (Ilia)
- Fixed bug #42945 (preg_split() swallows part of the string). (Nuno)
- Fixed bug #42937 (__call() method not invoked when methods are called on parent from child class). (Dmitry)
- Fixed bug #42841 (REF CURSOR and oci_new_cursor() crash PHP). (Chris)
- Fixed bug #42838 (Wrong results in array_diff_uassoc) (Felipe)
- Fixed bug #42779 (Incorrect forcing from HTTP/1.0 request to HTTP/1.1 response). (Ilia)
- Fixed bug #42736 (xmlrpc_server_call_method() crashes). (Tony)
- Fixed bug #42692 (Procedure 'int1' not present with doc/lit SoapServer). (Dmitry)
- Fixed bug #42548 (mysqli PROCEDURE calls can't return result sets). (Hartmut)
- Fixed bug #42505 (new sendmail default breaks on Netware platform) (Guenter Knauf)
- Fixed bug #42369 (Implicit conversion to string leaks memory). (David C., Rob).
- Fixed bug #42272 (var_export() incorrectly escapes char(0)). (Derick)
- Fixed bug #42261 (Incorrect lengths for date and boolean data types). (Ilia)
- Fixed bug #42190 (Constructing DateTime with TimeZone Indicator invalidates DateTimeZone). (Derick)
- Fixed bug #42177 (Warning "array_merge_recursive(): recursion detected" comes again...). (Felipe)
- Fixed bug #41941 (oci8 extension not lib64 savvy). (Chris)
- Fixed bug #41828 (Failing to call RecursiveIteratorIterator::__construct() causes a sefault). (Etienne)
- Fixed bug #41599 (setTime() fails after modify() is used). (Derick)
- Fixed bug #41562 (SimpleXML memory issue). (Rob)
- Fixed bug #40013 (php_uname() does not return nodename on Netware (Guenter Knauf)
- Fixed bug #38468 (Unexpected creation of cycle). (Dmitry)
- Fixed bug #32979 (OpenSSL stream->fd casts broken in 64-bit build) (stotty at tvnet dot hu)

08 Nov 2007, PHP 5.2.5
- Upgraded PCRE to version 7.3 (Nuno)
- Added optional parameter $provide_object to debug_backtrace(). (Sebastian)
- Added alpha support for imagefilter() IMG_FILTER_COLORIZE. (Pierre)
- Added ability to control memory consumption between request using
  ZEND_MM_COMPACT environment variable. (Dmitry)

- Improved speed of array_intersect_key(), array_intersect_assoc(),
  array_uintersect_assoc(), array_diff_key(), array_diff_assoc() and
  array_udiff_assoc(). (Dmitry)

- Fixed move_uploaded_file() to always set file permissions of resulting file
  according to UMASK. (Andrew Sitnikov)
- Fixed possible crash in ext/soap because of uninitialized value. (Zdash Urf)
- Fixed regression in glob() when enforcing safe_mode/open_basedir checks on
  paths containing '*'. (Ilia)
- Fixed "mail.force_extra_parameters" php.ini directive not to be modifiable
  in .htaccess due to the security implications - reported by SecurityReason.
  (Stas)
- Fixed PDO crash when driver returns empty LOB stream. (Stas)
- Fixed dl() to only accept filenames - reported by Laurent Gaffie. (Stas)
- Fixed dl() to limit argument size to MAXPATHLEN (CVE-2007-4887).
  (Christian Hoffmann)
- Fixed iconv_*() functions to limit argument sizes as workaround to libc
  bug (CVE-2007-4783, CVE-2007-4840 by Laurent Gaffie).
  (Christian Hoffmann, Stas)
- Fixed missing brackets leading to build warning and error in the log.
  Win32 code. (Andrey)
- Fixed leaks with multiple connects on one mysqli object. (Andrey)
- Fixed endianness detection on MacOS when building universal binary.
  (Uwe Schindler, Christian Speich, Tony)
- Fixed possible triggering of buffer overflows inside glibc
  implementations of the fnmatch(), setlocale() and glob() functions.
  Reported by Laurent Gaffie. (Ilia)
- Fixed imagerectangle regression with 1x1 rectangle (libgd #106). (Pierre)
- Fixed htmlentities/htmlspecialchars not to accept partial multibyte
  sequences. (Stas)

- Fixed bug #43196 (array_intersect_assoc() crashes with non-array input).
  (Jani)
- Fixed bug #43139 (PDO ignores ATTR_DEFAULT_FETCH_MODE in some cases with
  fetchAll()). (Ilia)
- Fixed bug #43137 (rmdir() and rename() do not clear statcache). (Jani)
- Fixed bug #43130 (Bound parameters cannot have - in their name). (Ilia)
- Fixed bug #43099 (XMLWriter::endElement() does not check # of params).
  (Ilia)
- Fixed bug #43020 (Warning message is missing with shuffle() and more
  than one argument). (Scott)
- Fixed bug #42976 (Crash when constructor for newInstance() or
  newInstanceArgs() fails) (Ilia)
- Fixed bug #42943 (ext/mssql: Move *timeout initialization from RINIT
  to connect time). (Ilia)
- Fixed bug #42917 (PDO::FETCH_KEY_PAIR doesn't work with setFetchMode).
  (Ilia)
- Fixed bug #42890 (Constant "LIST" defined by mysqlclient and c-client).
  (Andrey)
- Fixed bug #42869 (automatic session id insertion adds sessions id to
  non-local forms). (Ilia)
- Fixed bug #42818 ($foo = clone(array()); leaks memory). (Dmitry)
- Fixed bug #42817 (clone() on a non-object does not result in a fatal
  error). (Ilia)
- Fixed bug #42785 (json_encode() formats doubles according to locale rather
  then following standard syntax). (Ilia)
- Fixed bug #42783 (pg_insert() does not accept an empty list for
  insertion). (Ilia)
- Fixed bug #42773 (WSDL error causes HTTP 500 Response). (Dmitry)
- Fixed bug #42772 (Storing $this in a static var fails while handling a cast
  to string). (Dmitry)
- Fixed bug #42767 (highlight_string() truncates trailing comment). (Ilia)
- Fixed bug #42739 (mkdir() doesn't like a trailing slash when safe_mode is
  enabled). (Ilia)
- Fixed bug #42703 (Exception raised in an iterator::current() causes segfault
  in FilterIterator) (Marcus)
- Fixed bug #42699 (PHP_SELF duplicates path). (Dmitry)
- Fixed bug #42654 (RecursiveIteratorIterator modifies only part of leaves)
  (Marcus)
- Fixed bug #42643 (CLI segfaults if using ATTR_PERSISTENT). (Ilia)
- Fixed bug #42637 (SoapFault : Only http and https are allowed). (Bill Moran)
- Fixed bug #42629 (Dynamically loaded PHP extensions need symbols exported
  on MacOSX). (jdolecek at NetBSD dot org)
- Fixed bug #42627 (bz2 extension fails to build with -fno-common).
  (dolecek at netbsd dot org)
- Fixed Bug #42596 (session.save_path MODE option does not work). (Ilia)
- Fixed bug #42590 (Make the engine recognize \v and \f escape sequences).
  (Ilia)
- Fixed bug #42587 (behavior change regarding symlinked .php files). (Dmitry)
- Fixed bug #42579 (apache_reset_timeout() does not exist). (Jani)
- Fixed bug #42549 (ext/mysql failed to compile with libmysql 3.23). (Scott)
- Fixed bug #42523 (PHP_SELF duplicates path). (Dmitry)
- Fixed bug #42512 (ip2long('255.255.255.255') should return 4294967295 on
  64-bit PHP). (Derick)
- Fixed bug #42506 (php_pgsql_convert() timezone parse bug) (nonunnet at
  gmail dot com, Ilia)
- Fixed bug #42496 (OCI8 cursor is not closed when using 2 clobs in a select
  query). (Oracle Corp.)
- Fixed bug #42462 (Segmentation when trying to set an attribute in a
  DOMElement). (Rob)
- Fixed bug #42453 (CGI SAPI does not shut down cleanly with -i/-m/-v cmdline
  options). (Dmitry)
- Fixed bug #42452 (PDO classes do not expose Reflection API information).
  (Hannes)
- Fixed bug #42468 (Write lock on file_get_contents fails when using a
  compression stream). (Ilia)
- Fixed bug #42488 (SoapServer reports an encoding error and the error itself
  breaks). (Dmitry)
- Fixed bug #42378 (mysqli_stmt_bind_result memory exhaustion). (Andrey)
- Fixed bug #42359 (xsd:list type not parsed). (Dmitry)
- Fixed bug #42326 (SoapServer crash). (Dmitry)
- Fixed bug #42214 (SoapServer sends clients internal PHP errors). (Dmitry)
- Fixed bug #42189 (xmlrpc_set_type() crashes php on invalid datetime
  values). (Ilia)
- Fixed bug #42139 (XMLReader option constants are broken using XML()). (Rob)
- Fixed bug #42086 (SoapServer return Procedure '' not present for WSIBasic
  compliant wsdl). (Dmitry)
- Fixed bug #41822 (Relative includes broken when getcwd() fails). (Ab5602,
  Jani)
- Fixed bug #41561 (Values set with php_admin_* in httpd.conf can be overwritten
  with ini_set()). (Stas, Jani)
- Fixed bug #39651 (proc_open() append mode doesn't work on windows). (Nuno)

30 Aug 2007, PHP 5.2.4
- Removed --enable-versioning configure option. (Jani)

- Upgraded PCRE to version 7.2 (Nuno)
- Updated timezone database to version 2007.6. (Derick)

- Improved openssl_x509_parse() to return extensions in readable form. (Dmitry)

- Enabled changing the size of statement cache for non-persistent OCI8
  connections. (Chris Jones, Tony)

- Changed "display_errors" php.ini option to accept "stderr" as value which
  makes the error messages to be outputted to STDERR instead of STDOUT with
  CGI and CLI SAPIs (FR #22839). (Jani)
- Changed error handler to send HTTP 500 instead of blank page on PHP errors.
  (Dmitry, Andrei Nigmatulin)
- Changed mail() function to be always available. (Johannes)

- Added check for unknown options passed to configure. (Jani)
- Added persistent connection status checker to pdo_pgsql.
  (Elvis Pranskevichus, Ilia)
- Added support for ATTR_TIMEOUT inside pdo_pgsql driver. (Ilia)
- Added php_ini_loaded_file() function which returns the path to the actual
  php.ini in use. (Jani)
- Added GD version constants GD_MAJOR_VERSION, GD_MINOR_VERSION,
  GD_RELEASE_VERSION, GD_EXTRA_VERSION and GD_VERSION_STRING. (Pierre)
- Added missing open_basedir checks to CGI.
  (anight at eyelinkmedia dot com, Tony)
- Added missing format validator to unpack() function. (Ilia)
- Added missing error check inside bcpowmod(). (Ilia)
- Added CURLOPT_PRIVATE & CURLINFO_PRIVATE constants.
  (Andrey A. Belashkov, Tony)
- Added missing MSG_EOR and MSG_EOF constants to sockets extension. (Jani)
- Added PCRE_VERSION constant. (Tony)
- Added ReflectionExtension::info() function to print the phpinfo()
  block for an extension. (Johannes)

- Implemented FR #41884 (ReflectionClass::getDefaultProperties() does not
  handle static attributes). (Tony)

- Fixed "Floating point exception" inside wordwrap().
  (Mattias Bengtsson, Ilia)
- Fixed several integer overflows in ImageCreate(), ImageCreateTrueColor(),
  ImageCopyResampled() and ImageFilledPolygon() reported by Mattias Bengtsson.
  (Tony)
- Fixed size calculation in chunk_split(). (Stas)
- Fixed integer overflow in str[c]spn(). (Stas)
- Fixed money_format() not to accept multiple %i or %n tokens.
  (Stas, Ilia)
- Fixed zend_alter_ini_entry() memory_limit interruption
  vulnerability. (Ilia)
- Fixed INFILE LOCAL option handling with MySQL extensions not to be
  allowed when open_basedir or safe_mode is active. (Stas)
- Fixed session.save_path and error_log values to be checked against
  open_basedir and safe_mode (CVE-2007-3378) (Stas, Maksymilian Arciemowicz)
- Fixed possible invalid read in glob() win32 implementation (CVE-2007-3806).
  (Tony)
- Improved fix for MOPB-03-2007. (Ilia)
- Corrected fix for CVE-2007-2872. (Ilia)

- Fixed possible crash in imagepsloadfont(), work around a bug in the pslib on
  Windows. (Pierre)
- Fixed oci8 and PDO_OCI extensions to allow configuring with Oracle 11g
  client libraries. (Chris Jones)
- Fixed EOF handling in case of reading from file opened in write only mode.
  (Dmitry)
- Fixed var_export() to use the new H modifier so that it can generate
  parseable PHP code for floats, independent of the locale. (Derick)
- Fixed regression introduced by the fix for the libgd bug #74. (Pierre)
- Fixed SimpleXML's behavior when used with empty(). (Sara)
- Fixed crash in OpenSSL extension because of non-string passphrase. (Dmitry)

- Fixed PECL Bug #11345 (PDO_OCI crash after National language Support "NLS"
  environment initialization error). (Chris Jones)
- Fixed PECL bug #11216 (crash in ZipArchive::addEmptyDir when a directory
  already exists). (Pierre)

- Fixed bug #43926 (isInstance() isn't equivalent to instanceof operator). (Marcus)
- Fixed bug #42368 (Incorrect error message displayed by pg_escape_string).
  (Ilia)
- Fixed bug #42365 (glob() crashes and/or accepts way too many flags).
  (Jani)
- Fixed Bug #42364 (Crash when using getRealPath with DirectoryIterator).
  (Johannes)
- Fixed bug #42292 ($PHP_CONFIG not set for phpized builds). (Jani)
- Fixed bug #42261 (header wrong for date field).
  (roberto at spadim dot com dot br, Ilia)
- Fixed bug #42259 (SimpleXMLIterator loses ancestry). (Rob)
- Fixed bug #42247 (ldap_parse_result() not defined under win32). (Jani)
- Fixed bug #42243 (copy() does not output an error when the first arg is a
  dir). (Ilia)
- Fixed bug #42242 (sybase_connect() crashes). (Ilia)
- Fixed bug #42237 (stream_copy_to_stream returns invalid values for mmaped
  streams). (andrew dot minerd at sellingsource dot com, Ilia)
- Fixed bug #42233 (Problems with æøå in extract()). (Jani)
- Fixed bug #42222 (possible buffer overflow in php_openssl_make_REQ). (Pierre)
- Fixed bug #42211 (property_exists() fails to find protected properties
  from a parent class). (Dmitry)
- Fixed bug #42208 (substr_replace() crashes when the same array is passed
  more than once). (crrodriguez at suse dot de, Ilia)
- Fixed bug #42198 (SCRIPT_NAME and PHP_SELF truncated when inside a userdir
  and using PATH_INFO). (Dmitry)
- Fixed bug #42195 (C++ compiler required always). (Jani)
- Fixed bug #42183 (classmap causes crash in non-wsdl mode). (Dmitry)
- Fixed bug #42173 (oci8 INTERVAL and TIMESTAMP type fixes). (Chris)
- Fixed bug #42151 (__destruct functions not called after catching a SoapFault
  exception). (Dmitry)
- Fixed bug #42142 (substr_replace() returns FALSE when length > string length).
  (Ilia)
- Fixed bug #42135 (Second call of session_start() causes creation of SID).
  (Ilia)
- Fixed bug #42134 (oci_error() returns false after oci_new_collection() fails).
  (Tony)
- Fixed bug #42119 (array_push($arr,&$obj) doesn't work with
  zend.ze1_compatibility_mode On). (Dmitry)
- Fixed bug #42117 (bzip2.compress loses data in internal buffer).
  (Philip, Ilia)
- Fixed bug #42112 (deleting a node produces memory corruption). (Rob)
- Fixed bug #42107 (sscanf broken when using %2$s format parameters). (Jani)
- Fixed bug #42090 (json_decode causes segmentation fault). (Hannes)
- Fixed bug #42082 (NodeList length zero should be empty). (Hannes)
- Fixed bug #42072 (No warning message for clearstatcache() with arguments).
  (Ilia)
- Fixed bug #42071 (ini scanner allows using NULL as option name). (Jani)
- Fixed bug #42027 (is_file() / is_dir() matches file/dirnames with wildcard char
  or trailing slash in Windows). (Dmitry)
- Fixed bug #42019 (configure option --with-adabas=DIR does not work). (Jani)
- Fixed bug #42015 (ldap_rename(): server error "DSA is unwilling to perform").
  (bob at mroczka dot com, Jani)
- Fixed bug #42009 (is_a() and is_subclass_of() should NOT call autoload, in the
  same way as "instanceof" operator). (Dmitry)
- Fixed bug #41989 (move_uploaded_file() & relative path in ZTS mode). (Tony)
- Fixed bug #41984 (Hangs on large SoapClient requests). (Dmitry)
- Fixed bug #41983 (Error Fetching http headers terminated by '\n'). (Dmitry)
- Fixed bug #41973 (--with-ldap=shared fails with LDFLAGS="-Wl,--as-needed"). (Nuno)
- Fixed bug #41971 (PDOStatement::fetch and PDOStatement::setFetchMode causes
  unexpected behavior). (Ilia)
- Fixed bug #41964 (strtotime returns a timestamp for non-time string of
  pattern '(A|a) .+'). (Derick)
- Fixed bug #41961 (Ensure search for hidden private methods does not stray from
  class hierarchy). (robin_fernandes at uk dot ibm dot com)
- Fixed bug #41947 (SimpleXML incorrectly registers empty strings asnamespaces).
  (Rob)
- Fixed bug #41929 (Foreach on object does not iterate over all visible properties).
  (Dmitry)
- Fixed bug #41919 (crash in string to array conversion).
  (judas dot iscariote at gmail dot com, Ilia)
- Fixed bug #41909 (var_export() is locale sensitive when exporting float
  values). (Derick)
- Fixed bug #41908 (CFLAGS="-Os" ./configure --enable-debug fails).
  (christian at hoffie dot info, Tony)
- Fixed bug #41904 (proc_open(): empty env array should cause empty environment
  to be passed to process). (Jani)
- Fixed bug #41867 (SimpleXML: getName is broken). (Rob)
- Fixed bug #41865 (fputcsv(): 2nd parameter is not optional). (Jani)
- Fixed bug #41861 (SimpleXML: getNamespaces() returns the namespaces of a node's
  siblings). (Rob)
- Fixed bug #41845 (pgsql extension does not compile with PostgreSQL <7.4). (Ilia)
- Fixed bug #41844 (Format returns incorrect number of digits for negative years
  -0001 to -0999). (Derick)
- Fixed bug #41842 (Cannot create years < 0100 & negative years with date_create
  or new DateTime). (Derick)
- Fixed bug #41833 (addChild() on a non-existent node, no node created,
  getName() segfaults). (Rob)
- Fixed bug #41831 (pdo_sqlite prepared statements convert resources to
  strings). (Ilia)
- Fixed bug #41815 (Concurrent read/write fails when EOF is reached). (Sascha)
- Fixed bug #41813 (segmentation fault when using string offset as an object).
  (judas dot iscariote at gmail dot com, Tony)
- Fixed bug #41795 (checkdnsrr does not support DNS_TXT type).
  (lucas at facebook dot com, Tony)
- Fixed bug #41773 (php_strip_whitespace() sends headers with errors
  suppressed). (Tony)
- Fixed bug #41770 (SSL: fatal protocol error due to buffer issues). (Ilia)
- Fixed bug #41765 (Recode crashes/does not work on amd64).
  (nexus at smoula dot net, Stas)
- Fixed bug #41724 (libxml_get_last_error() - errors service request scope).
  (thekid at php dot net, Ilia)
- Fixed bug #41717 (imagepolygon does not respect thickness). (Pierre)
- Fixed bug #41713 (Persistent memory consumption on win32 since 5.2). (Dmitry)
- Fixed bug #41711 (NULL temporary lobs not supported in OCI8).
  (Chris Jones, Tony)
- Fixed bug #41709 (strtotime() does not handle 00.00.0000). (Derick)
- Fixed bug #41698 (float parameters truncated to integer in prepared
  statements). (Ilia)
- Fixed bug #41692 (ArrayObject shows weird behavior in respect to
  inheritance). (Tony)
- Fixed bug #41691 (ArrayObject::exchangeArray hangs Apache). (Tony)
- Fixed bug #41686 (Omitting length param in array_slice not possible). (Ilia)
- Fixed bug #41685 (array_push() fails to warn when next index is
  already occupied). (Ilia)
- Fixed bug #41655 (open_basedir bypass via glob()). (Ilia)
- Fixed bug #41640 (get_class_vars produces error on class constants).
  (Johannes)
- Fixed bug #41635 (SoapServer and zlib.output_compression with FastCGI
  result in major slowdown). (Dmitry)
- Fixed bug #41633 (Crash instantiating classes with self-referencing
  constants). (Dmitry)
- Fixed bug #41630 (segfault when an invalid color index is present in the
  image data). (Reported by Elliot <wccoder@gmail dot com>) (Pierre)
- Fixed bug #41628 (PHP settings leak between Virtual Hosts in Apache 1.3).
  (Scott, manuel at mausz dot at)
- Fixed bug #41608 (segfault on a weird code with objects and switch()).
  (Tony)
- Fixed bug #41600 (url rewriter tags doesn't work with namespaced tags).
  (Ilia)
- Fixed bug #41596 (Fixed a crash inside pdo_pgsql on some non-well-formed
  SQL queries). (Ilia)
- Fixed bug #41594 (OCI8 statement cache is flushed too frequently). (Tony)
- Fixed bug #41582 (SimpleXML crashes when accessing newly created element).
  (Tony)
- Fixed bug #41576 (configure failure when using --without-apxs or some other
  SAPIs disabling options). (Jani)
- Fixed bug #41567 (json_encode() double conversion is inconsistent with PHP).
  (Lucas, Ilia)
- Fixed bug #41566 (SOAP Server not properly generating href attributes).
  (Dmitry)
- Fixed bug #41555 (configure failure: regression caused by fix for #41265).
  (Jani)
- Fixed bug #41527 (WDDX deserialize numeric string array key).
  (Matt, Ilia)
- Fixed bug #41523 (strtotime('0000-00-00 00:00:00') is parsed as 1999-11-30).
  (Derick)
- Fixed bug #41518 (file_exists() warns of open_basedir restriction on
  non-existent file). (Tony)
- Fixed bug #41445 (parse_ini_file() has a problem with certain types of
  integer as sections). (Tony)
- Fixed bug #41433 (DBA: configure fails to include correct db.h for db4).
  (Jani)
- Fixed bug #41372 (Internal pointer of source array resets during array
  copying). (Dmitry)
- Fixed bug #41350 (my_thread_global_end() error during request shutdown on
  Windows). (Scott, Andrey)
- Fixed bug #41278 (get_loaded_extensions() should list Zend extensions).
  (Johannes)
- Fixed bug #41127 (Memory leak in ldap_{first|next}_attribute functions).
  (Jani)
- Fixed bug #40757 (get_object_vars get nothing in child class). (Dmitry)
- Fixed bug #40705 (Iterating within function moves original array pointer).
  (Dmitry)
- Fixed bug #40509 (key() function changed behaviour if global array is used
  within function). (Dmitry)
- Fixed bug #40419 (Trailing slash in CGI request does not work). (Dmitry)
- Fixed bug #39330 (apache2handler does not call shutdown actions before
  apache child die). (isk at ecommerce dot com, Gopal, Tony)
- Fixed bug #39291 (ldap_sasl_bind() misses the sasl_authc_id parameter).
  (diafour at gmail dot com, Jani)
- Fixed bug #37715 (array pointers resetting on copy). (Dmitry)
- Fixed bug #37273 (Symlinks and mod_files session handler allow open_basedir
  bypass). (Ilia)
- Fixed bug #36492 (Userfilters can leak buckets). (Sara)
- Fixed bugs #36796, #36918, #41371 (stream_set_blocking() does not work).
  (Jani)
- Fixed bug #35981 (pdo-pgsql should not use pkg-config when not present).
  (Jani)
- Fixed bug #31892 (PHP_SELF incorrect without cgi.fix_pathinfo, but turning on
  screws up PATH_INFO). (Dmitry)
- Fixed bug #21197 (socket_read() outputs error with PHP_NORMAL_READ).
  (Nuno, Jani)

31 May 2007, PHP 5.2.3
- Changed CGI install target to php-cgi and 'make install' to install CLI
  when CGI is selected. (Jani)
- Changed JSON maximum nesting depth from 20 to 128. (Rasmus)

- Improved compilation of heredocs and interpolated strings. (Matt, Dmitry)
- Optimized out a couple of per-request syscalls. (Rasmus)
- Optimized digest generation in md5() and sha1() functions. (Ilia)
- Upgraded bundled SQLite 3 to version 3.3.17. (Ilia)

- Added "max_input_nesting_level" php.ini option to limit nesting level of
  input variables. Fix for MOPB-03-2007. (Stas)
- Added a 4th parameter flag to htmlspecialchars() and htmlentities() that
  makes the function not encode existing html entities. (Ilia)
- Added PDO::FETCH_KEY_PAIR mode that will fetch a 2 column result set into
  an associated array. (Ilia)
- Added CURLOPT_TIMEOUT_MS and CURLOPT_CONNECTTIMEOUT_MS cURL constants. (Sara)
- Added --ini switch to CLI that prints out configuration file names. (Marcus)
- Added mysql_set_charset() to allow runtime altering of connection encoding.
  (Scott)

- Implemented FR #41416 (getColumnMeta() should also return table name). (Tony)

- Fixed an integer overflow inside chunk_split(). Identified by Gerhard Wagner.
  (Ilia)
- Fixed SOAP extension's handler() to work even when
  "always_populate_raw_post_data" is off. (Ilia)
- Fixed possible infinite loop in imagecreatefrompng. (libgd #86)
  (by Xavier Roche, CVE-2007-2756). (Pierre)
- Fixed ext/filter Email Validation Vulnerability (MOPB-45 by Stefan Esser).
  (Ilia)
- Fixed altering $this via argument named "this". (Dmitry)
- Fixed PHP CLI usage of php.ini from the binary location. (Hannes)
- Fixed segfault in strripos(). (Tony, Joxean Koret)
- Fixed bug #41693 (scandir() allows empty directory names). (Ilia)
- Fixed bug #41673 (json_encode breaks large numbers in arrays). (Ilia)
- Fixed bug #41525 (ReflectionParameter::getPosition() not available). (Marcus)
- Fixed bug #41511 (Compile failure under IRIX 6.5.30 building md5.c). (Jani)
- Fixed bug #41504 (json_decode() incorrectly decodes JSON arrays with empty
  string keys). (Ilia)
- Fixed bug #41492 (open_basedir/safe_mode bypass inside realpath()). (Ilia)
- Fixed bug #41477 (no arginfo about SoapClient::__soapCall()). (Ilia)
- Fixed bug #41455 (ext/dba/config.m4 pollutes global $LIBS and $LDFLAGS).
  (mmarek at suse dot cz, Tony)
- Fixed bug #41442 (imagegd2() under output control). (Tony)
- Fixed bug #41430 (Fatal error with negative values of maxlen parameter of
  file_get_contents()). (Tony)
- Fixed bug #41423 (PHP assumes wrongly that certain ciphers are enabled in
  OpenSSL). (Pierre)
- Fixed bug #41421 (Uncaught exception from a stream wrapper segfaults).
  (Tony, Dmitry)
- Fixed bug #41403 (json_decode cannot decode floats if localeconv
  decimal_point is not '.'). (Tony)
- Fixed bug #41401 (wrong unary operator precedence). (Stas)
- Fixed bug #41394 (dbase_create creates file with corrupted header). (Tony)
- Fixed bug #41390 (Clarify error message with invalid protocol scheme).
  (Scott)
- Fixed bug #41378 (fastcgi protocol lacks support for Reason-Phrase in
  "Status:" header). (anight at eyelinkmedia dot com, Dmitry)
- Fixed bug #41374 (whole text concats values of wrong nodes). (Rob)
- Fixed bug #41358 (configure cannot determine SSL lib with libcurl >= 7.16.2).
  (Mike)
- Fixed bug #41353 (crash in openssl_pkcs12_read() on invalid input). (Ilia)
- Fixed bug #41351 (Invalid opcode with foreach ($a[] as $b)). (Dmitry, Tony)
- Fixed bug #41347 (checkdnsrr() segfaults on empty hostname). (Scott)
- Fixed bug #41337 (WSDL parsing doesn't ignore non soap bindings). (Dmitry)
- Fixed bug #41326 (Writing empty tags with Xmlwriter::WriteElement[ns])
  (Pierre)
- Fixed bug #41321 (downgrade read errors in getimagesize() to E_NOTICE).
  (Ilia)
- Fixed bug #41304 (compress.zlib temp files left). (Dmitry)
- Fixed bug #41293 (Fixed creation of HTTP_RAW_POST_DATA when there is no
  default post handler). (Ilia)
- Fixed bug #41291 (FastCGI does not set SO_REUSEADDR).
  (fmajid at kefta dot com, Dmitry)
- Fixed gd build when used with freetype 1.x (Pierre, Tony)
- Fixed bug #41287 (Namespace functions don't allow xmlns definition to be
  optional). (Rob)
- Fixed bug #41285 (Improved fix for CVE-2007-1887 to work with non-bundled
  sqlite2 lib). (Ilia)
- Fixed bug #41283 (Bug with deserializing array key that are doubles or
  floats in wddx). (Ilia)
- Fixed bug #41257 (lookupNamespaceURI does not work as expected). (Rob)
- Fixed bug #41236 (Regression in timeout handling of non-blocking SSL
  connections during reads and writes). (Ilia)
- Fixed bug #41134 (zend_ts_hash_clean not thread-safe).
  (marco dot cova at gmail dot com, Tony)
- Fixed bug #41097 (ext/soap returning associative array as indexed without
  using WSDL). (Dmitry)
- Fixed bug #41004 (minOccurs="0" and null class member variable). (Dmitry)
- Fixed bug #39542 (Behavior of require/include different to < 5.2.0).
  (Dmitry)

03 May 2007, PHP 5.2.2
- Improved bundled GD
  . Sync to 2.0.35
  . Added imagegrabwindow and imagegrabscreen, capture a screen or a
    window using its handle (Pierre)
  . colors allocated henceforth from the resulting image overwrite the palette
    colors (Rob Leslie)
  . Improved thread safety of the gif support (Roman Nemecek, Nuno, Pierre)
  . Use the dimension of the GIF frame to create the destination image (Pierre)
  . Load only once the local color map from a GIF data (Pierre)
  . Improved thread safety of the freetype cache (Scott MacVicar, Nuno, Pierre)
  . imagearc huge CPU usage with large angles, libgd bug #74 (Pierre)
- Improved FastCGI SAPI to support external pipe and socket servers on win32.
  (Dmitry)
- Improved Zend Memory Manager
  . guarantee of reasonable time for worst cases of best-fit free block
    searching algorithm. (Dmitry)
  . better cache usage and less fragmentation on erealloc() (Tony, Dmitry)
- Improved SPL (Marcus)
  . Added SplFileInfo::getBasename(), DirectoryIterator::getBasename().
  . Added SplFileInfo::getLinkTarget(), SplFileInfo::getRealPath().
  . Made RecursiveFilterIterator::accept() abstract as stated in documentation.
- Improved SOAP
  . Added ability to encode arrays with "SOAP-ENC:Array" type instead of WSDL
    type. To activate the ability use "feature"=>SOAP_USE_XSI_ARRAY_TYPE
    option in SoapClient/SoapServer constructors. (Rob, Dmitry)

- Added GMP_VERSION constant. (Tony)
- Added --ri switch to CLI which allows to check extension information. (Marcus)
- Added tidyNode::getParent() method (John, Nuno)
- Added openbasedir and safemode checks in zip:// stream wrapper and
  ZipArchive::open (Pierre)
- Added php_pdo_sqlite_external.dll, a version of the PDO SQLite driver that
  links against an external sqlite3.dll.  This provides Windows users to upgrade
  their sqlite3 version outside of the PHP release cycle.  (Wez, Edin)
- Added linenumbers to array returned by token_get_all(). (Johannes)

- Upgraded SQLite 3 to version 3.3.16 (Ilia)
- Upgraded libraries bundled in the Windows distribution. (Edin)
  . c-client (imap) to version 2006e
  . libpq (PostgreSQL) to version 8.2.3
  . libmysql (MySQL) to version 5.0.37
  . openssl to version 0.9.8e
- Upgraded PCRE to version 7.0 (Nuno)

- Updated timezone database to version 2007.5. (Derick)

- Fixed commandline handling for CLI and CGI. (Marcus, Johannes)
- Fixed iterator_apply() with a callback using __call(). (Johannes)
- Fixed possible multi bytes issues in openssl csr parser (Pierre)
- Fixed shmop_open() with IPC_CREAT|IPC_EXCL flags on Windows.
  (Vladimir Kamaev, Tony).
- Fixed possible leak in ZipArchive::extractTo when safemode checks fails (Ilia)
- Fixed possible relative path issues in zip_open and TS mode (old API) (Pierre)
- Fixed zend_llist_remove_tail (Michael Wallner, Dmitry)
- Fixed a thread safety issue in gd gif read code (Nuno, Roman Nemecek)
- Fixed CVE-2007-1001, GD wbmp used with invalid image size (Pierre)
- Fixed unallocated memory access/double free in in array_user_key_compare()
  (MOPB-24 by Stefan Esser) (Stas)
- Fixed wrong length calculation in unserialize S type
  (MOPB-29 by Stefan Esser) (Stas)

- Fixed bug #41215 (setAttribute return code reversed). (Ilia)
- Fixed bug #41192 (Per Directory Values only work for one key). (Dmitry)
- Fixed bug #41175 (addAttribute() fails to add an attribute with an empty
  value). (Ilia)
- Fixed bug #41159 (mysql_pconnect() hash does not account for connect
  flags). (Ilia)
- Fixed bug #41121 (range() overflow handling for large numbers on 32bit
  machines). (Ilia)
- Fixed bug #41118 (PHP does not handle overflow of octal integers). (Tony)
- Fixed bug #41109 (recursiveiterator.inc says "implements" Iterator instead of
  "extends"). (Marcus)
- Fixed bug #40130 (TTF usage doesn't work properly under Netware). (Scott,
  gk at gknw dot de)
- Fixed bug #41093 (magic_quotes_gpc ignores first arrays keys). (Arpad, Ilia)
- Fixed bug #41075 (memleak when creating default object caused exception).
  (Dmitry)
- Fixed bug #41067 (json_encode() problem with UTF-16 input). (jp at df5ea
  dot net. Ilia)
- Fixed bug #41063 (chdir doesn't like root paths). (Dmitry)
- Fixed bug #41061 ("visibility error" in ReflectionFunction::export()).
  (Johannes)
- Fixed bug #41043 (pdo_oci crash when freeing error text with persistent
  connection). (Tony)
- Fixed bug #41037 (unregister_tick_function() inside the tick function crash PHP).
  (Tony)
- Fixed bug #41034 (json_encode() ignores null byte started keys in arrays).
  (Ilia)
- Fixed bug #41026 (segfault when calling "self::method()" in shutdown functions).
  (Tony)
- Fixed bug #40999 (mcrypt_create_iv() not using random seed). (Ilia)
- Fixed bug #40998 (long session array keys are truncated). (Tony)
- Implement feature request #40947, allow a single filter as argument
  for filter_var_array (Pierre)
- Fixed bug #40935 (pdo_mysql does not raise an exception on empty
  fetchAll()). (Ilia)
- Fixed bug #40931 (open_basedir bypass via symlink and move_uploaded_file()).
  (Tony)
- Fixed bug #40921 (php_default_post_reader crashes when post_max_size is
  exceeded). (trickie at gmail dot com, Ilia)
- Fixed bug #40915 (addcslashes unexpected behavior with binary input). (Tony)
- Fixed bug #40899 (memory leak when nesting list()). (Dmitry)
- Fixed bug #40897 (error_log file not locked). (Ilia)
- Fixed bug #40883 (mysql_query() is allocating memory incorrectly). (Tony)
- Fixed bug #40872 (inconsistency in offsetSet, offsetExists treatment of
  string enclosed integers). (Marcus)
- Fixed bug #40861 (strtotime() doesn't handle double negative relative time
  units correctly). (Derick, Ilia)
- Fixed bug #40854 (imap_mail_compose() creates an invalid terminator for
  multipart e-mails). (Ilia)
- Fixed bug #40848 (sorting issue on 64-bit Solaris). (Wez)
- Fixed bug #40836 (Segfault in ext/dom). (Rob)
- Fixed bug #40833 (Crash when using unset() on an ArrayAccess object retrieved
  via __get()). (Dmitry)
- Fixed bug #40822 (pdo_mysql does not return rowCount() on select). (Ilia)
- Fixed bug #40815 (using strings like "class::func" and static methods in
  set_exception_handler() might result in crash). (Tony)
- Fixed bug #40809 (Poor performance of ".="). (Dmitry)
- Fixed bug #40805 (Failure executing function ibase_execute()). (Tony)
- Fixed bug #40800 (cannot disable memory_limit with -1). (Dmitry, Tony)
- Fixed bug #40794 (ReflectionObject::getValues() may crash when used with
  dynamic properties). (Tony)
- Fixed bug #40784 (Case sensitivity in constructor's fallback). (Tony)
- Fixed bug #40770 (Apache child exits when PHP memory limit reached). (Dmitry)
- Fixed bug #40764 (line thickness not respected for horizontal and vertical
  lines). (Pierre)
- Fixed bug #40758 (Test fcgi_is_fastcgi() is wrong on windows). (Dmitry)
- Fixed bug #40754 (added substr() & substr_replace() overflow checks). (Ilia)
- Fixed bug #40752 (parse_ini_file() segfaults when a scalar setting is
  redeclared as an array). (Tony)
- Fixed bug #40750 (openssl stream wrapper ignores default_stream_timeout).
  (Tony)
- Fixed bug #40727 (segfault in PDO when failed to bind parameters). (Tony)
- Fixed bug #40709 (array_reduce() behaves strange with one item stored arrays).
  (Ilia)
- Fixed bug #40703 (Resolved a possible namespace conflict between libxmlrpc
  and MySQL's NDB table handler). (Ilia)
- Fixed bug #40961 (Incorrect results of DateTime equality check). (Mike)
- Fixed bug #40678 (Cross compilation fails). (Tony)
- Fixed bug #40621 (Crash when constructor called inappropriately). (Tony)
- Fixed bug #40609 (Segfaults when using more than one SoapVar in a request).
  (Rob, Dmitry)
- Fixed bug #40606 (umask is not being restored when request is finished).
  (Tony)
- Fixed bug #40598 (libxml segfault). (Rob)
- Fixed bug #40591 (list()="string"; gives invalid opcode). (Dmitry)
- Fixed bug #40578 (imagettftext() multithreading issue). (Tony, Pierre)
- Fixed bug #40576 (double values are truncated to 6 decimal digits when
  encoding). (Tony)
- Fixed bug #40560 (DIR functions do not work on root UNC path). (Dmitry)
- Fixed bug #40548 (SplFileInfo::getOwner/getGroup give a warning on broken
  symlink). (Marcus)
- Fixed bug #40546 (SplFileInfo::getPathInfo() throws an exception if directory
  is in root dir). (Marcus)
- Fixed bug #40545 (multithreading issue in zend_strtod()). (Tony)
- Fixed bug #40503 (json_encode() value corruption on 32bit systems with
  overflown values). (Ilia)
- Fixed bug #40467 (Partial SOAP request sent when XSD sequence or choice
  include minOccurs=0). (Dmitry)
- Fixed bug #40465 (Ensure that all PHP elements are printed by var_dump).
  (wharmby at uk dot ibm dot com, Ilia)
- Fixed bug #40464 (session.save_path wont use default-value when safe_mode
  or open_basedir is enabled). (Ilia)
- Fixed bug #40455 (proc_open() uses wrong command line when safe_mode_exec_dir
  is set). (Tony)
- Fixed bug #40432 (strip_tags() fails with greater than in attribute). (Ilia)
- Fixed bug #40431 (dynamic properties may cause crash in ReflectionProperty
  methods). (Tony)
- Fixed bug #40451 (addAttribute() may crash when used with non-existent child
  node). (Tony)
- Fixed bug #40442 (ArrayObject::offsetExists broke in 5.2.1, works in 5.2.0).
  (olivier at elma dot fr, Marcus)
- Fixed bug #40428 (imagepstext() doesn't accept optional parameter). (Pierre)
- Fixed bug #40417 (Allow multiple instances of the same named PDO token in
  prepared statement emulation code). (Ilia)
- Fixed bug #40414 (possible endless fork() loop when running fastcgi).
  (Dmitry)
- Fixed bug #40410 (ext/posix does not compile on MacOS 10.3.9). (Tony)
- Fixed bug #40392 (memory leaks in PHP milter SAPI).
  (tuxracer69 at gmail dot com, Tony)
- Fixed bug #40371 (pg_client_encoding() not working on Windows). (Edin)
- Fixed bug #40352 (FCGI_WEB_SERVER_ADDRS function get lost). (Dmitry)
- Fixed bug #40290 (strtotime() returns unexpected result with particular
  timezone offset). (Derick)
- Fixed bug #40286 (PHP fastcgi with PHP_FCGI_CHILDREN don't kill children when
  parent is killed). (Dmitry)
- Fixed bug #40261 (Extremely slow data handling due to memory fragmentation).
  (Dmitry)
- Fixed bug #40236 (php -a function allocation eats memory). (Dmitry)
- Fixed bug #40109 (iptcembed fails on non-jfif jpegs). (Tony)
- Fixed bug #39965 (Latitude and longitude are backwards in date_sun_info()).
  (Derick)
- Implement #39867 (openssl PKCS#12 support) (Marc Delling, Pierre)
- Fixed bug #39836 (SplObjectStorage empty after unserialize). (Marcus)
- Fixed bug #39416 (Milliseconds in date()). (Derick)
- Fixed bug #39396 (stream_set_blocking crashes on Win32). (Ilia, maurice at
  iceblog dot de)
- Fixed bug #39351 (relative include fails on Solaris). (Dmitry, Tony)
- Fixed bug #39322 (proc_terminate() destroys process resource). (Nuno)
- Fixed bug #38406 (crash when assigning objects to SimpleXML attributes). (Tony)
- Fixed bug #37799 (ftp_ssl_connect() falls back to non-ssl connection). (Nuno)
- Fixed bug #36496 (SSL support in imap_open() not working on Windows). (Edin)
- Fixed bug #36226 (Inconsistent handling when passing nillable arrays).
  (Dmitry)
- Fixed bug #35872 (Avoid crash caused by object store being referenced during
  RSHUTDOWN). (Andy)
- Fixed bug #34794 (proc_close() hangs when used with two processes).
  (jdolecek at netbsd dot org, Nuno)
- Fixed PECL bug #10194 (crash in Oracle client when memory limit reached in
  the callback). (Tony)
- Fixed substr_compare and substr_count information leak (MOPB-14) (Stas, Ilia)
- Fixed crash on op-assign where argument is string offset (Brian, Stas)
- Fixed bug #38710 (data leakage because of nonexisting boundary checking in
  statements in mysqli) (Stas)
- Fixed bug #37386 (autocreating element doesn't assign value to first node).
  (Rob)
- Fixed bug #37013 (server hangs when returning circular object references).
  (Dmitry)
- Fixed bug #33664 Console window appears when using exec()
  (Richard Quadling, Stas)


08 Feb 2007, PHP 5.2.1
- Added read-timeout context option "timeout" for HTTP streams. (Hannes, Ilia).
- Added CURLOPT_TCP_NODELAY constant to Curl extension. (Sara)
- Added support for hex numbers of any size. (Matt)
- Added function stream_socket_shutdown(). It is a wrapper for system
  shutdown() function, that shut downs part of a full-duplex connection.
  (Dmitry)
- Added internal heap protection (Dmitry)
  . memory-limit is always enabled (--enable-memory-limit removed)
  . default value if memory-limit is set to 128M
  . safe unlinking
  . cookies
  . canary protection (debug build only)
  . random generation of cookies and canaries
- Added forward support for 'b' prefix in front of string literals. (Andrei)
- Added three new functions to ext/xmlwriter (Rob, Ilia)
  . xmlwriter_start_dtd_entity()
  . xmlwriter_end_dtd_entity()
  . xmlwriter_write_dtd_entity()
- Added a meta tag to phpinfo() output to prevent search engines from indexing
  the page. (Ilia)
- Added new function, sys_get_temp_dir(). (Hartmut)
- Added missing object support to file_put_contents(). (Ilia)
- Added support for md2, ripemd256 and ripemd320 algos to hash(). (Sara)
- Added forward support for (binary) cast. (Derick)
- Added optimization for imageline with horizontal and vertical lines (Pierre)

- Removed dependency from SHELL32.DLL. (Dmitry)
- Removed double "wrong parameter count" warnings in various functions.
  (Hannes)
- Moved extensions to PECL:
  . ext/informix (Derick, Tony)

- Changed double-to-string utilities to use BSD implementation. (Dmitry, Tony)
- Updated bundled libcURL to version 7.16.0 in the Windows distro. (Edin)
- Updated timezone database to version 2006.16. (Derick)
- cgi.* and fastcgi.* directives are moved to INI subsystem. The new directive
  cgi.check_shebang_line can be used to omitting check for "#! /usr/bin/php"
  line. (Dmitry).
- Improved proc_open(). Now on Windows it can run external commands not
  through CMD.EXE. (Dmitry)
- VCWD_REALPATH() is improved to use realpath cache without VIRTUAL_DIR.
  (Dmitry)
- ext/bcmath initialization code is moved from request startup to module
  startup. (Dmitry)
- Zend Memory Manager Improvements (Dmitry)
  . use HeapAlloc() instead of VirtualAlloc()
  . use "win32" storage manager (instead of "malloc") on Windows by default
- Zip Extension Improvements (Pierre)
  . Fixed leak in statName and stateIndex
  . Fixed return setComment (Hannes)
  . Added addEmptyDir method
- Filter Extension Improvements (Ilia, Pierre)
  . Fixed a bug when callback function returns a non-modified value.
  . Added filter support for $_SERVER in cgi/apache2 sapis.
  . Make sure PHP_SELF is filtered in Apache 1 sapi.
  . Fixed bug #39358 (INSTALL_HEADERS contains incorrect reference to
    php_filter.h).
  . Added "default" option that allows a default value to be set for an
    invalid or missing value.
  . Invalid filters fails instead of returning unsafe value
  . Fixed possible double encoding problem with sanitizing filters
  . Make use of space-strict strip_tags() function
  . Fixed whitespace trimming
  . Added support for FastCGI environment variables. (Dmitry)
- PDO_MySQL Extension Improvements (Ilia)
  . Enabled buffered queries by default.
  . Enabled prepared statement emulation by default.

- Small optimization of the date() function. (Matt,Ilia)
- Optimized the internal is_numeric_string() function. (Matt,Ilia)
- Optimized array functions utilizing php_splice(). (Ilia)
- Windows related optimizations (Dmitry, Stas)
  . COM initialization/deinitialization are done only if necessary
  . removed unnecessary checks for ISREG file and corresponding stat() calls
  . opendir() is reimplementation using GetFistFile/GetNextFile those are
    faster then _findfirst/_findnext
  . implemented registry cache that prevent registry lookup on each request.
    In case of modification of corresponding registry-tree PHP will reload it
    automatic
  . start timeout thread only if necessary
  . stat() is reimplementation using GetFileAttributesEx(). The new
    implementation is faster then implementation in MS VC CRT, but it doesn't
    support Windows 95.
- Streams optimization (Dmitry)
  . removed unnecessary ftell() calls (one call for each included PHP file)
  . disabled calls to read() after EOF

- Fixed incorrect function names on FreeBSD where inet_pton() was named
  __inet_pton() and inet_ntop() was named __inet_ntop(). (Hannes)
- Fixed FastCGI impersonation for persistent connections on Windows. (Dmitry)
- Fixed wrong signature initialization in imagepng (Takeshi Abe)
- Fixed ftruncate() with negative size on FreeBSD. (Hannes)
- Fixed segfault in RegexIterator when given invalid regex. (Hannes)
- Fixed segfault in SplFileObject->openFile()->getPathname(). (Hannes)
- Fixed segfault in ZTS mode when OCI8 statements containing sub-statements
  are destroyed in wrong order. (Tony)
- Fixed the validate email filter so that the letter "v" can also be used in
  the user part of the email address. (Derick)
- Fixed bug #40297 (compile failure in ZTS mode when collections support is
  missing). (Tony)
- Fixed bug #40285 (The PDO prepare parser goes into an infinite loop in
  some instances). (Ilia)
- Fixed bug #40274 (Sessions fail with numeric root keys). (Ilia)
- Fixed bug #40259 (ob_start call many times - memory error). (Dmitry)
- Fixed bug #40231 (file_exists incorrectly reports false). (Dmitry)
- Fixed bug #40228 (ZipArchive::extractTo does create empty directories
  recursively). (Pierre)
- Fixed bug #40200 (The FastCgi version has different realpath results than
  thread safe version). (Dmitry)
- Fixed bug #40191 (use of array_unique() with objects triggers segfault).
  (Tony)
- Fixed bug #40189 (possible endless loop in zlib.inflate stream filter).
  (Greg, Tony)
- Fixed bug #40169 (CURLOPT_TCP_NODELAY only available in curl >= 7.11.2).
  (Tony)
- Fixed bug #40129 (iconv extension doesn't compile with CodeWarrior on
  Netware). (gk at gknw dot de, Tony)
- Fixed bug #40127 (apache2handler doesn't compile on Netware).
  (gk at gknw dot de)
- Fixed bug #40121 (PDO_DBLIB driver wont free statements). (Ilia)
- Fixed bug #40098 (php_fopen_primary_script() not thread safe). (Ilia)
- Fixed bug #40092 (chroot() doesn't clear realpath cache). (Dmitry)
- Fixed bug #40091 (spl_autoload_register with 2 instances of the same class).
  (Ilia)
- Fixed bug #40083 (milter SAPI functions always return false/null). (Tony)
- Fixed bug #40079 (php_get_current_user() not thread safe).
  (Ilia, wharmby at uk dot ibm dot com)
- Fixed bug #40078 (ORA-01405 when fetching NULL values using
  oci_bind_array_by_name()). (Tony)
- Fixed bug #40076 (zend_alloc.c: Value of enumeration constant must be in
  range of signed integer). (Dmitry)
- Fixed bug #40073 (exif_read_data dies on certain images). (Tony, Marcus)
- Fixed bug #40036 (empty() does not work correctly with ArrayObject when
  using ARRAY_AS_PROPS). (Ilia)
- Fixed bug #40012 (php_date.c doesn't compile on Netware).
  (gk at gknw dot de, Derick)
- Fixed bug #40009 (http_build_query(array()) returns NULL). (Ilia)
- Fixed bug #40002 (Try/Catch performs poorly). (Dmitry)
- Fixed bug #39993 (tr_TR.UTF-8 locale has problems with PHP). (Ilia)
- Fixed bug #39990 (Cannot "foreach" over overloaded properties). (Dmitry)
- Fixed bug #39988 (type argument of oci_define_by_name() is ignored).
  (Chris Jones, Tony)
- Fixed bug #39984 (redirect response code in header() could be ignored
  in CGI sapi). (Ilia)
- Fixed bug #39979 (PGSQL_CONNECT_FORCE_NEW will causes next connect to
  establish a new connection). (Ilia)
- Fixed bug #39971 (pg_insert/pg_update do not allow now() to be used
  for timestamp fields). (Ilia)
- Fixed bug #39969 (ini setting short_open_tag has no effect when using
  --enable-maintainer-zts). (Dmitry)
- Fixed bug #39952 (zip ignoring --with-libdir on zlib checks)
  (judas dot iscariote at gmail dot com)
- Fixed bug #39944 (References broken). (Dmitry)
- Fixed bug #39935 (Extensions tidy,mcrypt,mhash,pdo_sqlite ignores
  --with-libdir). (judas dot iscariote at gmail dot com, Derick)
- Fixed bug #39903 (Notice message when executing __halt_compiler() more than
  once). (Tony)
- Fixed bug #39898 (FILTER_VALIDATE_URL validates \r\n\t etc). (Ilia)
- Fixed bug #39890 (using autoconf 2.6x and --with-layout=GNU breaks PEAR
  install path). (Tony)
- Fixed bug #39884 (ReflectionParameter::getClass() throws exception for
  type hint self). (thekid at php dot net)
- Fixed bug #39878 (CURL doesn't compile on Sun Studio Pro). (Ilia)
- Fixed bug #39873 (number_format() breaks with locale & decimal points).
  (Ilia)
- Fixed bug #39869 (safe_read does not initialize errno).
  (michiel at boland dot org, Dmitry)
- Fixed bug #39850 (SplFileObject throws contradictory/wrong error messages
  when trying to open "php://wrong"). (Tony)
- Fixed bug #39846 (Invalid IPv4 treated as valid). (Ilia)
- Fixed bug #39845 (Persistent connections generate a warning in pdo_pgsql).
  (Ilia)
- Fixed bug #39832 (SOAP Server: parameter not matching the WSDL specified
  type are set to 0). (Dmitry)
- Fixed bug #39825 (foreach produces memory error). (Dmitry)
- Fixed bug #39816 (apxs2filter ignores httpd.conf & .htaccess php config
  settings). (Ilia)
- Fixed bug #39815 (SOAP double encoding is not locale-independent). (Dmitry)
- Fixed bug #39797 (virtual() does not reset changed INI settings). (Ilia)
- Fixed bug #39795 (build fails on AIX because crypt_r() uses different
  data struct). (Tony)
- Fixed bug #39791 (Crash in strtotime() on overly long relative date
  multipliers). (Ilia)
- Fixed bug #39787 (PHP doesn't work with Apache 2.3).
  (mv at binarysec dot com).
- Fixed bug #39782 (setTime() on a DateTime constructed with a Weekday
  yields incorrect results). (Ilia)
- Fixed bug #39780 (PNG image with CRC/data error raises fatal error) (Pierre)
- Fixed bug #39779 (Enable AUTH PLAIN mechanism in underlying libc-client).
  (michael dot heimpold at s2000 dot tu-chemnitz dot de, Ilia)
- Fixed bug #39775 ("Indirect modification ..." message is not shown).
  (Dmitry)
- Fixed bug #39763 (magic quotes are applied twice by ext/filter in
  parse_str()). (Ilia)
- Fixed bug #39760 (cloning fails on nested SimpleXML-Object). (Rob)
- Fixed bug #39759 (Can't use stored procedures fetching multiple result
  sets in pdo_mysql). (Ilia)
- Fixed bug #39754 (Some POSIX extension functions not thread safe).
  (Ilia, wharmby at uk dot ibm dot com)
- Fixed bug #39751 (putenv crash on Windows). (KevinJohnHoffman at gmail.com)
- Fixed bug #39732 (oci_bind_array_by_name doesn't work on Solaris 64bit).
  (Tony)
- Fixed bug #39724 (Broken build due to spl/filter usage of pcre extension).
  (Tony, Ilia)
- Fixed bug #39718 (possible crash if assert.callback is set in ini). (Ilia)
- Fixed bug #39702 (php crashes in the allocator on linux-m68k). (Dmitry)
- Fixed bug #39685 (iconv() - undefined function). (Hannes)
- Fixed bug #39673 (file_get_contents causes bus error on certain offsets).
  (Tony)
- Fixed bug #39663 (Memory leak in pg_get_notify() and a possible memory
  corruption on Windows in pgsql and pdo_pgsql extensions).
  (Ilia, matteo at beccati dot com)
- Fixed bug #39662 (Segfault when calling asXML() of a cloned
  SimpleXMLElement). (Rob, Tony)
- Fixed bug #39656 (crash when calling fetch() on a PDO statment object after
  closeCursor()). (Ilia, Tony)
- Fixed bug #39653 (ext/dba doesn't check for db-4.5 and db-4.4 when db4
  support is enabled). (Tony)
- Fixed bug #39652 (Wrong negative results from memory_get_usage()). (Dmitry)
- Fixed bug #39648 (Implementation of PHP functions chown() and chgrp() are
  not thread safe). (Ilia, wharmby at uk dot ibm dot com)
- Fixed bug #39640 (Segfault with "Allowed memory size exhausted"). (Dmitry)
- Fixed bug #39625 (Apache crashes on importStylesheet call). (Rob)
- Fixed bug #39623 (thread safety fixes on *nix for putenv() & mime_magic).
  (Ilia, wharmby at uk dot ibm dot com)
- Fixed bug #39621 (str_replace() is not binary safe on strings with equal
  length). (Tony)
- Fixed bug #39613 (Possible segfault in imap initialization due to missing
  module dependency). (wharmby at uk dot ibm dot com, Tony)
- Fixed bug #39606 (Use of com.typelib_file in PHP.ini STILL causes A/V). (Rob)
- Fixed bug #39602 (Invalid session.save_handler crashes PHP). (Dmitry)
- Fixed bug #39596 (Creating Variant of type VT_ARRAY). (Rob)
- Fixed bug #39583 (ftp_put() does not change transfer mode to ASCII). (Tony)
- Fixed bug #39576 (array_walk() doesn't separate user data zval). (Tony)
- Fixed bug #39575 (move_uploaded_file() no longer working (safe mode
  related)). (Tony)
- Fixed bug #39571 (timeout ssl:// connections). (Ilia)
- Fixed bug #39564 (PDO::errorInfo() returns inconsistent information when
  sqlite3_step() fails). (Tony)
- Fixed bug #39548 (ZMSG_LOG_SCRIPT_NAME not routed to OutputDebugString()
  on Windows). (Dmitry)
- Fixed bug #39538 (fgetcsv can't handle starting newlines and trailing odd
  number of backslashes). (David Soria Parra, Pierre)
- Fixed bug #39534 (Error in maths to calculate of
  ZEND_MM_ALIGNED_MIN_HEADER_SIZE). (wharmby at uk dot ibm dot com, Dmitry)
- Fixed bug #39527 (Failure to retrieve results when multiple unbuffered,
  prepared statements are used in pdo_mysql). (Ilia)
- Fixed bug #39508 (imagefill crashes with small images 3 pixels or less).
  (Pierre)
- Fixed bug #39506 (Archive corrupt with ZipArchive::addFile method). (Pierre)
- Fixed bug #39504 (xmlwriter_write_dtd_entity() creates Attlist tag, not
  entity). (Hannes)
- Fixed bug #39483 (Problem with handling of \ char in prepared statements).
  (Ilia, suhachov at gmail dot com)
- Fixed bug #39458 (ftp_nlist() returns false on empty dirs). (Nuno)
- Fixed bug #39454 (Returning a SOAP array segfaults PHP). (Dmitry)
- Fixed bug #39450 (getenv() fills other super-globals). (Ilia, Tony)
- Fixed bug #39449 (Overloaded array properties do not work correctly).
  (Dmitry)
- Fixed bug #39445 (Calling debug_backtrace() in the __toString()
  function produces a crash). (Dmitry)
- Fixed bug #39438 (Fatal error: Out of memory). (Dmitry)
- Fixed bug #39435 ('foo' instanceof bar gives invalid opcode error). (Sara)
- Fixed bug #39414 (Syntax error while compiling with Sun Workshop Complier).
  (Johannes)
- Fixed bug #39398 (Booleans are not automatically translated to integers).
  (Ilia)
- Fixed bug #39394 (Missing check for older variants of openssl). (Ilia)
- Fixed bug #39367 (clearstatcache() doesn't clear realpath cache).
  (j at pureftpd dot org, Dmitry)
- Fixed bug #39366 (imagerotate does not use alpha with angle > 45 degrees)
  (Pierre)
- Fixed bug #39364 (Removed warning on empty haystack inside mb_strstr()).
  (Ilia)
- Fixed bug #39362 (Added an option to imap_open/imap_reopen to control the
  number of connection retries). (Ilia)
- Fixed bugs #39361 & #39400 (mbstring function overloading problem). (Seiji)
- Fixed bug #39354 (Allow building of curl extension against libcurl
  7.16.0). (Ilia)
- Fixed bug #39350 (crash with implode("\n", array(false))). (Ilia)
- Fixed bug #39344 (Unnecessary calls to OnModify callback routine for
  an extension INI directive). (wharmby at uk dot ibm dot com, Dmitry)
- Fixed bug #39320 (ZEND_HASH_APPLY_STOP causes deletion). (Marcus)
- Fixed bug #39313 (spl_autoload triggers Fatal error). (Marcus)
- Fixed bug #39300 (make install fails if wget is not available). (Tony)
- Fixed bug #39297 (Memory corruption because of indirect modification of
  overloaded array). (Dmitry)
- Fixed bug #39286 (misleading error message when invalid dimensions are
  given) (Pierre)
- Fixed bug #39273 (imagecopyresized may ignore alpha channel) (Pierre)
- Fixed bug #39265 (Fixed path handling inside mod_files.sh).
  (michal dot taborsky at gmail dot com, Ilia)
- Fixed bug #39217 (serialNumber might be -1 when the value is too large).
  (Pierre, Tony)
- Fixed bug #39215 (Inappropriate close of stdin/stdout/stderr). (Wez, Ilia)
- Fixed bug #39201 (Possible crash in Apache 2 with 413 ErrorHandler). (Ilia)
- Fixed bug #39151 (Parse error in recursiveiteratoriterator.php). (Marcus)
- Fixed bug #39121 (Incorrect return array handling in non-wsdl soap client).
  (Dmitry)
- Fixed bug #39090 (DirectoryFilterDots doxygen docs and example is wrong).
  (Marcus)
- Fixed bug #38852 (XML-RPC Breaks iconv). (Hannes)
- Fixed bug #38770 (unpack() broken with longs on 64 bit machines).
  (Ilia, David Soria Parra).
- Fixed bug #38698 (for some keys cdbmake creates corrupted db and cdb can't
  read valid db). (Marcus)
- Fixed bug #38680 (Added missing handling of basic types in json_decode).
  (Ilia)
- Fixed bug #38604 (Fixed request time leak inside foreach() when iterating
  through virtual properties). (Dmitry)
- Fixed bug #38602 (header( "HTTP/1.0 ..." ) does not change proto version).
  (Ilia)
- Fixed bug #38542 (proc_get_status() returns wrong PID on windows). (Nuno)
- Fixed bug #38536 (SOAP returns an array of values instead of an object).
  (Dmitry)
- Fixed bug #38456 (Apache2 segfaults when virtual() is called in .php
  ErrorDocument). (Ilia)
- Fixed bug #38325 (spl_autoload_register() gives wrong line for "class not
  found"). (Ilia)
- Fixed bug #38319 (Remove bogus warnings from persistent PDO connections).
  (Ilia)
- Fixed bug #38274 (Memlimit fatal error sent to "wrong" stderr when using
  fastcgi). (Dmitry)
- Fixed bug #38252 (Incorrect PDO error message on invalid default fetch
  mode). (Ilia)
- Fixed bug #37927 (Prevent trap when COM extension processes argument of
  type VT_DISPATCH|VT_REF) (Andy)
- Fixed bug #37773 (iconv_substr() gives "Unknown error" when string
  length = 1"). (Ilia)
- Fixed bug #37627 (session save_path check checks the parent directory).
  (Ilia)
- Fixed bug #37619 (proc_open() closes stdin on fork() failure).
  (jdolecek at NetBSD dot org, Nuno)
- Fixed bug #37588 (COM Property propputref converts to PHP function
  and can't be accesed). (Rob)
- Fixed bug #36975 (natcasesort() causes array_pop() to misbehave).
  (Hannes)
- Fixed bug #36812 (pg_execute() modifies input array). (Ilia)
- Fixed bug #36798 (Error parsing named parameters with queries containing
  high-ascii chars). (Ilia)
- Fixed bug #36644 (possible crash in variant_date_from_timestamp()). (Ilia)
- Fixed bug #36427 (proc_open() / proc_close() leak handles on windows).
  (jdolecek at NetBSD dot org, Nuno)
- Fixed bug #36392 (wrong number of decimal digits with %e specifier in
  sprintf). (Matt,Ilia)
- Fixed bug #36214 (__get method works properly only when conditional
  operator is used). (Dmitry)
- Fixed bug #35634 (Erroneous "Class declarations may not be nested"
  error raised). (Carl P. Corliss, Dmitry)
- Fixed bug #35106 (nested foreach fails when array variable has a
  reference). (Dmitry)
- Fixed bug #34564 (COM extension not returning modified "out" argument) (Andy)
- Fixed bug #33734 (Something strange with COM Object). (Rob)
- Fixed bug #33386 (ScriptControl only sees last function of class). (Rob)
- Fixed bug #33282 (Re-assignment by reference does not clear the is_ref
  flag) (Ilia, Dmitry, Matt Wilmas)
- Fixed bug #30074 (apparent symbol table error with
  extract($blah, EXTR_REFS)) (Brian)
- Fixed bug #29840 (is_executable() does not honor safe_mode_exec_dir
  setting). (Ilia)
- Fixed PECL bug #7295 (ORA-01405: fetched column value is NULL on LOB
  fields). (Tony)

02 Nov 2006, PHP 5.2.0
- Updated bundled OpenSSL to version 0.9.8d in the Windows distro. (Edin)
- Updated Postgresql client libraries to 8.1.4 in the Windows distro. (Edin)
- Updated PCRE to version 6.7. (Ilia)
- Updated libsqlite in ext/pdo_sqlite to 3.3.7. (Ilia)
- Updated bundled MySQL client library to version 5.0.22 in the Windows
  distribution. (Edin)
- Updated timezonedb to version 2006.7. (Derick)

- Added ability to make SOAP call userspace PHP<->XML converters. (Dmitry)
- Added support for character sets in pg_escape_string() for PostgreSQL 8.1.4
  and higher. (Ilia)
- Added support for character sets in PDO quote() method for PostgreSQL 8.1.4
  and higher. (Ilia)
- Added DSA key generation support to openssl_pkey_new(), FR #38731 (marci
  at balabit dot hu, Tony)
- Added SoapServer::setObject() method (it is a simplified version of
  SoapServer::setClass() method). (Dmitry)
- Added support for hexadecimal entity in imagettftext() for the bundled GD.
  (Pierre)
- Added support for httpOnly flag for session extension and cookie setting
  functions. (Scott MacVicar, Ilia)
- Added version specific registry keys to allow different configurations for
  different php version. (Richard, Dmitry)
- Added "PHPINIDir" Apache directive to apache and apache_hooks SAPIs.
  (Dmitry)
- Added an optional boolean parameter to memory_get_usage() and
  memory_get_peak_usage() to get memory size allocated by emalloc() or real
  size of memory allocated from system. (Dmitry)
- Added Zip Archive extension. (Pierre)
- Added RFC1867 fileupload processing hook. (Stefan E.)
- Added JSON and Filter extensions. (Derick, Rasmus)
- Added error messages to disk_free_space() and disk_total_space() functions.
  FR #37971 (Tony)
- Added PATHINFO_FILENAME option to pathinfo() to get the filename.
  (Toby S. and Christian S.)
- Added array_fill_keys() function. (Marcus, Matt Wilmas)
- Added posix_initgroups() function. (Ilia)
- Added an optional parameter to parse_url() to allow retrieval of distinct
  URL components. (Ilia)
- Added optional parameter to http_build_query() to allow specification of
  string separator. (Ilia)
- Added image_type_to_extension() function. (Hannes, Ilia)
- Added allow_url_include ini directive to complement allow_url_fopen. (Rasmus)
- Added automatic module globals management. (Dmitry)
- Added RFC2397 (data: stream) support. (Marcus)
- Added new error mode E_RECOVERABLE_ERROR. (Derick, Marcus, Tony)
- Added support for getenv() input filtering. (Rasmus)
- Added support for constructors in interfaces to force constructor signature
  checks in implementations. (Marcus)
- Added memory_get_peak_usage() function for retrieving peak memory usage of
  a PHP script. (Ilia)
- Added pg_field_table() function. (Edin)
- Added SimpleXMLElement::saveXML() as an alias for SimpleXMLElement::asXML().
  (Hannes)
- Added DOMNode::getNodePath() for getting an XPath for a node. (Christian)
- Added gmp_nextprime() function. (ants dot aasma at gmail dot com, Tony)
- Added error_get_last() function. (Mike)

- Removed current working directory from the php.ini search path for CLI and
  re-added it for other SAPIs (restore to pre 5.1.x behavior). (Edin)
- Moved extensions to PECL:
  . ext/filepro (Derick, Tony)
  . ext/hwapi (Derick, Tony)
- Disabled CURLOPT_FOLLOWLOCATION in curl when open_basedir or
  safe_mode are enabled. (Stefan E., Ilia)

- Increased default memory limit to 16 megabytes to accommodate for a more
  accurate memory utilization measurement.
- In addition to path to php.ini, PHPRC now may specify full file name.
  (Dmitry)

- Optimized array/HashTable copying. (Matt Wilmas, Dmitry)
- Optimized zend_try/zend_catch macros by eliminating memcpy(3). (Dmitry)
- Optimized require_once() and include_once() by eliminating fopen(3) on
  second usage. (Dmitry)
- Optimized request shutdown sequence. Restoring ini directives now iterates
  only over modified directives instead of all. (Dmitry)

- Changed priority of PHPRC environment variable on win32 to be higher then
  value from registry. (Dmitry)
- Changed __toString() to be called wherever applicable. (Marcus)
- Changed E_ALL error reporting mode to include E_RECOVERABLE_ERROR. (Marcus)
- Changed realpath cache to be disabled when "open_basedir" or "safe_mode"
  are enabled on per-request basis. (Ilia)

- Improved SNMP extension: (Jani)
  . Renamed snmp_set_oid_numeric_print() to snmp_set_oid_output_format().
  . Added 2 new constants: SNMP_OID_OUTPUT_FULL and SNMP_OID_OUTPUT_NUMERIC
  . Fixed bug #37564 (AES privacy encryption not possible due to net-snmp 5.2
    compatibility issue). (Patch: scott dot moynes+php at gmail dot com)
- Improved OpenSSL extension: (Pierre)
  . Added support for all supported algorithms in openssl_verify
  . Added openssl_pkey_get_details, returns the details of a key
  . Added x509 v3 extensions support
  . Added openssl_csr_get_subject() and openssl_csr_get_public_key()
  . Added 3 new constants OPENSSL_VERSION_TEXT and OPENSSL_VERSION_NUMBER and
    OPENSSL_KEYTYPE_EC
- Improved the Zend memory manager: (Dmitry)
  . Removed unnecessary "--disable-zend-memory-manager" configure option.
  . Added "--enable-malloc-mm" configure option which is enabled by default in
    debug builds to allow using internal and external memory debuggers.
  . Allow tweaking the memory manager with ZEND_MM_MEM_TYPE and ZEND_MM_SEG_SIZE
    environment variables.
  . For more information: Zend/README.ZEND_MM
- Improved safe_mode check for the error_log() function. (Ilia)
- Improved the error reporting in SOAP extension on request failure. (Ilia)
- Improved crypt() on win32 to be about 10 times faster and to have friendlier
  license. (Frank, Dmitry)
- Improved performance of the implode() function on associated arrays. (Ilia)
- Improved performance of str_replace() when doing 1 char to 1 char or 1 char
  to many chars replacement. (Ilia)
- Improved apache2filter SAPI:
  . Allowed PHP to be an arbitrary filter in the chain and read the script from
    the Apache stream. (John)
  . Added support for apache2filter in the Windows build including binary
    support for both Apache 2.0.x (php5apache2_filter.dll) and Apache 2.2.x
    (php5apache2_2_filter.dll). (Edin)
- Improved apache2handler SAPI:
  . Changed ap_set_content_type() to be called only once. (Mike)
  . Added support for Apache 2.2 handler in the Windows distribution. (Edin)
- Improved FastCGI SAPI: (Dmitry)
  . Removed source compatibility with libfcgi.
  . Optimized access to FastCGI environment variables by using HashTable
    instead of linear search.
  . Allowed PHP_FCGI_MAX_REQUESTS=0 that assumes no limit.
  . Allowed PHP_FCGI_CHILDREN=0 that assumes no worker children. (FastCGI
    requests are handled by main process itself)
- Improved CURL:
  . Added control character checks for "open_basedir" and "safe_mode" checks.
    (Ilia)
  . Added implementation of curl_multi_info_read(). (Brian)
- Improved PCRE: (Andrei)
  . Added run-time configurable backtracking/recursion limits.
  . Added preg_last_error(). (Andrei)
- Improved PDO:
  . Added new attribute ATTR_DEFAULT_FETCH_MODE. (Pierre)
  . Added FETCH_PROPS_LATE. (Marcus)
- Improved SPL: (Marcus)
  . Made most iterator code exception safe.
  . Added RegExIterator and RecursiveRegExIterator.
  . Added full caching support and ArrayAccess to CachingIterator.
  . Added array functions to ArrayObject/ArrayIterator and made them faster.
  . Added support for reading csv and skipping empty lines in SplFileObject.
  . Added CachingIterator::TOSTRING_USE_INNER, calls inner iterator __toString.
  . Added ability to set the CSV separator per SplFileObject.
- Improved xmlReader: (Rob)
  . Added readInnerXml(), xmlReader::setSchema().
  . Added readInnerXML(), readOuterXML(), readString(), setSchema(). (2.6.20+)
  . Changed to passing libxml options when loading reader.

- Fixed invalid read in imagecreatefrompng when an empty file is given
  (Pierre, Tony)
- Fixed infinite loop when a wrong color index is given to imagefill (Pierre)
- Fixed mess with CGI/CLI -d option (now it works with cgi; constants are
  working exactly like in php.ini; with FastCGI -d affects all requests).
  (Dmitry)
- Fixed missing open_basedir check inside chdir() function. (Ilia)
- Fixed overflow on 64bit systems in str_repeat() and wordwrap(). (Stefan E.)
- Fixed XSLTProcessor::importStylesheet() to return TRUE on success
  (Christian)
- Fixed leaks in openssl_csr_sign and openssl_csr_new (Pierre)
- Fixed phpinfo() cutoff of variables at \0. (Ilia)
- Fixed a bug in the filter extension that prevented magic_quotes_gpc from
  being applied when RAW filter is used. (Ilia)
- Fixed memory leaks in openssl streams context options. (Pierre)
- Fixed handling of extremely long paths inside tempnam() function. (Ilia)
- Fixed bug #39721 (Runtime inheritance causes data corruption). (Dmitry)
- Fixed bug #39304 (Segmentation fault with list unpacking of string offset).
  (Dmitry)
- Fixed bug #39192 (Not including nsapi.h properly with SJSWS 7). This will
  make PHP 5.2 compatible to new Sun Webserver. (Uwe)
- Fixed bug #39140 (Uncaught exception may cause crash). (Dmitry)
- Fixed bug #39125 (Memleak when reflecting non-existing class/method). (Tony)
- Fixed bug #39067 (getDeclaringClass() and private properties). (Tony)
- Fixed bug #39039 (SSL: fatal protocol error when fetching HTTPS from servers
  running Google web server). (Ilia)
- Fixed bug #39035 (Compatibility issue between DOM and
  zend.ze1_compatibility_mode). (Rob)
- Fixed bug #39034 (curl_exec() with return transfer returns TRUE on empty
  files). (Ilia)
- Fixed bug #39032 (strcspn() stops on null character). (Tony)
- Fixed bug #39020 (PHP in FastCGI server mode crashes). (Dmitry)
- Fixed bug #39017 (foreach(($obj = new myClass) as $v); echo $obj;
  segfaults). (Dmitry)
- Fixed bug #39004 (Fixed generation of config.nice with autoconf 2.60). (Ilia)
- Fixed bug #39003 (__autoload() is called for type hinting). (Dmitry, Tony)
- Fixed bug #39001 (ReflectionProperty returns incorrect declaring class for
  protected properties). (Tony)
- Fixed bug #38996 (PDO_MYSQL doesn't check connections for liveness). (Tony)
- Fixed bug #38993 (Fixed safe_mode/open_basedir checks for session.save_path,
  allowing them to account for extra parameters). (Ilia)
- Fixed bug #38989 (Absolute path with slash at beginning doesn't work on win).
  (Dmitry)
- Fixed bug #38985 (Can't cast COM objects). (Wez)
- Fixed bug #38981 (using FTP URLs in get_headers() causes crash). (Tony)
- Fixed bug #38963 (Fixed a possible open_basedir bypass in tempnam()). (Ilia)
- Fixed bug #38961 (metaphone() results in segmentation fault on NetBSD).
  (Tony)
- Fixed bug #38949 (Cannot get xmlns value attribute). (Rob)
- Fixed bug #38942 (Double old-style-ctor inheritance). (Dmitry)
- Fixed bug #38941 (imap extension does not compile against new version of the
  imap library). (Ilia)
- Fixed bug #38934 (move_uploaded_file() cannot read uploaded file outside of
  open_basedir). (Ilia)
- Fixed bug #38904 (apache2filter changes cwd to /). (Ilia, Hannes)
- Fixed bug #38891 (get_headers() do not work with curl-wrappers). (Ilia)
- Fixed bug #38882 (ldap_connect causes segfault with newer versions of
  OpenLDAP). (Tony)
- Fixed bug #38859 (parse_url() fails if passing '@' in passwd). (Tony)
- Fixed bug #38850 (lookupNamespaceURI doesn't return default namespace). (Rob)
- Fixed bug #38844 (curl_easy_strerror() is defined only since cURL 7.12.0).
  (Tony)
- Fixed bug #38813 (DOMEntityReference->__construct crashes when called
  explicitly). (Rob)
- Fixed bug #38808 ("maybe ref" issue for current() and others). (Dmitry)
- Fixed bug #38779 (engine crashes when require()'ing file with syntax error
  through userspace stream wrapper). (Tony, Dmitry)
- Fixed bug #38772 (inconsistent overriding of methods in different visibility
  contexts). (Dmitry)
- Fixed bug #38759 (PDO sqlite2 empty query causes segfault). (Tony)
- Fixed bug #38721 (Invalid memory read in date_parse()). (Tony, Derick)
- Fixed bug #38700 (SoapClient::__getTypes never returns). (Dmitry)
- Fixed bug #38693 (curl_multi_add_handle() set curl handle to null). (Ilia)
- Fixed bug #38687 (sockaddr local storage insufficient for all sock families).
  (Sara)
- Fixed bug #38661 (mixed-case URL breaks url-wrappers). (Ilia)
- Fixed bug #38653 (memory leak in ReflectionClass::getConstant()). (Tony)
- Fixed bug #38649 (uninit'd optional arg in stream_socket_sendto()). (Sara)
- Fixed bug #38637 (curl_copy_handle() fails to fully copy the cURL handle).
  (Tony, Ilia)
- Fixed bug #38624 (Strange warning when incrementing an object property and
  exception is thrown from __get method). (Tony)
- Fixed bug #38623 (leaks in a tricky code with switch() and exceptions).
  (Dmitry)
- Fixed bug #38579 (include_once() may include the same file twice). (Dmitry)
- Fixed bug #38574 (missing curl constants and improper constant detection).
  (Ilia)
- Fixed bug #38543 (shutdown_executor() may segfault when memory_limit is too
  low). (Dmitry)
- Fixed bug #38535 (memory corruption in pdo_pgsql driver on error retrieval
  inside a failed query executed via query() method). (Ilia)
- Fixed bug #38534 (segfault when calling setlocale() in userspace session
  handler). (Tony)
- Fixed bug #38524 (strptime() does not initialize the internal date storage
  structure). (Ilia)
- Fixed bug #38511, #38473, #38263 (Fixed session extension request shutdown
  order to ensure it is shutdown before the extensions it may depend on).
  (Ilia)
- Fixed bug #38488 (Access to "php://stdin" and family crashes PHP on win32).
  (Dmitry)
- Fixed bug #38474 (getAttribute select attribute by order, even when
  prefixed). (Rob)
- Fixed bug #38467 (--enable-versioning causes make fail on OS X). (Tony)
- Fixed bug #38465 (ReflectionParameter fails if default value is an access
  to self::). (Johannes)
- Fixed bug #38464 (array_count_values() mishandles numeric strings).
  (Matt Wilmas, Ilia)
- Fixed bug #38461 (setting private attribute with __set() produces
  segfault). (Tony)
- Fixed bug #38458, PECL bug #8944, PECL bug #7775 (error retrieving columns
  after long/text columns with PDO_ODBC). (Wez)
- Fixed bug #38454 (warning upon disabling handler via
  xml_set_element_handler). (dtorop933 at gmail dot com, Rob)
- Fixed bug #38451 (PDO_MYSQL doesn't compile on Solaris). (Tony)
- Fixed bug #38450 (constructor is not called for classes used in userspace
  stream wrappers). (Tony)
- Fixed bug #38438 (DOMNodeList->item(0) segfault on empty NodeList). (Ilia)
- Fixed bug #38431 (xmlrpc_get_type() crashes PHP on objects). (Tony)
- Fixed bug #38427 (unicode causes xml_parser to misbehave). (Rob)
- Fixed bug #38424 (Different attribute assignment if new or existing). (Rob)
- Fixed bug #38400 (Use of com.typelib_file may cause a crash). (Ilia)
- Fixed bug #38394 (PDO fails to recover from failed prepared statement
  execution). (Ilia)
- Fixed bug #38377 (session_destroy() gives warning after
  session_regenerate_id()). (Ilia)
- Implemented #38357 (dbase_open can't open DBase 3 dbf file).
  (rodrigo at fabricadeideias dot com, Mike)
- Fixed bug #38354 (Unwanted reformatting of XML when using AsXML). (Christian)
- Fixed bug #38347 (Segmentation fault when using foreach with an unknown/empty
  SimpleXMLElement). (Tony)
- Fixed bug #38322 (reading past array in sscanf() leads to arbitrary code
  execution). (Tony)
- Fixed bug #38315 (Constructing in the destructor causes weird behavior).
  (Dmitry)
- Fixed bug #38303 (spl_autoload_register() suppress all errors silently).
  (Ilia)
- Fixed bug #38290 (configure script ignores --without-cdb,inifile,flatfile).
  (Marcus)
- Fixed bug #38289 (segfault in session_decode() when _SESSION is NULL).
  (Tony)
- Fixed bug #38287 (static variables mess up global vars). (Dmitry)
- Fixed bug #38278 (session_cache_expire()'s value does not match phpinfo's
  session.cache_expire). (Tony)
- Fixed bug #38276 (file_exists() works incorrectly with long filenames
  on Windows). (Ilia, Tony)
- Fixed bug #38269 (fopen wrapper doesn't fail on invalid hostname with
  curlwrappers enabled). (Tony)
- Fixed bug #38265 (heap corruption). (Dmitry)
- Fixed bug #38261 (openssl_x509_parse() leaks with invalid cert) (Pierre)
- Fixed bug #38255 (openssl possible leaks while passing keys) (Pierre)
- Fixed bug #38253 (PDO produces segfault with default fetch mode). (Tony)
- Fixed bug #38251 (socket_select() and invalid arguments). (Tony)
- Fixed bug #38236 (Binary data gets corrupted on multipart/formdata POST).
  (Ilia)
- Fixed bug #38234 (Exception in __clone makes memory leak). (Dmitry, Nuno)
- Fixed bug #38229 (strtotime() does not parse YYYY-MM format). (Ilia)
- Fixed bug #38224 (session extension can't handle broken cookies). (Ilia)
- Fixed bug #38220 (Crash on some object operations). (Dmitry)
- Fixed bug #38217 (ReflectionClass::newInstanceArgs() tries to allocate too
  much memory). (Tony)
- Fixed bug #38214 (gif interlace output cannot work). (Pierre)
- Fixed bug #38213, #37611, #37571 (wddx encoding fails to handle certain
  characters). (Ilia)
- Fixed bug #38212 (Segfault on invalid imagecreatefromgd2part() parameters).
  (Pierre)
- Fixed bug #38211 (variable name and cookie name match breaks script
  execution). (Dmitry)
- Fixed bug #38199 (fclose() unable to close STDOUT and STDERR). (Tony)
- Fixed bug #38198 (possible crash when COM reports an exception). (Ilia)
- Fixed bug #38194 (ReflectionClass::isSubclassOf() returns TRUE for the
  class itself). (Ilia)
- Fixed bug #38183 (disable_classes=Foobar causes disabled class to be
  called Foo). (Jani)
- Fixed bug #38179 (imagecopy from a palette to a truecolor image loose alpha
  channel) (Pierre)
- Fixed bug #38173 (Freeing nested cursors causes OCI8 to segfault). (Tony)
- Fixed bug #38168 (Crash in pdo_pgsql on missing bound parameters). (Ilia)
- Fixed bug #38161 (oci_bind_by_name() returns garbage when Oracle didn't set
  the variable). (Tony)
- Fixed bug #38146 (Cannot use array returned from foo::__get('bar') in write
  context). (Dmitry)
- Fixed bug #38132 (ReflectionClass::getStaticProperties() retains \0 in key
  names). (Ilia)
- Fixed bug #38125 (undefined reference to spl_dual_it_free_storage). (Marcus)
- Fixed bug #38112 (corrupted gif segfaults) (Pierre)
- Fixed bug #38096 (large timeout values ignored on 32bit machines in
  stream_socket_accept() and stream_socket_client()). (Ilia)
- Fixed bug #38086 (stream_copy_to_stream() returns 0 when maxlen is bigger
  than the actual length). (Tony)
- Fixed bug #38072 (boolean arg for mysqli_autocommit() is always true on
  Solaris). (Tony)
- Fixed bug #38067 (Parameters are not decoded from utf-8 when using encoding
  option). (Dmitry)
- Fixed bug #38064 (ignored constructor visibility). (Marcus)
- Fixed bug #38055 (Wrong interpretation of boolean parameters). (Dmitry)
- Fixed bug #38047 ("file" and "line" sometimes not set in backtrace from
  inside error handler). (Dmitry)
- Fixed bug #38019 (segfault extending mysqli class). (Dmitry)
- Fixed bug #38005 (SoapFault faultstring doesn't follow encoding rules).
  (Dmitry)
- Fixed bug #38004 (Parameters in SoapServer are decoded twice). (Dmitry)
- Fixed bug #38003 (in classes inherited from MySQLi it's possible to call
  private constructors from invalid context). (Tony)
- Fixed bug #37987 (invalid return of file_exists() in safe mode). (Ilia)
- Fixed bug #37947 (zend_ptr_stack reallocation problem). (Dmitry)
- Fixed bug #37945 (pathinfo() cannot handle argument with special characters
  like German "Umlaut"). (Mike)
- Fixed bug #37931 (possible crash in OCI8 after database restart
  when using persistent connections). (Tony)
- Fixed bug #37923 (Display constant value in reflection::export). (Johannes)
- Fixed bug #37920 (compilation problems on z/OS). (Tony)
- Fixed bug #37870 (pgo_pgsql tries to de-allocate unused statements).
  (Ilia, ce at netage dot bg)
- Fixed bug #37864 (file_get_contents() leaks on empty file). (Hannes)
- Fixed bug #37862 (Integer pointer comparison to numeric value).
  (bugs-php at thewrittenword dot com)
- Fixed bug #37846 (wordwrap() wraps incorrectly). (ddk at krasn dot ru, Tony)
- Fixed bug #37816 (ReflectionProperty does not throw exception when accessing
  protected attribute). (Marcus)
- Fixed bug #37811 (define not using toString on objects). (Marcus)
- Fixed bug #37807 (segmentation fault during SOAP schema import). (Tony)
- Fixed bug #37806 (weird behavior of object type and comparison). (Marcus)
- Fixed bug #37780 (memory leak trying to execute a non existing file (CLI)).
  (Mike)
- Fixed bug #37779 (empty include_path leads to search for files inside /).
  (jr at terragate dot net, Ilia)
- Fixed bug #37747 (strtotime segfaults when given "nextyear"). (Derick)
- Fixed bug #37720 (merge_php_config scrambles values).
  (Mike, pumuckel at metropolis dot de)
- Fixed bug #37709 (Possible crash in PDO::errorCode()). (Ilia)
- Fixed bug #37707 (clone without assigning leaks memory). (Ilia, Nuno, Dmitri)
- Fixed bug #37705 (Semaphore constants not available). (Ilia)
- Fixed bug #37671 (MySQLi extension fails to recognize BIT column). (Ilia)
- Fixed bug #37667 (Object is not added into array returned by __get). (Marcus)
- Fixed bug #37635 (parameter of pcntl signal handler is trashed). (Mike)
- Fixed bug #37632 (Protected method access problem). (Marcus)
- Fixed bug #37630 (MySQL extensions should link against thread safe client
  libs if built with ZTS). (Mike)
- Fixed bug #37620 (mysqli_ssl_set validation is inappropriate). (Georg)
- Fixed bug #37616 (DATE_RFC822 does not product RFC 822 dates).
  (Hannes Magnusson, Derick)
- Fixed bug #37614 (Class name lowercased in error message). (Johannes)
- Fixed bug #37587 (var without attribute causes segfault). (Marcus)
- Fixed bug #37586 (Bumped minimum PCRE version to 6.6, needed for recursion
  limit support). (Ilia)
- Fixed bug #37581 (oci_bind_array_by_name clobbers input array when using
  SQLT_AFC, AVC). (Tony)
- Fixed bug #37569 (WDDX incorrectly encodes high-ascii characters). (Ilia)
- Fixed bug #37565 (Using reflection::export with simplexml causing a crash).
  (Marcus)
- Fixed bug #37564 (AES privacy encryption not possible due to net-snmp 5.2
  compatibility issue). (Jani, patch by scott dot moynes+php at gmail dot com)
- Fixed bug #37563 (array_key_exists performance is poor for &$array). (Ilia)
- Fixed bug #37558 (timeout functionality doesn't work after a second PHP
  start-up on the same thread). (p dot desarnaud at wanadoo dot fr)
- Fixed bug #37531 (oci8 persistent connection corruption). (Tony)
- Fixed bug #37523 (namespaces added too late, leads to missing xsi:type
  attributes. Incompatibility with libxml2-2.6.24). (Dmitry)
- Fixed bug #37514 (strtotime doesn't assume year correctly). (Derick)
- Fixed bug #37510 (session_regenerate_id changes session_id() even on
  failure). (Hannes)
- Fixed bug #37505 (touch() truncates large files). (Ilia)
- Fixed bug #37499 (CLI segmentation faults during cleanup with sybase-ct
  extension enabled). (Tony)
- Fixed bug #37496 (FastCGI output buffer overrun). (Piotr, Dmitry)
- Fixed bug #37487 (oci_fetch_array() array-type should always default to
  OCI_BOTH). (Tony)
- Fixed bug #37457 (Crash when an exception is thrown in accept() method of
  FilterIterator). (Marcus)
- Fixed bug #37456 (DOMElement->setAttribute() loops forever). (Rob)
- Fixed bug #37445 (Fixed crash in pdo_mysql resulting from premature object
  destruction). (Ilia)
- Fixed bug #37428 (PHP crashes on windows if there are start-up errors and
  event log is used for logging them). (Edin)
- Fixed bug #37418 (tidy module crashes on shutdown). (Tony)
- Fixed bug #37416 (iterator_to_array() hides exceptions thrown in rewind()
  method). (Tony)
- Fixed bug #37413 (Rejected versions of flex that don't work). (Ilia)
- Fixed bug #37395 (recursive mkdir() fails to create nonexistent directories
  in root dir). (Tony)
- Fixed bug #37394 (substr_compare() returns an error when offset equals
  string length). (Ilia)
- Fixed bug #37392 (Unnecessary call to OCITransRollback() at the end of
  request). (Tony)
- Fixed bug #37376 (fastcgi.c compile fail with gcc 2.95.4). (Ilia)
- Fixed bug #37368 (Incorrect timestamp returned for strtotime()). (Derick)
- Fixed bug #37363 (PDO_MYSQL does not build if no other mysql extension is
  enabled). (Mike)
- Fixed bug #37348 (make PEAR install ignore open_basedir). (Ilia)
- Fixed bug #37341 ($_SERVER in included file is shortened to two entries,
  if $_ENV gets used). (Dmitry)
- Fixed bug #37313 (sigemptyset() used without including <signal.h>).
  (jdolecek)
- Fixed bug #37306 (max_execution_time = max_input_time). (Dmitry)
- Fixed bug #37278 (SOAP not respecting uri in __soapCall). (Dmitry)
- Fixed bug #37265 (Added missing safe_mode & open_basedir checks to
  imap_body()). (Ilia)
- Fixed bug #37262 (var_export() does not escape \0 character). (Ilia)
- Fixed bug #37256 (php-fastcgi doesn't handle connection abort). (Dmitry)
- Fixed bug #37244 (Added strict flag to base64_decode() that enforces
  RFC3548 compliance). (Ilia)
- Fixed bug #37144 (PHP crashes trying to assign into property of dead object).
  (Dmitry)
- Fixed bug #36949 (invalid internal mysqli objects dtor). (Mike)
- Implement #36732 (req/x509 extensions support for openssl_csr_new and
  openssl_csr_sign) (ben at psc dot edu, Pierre)
- Fixed bug #36759 (Objects destructors are invoked in wrong order when script
  is finished). (Dmitry)
- Fixed bug #36681 (pdo_pgsql driver incorrectly ignored some errors).
  (Wez, Ilia)
- Fixed bug #36630 (umask not reset at the end of the request). (Ilia)
- Fixed bug #36515 (Unlinking buckets from non-existent brigades). (Sara)
- Fixed bug #35973 (Error ORA-24806 occurs when trying to fetch a NCLOB
  field). (Tony)
- Fixed bug #35886 (file_get_contents() fails with some combinations of
  offset & maxlen). (Nuno)
- Fixed bug #35512 (Lack of read permission on main script results in
  E_WARNING rather then E_ERROR). (Ilia)
- Fixed bug #34180 (--with-curlwrappers causes PHP to disregard some HTTP
  stream context options). (Mike)
- Fixed bug #34066 (recursive array_walk causes segfault). (Tony)
- Fixed bug #34065 (throw in foreach causes memory leaks). (Dmitry)
- Fixed bug #34005 (oci_password_change() fails).
  (pholdaway at technocom-wireless dot com, Tony)
- Fixed bug #33895 (Missing math constants). (Hannes)
- Fixed bug #33770 (https:// or ftps:// do not work when --with-curlwrappers
  is used and ssl certificate is not verifiable). (Ilia)
- Fixed bug #29538 (number_format and problem with 0). (Matt Wilmas)
- Implement #28382 (openssl_x509_parse() extensions support) (Pierre)
- Fixed PECL bug #9061 (oci8 might reuse wrong persistent connection). (Tony)
- Fixed PECL bug #8816 (issue in php_oci_statement_fetch with more than one
  piecewise column) (jeff at badtz-maru dot com, Tony)
- Fixed PECL bug #8112 (OCI8 persistent connections misbehave when Apache
  process times out). (Tony)
- Fixed PECL bug #7755 (error selecting DOUBLE fields with PDO_ODBC).
  ("slaws", Wez)


04 May 2006, PHP 5.1.4
- Added "capture_peer_cert" and "capture_peer_cert_chain" context options
  for SSL streams. (Wez).
- Added PDO::PARAM_EVT_* family of constants. (Sara)
- Fixed possible crash in highlight_string(). (Dmitry)
- Fixed bug #37291 (FastCGI no longer works with isapi_fcgi.dll). (Dmitry)
- Fixed bug #37277 (cloning Dom Documents or Nodes does not work). (Rob)
- Fixed bug #37276 (problems with $_POST array). (Dmitry)
- Fixed bug #36632 (bad error reporting for pdo_odbc exec UPDATE). (Wez).
- Fixed bug #35552 (crash when pdo_odbc prepare fails). (Wez).

28 Apr 2006, PHP 5.1.3
- Updated bundled PCRE library to version 6.6. (Andrei)
- Moved extensions to PECL:
  . ext/msession (Derick)
- Reimplemented FastCGI interface. (Dmitry)
- Improved SPL: (Marcus)
  - Fixed issues with not/double calling of constructors of SPL iterators.
  - Fixed issues with info-class/file-class in SPL directory handling classes.
  - Fixed ArrayIterator::seek().
  - Added SimpleXMLIterator::count().
  - Dropped erroneous RecursiveDirectoryIterator::getSubPathInfo().
- Improved SimpleXML: (Marcus, Rob)
  . Added SimpleXMLElement::getName() to retrieve name of element.
  . Added ability to create elements on the fly.
  . Added addChild() method for element creation supporting namespaces.
  . Added addAttribute() method for attribute creation supporting namespaces.
  . Added ability to delete specific elements and attributes by offset.
- Improved Reflection API: (Marcus)
  . Added ReflectionClass::newInstanceArgs($args).
  . Added ability to analyze extension dependency.
  . Added ReflectionFunction::isDeprecated() and constant IS_DEPRECATED.
  . Added ReflectionParameter::getDeclaringClass().
  . Changed reflection constants to be prefixed with IS_. (Johannes)
- Improved cURL extension: (Ilia)
  . Added curl_setopt_array() function that allows setting of multiple
    options via an associated array.
  . Added the ability to retrieve the request message sent to the server.
- Improved GD extension: (Pierre)
  . Added a weak/tolerant mode to the JPEG loader.
  . Added filtering mode option to imagepng() to allow reducing file size.
  . Fixed imagecolorallocate() and imagecolorallocatelapha() to return FALSE
    on error.
- Changed get_headers() to retrieve headers also from non-200 responses.
  (Ilia)
- Changed get_headers() to use the default context. (Ilia)
- Added lchown() and lchgrp() to change user/group ownership of symlinks.
  (Derick)
- Added support for exif date format in strtotime(). (Derick)
- Added a check for special characters in the session name. (Ilia)
- Added "consumed" stream filter. (Marcus)
- Added new mysqli constants for BIT and NEW_DECIMAL field types:
  MYSQLI_TYPE_NEWDECIMAL and MYSQLI_TYPE_BIT. FR #36007. (Georg)
- Added imap_savebody() that allows message body to be written to a
  file. (Mike)
- Added overflow checks to wordwrap() function. (Ilia)
- Added support for BINARY_DOUBLE and BINARY_FLOAT to PDO_OCI and OCI8
  (also fixes bug #36764). (Tony)
- Eliminated run-time constant fetching for TRUE, FALSE and NULL. (Dmitry)
- Removed the E_STRICT deprecation notice from "var". (Ilia)
- Fixed reading stream filters never notified about EOF. (Mike)
- Fixed tempnam() 2nd parameter to be checked against path components. (Ilia)
- Fixed a bug that would not fill in the fifth argument to preg_replace()
  properly, if the variable was not declared previously. (Andrei)
- Fixed safe_mode check for source argument of the copy() function. (Ilia)
- Fixed mysqli bigint conversion under Windows (Georg)
- Fixed XSS inside phpinfo() with long inputs. (Ilia)
- Fixed Apache2 SAPIs header handler modifying header strings. (Mike)
- Fixed 'auto_globals_jit' to work together with 'register_argc_argv'. (Dmitry)
- Fixed offset/length parameter validation in substr_compare() function. (Ilia)
- Fixed debug_zval_dump() to support private and protected members. (Dmitry)
- Fixed SoapFault::getMessage(). (Dmitry)
- Fixed issue with iconv_mime_decode where the "encoding" would only allow
  upper case specifiers. (Derick)
- Fixed tiger hash algorithm generating wrong results on big endian platforms.
  (Mike)
- Fixed crash with DOMImplementation::createDocumentType("name:"). (Mike)
- Fixed bug #37205 (Serving binary content/images fails with "comm with server
  aborted" FastCGI err). (Dmitry)
- Fixed bug #37192 (cc may complain about non-constant initializers in
  hash_adler.c). (Mike)
- Fixed bug #37191 (chmod takes off sticky bit when safe_mode is On). (Tony)
- Fixed bug #37167 (PDO segfaults when throwing exception from the
  fetch handler). (Tony)
- Fixed bug #37162 (wddx does not build as a shared extension).
  (jdolecek at NetBSD dot org, Ilia)
- Fixed bug #37158 (fread behavior changes after calling
  stream_wrapper_register). (Wez)
- Fixed bug #37138 (__autoload tries to load callback'ed self and parent).
  (Dmitry)
- Fixed bug #37103 (libmbfl headers not installed). (Jani)
- Fixed bug #37062 (compile failure on ARM architecture). (Tony)
- Fixed bug #37061 (curl_exec() doesn't zero-terminate binary strings). (Tony)
- Fixed bug #37060 (Type of retval of Countable::count() is not checked).
  (Johannes)
- Fixed bug #37059 (oci_bind_by_name() doesn't support RAW and LONG RAW
  fields). (Tony)
- Fixed bug #37057 (xmlrpc_decode() may produce arrays with numeric strings,
  which are unaccessible). (Tony)
- Fixed bug #37055 (incorrect reference counting for persistent OCI8
  connections). (Tony)
- Fixed bug #37054 (SoapClient Error Fetching http headers). (Dmitry)
- Fixed bug #37053 (html_errors with internal classes produces wrong links).
  (Tony)
- Fixed bug #37046 (foreach breaks static scope). (Dmitry)
- Fixed bug #37045 (Fixed check for special chars for http redirects). (Ilia)
- Fixed bug #37017 (strtotime fails before 13:00:00 with some time zones
  identifiers). (Derick)
- Fixed bug #37002 (Have to quote literals in INI when concatenating with
  vars). (Dmitry)z
- Fixed bug #36988 (mktime freezes on long numbers). (Derick)
- Fixed bug #36981 (SplFileObject->fgets() ignores max_length). (Tony)
- Fixed bug #36957 (serialize() does not handle recursion). (Ilia)
- Fixed bug #36944 (strncmp & strncasecmp do not return false on negative
  string length). (Tony)
- Fixed bug #36941 (ArrayIterator does not clone itself). (Marcus)
- Fixed bug #36934 (OCILob->read() doesn't move internal pointer when
  reading 0's). (Tony)
- Fixed bug #36908 (wsdl default value overrides value in soap request).
  (Dmitry)
- Fixed bug #36898 (__set() leaks in classes extending internal ones).
  (Tony, Dmitry)
- Fixed bug #36886 (User filters can leak buckets in some situations). (Ilia)
- Fixed bug #36878 (error messages are printed even though an exception has
  been thrown). (Tony)
- Fixed bug #36875 (is_*() functions do not account for open_basedir). (Ilia)
- Fixed bug #36872 (session_destroy() fails after call to
  session_regenerate_id(true)). (Ilia)
- Fixed bug #36869 (memory leak in output buffering when using chunked
  output). (Tony)
- Fixed bug #36859 (DOMElement crashes when calling __construct when
  cloning). (Tony)
- Fixed bug #36857 (Added support for partial content fetching to the
  HTTP streams wrapper). (Ilia)
- Fixed bug #36851 (Documentation and code discrepancies for NULL
  data in oci_fetch_*() functions). (Tony)
- Fixed bug #36825 (Exceptions thrown in ArrayObject::offsetGet cause
  segfault). (Tony)
- Fixed bug #36820 (Privileged connection with an Oracle password file
  fails). (Tony)
- Fixed bug #36809 (__FILE__ behavior changed). (Dmitry)
- Fixed bug #36808 (syslog ident becomes garbage between requests). (Tony)
- Fixed bug #36802 (mysqli_set_charset() crash with a non-open connection).
  (Ilia)
- Fixed bug #36756 (DOMDocument::removeChild corrupts node). (Rob)
- Fixed bug #36749 (SOAP: 'Error Fetching http body' when using HTTP Proxy).
  (Dmitry)
- Fixed bug #36745 (No error message when load data local file isn't found).
  (Georg)
- Fixed bug #36743 (In a class extending XMLReader array properties are not
  writable). (Tony)
- Fixed bug #36727 (segfault in pdo_pgsql bindValue() when no parameters are
  defined). (Tony)
- Fixed bug #36721 (The SoapServer is not able to send a header that it didn't
  receive). (Dmitry)
- Fixed bug #36697 (Transparency is lost when using imagecreatetruecolor).
  (Pierre)
- Fixed bug #36689 (Removed arbitrary limit on the length of syslog messages).
  (Ilia)
- Fixed bug #36656 (http_build_query generates invalid URIs due to use of
  square brackets). (Mike)
- Fixed bug #36638 (strtotime() returns false when 2nd argument < 1). (Derick)
- Fixed bug #36629 (SoapServer::handle() exits on SOAP faults). (Dmitry)
- Fixed bug #36625 (pg_trace() does not work). (iakio at mono-space dot net)
- Fixed bug #36614 (Segfault when using Soap). (Dmitry)
- Fixed bug #36611 (assignment to SimpleXML object attribute changes argument
  type to string). (Tony)
- Fixed bug #36606 (pg_query_params() changes arguments type to string). (Tony)
- Fixed bug #36599 (DATE_W3C format constant incorrect). (Derick)
- Fixed bug #36575 (SOAP: Incorrect complex type instantiation with
  hierarchies). (Dmitry)
- Fixed bug #36572 (Added PDO::MYSQL_ATTR_DIRECT_QUERY constant that should
  be set when executing internal queries like "show master status" via MySQL).
  (Ilia)
- Fixed bug #36568 (memory_limit setting on win32 has no effect). (Dmitry)
- Fixed bug #36513 (comment will be outputted in last line). (Dmitry)
- Fixed bug #36510 (strtotime() fails to parse date strings with tabs).
  (Ilia, Derick)
- Fixed bug #36459 (Incorrect adding PHPSESSID to links, which contains \r\n).
  (Ilia)
- Fixed bug #36458 (sleep() accepts negative values). (Ilia)
- Fixed bug #36436 (DBA problem with Berkeley DB4). (Marcus)
- Fixed bug #36434 (Improper resolution of declaring class name of an
  inherited property). (Ilia)
- Fixed bug #36420 (segfault when access result->num_rows after calling
  result->close()). (Ilia,Tony)
- Fixed bug #36403 (oci_execute() no longer supports OCI_DESCRIBE_ONLY). (Tony)
- Fixed bug #36400 (Custom 5xx error does not return correct HTTP response error
  code). (Tony)
- Fixed bug #36396 (strtotime() fails to parse dates in dd-mm-yyyy format).
  (Derick)
- Fixed bug #36388 (ext/soap crashes when throwing exception and session
  persistence). (David)
- Fixed bug #36382 (PDO/PgSQL's getColumnMeta() crashes). (Derick)
- Fixed bug #36359 (splFileObject::fwrite() doesn't write when no data
  length specified). (Tony)
- Fixed bug #36351 (parse_url() does not parse numeric paths properly). (Ilia)
- Fixed bug #36345 (PDO/MySQL problem loading BLOB over 1MB). (Ilia)
- Fixed bug #36337 (ReflectionProperty fails to return correct visibility).
  (Ilia)
- Fixed bug #36334 (Added missing documentation about realpath cache INI
  settings). (Ilia)
- Fixed bug #36308 (ReflectionProperty::getDocComment() does not reflect
  extended class commentary). (Ilia)
- Fixed bug #36306 (crc32() differ on 32-bit and 64-bit platforms)
  (anight@eyelinkmedia dot com, Pierre)
- Fixed bug #36303 (foreach on error_zval produces segfault). (Dmitry)
- Fixed bug #36295 (typo in SplFileObject::flock() parameter name). (Tony)
- Fixed bug #36287 (Segfault with SplFileInfo conversion). (Marcus)
- Fixed bug #36283 (SOAPClient Compression Broken). (Dmitry)
- Fixed bug #36268 (Object destructors called even after fatal errors). (Dmitry)
- Fixed bug #36258 (SplFileObject::getPath() may lead to segfault). (Tony)
- Fixed bug #36250 (PHP causes ORA-07445 core dump in Oracle server 9.2.x).
  (Tony)
- Fixed bug #36242 (Possible memory corruption in stream_select()). (Tony)
- Fixed bug #36235 (ocicolumnname returns false before a successful fetch).
  (Tony)
- Fixed bug #36226 (Inconsistent handling when passing potential arrays).
  (Dmitry)
- Fixed bug #36224 (date(DATE_ATOM) gives wrong results).
  (Derick, Hannes Magnusson)
- Fixed bug #36222 (errorInfo in PDOException is always NULL). (Ilia)
- Fixed bug #36208 (symbol namespace conflicts using bundled gd). (Jakub Moc)
- Fixed bug #36205 (Memory leaks on duplicate cookies). (Dmitry)
- Fixed bug #36185 (str_rot13() crash on non-string parameter). (Pierre)
- Fixed bug #36176 (PDO_PGSQL - PDO::exec() does not return number of rows
  affected by the operation). (Ilia)
- Fixed bug #36158 (SIGTERM is not handled correctly when running as a
  FastCGI server). (Dmitry)
- Fixed bug #36152 (problems with curl+ssl and pgsql+ssl in same PHP). (Mike)
- Fixed bug #36148 (unpack("H*hex", $data) is adding an extra character to
  the end of the string). (Ilia)
- Fixed bug #36134 (DirectoryIterator constructor failed to detect empty
  directory names). (Ilia)
- Fixed bug #36113 (Reading records of unsupported type causes segfault).
  (Tony)
- Fixed bug #36096 (oci_result() returns garbage after oci_fetch() failed).
  (Tony)
- Fixed bug #36083 (SoapClient waits for responses on one-way operations).
  (Dmitry)
- Fixed bug #36071 (Engine Crash related with 'clone'). (Dmitry)
- Fixed bug #36055 (possible OCI8 crash in multi-threaded environment). (Tony)
- Fixed bug #36046 (parse_ini_file() miscounts lines in multi-line values).
  (Ilia)
- Fixed bug #36038 (ext/hash compile failure on Mac OSX). (Tony)
- Fixed bug #36037 (heredoc adds extra line number). (Dmitry)
- Fixed bug #36016 (realpath cache memleaks). (Dmitry, Nuno)
- Fixed bug #36011 (Strict errormsg wrong for call_user_func() and the likes).
  (Marcus)
- Fixed bug #36010 (Segfault when re-creating and re-executing statements with
  bound parameters). (Tony)
- Fixed bug #36006 (Problem with $this in __destruct()). (Dmitry)
- Fixed bug #35999 (recursive mkdir() does not work with relative path
  like "foo/bar"). (Tony)
- Fixed bug #35998 (SplFileInfo::getPathname() returns unix style filenames
  in win32). (Marcus)
- Fixed bug #35988 (Unknown persistent list entry type in module shutdown).
  (Dmitry)
- Fixed bug #35954 (Fatal com_exception casting object). (Rob)
- Fixed bug #35900 (stream_select() should warning when tv_sec is negative).
  (Ilia)
- Fixed bug #35785 (SimpleXML causes memory read error zend engine). (Marcus)
- Fixed bug #34272 (empty array onto COM object blows up). (Rob)
- Fixed bug #33292 (apache_get_modules() crashes on Windows). (Edin)
- Fixed bug #29476 (sqlite_fetch_column_types() locks the database forever).
  (Ilia)

12 Jan 2006, PHP 5.1.2
- Updated libsqlite in ext/sqlite to 2.8.17. (Ilia)
- Updated libsqlite in ext/pdo_sqlite to 3.2.8. (Ilia)
- Updated to libxml2-2.6.22 and libxslt-1.1.15 in the win32 bundle. (Rob)
- Added new extensions: (Ilia, Wez)
  . XMLWriter
  . Hash
- Added PNG compression support to GD extension. (Pierre)
- Added reflection constants as class constants. (Johannes)
- Added --enable-gcov configure option to enable C-level code coverage.
  (John, Jani, Ilia, Marcus)
- Added missing support for 'B' format identifier to date() function. (Ilia)
- Changed reflection to be an extension. (Marcus)
- Improved SPL extension: (Marcus)
  . Added class SplFileInfo as root class for DirectoryIterator and
    SplFileObject
  . Added SplTempFileObject
- Improved SimpleXML extension: (Marcus)
  . Fixed memleaks
  . Fixed var_dump()
  . Fixed isset/empty/(bool) behavior
  . Fixed iterator edge cases
  . Added methods getNamespaces(), getDocNamespaces()
- Upgraded pear to version 1.4.6. (Greg)
- Added constants for libxslt and libexslt versions: LIBXSLT_VERSION,
  LIBXSLT_DOTTED_VERSION, LIBEXSLT_VERSION and LIBEXSLT_DOTTED_VERSION. (Pierre)
- Fixed possible crash in apache_getenv()/apache_setenv() on invalid parameters.
  (Ilia)
- Changed errors to warnings in imagecolormatch(). (Pierre)
- Fixed segfault/leak in imagecolormatch(). (Pierre)
- Fixed small leak in mysqli_stmt_fetch() when bound variable was empty string.
  (Andrey)
- Fixed prepared statement name conflict handling in PDO_PGSQL. (Thies, Ilia)
- Fixed memory corruption when PDO::FETCH_LAZY mode is being used. (Ilia)
- Fixed possible leaks in imagecreatefromstring() with invalid data. (Pierre)
- Fixed possible memory corruption inside mb_strcut(). (Ilia)
- Fixed possible header injection by limiting each header to a single line.
  (Ilia)
- Fixed possible XSS inside error reporting functionality. (Ilia)
- Fixed many bugs in OCI8. (Tony)
- Fixed crash and leak in mysqli when using 4.1.x client libraries and
  connecting to 5.x server. (Andrey)
- Fixed bug #35916 (Duplicate calls to stream_bucket_append() lead to a crash).
  (Ilia)
- Fixed bug #35908 (curl extension uses undefined GCRY_THREAD_OPTIONS_USER).
  (Ilia)
- Fixed bug #35907 (PDO_OCI uses hardcoded lib path $ORACLE_HOME/lib). (Tony)
- Fixed bug #35887 (wddx_deserialize not parsing dateTime fields properly).
  (Derick)
- Fixed bug #35885 (strtotime("NOW") no longer works). (Derick)
- Fixed bug #35821 (array_map() segfaults when exception is throwed from
  the callback). (Tony)
- Fixed bug #35817 (unpack() does not decode odd number of hexadecimal values).
  (Ilia)
- Fixed bug #35797 (segfault on PDOStatement::execute() with
  zend.ze1_compatibility_mode = On). (Tony, Ilia)
- Fixed bug #35781 (stream_filter_append() can cause segfault). (Tony)
- Fixed bug #35760 (sybase_ct doesn't compile on Solaris using old gcc). (Tony)
- Fixed bug #35759 (mysqli_stmt_bind_result() makes huge allocation when
  column empty). (Andrey)
- Fixed bug #35751 (using date with a timestamp makes httpd segfault). (Derick)
- Fixed bug #35740 (memory leak when including a directory). (Tony)
- Fixed bug #35730 (ext/mssql + freetds: Use correct character encoding
  and allow setting it). (Frank)
- Fixed bug #35723 (xmlrpc_introspection.c fails compile per C99 std). (Jani)
- Fixed bug #35720 (A final constructor can be overwritten). (Marcus)
- Fixed bug #35713 (getopt() returns array with numeric strings when passed
  options like '-1'). (Tony)
- Fixed bug #35705 (strtotime() fails to parse soap date format without TZ).
  (Ilia)
- Fixed bug #35699 (date() can't handle leap years before 1970). (Derick)
- Fixed bug #35694 (Improved error message for invalid fetch mode). (Ilia)
- Fixed bug #35692 (iconv_mime_decode() segmentation fault; with libiconv
  only). (Tony)
- Fixed bug #35690 (pack() tries to allocate huge memory block when packing
  float values to strings). (Tony)
- Fixed bug #35669 (imap_mail_compose() crashes with
  multipart-multiboundary-email). (Ilia)
- Fixed bug #35660 (AIX TZ variable format not understood, yields UTC
  timezone). (Derick)
- Fixed bug #35655 (whitespace following end of heredoc is lost). (Ilia)
- Fixed bug #35630 (strtotime() crashes on certain relative identifiers).
  (Ilia)
- Fixed bug #35629 (crash in http:// wrapper on multiple redirects). (Ilia)
- Fixed bug #35624 (strtotime() does not handle 3 character weekdays). (Ilia)
- Fixed bug #35612 (iis6 Access Violation crash). (Dmitry, alacn.uhahaa)
- Fixed bug #35594 (Multiple calls to getopt() may result in a crash).
  (rabbitt at gmail dot com, Ilia)
- Fixed bug #35571 (Fixed crash in Apache 2 SAPI when more then one php
  script is loaded via SSI include). (Ilia)
- Fixed bug #35570 (segfault when re-using soap client object). (Dmitry)
- Fixed bug #35558 (mktime() interpreting 3 digit years incorrectly). (Ilia)
- Fixed bug #35543 (php crash when calling non existing method of a class
  that extends PDO). (Tony)
- Fixed bug #35539 (typo in error message for ErrorException). (Tony)
- FIxed bug #35536 (mysql_field_type() doesn't handle NEWDECIMAL). (Tony)
- Fixed bug #35517 (mysql_stmt_fetch returns NULL on data truncation). (Georg)
- Fixed bug #35509 (string constant as array key has different behavior inside
  object). (Dmitry)
- Fixed bug #35508 (PDO fails when unknown fetch mode specified). (Tony)
- Fixed bug #35499 (strtotime() does not handle whitespace around the date
  string). (Ilia)
- Fixed bug #35496 (Crash in mcrypt_generic()/mdecrypt_generic() without
  proper init). (Ilia)
- Fixed bug #35490 (socket_sendto() unable to handle IPv6 addresses). (Tony)
- Fixed bug #35461 (Ming extension fails to compile with ming 0.3beta1). (Jani)
- Fixed bug #35437 (Segfault or Invalid Opcode 137/1/4). (Dmitry)
- Fixed bug #35470 (Assigning global using variable name from array doesn't
  function). (Dmitry)
- Fixed bug #35456 (+ 1 [time unit] format did not work). (Ilia)
- Fixed bug #35447 (xml_parse_into_struct() chokes on the UTF-8 BOM). (Rob)
- Fixed bug #35431 (PDO crashes when using LAZY fetch with fetchAll). (Wez)
- Fixed bug #35430 (PDO crashes on incorrect FETCH_FUNC use). (Tony)
- Fixed bug #35427 (str_word_count() handles '-' incorrectly). (Ilia)
- Fixed bug #35425 (idate() function ignores timezone settings). (Ilia)
- Fixed bug #35422 (strtotime() does not parse times with UTC as timezone).
  (Ilia)
- Fixed bug #35414 (strtotime() no longer works with ordinal suffix). (Ilia)
- Fixed bug #35410 (wddx_deserialize() doesn't handle large ints as keys
  properly). (Ilia)
- Fixed bug #35409 (undefined reference to 'rl_completion_matches'). (Jani)
- Fixed bug #35399 (Since fix of bug #35273 SOAP decoding of
  soapenc:base64binary fails). (Dmitry)
- Fixed bug #35393 (changing static protected members from outside the class,
  one more reference issue). (Dmitry)
- Fixed bug #35381 (ssl library is not initialized properly). (Alan)
- Fixed bug #35377 (PDO_SQLITE: undefined reference to "fdatasync").
  (Nuno, Jani)
- Fixed bug #35373 (HP-UX "alias not allowed in this configuration"). (Dmitry)
- Fixed bug #35288 (iconv() function defined as libiconv()). (Nuno)
- Fixed bug #35103 (mysqli handles bad unsigned (big)int incorrectly).(Andrey)
- Fixed bug #35062 (socket_read() produces warnings on non blocking sockets).
  (Nuno, Ilia)
- Fixed bug #35028 (SimpleXML object fails FALSE test). (Marcus)
- Fixed bug #34729 (Crash in ZTS mode under Apache). (Dmitry, Zeev)
- Fixed bug #34429 (Output buffering cannot be turned off with FastCGI).
  (Dmitry, Ilya)
- Fixed bug #34359 (Possible crash inside fopen http wrapper). (Ilia,Sara,Nuno)
- Fixed bug #33789 (Many Problems with SunFuncs). (Derick)
- Fixed bug #33671 (sun_rise and sun_set don't return a GMT timestamp if one
  passes an offset). (Derick)
- Fixed bug #32820 (date_sunrise and date_sunset don't handle GMT offset
  well). (Derick)
- Fixed bug #31347 (is_dir and is_file (incorrectly) return true for any string
  greater then 255 characters). (Nuno,Ilia)
- Fixed bug #30937 (date_sunrise() & date_sunset() don't handle endless
  day/night at high latitudes). (Derick)
- Fixed bug #30760 (Remove MessageBox on win32 for E_CORE errors if
  display_startup_error is off). (Ilia)
- Fixed bug #29955 (mb_strtoupper() / lower() broken with Turkish encoding).
  (Rui)
- Fixed bug #28899 (mb_substr() and substr() behave differently when
  "mbstring.func_overload" is enabled). (Rui)
- Fixed bug #27678 (number_format() crashes with large numbers). (Marcus)

28 Nov 2005, PHP 5.1.1
- Disabled native date class to prevent pear::date conflict. (Ilia)
- Changed reflection constants be both PHP and class constants. (Johannes)
- Added an additional field $frame['object'] to the result array of
  debug_backtrace() that contains a reference to the respective object when the
  frame was called from an object. (Sebastian)
- Fixed bug #35423 (RecursiveDirectoryIterator doesnt appear to recurse with
  RecursiveFilterIterator). (Marcus)
- Fixed bug #35413 (Removed -dev flag from Zend Engine version). (Ilia)
- Fixed bug #35411 (Regression with \{$ handling). (Ilia)
- Fixed bug #35406 (eval hangs when evall'ed code ends with comment w/o
  newline). (Marcus)
- Fixed bug #35391 (pdo_mysql::exec does not return number of affected rows).
  (Tony)
- Fixed bug #35382 (Comment in end of file produces fatal error). (Ilia)
- Fixed bug #35360 (exceptions in interactive mode (php -a) may cause crash).
  (Dmitry)
- Fixed bug #35358 (Incorrect error messages for PDO class constants). (Ilia)
- Fixed bug #35338 (pdo_pgsql does not handle binary bound params). (Wez)
- Fixed bug #35316 (Application exception trying to create COM object). (Rob)
- Fixed bug #35170 (PHP_AUTH_DIGEST differs under Apache 1.x and 2.x). (Ilia)

24 Nov 2005, PHP 5.1
- Added support for class constants and static members for internal classes.
  (Dmitry, Michael Wallner)
- Added "new_link" parameter to mssql_connect() (Bug #34369). (Frank)
- Added missing safe_mode checks for image* functions and cURL. (Ilia)
- Added missing safe_mode/open_basedir checks for file uploads. (Ilia)
- Added PDO_MYSQL_ATTR_USE_BUFFERED_QUERY parameter for pdo_mysql. (Ilia)
- Added date_timezone_set() function to set the timezone that the date
  function will use. (Derick)
- Added pg_fetch_all_columns() function to fetch all values of a column from a
  result cursor. (Ilia)
- Added support for LOCK_EX flag for file_put_contents(). (Ilia)
- Added bindto socket context option. (Ilia)
- Added offset parameter to the stream_copy_to_stream() function. (Ilia)
- Added offset & length parameters to substr_count() function. (Ilia)
- Added man pages for "phpize" and "php-config" scripts. (Jakub Vrana)
- Added support for .cc files in extensions. (Brian)
- Added PHP_INT_MAX and PHP_INT_SIZE as predefined constants. (Andrey)
- Added user opcode API that allow overloading of opcode handlers. (Dmitry)
- Added an optional remove old session parameter to session_regenerate_id().
  (Ilia)
- Added array type hinting. (Dmitry)
- Added the tidy_get_opt_doc() function to return documentation for
  configuration options in tidy. (Patch by: nlopess@php.net)
- Added support for .cc files in extensions. (Brian)
- Added imageconvolution() function which can be used to apply a custom 3x3
  matrix convolution to an image. (Pierre)
- Added optional first parameter to XsltProcessor::registerPHPFunctions to
  only allow certain functions to be called from XSLT. (Christian)
- Added the ability to override the autotools executables used by the
  buildconf script via the PHP_AUTOCONF and PHP_AUTOHEADER environmental
  variables. (Jon)
- Added several new functions to support the PostgreSQL v3 protocol introduced
  in PostgreSQL 7.4. (Christopher)
  . pg_transaction_status() - in-transaction status of a database connection.
  . pg_query_params() - execution of parameterized queries.
  . pg_prepare() - prepare named queries.
  . pg_execute() - execution of named prepared queries.
  . pg_send_query_params() - async equivalent of pg_query_params().
  . pg_send_prepare() - async equivalent of pg_prepare().
  . pg_send_execute() - async equivalent of pg_execute().
  . pg_result_error_field() - highly detailed error information, most
    importantly
    the SQLSTATE error code.
  . pg_set_error_verbosity() - set verbosity of errors.
- Added optional fifth parameter "count" to preg_replace_callback() and
  preg_replace() to count the number of replacements made. FR #32275. (Andrey)
- Added optional third parameter "charlist" to str_word_count() which contains
  characters to be considered as word part. FR #31560. (Andrey, Ilia)
- Added interface Serializable. (Stanislav, Marcus)
- Added pg_field_type_oid() PostgreSQL function. (mauroi at digbang dot com)
- Added zend_declare_property_...() and zend_update_property_...() API
  functions for bool, double and binary safe strings. (Hartmut)
- Added possibility to access INI variables from within .ini file. (Andrei)
- Added variable $_SERVER['REQUEST_TIME'] containing request start time.
  (Ilia)
- Added optional float parameter to gettimeofday(). (Ilia)
- Added apache_reset_timeout() Apache1 function. (Rasmus)
- Added sqlite_fetch_column_types() 3rd argument for arrays. (Ilia)
- Added optional offset parameter to stream_get_contents() and
  file_get_contents(). (Ilia)
- Added optional maxlen parameter to file_get_contents(). (Ilia)
- Added SAPI hook to get the current request time. (Rasmus)
- Added new functions:
  . array_diff_key() (Andrey)
  . array_diff_ukey() (Andrey)
  . array_intersect_key() (Christiano Duarte)
  . array_intersect_ukey() (Christiano Duarte)
  . array_product() (Andrey)
  . DomDocumentFragment::appendXML() (Christian)
  . fputcsv() (David Sklar)
  . htmlspecialchars_decode() (Ilia)
  . inet_pton() (Sara)
  . inet_ntop() (Sara)
  . mysqli::client_info property (Georg)
  . posix_access() (Magnus)
  . posix_mknod() (Magnus)
  . SimpleXMLElement::registerXPathNamespace() (Christian)
  . stream_context_get_default() (Wez)
  . stream_socket_enable_crypto() (Wez)
  . stream_wrapper_unregister() (Sara)
  . stream_wrapper_restore() (Sara)
  . stream_filter_remove() (Sara)
  . time_sleep_until() (Ilia)
- Added DomDocument::$recover property for parsing not well-formed XML
 Documents. (Christian)
- Added Cursor support for MySQL 5.0.x in mysqli (Georg)
- Added proxy support to ftp wrapper via http. (Sara)
- Added MDTM support to ftp_url_stat. (Sara)
- Added zlib stream filter support. (Sara)
- Added bz2 stream filter support. (Sara)
- Added max_redirects context option that specifies how many HTTP
  redirects to follow. (Ilia)
- Added support of parameter=>value arrays to
  xsl_xsltprocessor_set_parameter(). (Tony)

- PHP extension loading mechanism with support for module
  dependencies and conflicts. (Jani, Dmitry)
- Improved interactive mode of PHP CLI (php -a). (Johannes, Marcus)
- Improved performance of:
  . general execution/compilation. (Andi, Thies, Sterling, Dmitry, Marcus)
  . switch() statement. (Dmitry)
  . several array functions. (Marcus)
  . virtual path handling by adding a realpath() cache. (Andi)
  . variable fetches. (Andi)
  . magic method invocations. (Marcus)
- Improved support for embedded server in mysqli. (Georg)
- Improved mysqli extension. (Georg)
  . added constructor for mysqli_stmt and mysqli_result classes
  . added new function mysqli_get_charset()
  . added new function mysqli_set_charset()
  . added new class mysqli_driver
  . added new class mysqli_warning
  . added new class mysqli_exception
  . added new class mysqli_sql_exception
- Improved SPL extension. (Marcus)
  . Moved RecursiveArrayIterator from examples into extension
  . Moved RecursiveFilterIterator from examples into extension
  . Added SplObjectStorage
  . Made all SPL constants class constants
  . Renamed CachingRecursiveIterator to RecursiveCachingIterator to follow
    Recursive<*>Iterator naming scheme.
  . added standard hierarchy of Exception classes
  . added interface Countable
  . added interfaces Subject and SplObserver
  . added spl_autoload*() functions
  . converted several 5.0 examples into c code
  . added class SplFileObject
  . added possibility to use a string with class_parents() and
    class_implements(). (Andrey)

- Changed type hints to allow "null" as default value for class and array.
  (Marcus, Derick, Dmitry)
- Changed SQLite extension to be a shared module in Windows distribution.
  (Edin)
- Changed "instanceof" and "catch" operators, is_a() and is_subclass_of()
  functions to not call __autoload(). (Dmitry)
- Changed sha1_file() and md5_file() functions to use streams instead of low
  level IO. (Uwe)
- Changed abstract private methods to be not allowed anymore. (Stas)
- Changed stream_filter_(ap|pre)pend() to return resource. (Sara)
- Changed mysqli_exception and sqlite_exception to use RuntimeException as
  base if SPL extension is present. (Georg, Marcus)

- Upgraded bundled libraries:
  . PCRE library to version 6.2. (Andrei)
  . SQLite 3 library in ext/pdo_sqlite to 3.2.7. (Ilia)
  . SQLite 2 library in ext/sqlite to 2.8.16. (Ilia)
- Upgraded bundled libraries in Windows distribution. (Edin)
  . zlib 1.2.3
  . curl 7.14.0
  . openssl 0.9.8
  . ming 0.3b
  . libpq (PostgreSQL) 8.0.1

- Implemented feature request #33452 (Year belonging to ISO week). (Derick)
- Allowed return by reference from internal functions. (Marcus, Andi, Dmitry)
- Rewrote strtotime() with support for timezones and many new formats.
  Implements feature requests #21399, #26694, #28088, #29150, #29585 and
  #29595. (Derick)

- Moved extensions to PECL:
  . ext/cpdf        (Tony, Derick)
  . ext/dio         (Jani, Derick)
  . ext/fam         (Jani, Derick)
  . ext/ingres_ii   (Jani, Derick)
  . ext/mnogosearch (Jani, Derick)
  . ext/w32api      (Jani, Derick)
  . ext/yp          (Jani, Derick)
  . ext/mcve        (Jani, Derick, Pierre)
  . ext/oracle      (Jani, Derick)
  . ext/ovrimos     (Jani, Derick, Pierre)
  . ext/pfpro       (Jani, Derick, Pierre)
  . ext/dbx         (Jani, Derick)
  . ext/ircg        (Jani, Derick)

- Removed php_check_syntax() function which never worked properly. (Ilia)
- Removed garbage manager in Zend Engine which results in more aggressive
  freeing of data. (Dmitry, Andi)

- Fixed "make test" to work for phpized extensions. (Hartmut, Jani)
- Fixed Apache 2 regression with sub-request handling on non-linux systems.
  (Ilia, Tony)
- Fixed PDO shutdown problem (possible infinite loop running rollback on
  shutdown). (Wez)
- Fixed PECL bug #3714 (PDO: beginTransaction doesn't work if you're in
  auto-commit mode). (Wez)
- Fixed ZTS destruction. (Marcus)
- Fixed __get/__set to allow recursive calls for different properties. (Dmitry)
- Fixed a bug where stream_get_meta_data() did not return the "uri" element
  for files opened with tmpname(). (Derick)
- Fixed a problem with SPL iterators aggregating the inner iterator. (Marcus)
- Fixed an error in mysqli_fetch_fields (returned NULL instead of an array
  when row number > field_count). (Georg)
- Fixed bug in mysql::client_version(). (Georg)
- Fixed bug in mysqli extension with unsigned int(11) being represented as
  signed integer in PHP instead of string in 32bit systems. (Andrey)
- Fixed bug with $HTTP_RAW_POST_DATA not getting set. (Brian)
- Fixed crash inside stream_get_line() when length parameter equals 0. (Ilia)
- Fixed ext/mysqli to allocate less memory when fetching bound params of type
  (MEDIUM|LONG)BLOB/(MEDIUM|LONG)TEXT. (Andrey)
- Fixed extension initialization to respect dependencies between extensions.
  (Wez)
- Fixed failing queries (FALSE returned) with mysqli_query() on 64 bit systems.
  (Andrey)
- Fixed fgetcsv() and fputcsv() inconsistency. (Dmitry)
- Fixed inheritance check to control return by reference and pass by
  reference correctly (ArrayAccess can no longer support references correctly).
  (Marcus, Andi, Dmitry)
- Fixed initializing and argument checking for posix_mknod(). (Derick)
- Fixed memory corruption in ImageTTFText() with 64bit systems. (Andrey)
- Fixed memory corruption in pg_copy_from() in case the as_null parameter was
  passed. (Derick)
- Fixed memory corruption in stristr(). (Derick)
- Fixed possible GLOBALS variable override when register_globals are ON.
  (Ilia, Stefan)
- Fixed possible INI setting leak via virtual() in Apache 2 sapi. (Ilia)
- Fixed possible register_globals toggle via parse_str(). (Ilia, Stefan)
- Fixed potential GLOBALS overwrite via import_request_variables() and
  possible crash and/or memory corruption. (Ilia)
- Fixed segfaults when CURL callback functions throw exception. (Tony)
- Fixed support for shared extensions on AIX. (Dmitry)
- Fixed bug #35342 (isset(DOMNodeList->length) returns false). (Rob)
- Fixed bug #35341 (Fix for bug #33760 breaks build with older curl). (Tony)
- Fixed bug #35336 (crash on PDO::FETCH_CLASS + __set()). (Tony)
- Fixed bug #35303 (PDO prepare() crashes with invalid parameters). (Ilia)
- Fixed bug #35293 (PDO segfaults when using persistent connections). (Tony)
- Fixed bug #35278 (Multiple virtual() calls crash Apache 2 php module). (Ilia)
- Fixed bug #35273 (Error in mapping soap - java types). (Dmitry)
- Fixed bug #35249 (compile failure when ext/readline is compiled as shared).
  (Jani)
- Fixed bug #35248 (sqlite_query() doesn't set error_msg when return value is
  being used). (Ilia)
- Fixed bug #35243 (php_mblen() crashes when compiled with thread-safety on
  Linux). (Patch: shulmanb at il dot ibm dot com, Jani)
- Fixed bug #35239 (Objects can lose references). (Dmitry)
- Fixed bug #35229 (call_user_func() crashes when argument_stack is nearly
  full). (Dmitry)
- Fixed bug #35197 (Destructor is not called). (Tony)
- Fixed bug #35179 (tokenizer extension needs T_HALT_COMPILER). (Greg)
- Fixed bug #35176 (include()/require()/*_once() produce wrong error messages
  about main()). (Dmitry)
- Fixed bug #35147 (__HALT_COMPILER() breaks with --enable-zend-multibyte).
  (Dmitry, Moriyoshi)
- Fixed bug #35143 (gettimeofday() ignores current time zone). (Derick)
- Fixed bug #35142 (SOAP Client/Server Complex Object Support). (Dmitry)
- Fixed bug #35135 (PDOStatment without related PDO object may crash). (Ilia)
- Fixed bug #35091 (SoapClient leaks memory). (Dmitry)
- Fixed bug #35079 (stream_set_blocking(true) toggles, not enables blocking).
  (askalski at gmail dot com, Tony)
- Fixed bug #35078 (configure does not find ldap_start_tls_s). (Jani)
- Fixed bug #35046 (phpinfo() uses improper css enclosure). (Ilia)
- Fixed bugs #35022, #35019 (Regression in the behavior of key() and
  current() functions). (Ilia)
- Fixed bug #35017 (Exception thrown in error handler may cause unexpected
  behavior). (Dmitry)
- Fixed bug #35014 (array_product() always returns 0). (Ilia)
- Fixed bug #35009 (ZTS: Persistent resource destruct crashes when extension
  is compiled as shared). (Dmitry)
- Fixed bug #34996 (ImageTrueColorToPalette() crashes when ncolors is zero).
  (Tony)
- Fixed bug #34982 (array_walk_recursive() modifies elements outside function
  scope). (Dmitry)
- Fixed bug #34977 (Compile failure on MacOSX due to use of varargs.h). (Tony)
- Fixed bug #34968 (bz2 extension fails on to build on some win32 setups).
 (Ilia)
- Fixed bug #34965 (tidy is not binary safe). (Mike)
- Fixed bug #34957 (PHP doesn't respect ACLs for access checks). (Wez)
- Fixed bug #34950 (Unable to get WSDL through proxy). (Dmitry)
- Fixed bug #34938 (dns_get_record() doesn't resolve long hostnames and
  leaks). (Tony)
- Fixed bug #34905 (Digest authentication does not work with Apache 1). (Ilia)
- Fixed bug #34902 (mysqli::character_set_name() - undefined method). (Tony)
- Fixed bug #34899 (Fixed sqlite extension compile failure). (Ilia)
- Fixed bug #34893 (PHP5.1 overloading, Cannot access private property).
  (Dmitry)
- Fixed bug #34884 (Possible crash in ext/sqlite when sqlite.assoc_case is
  being used). (Tony, Ilia)
- Fixed bug #34879 (str_replace, array_map corrupt negative array indexes on
  64-bit platforms). (Dmitry)
- Fixed bug #34873 (Segmentation Fault on foreach in object). (Dmitry)
- Fixed bug #34856 (configure fails to detect libiconv's type). (Tony)
- Fixed bug #34855 (ibase_service_attach() segfault on AMD64).
  (irie at gmx dot de, Tony)
- Fixed bug #34851 (SO_RECVTIMEO and SO_SNDTIMEO socket options expect
  integer parameter on Windows). (Mike)
- Fixed bug #34850 (--program-suffix and --program-prefix not included in
  man page names). (Jani)
- Fixed bug #34821 (zlib encoders fail on widely varying binary data on
  windows). (Mike, Ilia)
- Fixed bug #34818 (several functions crash when invalid mysqli_link object
  is passed). (Tony)
- Fixed bug #34810 (mysqli::init() and others use wrong $this pointer without
  checks). (Tony)
- Fixed bug #34809 (FETCH_INTO in PDO crashes without a destination object).
  (Ilia)
- Fixed bug #34802 (Fixed crash on object instantiation failure). (Ilia)
- Fixed bug #34796 (missing SSL linking in ext/ftp when configured as shared).
  (Jani)
- Fixed bug #34790 (preg_match_all(), named capturing groups, variable
  assignment/return => crash). (Dmitry)
- Fixed bug #34788 (SOAP Client not applying correct namespace to generated
  values). (Dmitry)
- Fixed bug #34787 (SOAP Client not handling boolean types correctly). (Dmitry)
- Fixed bug #34786 (2 @ results in change to error_reporting() to random
  value) (Dmitry, Tony)
- Fixed bug #34785 (subclassing of mysqli_stmt does not work). (Georg)
- Fixed bug #34782 (token_get_all() gives wrong result). (Dmitry)
- Fixed bug #34777 (Crash in dblib when fetching non-existent error info).
  (Ilia)
- Fixed bug #34771 (strtotime() fails with 1-12am/pm). (Derick)
- Fixed bug #34767 (Zend Engine 1 Compatibility not copying objects
  correctly). (Dmitry)
- Fixed bug #34758 (PDO_DBLIB did not implement rowCount()). (Ilia)
- Fixed bug #34757 (iconv_substr() gives "Unknown error" when offset > string
  length). (Tony)
- Fixed bug #34742 (ftp wrapper failures caused from segmented command
  transfer). (Ilia)
- Fixed bug #34725 (CLI segmentation faults during cleanup). (Dmitry)
- Fixed bug #34723 (array_count_values() strips leading zeroes). (Tony)
- Fixed bug #34712 (zend.ze1_compatibility_mode = on segfault). (Dmitry)
- Fixed bug #34704 (Infinite recursion due to corrupt JPEG). (Marcus)
- Fixed bug #34678 (__call(), is_callable() and static methods). (Dmitry)
- Fixed bug #34676 (missing support for strtotime("midnight") and
  strtotime("noon")). (Derick)
- Fixed bug #34645 (ctype corrupts memory when validating large numbers).
 (Ilia)
- Fixed bug #34643 (wsdl default value has no effect). (Dmitry)
- Fixed bug #34623 (Crash in pdo_mysql on longtext fields). (Ilia)
- Fixed bug #34617 (zend_deactivate: objects_store used after
  zend_objects_store_destroy is called). (Dmitry)
- Fixed bug #34590 (User defined PDOStatement class can't implement
  methods). (Marcus)
- Fixed bug #34584 (Segfault with SPL autoload handler). (Marcus)
- Fixed bug #34581 (crash with mod_rewrite). (Tony, Ilia)
- Fixed bug #34565 (mb_send_mail does not fetch
  mail.force_extra_parameters). (Marco, Ilia)
- Fixed bug #34557 (php -m exits with "error" 1). (Johannes)
- Fixed bug #34518 (Unset doesn't separate container in CV). (Dmitry)
- Fixed bug #34505 (Possible memory corruption when unmangling properties
  with empty names). (Tony)
- Fixed bug #34478 (Incorrect parsing of url's fragment (#...)). (Dmitry)
- Fixed bug #34467 (foreach + __get + __set inconsistency). (Dmitry)
- Fixed bug #34456 (Possible crash inside pspell extension). (Ilia)
- Fixed bug #34453 (parsing http://www.w3.org/2001/xml.xsd exception). (Dmitry)
- Fixed bug #34450 (Segfault when calling mysqli_close() in destructor). (Tony)
- Fixed bug #34449 (ext/soap: XSD_ANYXML functionality not exposed). (Dmitry)
- Fixed bug #34420 (Possible crash inside curl_multi_remove_handle()). (Ilia)
- Fixed bug #34358 (Fatal error: Cannot re-assign $this). (Dmitry)
- Fixed bug #34331 (php crashes when variables_order is empty). (Ilia)
- Fixed bug #34321 (Possible crash in filter code). (Ilia)
- Fixed bug #34311 (unserialize() crashes with chars above 191 dec). (Nuno)
- Fixed bug #34310 (foreach($arr as $c->d => $x) crashes). (Dmitry)
- Fixed bug #34307 (on_modify handler not called to set the default value if
  setting from php.ini was invalid). (Andrei)
- Fixed bug #34306 (wddx_serialize_value() crashes with long array keys).
  (Jani)
- Fixed bug #34304 (date() doesn't have a modifier for ISO Week Day). (Derick)
- Fixed bug #34302 (date('W') do not return leading zeros for week 1 to 9).
  (Derick)
- Fixed bug #34299 (ReflectionClass::isInstantiable() returns true for abstract
  classes). (Marcus)
- Fixed bug #34284 (CLI phpinfo showing html on _SERVER["argv"]). (Jani)
- Fixed bug #34277 (array_filter() crashes with references and objects).
  (Dmitry)
- Fixed bug #34276 (setAttributeNS doesn't work with default namespace).
  (Rob)
- Fixed bug #34260 (Segfault with callbacks (array_map) + overloading).
  (Dmitry)
- Fixed bug #34257 (lib64 not handled correctly in ming extension). (Marcus)
- Fixed bug #34221 (Compiling xmlrpc as shared fails other parts). (Jani)
- Fixed bug #34216 (Segfault with autoload). (Marcus)
- Fixed bug #34199 (if($obj)/if(!$obj) inconsistency because of cast handler).
  (Dmitry, Alex)
- Fixed bug #34191 (ob_gzhandler does not enforce trailing \0). (Ilia)
- Fixed bug #34156 (memory usage remains elevated after memory limit is
  reached). (Ilia)
- Fixed bug #34148 (+,- and . not supported as parts of scheme). (Ilia)
- Fixed bug #34137 (assigning array element by reference causes binary mess).
  (Dmitry)
- Fixed bug #34103 (line numbering not maintained in dom document). (Rob)
- Fixed bug #34078 (Reflection API problems in methods with boolean or
  null default values). (Tony)
- Fixed bug #34068 (Numeric string as array key not cast to integer in
  wddx_deserialize()). (Ilia)
- Fixed bug #34064 (arr[] as param to function in class gives invalid
  opcode). (Dmitry)
- Fixed bug #34062 (Crash in catch block when many arguments are used).
  (Dmitry)
- Fixed bug #34052 (date('U') returns %ld not unix timestamp). (Nuno)
- Fixed bug #34045 (Buffer overflow with serialized object). (Dmitry)
- Fixed bug #34001 (pdo_mysql truncates numeric fields at 4 chars). (Ilia)
- Fixed bug #33999 (object remains object when cast to int). (Dmitry)
- Fixed bug #33996 (No information given for fatal error on passing invalid
  value to typed argument). (Dmitry)
- Fixed bug #33989 (extract($GLOBALS,EXTR_REFS) crashes PHP). (Dmitry)
- Fixed bug #33987 (php script as ErrorDocument causes crash in Apache 2).
  (Ilia)
- Fixed bug #33967 (misuse of Exception constructor doesn't display
  errorfile). (Jani)
- Fixed bug #33966 (Wrong use of reflectionproperty causes a segfault). (Tony)
- Fixed bug #33963 (mssql_bind() fails on input parameters). (Frank)
- Fixed bug #33958 (duplicate cookies and magic_quotes=off may cause a crash).
  (Ilia)
- Fixed bug #33957 (gmdate('W')/date('W') sometimes returns wrong week number).
  (Derick)
- Fixed bug #33940 (array_map() fails to pass by reference when called
  recursively). (Dmitry)
- Fixed bug #33917 (number_format() output with > 1 char separators). (Jani)
- Fixed bug #33904 (input array keys being escaped when magic quotes is off).
  (Ilia)
- Fixed bug #33903 (spl_autoload_register class method). (Marcus)
- Fixed bug #33899 (CLI: setting extension_dir=some/path extension=foobar.so
  does not work). (Jani)
- Fixed bug #33882 (CLI was looking for php.ini in wrong path). (Hartmut)
- Fixed bug #33869 (strtotime() problem with "+1days" format). (Ilia)
- Fixed bug #33841 (pdo sqlite driver forgets to update affected column
  count on execution of prepared statments). (Ilia)
- Fixed bug #33837 (Informix ESQL version numbering schema changed). (Jani)
- Fixed bug #33829 (mime_content_type() returns text/plain for gzip and bzip
  files). (Derick)
- Fixed bug #33802 (throw Exception in error handler causes crash). (Dmitry)
- Fixed bug #33771 (error_reporting falls to 0 when @ was used inside
  try/catch block). (Tony)
- Fixed bug #33760 (cURL needs to implement CRYPTO_callback functions to
  prevent locking). (Mike, Ilia)
- Fixed bug #33732 (Wrong behavior of constants in class and interface
  extending). (Dmitry)
- Fixed bug #33723 (php_value overrides php_admin_value). (Dmitry)
- Fixed bug #33720 (mb_encode_mimeheader does not work for multibyte
  chars). (Rui)
- Fixed bug #33710 (ArrayAccess objects does not initialize $this). (Dmitry)
- Fixed bug #33690 (Crash setting some ini directives in httpd.conf). (Rasmus)
- Fixed bug #33673 (Added detection for partially uploaded files). (Ilia)
- Fixed bug #33605 (substr_compare() crashes with negative offset and length).
  (Tony)
- Fixed bug #33597 (setcookie() "expires" date format doesn't comply with RFC).
  (Tony)
- Fixed bug #33588 (LDAP: RootDSE query not possible). (Jani)
- Fixed bug #33578 (strtotime() problem with "Oct17" format). (Derick)
- Fixed bug #33578 (strtotime() doesn't understand "11 Oct" format). (Derick)
- Fixed bug #33562 (date("") crashes). (Derick)
- Fixed bug #33558 (warning with nested calls to functions returning by
  reference). (Dmitry)
- Fixed bug #33536 (strtotime() defaults to now even on non time string).
  (Derick)
- Fixed bug #33532 (Different output for strftime() and date()). (Derick)
- Fixed bug #33523 (Memory leak in xmlrpc_encode_request()). (Ilia)
- Fixed bug #33520 (crash if safe_mode is on and session.save_path is changed).
  (Dmitry)
- Fixed bug #33512 (Add missing support for isset()/unset() overloading to
  complement the property get/set methods). (Dmitry)
- Fixed bug #33491 (crash after extending MySQLi internal class). (Tony)
- Fixed bug #33475 (cURL handle is not closed on curl_close(). (Ilia)
- Fixed bug #33469 (Compile error undefined reference to ifx_checkAPI). (Jani)
- Fixed bug #33433 (strtoll not available on Tru64). (Jani, Derick)
- Fixed bug #33427 (ext/odbc: check if unixODBC header file exists). (Jani)
- Fixed bug #33415 (strtotime() related bugs). (Derick)
- Fixed bug #33414 (Comprehensive list of incorrect days returned after
  strtotime() / date() tests). (Derick)
- Fixed bug #33389 (double free() when exporting a ReflectionClass). (Marcus)
- Fixed bug #33383 (crash when retrieving empty LOBs). (Tony)
- Fixed bug #33382 (array_reverse() fails after *sort()),  introduced by
  zend_hash_sort() optimizations in HEAD. (Tony)
- Fixed bug #33340 (CLI Crash when calling php:function from XSLT). (Rob)
- Fixed bug #33326 (Cannot build extensions with phpize on Macosx). (Jani)
- Fixed bug #33318 (throw 1; results in Invalid opcode 108/1/8). (Dmitry)
- Fixed bug #33312 (ReflectionParameter methods do not work correctly).
  (Dmitry)
- Fixed bug #33299 (php:function no longer handles returned dom objects).
  (Rob, Joe Orton)
- Fixed bug #33286 (nested array_walk() calls and user array compare functions
  broken; FCI cache). (Andrei, patch from m.bretz@metropolis-ag.de)
- Fixed bug #33277 (private method accessed by child class). (Dmitry)
- Fixed bug #33268 (iconv_strlen() works only with a parameter of < 3 in
  length). (Ilia)
- Fixed bug #33257 (array_splice() inconsistent when passed function instead of
  variable). (Dmitry)
- Fixed bug #33243 (ze1_compatibility_mode does not work as expected). (Dmitry)
- Fixed bug #33242 (Mangled error message when stream fails). (Derick)
- Fixed bug #33222 (segfault when CURL handle is closed in a callback). (Tony)
- Fixed bug #33214 (odbc_next_result does not signal SQL errors with
  2-statement SQL batches). (rich at kastle dot com, Tony)
- Fixed bug #33212 ([GCC 4]: 'zend_error_noreturn' aliased to external symbol
  'zend_error'). (Dmitry)
- Fixed bug #33210 (relax jpeg recursive loop protection). (Ilia)
- Fixed bug #33201 (Crash when fetching some data types). (Frank)
- Fixed bug #33200 (preg_replace(): magic_quotes_sybase=On makes 'e' modifier
  misbehave). (Jani)
- Fixed bug #33185 (--enable-session=shared does not build). (Jani)
- Fixed bug #33171 (foreach enumerates private fields declared in base
  classes). (Dmitry)
- Fixed bug #33167 (Possible crash inside pg_fetch_array()). (Ilia)
- Fixed bug #33164 (Soap extension incorrectly detects HTTP/1.1). (Ilia)
- Fixed bug #33156 (cygwin version of setitimer doesn't accept ITIMER_PROF).
  (Nuno)
- Fixed bug #33153 (crash in mssql_next result). (Frank)
- Fixed bug #33150 (shtool: insecure temporary file creation). (Jani)
- Fixed bug #33136 (method offsetSet in class extended from ArrayObject crash
  PHP). (Marcus)
- Fixed bug #33125 (imagecopymergegray() produces mosaic rainbow effect).
  (Pierre)
- Fixed bug #33116 (crash when assigning class name to global variable in
  __autoload). (Dmitry)
- Fixed bug #33090 (mysqli_prepare() doesn't return an error). (Georg)
- Fixed bug #33076 (str_ireplace() incorrectly counts result string length
  and may cause segfault). (Tony)
- Fixed bug #33072 (Add a safemode/open_basedir check for runtime
  "session.save_path" change using session_save_path() function). (Rasmus)
- Fixed bug #33070 (Improved performance of bzdecompress() by several orders
  of magnitude). (Ilia)
- Fixed bug #33059 (crash when moving xml attribute set in dtd). (Ilia)
- Fixed bug #33057 (Don't send extraneous entity-headers on a 304 as per
  RFC 2616 section 10.3.5) (Rasmus, Choitel)
- Fixed bug #33019 (socket errors cause memory leaks in php_strerror()).
  (jwozniak23 at poczta dot onet dot pl, Tony).
- Fixed bug #33017 ("make distclean" gives an error with VPATH build). (Jani)
- Fixed bug #33013 ("next month" was handled wrong while parsing dates).
  (Derick)
- Fixed bug #32993 (implemented Iterator function current() don't throw
  exception). (Dmitry)
- Fixed bug #32981 (ReflectionMethod::getStaticVariables() causes apache2.0.54
  seg fault). (Dmitry)
- Fixed bug #32956 (mysql_bind_result() doesn't support MYSQL_TYPE_NULL).
  (Georg)
- Fixed bug #32947 (Incorrect option for mysqli default password). (Georg)
- Fixed bug #32944 (Disabling session.use_cookies doesn't prevent reading
  session cookies). (Jani, Tony)
- Fixed bug #32941 (Sending structured SOAP fault kills a php). (Dmitry)
- Fixed bug #32937 (open_basedir looses trailing / in the limiter).
  (Adam Conrad)
- Fixed bug #32936 (http redirects URLs are not checked for control chars).
  (Ilia)
- Fixed bug #32933 (Cannot extend class "SQLiteDatabase"). (Marcus)
- Fixed bug #32932 (Oracle LDAP: ldap_get_entries(), invalid pointer). (Jani)
- Fixed bug #32930 (class extending DOMDocument doesn't clone properly). (Rob)
- Fixed bug #32924 (file included with "auto_prepend_file" can be included
  with require_once() or include_once()). (Stas)
- Fixed bug #32904 (pg_get_notify() ignores result_type parameter). (Tony)
- Fixed bug #32852 (Crash with singleton and __destruct when
  zend.ze1_compatibility_mode = On). (Dmitry)
- Fixed bug #32833 (Invalid opcode). (Dmitry)
- Fixed bug #32813 (parse_url() does not handle scheme-only urls properly).
  (Ilia)
- Fixed bug #32810 (temporary files not using plain file wrapper). (Ilia)
- Fixed bug #32809 (Missing T1LIB support on Windows). (Edin)
- Fixed bug #32802 (General cookie overrides more specific cookie). (Ilia)
- Fixed bugs #32800, #32830 (ext/odbc: Problems with 64bit systems). (Jani)
- Fixed bug #32799 (crash: calling the corresponding global var during the
  destruct). (Dmitry)
- Fixed bug #32776 (SOAP doesn't support one-way operations). (Dmitry)
- Fixed bug #32773 (GMP functions break when second parameter is 0). (Stas)
- Fixed bug #32759 (incorrect determination of default value (COM)). (Wez)
- Fixed bug #32758 (Cannot access safearray properties in VB6 objects). (Wez)
- Fixed bug #32755 (Segfault in replaceChild() when DocumentFragment has no
  children). (Rob)
- Fixed bug #32753 (Undefined constant SQLITE_NOTADB). (Ilia)
- Fixed bug #32742 (segmentation fault when the stream with a wrapper
  is not closed). (Tony, Dmitry)
- Fixed bug #32699 (pg_affected_rows() was defined when it was not available).
  (Derick)
- Fixed bug #32686 (Require/include file in destructor causes segfault).
  (Marcus)
- Fixed bug #32682 (ext/mssql: Error on module shutdown when called from
  activescript). (Frank)
- Fixed bug #32674 (exception in iterator causes crash). (Dmitry)
- Fixed bug #32660 (Assignment by reference causes crash when field access is
  overloaded (__get)). (Dmitry)
- Fixed bug #32647 (Using register_shutdown_function() with invalid callback
  can crash PHP). (Jani)
- Fixed bug #32615 (Segfault in replaceChild() using fragment when
  previousSibling is NULL). (Rob)
- Fixed bug #32613 (ext/snmp: use of snmp_shutdown() causes snmpapp.conf
  access errors). (Jani, ric at arizona dot edu)
- Fixed bug #32608 (html_entity_decode() converts single quotes even if
  ENT_NOQUOTES is given). (Ilia)
- Fixed bug #32596 (Segfault/Memory Leak by getClass (etc) in __destruct).
  (Dmitry)
- Fixed bug #32591 (ext/mysql: Unsatisfied symbol: ntohs with HP-UX). (Jani)
- Fixed bug #32589 (possible crash inside imap_mail_compose() function).
  (Ilia)
- Fixed bug #32589 (Possible crash inside imap_mail_compose, with charsets).
  (Ilia)
- Fixed bug #32587 (Apache2: errors sent to error_log do not include
  timestamps). (Jani)
- Fixed bug #32560 (configure looks for incorrect db2 library). (Tony)
- Fixed bug #32553 (mmap loads only the 1st 2000000 bytes on Win32). (Ilia)
- Fixed bug #32533 (proc_get_status() returns the incorrect process status).
  (Ilia)
- Fixed bug #32530 (chunk_split() does not append endstr if chunklen is
  longer then the original string). (Ilia)
- Fixed bug #32491 (File upload error - unable to create a temporary file).
  (Uwe Schindler)
- Fixed bug #32455 (wrong setting property to unset value). (Dmitry)
- Fixed bug #32429 (method_exists() always return TRUE if __call method
  exists). (Dmitry)
- Fixed bug #32428 (The @ warning error suppression operator is broken).
  (Dmitry)
- Fixed bug #32427 (Interfaces are not allowed 'static' access modifier).
  (Dmitry)
- Fixed bug #32405 (mysqli::fetch() returns bad data - 64bit problem).
  (Andrey)
- Fixed bug #32296 (get_class_methods() output has changed between 5.0.2 and
  5.0.3). (Dmitry)
- Fixed bug #32282 (Segfault in mysqli_fetch_array on 64-bit). (Georg)
- Fixed bug #32245 (xml_parser_free() in a function assigned to the xml
  parser gives a segfault). (Rob)
- Fixed bug #32179 (xmlrpc_encode() segfaults with recursive references).
  (Tony)
- Fixed bug #32171 (Userspace stream wrapper crashes PHP). (Tony, Dmitry)
- Fixed bug #32160 (copying a file into itself leads to data loss). (Ilia)
- Fixed bug #32139 (SOAP client does not auto-handle base64 encoding). (Ilia)
- Fixed bug #32109 ($_POST is not populated in multi-threaded environment).
  (Moriyoshi)
- Fixed bug #32080 (segfault when assigning object to itself with
  zend.ze1_compatibility_mode=On). (Dmitry)
- Fixed bug #32021 (Crash caused by range('', 'z')). (Derick)
- Fixed bug #32013 (ext/mysqli bind_result causes fatal error: memory limit).
  (Andrey)
- Fixed bug #32010 (Memory leak in mssql_fetch_batch). (fmk)
- Fixed bug #32009 (crash when mssql_bind() is called more than once). (Frank)
- Fixed bug #31971 (ftp_login fails on some SSL servers).
  (frantisek at augusztin dot com)
- Fixed bug #31887 (ISAPI: Custom 5xx error does not return correct HTTP
  response message). (Jani)
- Fixed bug #31828 (Crash with zend.ze1_compatibility_mode=On). (Dmitry)
- Fixed bug #31668 (multi_query works exactly every other time - multi query
  d/e flag global and not per connection). (Andrey)
- Fixed bug #31636 (another crash when echoing a COM object). (Wez)
- Fixed bug #31583 (php_std_date() uses short day names in non-y2k_compliance
  mode). (mike at php dot net)
- Fixed bug #31525 (object reference being dropped. $this getting lost).
 (Stas, Dmitry)
- Fixed bug #31502 (Wrong deserialization from session when using WDDX
  serializer). (Dmitry)
- Fixed bug #31478 (segfault with empty() / isset()). (Moriyoshi)
- Fixed bug #31465 (False warning in unpack() when working with *). (Ilia)
- Fixed bug #31363 (broken non-blocking flock()). (ian at snork dot net)
- Fixed bug #31358 (Older GCC versions do not provide portable va_copy()).
  (Jani)
- Fixed bug #31341 (escape on curly inconsistent). (Dmitry)
- Fixed bug #31256 (PHP_EVAL_LIBLINE configure macro does not handle
  -pthread). (Jani)
- Fixed bug #31213 (Side effects caused by fix of bug #29493). (Dmitry)
- Fixed bug #31177 (memory leaks and corruption because of incorrect
  refcounting). (Dmitry)
- Fixed bug #31158 (array_splice on $GLOBALS crashes). (Dmitry)
- Fixed bug #31054 (safe_mode & open_basedir checks only check first
  include_path value). (Ilia)
- Fixed bug #31033 (php:function(string, nodeset) with xsl:key crashes PHP).
  (Rob)
- Fixed bug #30961 (Wrong line number in ReflectionClass getStartLine()).
  (Dmitry)
- Fixed bug #30889 (Conflict between __get/__set and ++ operator). (Dmitry)
- Fixed bug #30833 (array_count_values() modifying input array). (Tony)
- Fixed bug #30828 (debug_backtrace() reports incorrect class in overridden
  methods). (Dmitry)
- Fixed bug #30820 (static member conflict with $this->member silently
  ignored). (Dmitry)
- Fixed bug #30819 (Better support for LDAP SASL bind). (Jani)
- Fixed bug #30791 (magic methods (__sleep/__wakeup/__toString) call
  __call if object is overloaded). (Dmitry)
- Fixed bug #30707 (Segmentation fault on exception in method).
  (Stas, Dmitry)
- Fixed bug #30702 (cannot initialize class variable from class constant).
  (Dmitry)
- Fixed bug #30578 (Output buffers flushed before calling __destruct()
  functions). (Jani)
- Fixed bug #30519 (Interface not existing says Class not found). (Dmitry)
- Fixed bug #30407 (Strange behavior of default arguments). (Dmitry)
- Fixed bug #30394 (Assignment operators yield wrong result with __get/__set).
  (Dmitry)
- Fixed bug #30332 (zend.ze1_compatibility_mode isn't fully compatible with
  array_push()). (Dmitry)
- Fixed bug #30162 (Catching exception in constructor causes lose of
  $this). (Dmitry)
- Fixed bug #30140 (Problem with array in static properties). (Dmitry)
- Fixed bug #30126 (Enhancement for error message for abstract classes).
  (Marcus)
- Fixed bug #30096 (gmmktime does not return the current time). (Derick)
- Fixed bug #30080 (Passing array or non array of objects). (Dmitry)
- Fixed bug #30052 (Crash on shutdown after odbc_pconnect()). (Edin)
- Fixed bug #29983 (PHP does not explicitly set mime type & charset). (Ilia)
- Fixed bug #29975 (memory leaks when set_error_handler() is used inside error
  handler). (Tony)
- Fixed bug #29971 (variables_order behavior). (Dmitry)
- Fixed bug #29944 (Function defined in switch, crashes). (Dmitry)
- Fixed bug #29896 (Backtrace argument list out of sync). (Dmitry)
- Fixed bug #29728 (Reflection API Feature: Default parameter value). (Marcus)
- Fixed bug #29689 (default value of protected member overrides default value
  of private and other private variable problems in inherited classes). (Stas)
- Fixed bug #29683 (headers_list() returns empty array). (Tony)
- Fixed bug #29583 (crash when echoing a COM object). (M.Sisolak, Wez)
- Fixed bug #29522 (accessing properties without connection). (Georg)
- Fixed bug #29361 (var_export() producing invalid code). (Derick)
- Fixed bug #29338 (unencoded spaces get ignored after certain tags). (Ilia)
- Fixed bug #29335 (fetch functions now use MYSQLI_BOTH as default). (Georg)
- Fixed bug #29334 (win32 mail() provides incorrect Date: header). (Jani)
- Fixed bug #29311 (calling parent constructor in mysqli). (Georg)
- Fixed bug #29268 (__autoload() not called with Reflection->getClass()).
  (Dmitry)
- Fixed bug #29256 (SOAP HTTP Error when envelop size is more than 24345
  bytes). (Dmitry, Wez)
- Fixed bug #29253 (array_diff with $GLOBALS argument fails). (Dmitry)
- Fixed bug #29236 (memory error when wsdl-cache is enabled). (Dmitry)
- Fixed bug #29210 (Function: is_callable - no support for private and
  protected classes). (Dmitry)
- Fixed bug #29109 (SoapFault exception: [WSDL] Out of memory). (Dmitry)
- Fixed bug #29104 (Function declaration in method doesn't work). (Dmitry)
- Fixed bug #29061 (soap extension segfaults). (Dmitry)
- Fixed bug #29015 (Incorrect behavior of member vars(non string ones)-numeric
  mem vars and others). (Dmitry)
- Fixed bug #28985 (__getTypes() returning nothing on complex WSDL). (Dmitry)
- Fixed bug #28969 (Wrong data encoding of special characters). (Dmitry)
- Fixed bug #28839 (SIGSEGV in interactive mode (php -a)).
  (kameshj at fastmail dot fm)
- Fixed bug #28605 (Need to use -[m]ieee option for Alpha CPUs). (Jani)
- Fixed bug #28568 (SAPI::known_post_content_types is not thread safe).
  (Moriyoshi)
- Fixed bug #28377 (debug_backtrace is intermittently passing args). (Dmitry)
- Fixed bug #28355 (glob wont error if dir is not readable). (Hartmut)
- Fixed bug #28072 (static array with some constant keys will be incorrectly
  ordered). (Dmitry)
- Fixed bug #27908 (xml default_handlers not being called). (Rob)
- Fixed bug #27598 (list() array key assignment causes HUGE memory leak).
  (Dmitry)
- Fixed bug #27268 (Bad references accentuated by clone). (Dmitry)
- Fixed bug #26456 (Wrong results from Reflection-API getDocComment() when
  called via STDIN). (Dmitry)
- Fixed bug #25922 (In error handler, modifying 5th arg (errcontext) may
  result in seg fault). (Dmitry)
- Fixed bug #25359 (array_multisort() doesn't work in a function if array is
  global or reference). (Dmitry)
- Fixed bug #22836 (returning reference to uninitialized variable). (Dmitry)
- Fixed bug #21306 (ext/sesssion: catch bailouts of write handler during
  RSHUTDOWN). (Jani, Xuefer at 21cn dot com)
- Fixed bug #15854 (boolean ini options may be incorrectly displayed as Off
  when they are On). (Tony)
- Fixed bugs #14561, #20382, #26090, #26320, #28024, #30532, #32086, #32270,
  #32555, #32588, #33056 (strtotime() related bugs). (Derick)

31 Mar 2005, PHP 5.0.4
- Added SNMPv2 support. (harrie)
- Added Oracle Instant Client support. (cjbj at hotmail dot com, Tony)
- Added length and charsetnr for field array and object in mysqli. (Georg)
- Added checks for negative values to gmp_sqrt(), gmp_powm(), gmp_sqrtrem()
  and gmp_fact() to prevent SIGFPE. (Tony)
- Changed foreach() to throw an exception if IteratorAggregate::getIterator()
  does not return an Iterator. (Marcus)
- Changed phpize not to require libtool. (Jani)
- Updated bundled oniguruma library (used for multibyte regular expression)
  to 3.7.0. (Moriyoshi)
- Updated bundled libmbfl library (used for multibyte functions). (Moriyoshi)
  Fixed bugs:
  . Bug #32311 (mb_encode_mimeheader() does not properly escape characters)
  . Bug #32063 (mb_convert_encoding ignores named entity 'alpha')
  . Bug #31911 (mb_decode_mimeheader() is case-sensitive to hex escapes)
  . bug #30573 (compiler warnings in libmbfl due to invalid type cast)
  . Bug #30549 (incorrect character translations for some ISO8859 charsets).
- Fixed bug preventing from building oci8 as shared.
  (stanislav dot voroniy at portavita dot nl, Tony)
- Fixed a bug in mysql_affected_rows and mysql_stmt_affected_rows when the
  api function returns -1 (Georg)
- Fixed several leaks in ext/browscap and sapi/embed. (Andrei)
- Fixed several leaks in ext/filepro. (Tony)
- Fixed build system to always use bundled libtool files. (Jani)
- Fixed a bug in mysqli_stmt_execute() (type conversion with NULL values).
  (Georg)
- Fixed segfault in mysqli_fetch_field_direct() when invalid field offset
  is passed. (Tony)
- Fixed posix_getsid() & posix_getpgid() to return sid & pgid instead
  of true. (Tony)
- Fixed bug #32394 (offsetUnset() segfaults in a foreach). (Marcus)
- Fixed bug #32373 (segfault in bzopen() if supplied path to non-existent
  file). (Tony)
- Fixed bug #32326 (Check values of Connection/Transfer-Encoding
  case-incentively in SOAP extension). (Ilia)
- Fixed bug #32290 (call_user_func_array() calls wrong class method within
  child class). (Marcus)
- Fixed bug #32238 (spl_array.c: void function cannot return value). (Johannes)
- Fixed bug #32210 (proc_get_status() sets "running" always to true). (Ilia)
- Fixed bug #32200 (Prevent using both --with-apxs2 and --with-apxs2filter).
  (Jani)
- Fixed bug #32134 (Overloading offsetGet/offsetSet). (Marcus)
- Fixed bug #32130 (ArrayIterator::seek() does not throw an Exception on
  invalid index). (Marcus)
- Fixed bug #32115 (dateTime SOAP encoding of timezone incorrect). (Dmitry)
- Fixed bug #32081 (in mysqli default socket value is not being used). (Ilia)
- Fixed bug #32021 (Crash caused by range('', 'z')). (Derick)
- Fixed bug #32011 (Fragments which replaced Nodes are not globaly useable).
  (Rob)
- Fixed bug #32001 (xml_parse_into_struct() function exceeds maximum
  execution time). (Rob, Moriyoshi)
- Fixed bug #31980 (Unicode exif data not available on Windows). (Edin)
- Fixed bug #31960 (msql_fetch_row() and msql_fetch_array() dropping columns
  with NULL values). (Daniel Convissor)
- Fixed bug #31878 (Segmentation fault using clone keyword on nodes). (Rob)
- Fixed bug #31858 (--disable-cli does not force --without-pear). (Jani)
- Fixed bug #31842 (*date('r') does not return RFC2822 conforming date string).
  (Jani)
- Fixed bug #31832 (SOAP encoding problem with complex types in WSDL mode with
  multiple parts). (Dmitry)
- Fixed bug #31797 (exif_read_data() uses too low nesting limit). (Ilia)
- Fixed bug #31796 (readline completion handler does not handle empty return
  values). (Ilia)
- Fixed bug #31792 (getrusage() does not provide ru_nswap value). (Ilia)
- Fixed bug #31755 (Cannot create SOAP header in no namespace). (Dmitry)
- Fixed bug #31754 (dbase_open() fails for mode = 1). (Mehdi, Derick)
- Fixed bug #31751 (pg_parameter_status() missing on Windows). (Edin)
- Fixed bug #31747 (SOAP Digest Authentication doesn't work with
  "HTTP/1.1 100 Continue" response). (Dmitry)
- Fixed bug #31732 (mb_get_info() causes segfault when no parameters
  specified). (Tony)
- Fixed bug #31710 (Wrong return values for mysqli_autocommit/commit/rollback).
  (Georg)
- Fixed bug #31705 (parse_url() does not recognize http://foo.com#bar). (Ilia)
- Fixed bug #31695 (Cannot redefine endpoint when using WSDL). (Dmitry)
- Fixed bug #31684 (dio_tcsetattr(): misconfigured termios settings).
  (elod at itfais dot com)
- Fixed bug #31683 (changes to $name in __get($name) override future
  parameters) (Dmitry)
- Fixed bug #31699 (unserialize() float problem on non-English locales). (Ilia)
- Fixed bug #31562 (__autoload() problem with static variables). (Marcus)
- Fixed bug #31651 (ReflectionClass::getDefaultProperties segfaults with arrays).
  (Marcus)
- Fixed bug #31623 (OCILogin does not support password grace period).
  (daniel dot beet at accuratesoftware dot com, Tony)
- Fixed bug #31527 (crash in msg_send() when non-string is stored without
  being serialized). (Ilia)
- Fixed bug #31515 (Improve performance of scandir() by factor of 10 or so). (Ilia)
- Fixed bug #31514 (open_basedir uses path_translated rather then cwd for .
  translation). (Ilia)
- Fixed bug #31480 (Possible infinite loop in imap_mail_compose()). (Ilia)
- Fixed bug #31479 (Fixed crash in chunk_split(), when chunklen > strlen). (Ilia)
- Fixed bug #31454 (session_set_save_handler crashes PHP when supplied
  non-existent object ref). (Tony)
- Fixed bug #31444 (Memory leak in zend_language_scanner.c).
  (hexer at studentcenter dot org)
- Fixed bug #31442 (unserialize broken on 64-bit systems). (Marcus)
- Fixed bug #31440 ($GLOBALS can be overwritten via GPC when register_globals
  is enabled). (Ilia)
- Fixed bug #31422 (No Error-Logging on SoapServer-Side). (Dmitry)
- Fixed bug #31413 (curl POSTFIELDS crashes on 64-bit platforms). (Joe)
- Fixed bug #31396 (compile fails with gd 2.0.33 without freetype). (Jani)
- Fixed bug #31371 (highlight_file() trims new line after heredoc). (Ilia)
- Fixed bug #31361 (simplexml/domxml segfault when adding node twice). (Rob)
- Fixed bug #31348 (CachingIterator::rewind() leaks). (Marcus)
- Fixed bug #31346 (ArrayIterator::next segfaults). (Marcus)
- Fixed bug #31190 (Unexpected warning then exception is thrown from
  call_user_func_array()). (phpbugs at domain51 dot net, Dmitry)
- Fixed bug #31142 (imap_mail_compose() fails to generate correct output). (Ilia)
- Fixed bug #31139 (XML Parser Functions seem to drop &amp; when parsing). (Rob)
- Fixed bug #31398 (When magic_guotes_gpc are enabled filenames with ' get cutoff).
  (Ilia)
- Fixed bug #31288 (Possible crash in mysql_fetch_field(), if mysql_list_fields()
  was not called previously). (Ilia)
- Fixed bug #31107, #31110, #31111, #31249 (Compile failure of zend_strtod.c).
  (Jani)
- Fixed bug #31110 (PHP 4.3.10 does not compile on Tru64 UNIX 5.1B). (Derick)
- Fixed bug #31107 (Compile failure on Solaris 9 (Intel) and gcc 3.4.3). (Derick)
- Fixed bug #31103 (Better error message when c-client cannot be found). (Ilia)
- Fixed bug #31101 (missing kerberos header file path with --with-openssl). (Jani)
- Fixed bug #31098 (isset() / empty() incorrectly return true in dereference of
  a string type). (Moriyoshi)
- Fixed bug #31087 (broken php_url_encode_hash macro). (Ilia)
- Fixed bug #31072 (var_export() does not output an array element with an empty
  string key). (Derick)
- Fixed bug #31060 (imageftbbox() does not use linespacing parameter). (Jani)
- Fixed bug #31056 (php_std_date() returns invalid formatted date if
  y2k_compliance is On). (Ilia)
- Fixed bug #31055 (apache2filter: per request leak proportional to the full
  path of the request URI). (kameshj at fastmail dot fm)
- Fixed bug #30901 (can't send cookies with soap envelop). (Dmitry)
- Fixed bug #30871 (Misleading warning message for array_combine()). (Andrey)
- Fixed bug #30868 (evaluated pointer comparison in mbregex causes compile
  failure). (Moriyoshi)
- Fixed bug #30862 (Static array with boolean indexes). (Marcus)
- Fixed bug #30726 (-.1 like numbers are not being handled correctly). (Ilia)
- Fixed bug #30725 (PHP segfaults when an exception is thrown in getIterator()
  within foreach). (Marcus)
- Fixed bug #30609 (cURL functions bypass open_basedir). (Jani)
- Fixed bug #30446 (apache2handler: virtual() includes files out of sequence)
- Fixed bug #30430 (odbc_next_result() doesn't bind values and that results
  in segfault). (pdan-php at esync dot org, Tony)
- Fixed bug #30266 (Invalid opcode 137/1/8). (Marcus)
- Fixed bug #30120 imagettftext() and imagettfbbox() accept too many
  parameters). (Jani)
- Fixed bug #30106 (SOAP cannot not parse 'ref' element. Causes Uncaught
  SoapFault exception). (Dmitry)
- Fixed bug #29989 (type re_registers redefined in oniguruma.h). (Moriyoshi)
- Fixed bug #28803 (enabled debug causes bailout errors with CLI on AIX
  because of fflush() called on already closed filedescriptor). (Tony)
- Fixed bug #29767 (Weird behaviour of __set($name, $value)). (Dmitry)
- Fixed bug #29733 (printf() handles repeated placeholders wrong).
  (bugs dot php dot net at bluetwanger dot de, Ilia)
- Fixed bug #29424 (width and height inverted for JPEG2000 files). (Ilia)
- Fixed bug #29329 (configure for mysqli with shared doesn't work). (Georg)
- Fixed bug #29136 (make test - libtool failure on MacOSX). (Jani)
- Fixed bug #28976 (mail(): use "From:" from headers if sendmail_from is empty).
  (Jani)
- Fixed bug #28930 (PHP sources pick wrong header files generated by bison).
  (eggert at gnu dot org, Jani)
- Fixed bug #28840 (__destruct of a class that extends mysqli not called).
  (Marcus)
- Fixed bug #28804 (ini-file section parsing pattern is buggy).
  (wendland at scan-plus dot de)
- Fixed bug #28451 (corrupt EXIF headers have unlimited recursive IFD directory
  entries). (Andrei)
- Fixed bug #28444 (Cannot access undefined property for object with overloaded
  property access). (Dmitry)
- Fixed bug #28442 (Changing a static variables in a class changes it across
  sub/super classes.) (Marcus)
- Fixed bug #28324 (HTTP_SESSION_VARS appear when register_long_arrays is
  Off). (Tony)
- Fixed bug #28074 (FastCGI: stderr should be written in a FCGI stderr stream).
  (chris at ex-parrot dot com)
- Fixed bug #28067 (partially incorrect utf8 to htmlentities mapping). (Derick,
  Benjamin Greiner)
- Fixed bug #28041 (SOAP HTTP Digest Access Authentication). (Dmitry)
- Fixed bug #27633 (Double \r problem on ftp_get in ASCII mode on Win32). (Ilia)
- Fixed bug #18613 (Multiple OUs in x509 certificate not handled properly).
  (Jani)

15 Dec 2004, PHP 5.0.3
- Added the %F modifier to *printf to render a non-locale-aware representation
  of a float with the . as decimal seperator. (Derick)
- Fixed error handling in mysqli_multi_query. (Georg)
- Extended the functionality of is_subclass_of() to accept either a class name
  or an object as first parameter. (Andrey)
- Fixed potential problems with unserializing invalid serialize data. (Marcus)
- Fixed bug #32076 (ReflectionMethod::isDestructor() always return true).
  (Derick, Tony)
- Fixed bug #31034 (Problem with non-existing iconv header file). (Derick)
- Fixed bug #30995 (snmp extension does not build with net-snmp 5.2). (Ilia)
- Fixed bug #30994 (SOAP server unable to handle request with references).
  (Dmitry)
- Fixed bug #30990 (allow popen() on *NIX to accept 'b' flag). (Ilia)
- Fixed bug #30967 (properties in extended mysqli classes don't work). (Georg)
- Fixed bug #30928 (When Using WSDL, SoapServer doesn't handle private or
  protected properties). (Dmitry)
- Fixed bug #30922 (reflective functions crash PHP when interfaces extend
  themselves). (Tony, Dmitry)
- Fixed bug #30904 (segfault when recording soapclient into session). (Tony,
  Dmitry)
- Fixed bug #30890 (MySQLi testsuite)
- Fixed bug #30856 (ReflectionClass::getStaticProperties segfaults). (Marcus)
- Fixed bug #30832 ("!" stripped off comments in xml parser). (Rob)
- Fixed bug #30799 (SoapServer doesn't handle private or protected properties).
  (Dmitry)
- Fixed bug #30783 (Apache crash when using ReflectionFunction::
  getStaticVariables()). (Marcus)
- Fixed bug #30750 (Meaningful error message when upload directory is not
  accessible). (Ilia)
- Fixed bug #30685 (Malformed SOAPClient http header reequest). (Dmitry)
- Fixed bug #30672 (Problem handling exif data in jpeg images at unusual
  places). (Marcus)
- Fixed bug #30658 (Ensure that temporary files created by GD are removed).
  (Ilia)
- Fixed bug #30645 (def. multi result set support for mysql_connect). (Georg)
- Fixed bug #30637 (compile with pear error). (Antony)
- Fixed bug #30587 (array_multisort doesn't separate zvals before
  changing them). (Tony)
- Fixed bug #30572 (crash when comparing SimpleXML attribute to a boolean).
  (Andi)
- Fixed bug #30566 (attribute namespace URIs are inconsistent when parsing).
  (Rob)
- Fixed bug #30490 (PEAR installation fails). (Antony)
- Fixed bug #30475 (curl_getinfo() may crash in some situations). (Ilia)
- Fixed bug #30442 (segfault when parsing ?getvariable[][ ). (Tony)
- Fixed bug #30388 (rename across filesystems loses ownership and
  permission info). (Tony)
- Fixed bug #30387 (stream_socket_client async connect was broken).
  (vnegrier at esds dot com, Wez).
- Fixed bug #30381 (Strange results with get_class_vars()). (Marcus)
- Fixed bug #30375 (cal_info() does not work without a parameter). (Ilia)
- Fixed bug #30362 (stream_get_line() not handling end string correctly).
  (Ilia)
- Fixed bug #30359 (SOAP client requests have no port in "Host" field).
  (Dmitry)
- Fixed bug #30356 (str_ireplace() does not work on all strings). (Ilia)
- Fixed bug #30344 (Reflection::getModifierNames() returns too long strings).
  (Marcus)
- Fixed bug #30329 (Error Fetching http body, No Content-Length, connection
  closed or chunked data). (Dmitry)
- Fixed bug #30282 (segfault when using unknown/unsupported
  session.save_handler and/or session.serialize_handler). (Tony)
- Fixed bug #30281 (Prevent non-wbmp images from being detected as such).
  (Ilia)
- Fixed bug #30276 (Possible crash in ctype_digit on large numbers). (Ilia)
- Fixed bug #30230 (exception handler not working with objects). (Marcus)
- Fixed bug #30224 (Sybase date strings are sometimes not null terminated).
  (Ilia)
- Fixed bug #30175 (SOAP results aren't parsed correctly). (Dmitry)
- Fixed bug #30147 (OO sqlite_fetch_object did not reset error handler). (Wez)
- Fixed bug #30133 (get_current_user() crashes on Windows). (Edin)
- Fixed bug #30061 (xml_set_start_namespace_decl_handler not called). (Rob)
- Fixed bug #30057 (did not detect IPV6 on FreeBSD 4.1). (Wez)
- Fixed bug #30042 (strtotime does not use second param). (Derick)
- Fixed bug #30027 (Possible crash inside ftp_get()).
  (cfield at affinitysolutions dot com)
- Fixed bug #29954 (array_reduce segfaults when initial value is array). (Tony)
- Fixed bug #29883 (isset gives invalid values on strings). (Tony, Dmitry)
- Fixed bug #29801 (Set limit on the size of mmapable data). (Ilia)
- Fixed bug #29557 (strtotime error). (Derick)
- Fixed bug #29418 (double free when openssl_csr_new fails).
  (Kamesh Jayachandran).
- Fixed bug #29385 (Soapserver always uses std class). (David, Dmitry)
- Fixed bug #29211 (SoapClient doesn't request wsdl through proxy). (Rob)
- Fixed bug #28817 (Var problem when extending domDocument). (Georg)
- Fixed bug #28599 (strtotime fails with zero base time). (Derick)
- Fixed bug #28598 (Lost support for MS Symbol fonts). (Pierre)
- Fixed bug #28220 (mb_strwidth() returns wrong width values for some hangul
  characters). (Moriyoshi)
- Fixed bug #28228 (NULL decimal separator is not being handled correctly).
  (Ilia)
- Fixed bug #28209 (strtotime("now")). (Derick)
- Fixed bug #27798 (private / protected variables not exposed by
  get_object_vars() inside class). (Marcus)
- Fixed bug #27728 (Can't return within a zend_try {} block or the previous
  bailout state isn't restored. (Andi)
- Fixed bug #27183 (Userland stream wrapper segfaults on stream_write).
  (Christian)

23 Sep 2004, PHP 5.0.2
- Added new boolean (fourth) parameter to array_slice() that turns on the
  preservation of keys in the returned array. (Derick)
- Added the sorting flag SORT_LOCALE_STRING to the sort() functions which makes
  them sort based on the current locale. (Derick)
- Added interface_exists() and make class_exists() only return true for real
  classes. (Andrey)
- Added PHP_EOL constant that contains the OS way of representing newlines.
  (Paul Hudson, Derick)
- Implemented periodic PCRE compiled regexp cache cleanup, to avoid memory
  exhaustion. (Andrei)
- Renamed SoapClient->__call() to SoapClinet->__soapCall(). (Dmitry)
- Fixed bug with raw_post_data not getting set (Brian)
- Fixed a file-descriptor leak with phpinfo() and other 'special' URLs (Zeev)
- Fixed bug #30209 (ReflectionClass::getMethod() lowercases attribute).
  (Marcus)
- Fixed bug #30182 (SOAP module processing WSDL file dumps core). (Dmitry)
- Fixed bug #30045 (Cannot pass big integers (> 2147483647) in SOAP requests).
  (Dmitry)
- Fixed bug #29985 (unserialize()/ __PHP_Incomplete_class does not report
  correctly class name). (Marcus, Tony)
- Fixed bug #29945 (simplexml_load_file URL limitation 255 char). (Rob)
- Fixed bug #29873 (No defines around pcntl_*priority definitions). (Derick)
- Fixed bug #29844 (SOAP doesn't return the result of a valid SOAP request).
  (Dmitry)
- Fixed bug #29842 (soapclient return null value). (Dmitry)
- Fixed bug #29839 (incorrect convert (xml:lang to lang)). (Dmitry)
- Fixed bug #29830 (SoapServer::setClass() should not export non-public
  methods). (Dmitry)
- Fixed bug #29828 (Interfaces no longer work). (Marcus)
- Fixed bug #29821 (Fixed possible crashes in convert_uudecode() on invalid
  data). (Ilia)
- Fixed bug #29808 (array_count_values() breaks with numeric strings). (Ilia)
- Fixed bug #29805 (HTTP Authentication Issues). (Uwe Schindler)
- Fixed bug #29795 (SegFault with Soap and Amazon's Web Services). (Dmitry)
- Fixed bug #29737 (ip2long should return -1 if IP is 255.255.255.255 and FALSE
  on error). (Tony)
- Fixed bug #29711 (Changed ext/xml to default to UTF-8 output). (Rob)
- Fixed bug #29678 (opendir() with ftp:// wrapper segfaults if path does not
  have trailing slash). (Ilia)
- Fixed bug #29657 (xml_* functions throw non descriptive error).
  (Christian, Rob)
- Fixed bug #29656 (segfault on result and statement properties). (Georg)
- Fixed bug #29566 (foreach/string handling strangeness (crash)). (Dmitry)
- Fixed bug #29447 (Reflection API issues). (Marcus)
- Fixed bug #29296 (Added sslv2 and sslv3 transports). (Wez)
- Fixed bug #29283 (Invalid statement handle in mysqli on execute). (Georg)
- Fixed bug #29913 (parse_url() is now binary safe). (Ilia)
- Fixed bug #27994 (segfault with Soapserver when WSDL-Cache is enabled).
  (Dmitry)
- Fixed bug #27791 (Apache 2.0 SAPI build against Apache 2 HEAD). (Joe Orton,
  Derick)
- Fixed bug #26737 (private/protected properties not serialized when user
  declared method __sleep() exists). E_NOTICE thrown when __sleep() returns
  name of non-existing member. (Andrey, Curt)

12 Aug 2004, PHP 5.0.1
- Changed destructor mechanism so that destructors are called prior to request
  shutdown. (Marcus)
- Rewritten UNIX and Windows install help files. (Documentation Team)
- Updated several libraries bundled with the windows release which now
  includes libxml2-2.6.11, libxslt-1.1.7 and iconv-1.9.1. (Rob, Edin)
- Improved and moved ActiveScript SAPI to PECL.  (Wez)
- Fixed bug #29606 (php_strip_whitespace() prints to stdout rather then
  returning the value). (Ilia)
- Fixed bug #29577 (MYSQLI_CLIENT_FOUND_ROWS undefined) (Georg)
- Fixed bug #29573 (Segmentation fault, when exception thrown within
  PHP function called from XSLT). (Christian)
- Fixed bug #29522 (accessing properties without connection) (Georg)
- Fixed bug #29505 (get_class_vars() severely broken when used with arrays).
  (Marcus)
- Fixed bug #29490 (.Net object instantiation failed). (Michael Sisolak).
- Fixed bug #29474 (win32: usleep() doesn't work). (Wez)
- Fixed bug #29449 (win32: feof() hangs on empty tcp stream). (Wez)
- Fixed bug #29437 (Possible crash inside array_walk_recursive()). (Ilia)
- Fixed bug #29431 (crash when parsing invalid address; invalid address
  returned by stream_socket_recvfrom(), stream_socket_getname()). (Wez)
- Fixed bug #29409 (Segfault in PHP functions called from XSLT). (Rob)
- Fixed unloading of dynamically loaded extensions.
  (Marcus, kameshj at fastmail dot fm)
- Fixed bug #29395 (sqlite_escape_string() returns bogus data on empty
  strings). (Ilia, Tony)
- Fixed bug #29392 (com_dotnet crashes when echo'ing an object). (Wez)
- Fixed bug #29368 (The destructor is called when an exception is thrown from
  the constructor). (Marcus)
- Fixed bug #29354 (Exception constructor marked as both public and protected).
  (Marcus)
- Fixed bug #29342 (strtotime() does not handle empty date string properly).
  (Ilia)
- Fixed bug #29340 (win32 build produces invalid php_ifx.dll). (Edin)
- Fixed bug #29335 (fetch functions now use MYSQLI_BOTH as default) (Georg)
- Fixed bug #29291 (get_class_vars() return names with NULLs). (Marcus)
- Fixed bug #29264 (gettext extension not working). (Edin)
- Fixed bug #29258 (variant_date_from_timestamp() does not honour
  timezone).  (Wez)
- Fixed bug #29256 (error when sending large packets on a socket). (Dmitry)
- Fixed bug #29236 (memory error when wsdl-cache is enabled). (Dmitry)
- Fixed bug #29147 (Compile Error in mnoGoSearch functions). (Sergey, Antony)
- Fixed bug #29132 ($_SERVER["PHP_AUTH_USER"] isn't defined). (Stefan)
- Fixed bug #29119 (html_entity_decode() misbehaves with UTF-8). (Moriyoshi)
- Fixed bug #29109 (SoapFault exception: [WSDL] Out of memory). (Dmitry)
- Fixed bug #29061 (soap extension segfaults). (Dmitry)
- Fixed bug #28985 (__getTypes() returning nothing on complex WSDL). (Dmitry)
- Fixed bug #28969 (Wrong data encoding of special characters). (Dmitry)
- Fixed bug #28895 (ReflectionClass::isAbstract always returns false). (Marcus)
- Fixed bug #28829 (Thread-unsafety in bcmath elementary values). (Sara)
- Fixed bug #28464 (catch() does not catch exceptions by interfaces). (Marcus)
- Fixed bug #27669 (PHP 5 didn't support all possibilities for calling static
  methods dynamically). (Dmitry)
- Fixed ReflectionClass::getMethod() and ReflectionClass::getProperty() to
  raise an ReflectionException instead of returning NULL on failure.
  (Sebastian)
- Fixed convert.* filters to consume remaining buckets_in on flush. (Sara)
- Fixed bug in mysqli->client_version. (Georg)

13 Jul 2004, PHP 5.0.0
- Updated PCRE to provide better error handling in certain cases. (Andrei)
- Changed doc comments to require a single white space after '/**'. (Marcus)
- Fixed bug #29019 (Database not closing). (Marcus)
- Fixed bug #29008 (array_combine() does not handle non-numeric/string keys).
  (Ilia)
- Fixed bug #28999 (fixed behaviour of exec() to work as it did in 4.X). (Ilia)
- Fixed bug #28868 (Internal filter registry not thread safe). (Sara)
- Fixed bug #28851 (call_user_func_array has typo in error message). (Marcus)
- Fixed bug #28831 (ArrayObject::offsetGet() does the work of offsetUnset()).
  (Marcus)
- Fixed bug #28822 (ArrayObject::offsetExists() works inverted). (Marcus)
- Fixed bug #28789 (ReflectionProperty getValue() fails on public static
  members). (Marcus)
- Fixed bug #28771 (Segfault when using xslt and clone). (Rob)
- Fixed bug #28751 (SoapServer does not call _autoload()). (Dmitry)
- Fixed bug #28739 (array_*diff() and array_*intersect() not clearing the fci
  cache before work). (Andrey)
- Fixed bug #28721 (appendChild() and insertBefore() unset DOMText).(Rob)
- Fixed bug #28702 (SOAP does not parse WSDL service address correctly). (Dmitry)
- Fixed bug #28699 (Reflection api bugs). (Marcus)
- Fixed bug #28694 (ReflectionExtension::getFunctions() crashes PHP). (Marcus)
- Fixed bug #28512 (Allocate enough space to store MSSQL data). (Frank)
- Fixed strip_tags() to correctly handle '\0' characters. (Stefan)<|MERGE_RESOLUTION|>--- conflicted
+++ resolved
@@ -10,16 +10,14 @@
   . Fixed bug #65066 (Cli server not responsive when responding with 422 http
     status code). (Adam)
 
-<<<<<<< HEAD
 - GD
   . Fixed #65070 (bgcolor does not use the same format as the input image with
     imagerotate). (Pierre)
   . Fixed Bug #65060 (imagecreatefrom... crashes with user streams). (Remi)
   . Fixed Bug #65084 (imagecreatefromjpeg fails with URL). (Remi)
-=======
-- Intl: 
+
+- Intl:
   . Fixed bug #62759: Buggy grapheme_substr() on edge case. (Stas)
->>>>>>> 860a5c4b
 
 - Sockets:
   . Implemented FR #63472 (Setting SO_BINDTODEVICE with socket_set_option).
