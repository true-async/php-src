--- conflicted
+++ resolved
@@ -2,6 +2,8 @@
 |||||||||||||||||||||||||||||||||||||||||||||||||||||||||||||||||||||||||||||||
 ?? ??? ????, PHP 7.1.0RC5
 
+- SQLite3:
+  . Fixed bug #73333 (2147483647 is fetched as string). (cmb)
 
 19 Oct 2016, PHP 7.1.0RC4
 
@@ -61,17 +63,12 @@
   . Fixed bug #73237 (Nested object in "any" element overwrites other fields).
     (Keith Smiley)
 
-<<<<<<< HEAD
 - SimpleXML:
   . Fixed bug #73293 (NULL pointer dereference in SimpleXMLElement::asXML()).
     (Stas)
 
 - SQLite3:
   . Updated to SQLite3 3.15.0. (cmb)
-=======
-- SQLite3:
-  . Fixed bug #73333 (2147483647 is fetched as string). (cmb)
->>>>>>> 0b596f81
 
 - Standard:
   . Fixed bug #73203 (passing additional_parameters causes mail to fail). (cmb)
