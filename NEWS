PHP                                                                        NEWS
|||||||||||||||||||||||||||||||||||||||||||||||||||||||||||||||||||||||||||||||
?? ??? ????, PHP 8.3.1

- Core:
  . Fixed bug GH-12758 / GH-12768 (Invalid opline in OOM handlers within
    ZEND_FUNC_GET_ARGS and ZEND_BIND_STATIC). (Florian Engelhardt)
  . Fix various missing NULL checks. (nielsdos, dstogov)

<<<<<<< HEAD
=======
- Date:
  . Fixed improbably integer overflow while parsing really large (or small)
    Unix timestamps. (Derick)

- DOM:
  . Fixed bug GH-12616 (DOM: Removing XMLNS namespace node results in invalid
    default: prefix). (nielsdos)

- FPM:
  . Fixed bug GH-12705 (Segmentation fault in fpm_status_export_to_zval).
    (Patrick Prasse)
   
- Intl:
  . Fixed bug GH-12635 (Test bug69398.phpt fails with ICU 74.1). (nielsdos)

>>>>>>> 2303e767
- LibXML:
  . Fixed test failures for libxml2 2.12.0. (nielsdos)

- MySQLnd:
  . Avoid using uninitialised struct. (mikhainin)
  . Fixed bug GH-12791 (Possible dereference of NULL in MySQLnd debug code).
    (nielsdos)

- Opcache:
  . Fixed JIT bug (Function JIT emits "Uninitialized string offset" warning
    at the same time as invalid offset Error). (Girgias)
  . Fixed JIT bug (JIT emits "Attempt to assign property of non-object"
    warning at the same time as Error is being thrown). (Girgias)

- Standard
  . Fixed GH-12745 (http_build_query() default null argument for $arg_separator
    is implicitly coerced to string). (Girgias)

23 Nov 2023, PHP 8.3.0

- Bcmath
  . Fixed GH-11761 (removing trailing zeros from numbers) (jorgsowa)

- CLI:
  . Added pdeathsig to builtin server to terminate workers when the master
    process is killed. (ilutov)
  . Fixed bug GH-11104 (STDIN/STDOUT/STDERR is not available for CLI without
    a script). (nielsdos)
  . Implement GH-10024 (support linting multiple files at once using php -l).
    (nielsdos)

- Core:
  . Fix GH-11388 (Allow "final" modifier when importing a method from a trait).
    (nielsdos)
  . Fixed bug GH-11406 (segfault with unpacking and magic method closure).
    (nielsdos)
  . Fixed bug GH-9388 (Improve unset property and __get type incompatibility
    error message). (ilutov)
  . SA_ONSTACK is now set for signal handlers to be friendlier to other
    in-process code such as Go's cgo. (Kévin Dunglas)
  . SA_ONSTACK is now set when signals are disabled. (Kévin Dunglas)
  . Fix GH-9649: Signal handlers now do a no-op instead of crashing when
    executed on threads not managed by TSRM. (Kévin Dunglas)
  . Added shadow stack support for fibers. (Chen Hu)
  . Fix bug GH-9965 (Fix accidental caching of default arguments with side
    effects). (ilutov)
  . Implement GH-10217 (Use strlen() for determining the class_name length).
    (Dennis Buteyn)
  . Fix bug GH-8821 (Improve line numbers for errors in constant expressions).
    (ilutov)
  . Fix bug GH-10083 (Allow comments between & and parameter). (ilutov)
  . Zend Max Execution Timers is now enabled by default for ZTS builds on
    Linux. (Kévin Dunglas)
  . Fix bug GH-10469 (Disallow .. in open_basedir paths set at runtime).
    (ilutov)
  . Fix bug GH-10168, GH-10582 (Various segfaults with destructors and VM return
    values). (dstogov, nielsdos, ilutov)
  . Fix bug GH-10935 (Use of trait doesn't redeclare static property if class
    has inherited it from its parent). (ilutov)
  . Fix bug GH-11154 (Negative indices on empty array don't affect next chosen
    index). (ColinHDev)
  . Fix bug GH-8846 (Implement delayed early binding for classes without
    parents). (ilutov)
  . Fix bug #79836 (Segfault in concat_function). (nielsdos)
  . Fix bug #81705 (type confusion/UAF on set_error_handler with concat
    operation). (nielsdos)
  . Fix GH-11348 (Closure created from magic method does not accept named
    arguments). (nielsdos)
  . Fix GH-11388 (Allow "final" modifier when importing a method from a trait).
    (nielsdos)
  . Fixed bug GH-11406 (segfault with unpacking and magic method closure).
    (nielsdos)
  . Fixed bug GH-11507 (String concatenation performance regression in 8.3).
    (nielsdos)
  . Fixed GH-11488 (Missing "Optional parameter before required" deprecation on
    union null type). (ilutov)
  . Implement the #[\Override] attribute RFC. (timwolla)
  . Fixed bug GH-11601 (Incorrect handling of unwind and graceful exit
    exceptions). (ilutov)
  . Added zend_call_stack_get implementation for OpenBSD. (David Carlier)
  . Add stack limit check in zend_eval_const_expr(). (Arnaud)
  . Expose time spent collecting cycles in gc_status(). (Arnaud)
  . Remove WeakMap entries whose key is only reachable through the entry value.
    (Arnaud)
  . Resolve open_basedir paths on INI update. (ilutov)
  . Fixed oss-fuzz #60741 (Leak in open_basedir). (ilutov)
  . Fixed segfault during freeing of some incompletely initialized objects due
    to OOM error (PDO, SPL, XSL). (ilutov)
  . Introduced Zend guard recursion protection to fix __debugInfo issue.
    (Jakub Zelenka)
  . Fixed oss-fuzz #61712 (assertion failure with error handler during binary
    op). (nielsdos)
  . Fixed GH-11847 (DTrace enabled build is broken). (Filip Zrůst)
  . Fixed OSS Fuzz #61865 (Undef variable in ++/-- for declared property
    that is unset in error handler). (Girgias)
  . Fixed warning emitted when checking if a user stream is castable. (Girgias)
  . Fixed bug GH-12123 (Compile error on MacOS with C++ extension when using
    ZEND_BEGIN_ARG_WITH_RETURN_TYPE_INFO_EX). (kocsismate)
  . Fixed bug GH-12189 (#[Override] attribute in trait does not check for
    parent class implementations). (timwolla)
  . Fixed OSS Fuzz #62294 (Unsetting variable after ++/-- on string variable
    warning). (Girgias)
  . Fixed buffer underflow when compiling memoized expression. (ilutov)
  . Fixed oss-fuzz #63802 (OP1 leak in error path of post inc/dec). (ilutov)

- Curl:
  . Added Curl options and constants up to (including) version 7.87.
    (nielsdos, adoy)

- Date:
  . Implement More Appropriate Date/Time Exceptions RFC. (Derick)

- DOM:
  . Fix bug GH-8388 (DOMAttr unescapes character reference). (Tim Starling)
  . Fix bug GH-11308 (getElementsByTagName() is O(N^2)). (nielsdos)
  . Fix #79700 (wrong use of libxml oldNs leads to performance problem).
    (nielsdos)
  . Fix #77894 (DOMNode::C14N() very slow on generated DOMDocuments even after
    normalisation). (nielsdos)
  . Revert changes to DOMAttr::$value and DOMAttr::$nodeValue expansion.
    (nielsdos)
  . Fixed bug GH-11500 (Namespace reuse in createElementNS() generates wrong
    output). (nielsdos)
  . Implemented DOMDocument::adoptNode(). Previously this always threw a
    "not yet implemented" exception. (nielsdos)
  . Fixed bug GH-9628 (Implicitly removing nodes from \DOMDocument breaks
    existing references). (nielsdos)
  . Added DOMNode::contains() and DOMNameSpaceNode::contains(). (nielsdos)
  . Added DOMElement::getAttributeNames(). (nielsdos)
  . Added DOMNode::getRootNode(). (nielsdos)
  . Added DOMElement::className and DOMElement::id. (nielsdos)
  . Added DOMParentNode::replaceChildren(). (nielsdos)
  . Added DOMNode::isConnected and DOMNameSpaceNode::isConnected. (nielsdos)
  . Added DOMNode::parentElement and DOMNameSpaceNode::parentElement.
    (nielsdos)
  . Added DOMNode::isEqualNode(). (nielsdos)
  . Added DOMElement::insertAdjacentElement() and
    DOMElement::insertAdjacentText(). (nielsdos)
  . Added DOMElement::toggleAttribute(). (nielsdos)
  . Fixed bug GH-11792 (LIBXML_NOXMLDECL is not implemented or broken).
    (nielsdos)
  . adoptNode now respects the strict error checking property. (nielsdos)
  . Align DOMChildNode parent checks with spec. (nielsdos)
  . Fixed bug #80927 (Removing documentElement after creating attribute node:
    possible use-after-free). (nielsdos)
  . Fix various namespace prefix conflict resolution bugs. (nielsdos)
  . Fix calling createAttributeNS() without prefix causing the default
    namespace of the element to change. (nielsdos)
  . Fixed GH-11952 (Confusing warning when blocking entity loading via
    libxml_set_external_entity_loader). (nielsdos)
  . Fix broken cache invalidation with deallocated and reallocated document
    node. (nielsdos)
  . Fix compile error when php_libxml.h header is included in C++.
    (Remi, nielsdos)
  . Fixed bug #47531 (No way of removing redundant xmlns: declarations).
    (nielsdos)

- Exif:
  . Removed unneeded codepaths in exif_process_TIFF_in_JPEG(). (nielsdos)

- FFI:
  . Implement GH-11934 (Allow to pass CData into struct and/or union fields).
    (nielsdos, KapitanOczywisty)

- Fileinfo:
  . Upgrade bundled libmagic to 5.43. (Anatol)
  . Fix GH-11408 (Unable to build PHP 8.3.0 alpha 1 / fileinfo extension).
    (nielsdos)

- FPM:
  . The status.listen shared pool now uses the same php_values (including
    expose_php) and php_admin_value as the pool it is shared with. (dwxh)
  . Added warning to log when fpm socket was not registered on the expected
    path. (Joshua Behrens, Jakub Zelenka)
  . Fixed bug #76067 (system() function call leaks php-fpm listening sockets).
    (Mikhail Galanin, Jakub Zelenka)
  . Fixed GH-12077 (PHP 8.3.0RC1 borked socket-close-on-exec.phpt).
    (Jakub Zelenka)

- GD:
  . Removed imagerotate "ignore_transparent" argument since it has no effect.
    (David Carlier)

- Intl:
  . Added pattern format error infos for numfmt_set_pattern. (David Carlier)
  . Added MIXED_NUMBERS and HIDDEN_OVERLAY constants for
    the Spoofchecker's class. (David Carlier)
  . Updated datefmt_set_timezone/IntlDateformatter::setTimezone returns type.
    (David Carlier).
  . Updated IntlBreakInterator::setText return type. (David Carlier)
  . Updated IntlChar::enumCharNames return type. (David Carlier)
  . Removed the BC break on IntlDateFormatter::construct which threw an
    exception with an invalid locale. (David Carlier)

- JSON:
  . Added json_validate(). (Juan Morales)

- LDAP:
  . Deprecate calling ldap_connect() with separate hostname and port.
    (heiglandreas)

- LibXML:
  . Fix compile error with -Werror=incompatible-function-pointer-types and
    old libxml2. (nielsdos)

- MBString:
  . mb_detect_encoding is better able to identify the correct encoding for
    Turkish text. (Alex Dowad)
  . mb_detect_encoding's "non-strict" mode now behaves as described in the
    documentation. Previously, it would return false if the same byte
    (for example, the first byte) of the input string was invalid in all
    candidate encodings. More generally, it would eliminate candidate
    encodings from consideration when an invalid byte was seen, and if the
    same input byte eliminated all remaining encodings still under
    consideration, it would return false. On the other hand, if all candidate
    encodings but one were eliminated from consideration, it would return the
    last remaining one without regard for how many encoding errors might be
    encountered later in the string. This is different from the behavior
    described in the documentation, which says: "If strict is set to false,
    the closest matching encoding will be returned." (Alex Dowad)
  . mb_strtolower, mb_strtotitle, and mb_convert_case implement conditional
    casing rules for the Greek letter sigma. For mb_convert_case, conditional
    casing only applies to MB_CASE_LOWER and MB_CASE_TITLE modes, not to
    MB_CASE_LOWER_SIMPLE and MB_CASE_TITLE_SIMPLE. (Alex Dowad)
  . mb_detect_encoding is better able to identify UTF-8 and UTF-16 strings
    with a byte-order mark. (Alex Dowad)
  . mb_decode_mimeheader interprets underscores in QPrint-encoded MIME
    encoded words as required by RFC 2047; they are converted to spaces.
    Underscores must be encoded as "=5F" in such MIME encoded words.
    (Alex Dowad)
  . mb_encode_mimeheader no longer drops NUL (zero) bytes when
    QPrint-encoding the input string. This previously caused strings in
    certain text encodings, especially UTF-16 and UTF-32, to be
    corrupted by mb_encode_mimeheader. (Alex Dowad)
  . Implement mb_str_pad() RFC. (nielsdos)
  . Fixed bug GH-11514 (PHP 8.3 build fails with --enable-mbstring enabled).
    (nielsdos)
  . Fix use-after-free of mb_list_encodings() return value. (ilutov)
  . Fixed bug GH-11992 (utf_encodings.phpt fails on Windows 32-bit). (nielsdos)

- mysqli:
  . mysqli_fetch_object raises a ValueError instead of an Exception.
    (David Carlier)

- Opcache:
  . Added start, restart and force restart time to opcache's
    phpinfo section. (Mikhail Galanin)
  . Fix GH-9139: Allow FFI in opcache.preload when opcache.preload_user=root.
    (Arnaud, Kapitan Oczywisty)
  . Made opcache.preload_user always optional in the cli and phpdbg SAPIs.
    (Arnaud)
  . Allows W/X bits on page creation on FreeBSD despite system settings.
    (David Carlier)
  . Added memfd api usage, on Linux, for zend_shared_alloc_create_lock()
    to create an abstract anonymous file for the opcache's lock. (Max Kellermann)
  . Avoid resetting JIT counter handlers from multiple processes/threads.
    (ilutov)
  . Fixed COPY_TMP type inference for references. (ilutov)

- OpenSSL:
  . Added OPENSSL_CMS_OLDMIMETYPE and PKCS7_NOOLDMIMETYPE contants to switch
    between mime content types. (Daniel Kesselberg)
  . Fixed GH-11054: Reset OpenSSL errors when using a PEM public key.
    (Florian Moser)
  . Added support for additional EC parameters in openssl_pkey_new. (Eno-CN)

- PCNTL:
  . SA_ONSTACK is now set for pcntl_signal. (Kévin Dunglas)
  . Added SIGINFO constant. (David Carlier)

- PCRE:
  . Update bundled libpcre2 to 10.42. (nielsdos)

- PGSQL:
  . pg_fetch_object raises a ValueError instead of an Exception.
    (David Carlier)
  . pg_cancel use thread safe PQcancel api instead. (David Carlier)
  . pg_trace new PGSQL_TRACE_SUPPRESS_TIMESTAMPS/PGSQL_TRACE_REGRESS_MODE
    contants support. (David Carlier)
  . pg_set_error_verbosity adding PGSQL_ERRORS_STATE constant. (David Carlier)
  . pg_convert/pg_insert E_WARNING on type errors had been converted to
    ValueError/TypeError exceptions. (David Carlier)
  . Added pg_set_error_context_visibility to set the context's visibility
    within the error messages. (David Carlier)

- Phar:
  . Fix memory leak in phar_rename_archive(). (stkeke)

- POSIX:
  . Added posix_sysconf. (David Carlier)
  . Added posix_pathconf. (David Carlier)
  . Added posix_fpathconf. (David Carlier)
  . Fixed zend_parse_arg_long's bool pointer argument assignment. (Cristian Rodriguez)
  . Added posix_eaccess. (David Carlier)

- Random:
  . Added Randomizer::getBytesFromString(). (Joshua Rüsweg)
  . Added Randomizer::nextFloat(), ::getFloat(), and IntervalBoundary. (timwolla)
  . Enable getrandom() for NetBSD (from 10.x). (David Carlier)
  . Deprecate MT_RAND_PHP. (timwolla)
  . Fix Randomizer::getFloat() returning incorrect results under
    certain circumstances. (timwolla)

- Reflection:
  . Fix GH-9470 (ReflectionMethod constructor should not find private parent
    method). (ilutov)
  . Fix GH-10259 (ReflectionClass::getStaticProperties doesn't need null return
    type). (kocsismate)

- SAPI:
  . Fixed GH-11141 (Could not open input file: should be sent to stderr).
    (nielsdos)

- Session:
  . Fixed bug GH-11529 (Crash after dealing with an Apache request). (nielsdos)

- SimpleXML:
  . Fixed bug GH-12192 (SimpleXML infinite loop when getName() is called
    within foreach). (nielsdos)
  . Fixed bug GH-12208 (SimpleXML infinite loop when a cast is used inside a
    foreach). (nielsdos)
  . Fixed bug #55098 (SimpleXML iteration produces infinite loop). (nielsdos)

- Sockets:
  . Added SO_ATTACH_REUSEPORT_CBPF socket option, to give tighter control
    over socket binding for a cpu core. (David Carlier)
  . Added SKF_AD_QUEUE for cbpf filters. (David Carlier)
  . Added socket_atmark if send/recv needs using MSG_OOB. (David Carlier)
  . Added TCP_QUICKACK constant, to give tigher control over
    ACK delays. (David Carlier)
  . Added DONTFRAGMENT support for path MTU discovery purpose. (David Carlier)
  . Added AF_DIVERT for raw socket for divert ports. (David Carlier)
  . Added SOL_UPDLITE, UDPLITE_RECV_CSCOV and UDPLITE_SEND_CSCOV for updlite
    protocol support. (David Carlier)
  . Added SO_RERROR, SO_ZEROIZE and SO_SPLICE netbsd and openbsd constants.
    (David Carlier)
  . Added TCP_REPAIR for quietly close a connection. (David Carlier)
  . Added SO_REUSEPORT_LB freebsd constant. (David Carlier)
  . Added IP_BIND_ADDRESS_NO_PORT. (David Carlier)

- SPL:
  . Fixed GH-11573 (RecursiveDirectoryIterator::hasChildren is slow).
    (nielsdos)

- Standard:
  . E_NOTICEs emitted by unserialize() have been promoted to E_WARNING. (timwolla)
  . unserialize() now emits a new E_WARNING if the input contains unconsumed
    bytes. (timwolla)
  . Make array_pad's $length warning less confusing. (nielsdos)
  . E_WARNING emitted by strtok in the caase both arguments are not provided when
    starting tokenisation. (David Carlier)
  . password_hash() will now chain the original RandomException to the ValueError
    on salt generation failure. (timwolla)
  . Fix GH-10239 (proc_close after proc_get_status always returns -1). (nielsdos)
  . Improve the warning message for unpack() in case not enough values were
    provided. (nielsdos)
  . Fix GH-11010 (parse_ini_string() now preserves formatting of unquoted
    strings starting with numbers when the INI_SCANNER_TYPED flag is
    specified). (ilutov)
  . Fix GH-10742 (http_response_code emits no error when headers were already
    sent). (NattyNarwhal)
  . Added support for rounding negative places in number_format().
    (Marc Bennewitz)
  . Prevent precision loss on formatting decimal integers in number_format().
    (Marc Bennewitz)
  . Added usage of posix_spawn for proc_open when supported by OS.
    (Cristian Rodriguez)
  . Added $before_needle argument to strrchr(). (HypeMC)
  . Fixed GH-11982 (str_getcsv returns null byte for unterminated enclosure).
    (Jakub Zelenka)
  . Fixed str_decrement() on "1". (ilutov)

- Streams:
  . Fixed bug #51056: blocking fread() will block even if data is available.
    (Jakub Zelenka)
  . Added storing of the original path used to open xport stream.
    (Luc Vieillescazes)
  . Implement GH-8641 (STREAM_NOTIFY_COMPLETED over HTTP never emitted).
    (nielsdos, Jakub Zelenka)
  . Fix bug GH-10406 (fgets on a redis socket connection fails on PHP 8.3).
    (Jakub Zelenka)
  . Implemented GH-11242 (_php_stream_copy_to_mem: Allow specifying a maximum
    length without allocating a buffer of that size). (Jakub Zelenka)
  . Fixed bug #52335 (fseek() on memory stream behavior different than file).
    (Jakub Zelenka)
  . Fixed bug #76857 (Can read "non-existant" files). (Jakub Zelenka)

- XSLTProcessor:
  . Fixed bug #69168 (DomNode::getNodePath() returns invalid path). (nielsdos)

- ZIP:
  . zip extension version 1.22.0 for libzip 1.10.0. (Remi)
  . add new error macros (ER_DATA_LENGTH and ER_NOT_ALLOWED). (Remi)
  . add new archive global flags (ER_AFL_*). (Remi)
  . add ZipArchive::setArchiveFlag and ZipArchive::getArchiveFlag methods.
    (Remi)<|MERGE_RESOLUTION|>--- conflicted
+++ resolved
@@ -7,24 +7,10 @@
     ZEND_FUNC_GET_ARGS and ZEND_BIND_STATIC). (Florian Engelhardt)
   . Fix various missing NULL checks. (nielsdos, dstogov)
 
-<<<<<<< HEAD
-=======
-- Date:
-  . Fixed improbably integer overflow while parsing really large (or small)
-    Unix timestamps. (Derick)
-
-- DOM:
-  . Fixed bug GH-12616 (DOM: Removing XMLNS namespace node results in invalid
-    default: prefix). (nielsdos)
-
 - FPM:
   . Fixed bug GH-12705 (Segmentation fault in fpm_status_export_to_zval).
     (Patrick Prasse)
-   
-- Intl:
-  . Fixed bug GH-12635 (Test bug69398.phpt fails with ICU 74.1). (nielsdos)
-
->>>>>>> 2303e767
+
 - LibXML:
   . Fixed test failures for libxml2 2.12.0. (nielsdos)
 
