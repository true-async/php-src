PHP                                                                        NEWS
|||||||||||||||||||||||||||||||||||||||||||||||||||||||||||||||||||||||||||||||
?? ??? ????, PHP 8.4.0alpha1

<<<<<<< HEAD
- BCMath:
  . [RFC] Add bcfloor, bcceil and bcround to BCMath. (Saki Takamachi)
  . Improve performance. (Saki Takamachi, nielsdos)
=======
- Core:
  . Fixed bug GH-14315 (Incompatible pointer type warnings). (Peter Kokot)
  . Fixed bug GH-12814 (max_execution_time reached too early on MacOS 14
    when running on Apple Silicon). (Manuel Kress)
  . Fixed bug GH-14387 (Crash when stack walking in destructor of yielded from
    values during Generator->throw()). (Bob)
  . Fixed bug GH-14456 (Attempting to initialize class with private constructor
    calls destructor). (Girgias)
  . Fixed bug GH-14510 (memleak due to missing pthread_attr_destroy()-call).
    (Florian Engelhardt)

- BCMatch:
  . Fixed bug (bcpowmod() with mod = -1 returns 1 when it must be 0). (Girgias)

- Curl:
  . Fixed bug GH-14307 (Test curl_basic_024 fails with curl 8.8.0). (nielsdos)

- DOM:
  . Fixed bug GH-14343 (Memory leak in xml and dom). (nielsdos)

- GD:
  . Fix parameter numbers for imagecolorset(). (Giovanni Giacobbi)

- Intl:
  . Fix reference handling in SpoofChecker. (nielsdos)

- MySQLnd:
  . Partially fix bug GH-10599 (Apache crash on Windows when using a
    self-referencing anonymous function inside a class with an active
    mysqli connection). (nielsdos)

- Opcache:
  . Fixed bug GH-14267 (opcache.jit=off does not allow enabling JIT at runtime).
    (ilutov)
  . Fixed TLS access in JIT on FreeBSD/amd64. (Arnaud)
  . Fixed bug GH-11188 (Error when building TSRM in ARM64). (nielsdos)

- PDO ODBC:
  . Fixed bug GH-14367 (incompatible SDWORD type with iODBC). (Calvin Buckley)

- Soap:
  . Fixed bug #47925 (PHPClient can't decompress response). (nielsdos)
  . Fix missing error restore code. (nielsdos)
  . Fix memory leak if calling SoapServer::setObject() twice. (nielsdos)
  . Fix memory leak if calling SoapServer::setClass() twice. (nielsdos)
  . Fix reading zlib ini settings in ext-soap. (nielsdos)
  . Fix memory leaks with string function name lookups. (nielsdos)
  . Fixed bug #69280 (SoapClient classmap doesn't support fully qualified class
    name). (nielsdos)
  . Fixed bug #76232 (SoapClient Cookie Header Semicolon). (nielsdos)

- Sodium:
  . Fix memory leaks in ext/sodium on failure of some functions. (nielsdos)

- SPL:
  . Fixed bug GH-14290 (Member access within null pointer in extension spl).
    (nielsdos)

06 Jun 2024, PHP 8.3.8

- CGI:
  . Fixed buffer limit on Windows, replacing read call usage by _read.
    (David Carlier)
  . Fixed bug GHSA-3qgc-jrrr-25jv (Bypass of CVE-2012-1823, Argument Injection
    in PHP-CGI). (CVE-2024-4577) (nielsdos)    

- CLI:
  . Fixed bug GH-14189 (PHP Interactive shell input state incorrectly handles
    quoted heredoc literals.). (nielsdos)
>>>>>>> 159f14c4

- Core:
  . Added zend_call_stack_get implementation for NetBSD, DragonFlyBSD,
    Solaris and Haiku. (David Carlier)
  . Enabled ifunc checks on FreeBSD from the 12.x releases. (Freaky)
  . Changed the type of PHP_DEBUG and PHP_ZTS constants to bool. (haszi)
  . Fixed bug GH-13142 (Undefined variable name is shortened when contains \0).
    (nielsdos)
  . Fixed bug GH-13178 (Iterator positions incorrect when converting packed
    array to hashed). (ilutov)
  . Fixed zend fiber build for solaris default mode (32 bits). (David Carlier)
  . Fixed zend call stack size for macOs/arm64. (David Carlier)
  . Added support for Zend Max Execution Timers on FreeBSD. (Kévin Dunglas)
  . Ensure fiber stack is not backed by THP. (crrodriguez)
  . Implement GH-13609 (Dump wrapped object in WeakReference class). (nielsdos)
  . Added sparc64 arch assembly support for zend fiber. (Claudio Jeker)
  . Fixed GH-13581 no space available for TLS on NetBSD. (Paul Ripke)
  . Added fiber Sys-V loongarch64 support. (qiangxuhui)
  . Adjusted closure names to include the parent function's name. (timwolla)
  . Improve randomness of uploaded file names and files created by tempnam().
    (Arnaud)
  . Fixed bug GH-14510 (memleak due to missing pthread_attr_destroy()-call).
    (Florian Engelhardt)

- Curl:
  . Deprecated the CURLOPT_BINARYTRANSFER constant. (divinity76)
  . Bumped required libcurl version to 7.61.0. (Ayesh)
  . Added feature_list key to the curl_version() return value. (Ayesh)

- Date:
  . Added DateTime[Immutable]::createFromTimestamp. (Marc Bennewitz)
  . Added DateTime[Immutable]::[get|set]Microsecond. (Marc Bennewitz)

- DOM:
  . Added DOMNode::compareDocumentPosition(). (nielsdos)
  . Implement #53655 (Improve speed of DOMNode::C14N() on large XML documents).
    (nielsdos)
  . Fix cloning attribute with namespace disappearing namespace. (nielsdos)
  . Implement DOM HTML5 parsing and serialization RFC. (nielsdos)
  . Fix DOMElement->prefix with empty string creates bogus prefix. (nielsdos)
  . Handle OOM more consistently. (nielsdos)
  . Implemented "Improve callbacks in ext/dom and ext/xsl" RFC. (nielsdos)
  . Added DOMXPath::quote() static method. (divinity76)
  . Implemented opt-in ext/dom spec compliance RFC. (nielsdos)
  . Fixed bug #79701 (getElementById does not correctly work with duplicate
    definitions). (nielsdos)

- Fileinfo:
  . Update to libmagic 5.45. (nielsdos)
  . Fixed bug #65106 (PHP fails to compile ext/fileinfo). (Guillaume Outters)

- FPM:
  . Implement GH-12385 (flush headers without body when calling flush()).
    (nielsdos)
  . Added DragonFlyBSD system to the list which set FPM_BACKLOG_DEFAULT
    to SOMAXCONN. (David Carlier)

- FTP:
  . Removed the deprecated inet_ntoa call support. (David Carlier)
  . Fixed bug #63937 (Upload speed 10 times slower with PHP). (nielsdos)

- GD:
  . Fix parameter numbers and missing alpha check for imagecolorset().
    (Giovanni Giacobbi)
  . imagepng/imagejpeg/imagewep/imageavif now throw an exception on
    invalid quality parameter. (David Carlier)

- Gettext:
  . bind_textdomain_codeset, textdomain and d(*)gettext functions
    now throw an exception on empty domain. (David Carlier)

- Hash:
  . Changed return type of hash_update() to true. (nielsdos)

- IMAP:
  . Moved to PECL. (Derick Rethans)

- Intl:
  . Added IntlDateFormatter::PATTERN constant. (David Carlier)
  . Fixed Numberformatter::__construct when the locale is invalid, now
    throws an exception. (David Carlier)
  . Added NumberFormatter::ROUND_TOWARD_ZERO and ::ROUND_AWAY_FROM_ZERO as
    aliases for ::ROUND_DOWN and ::ROUND_UP. (Jorg Sowa)
  . Added NumberFormatter::ROUND_HALFODD. (Ayesh Karunaratne)
  . Added PROPERTY_IDS_UNARY_OPERATOR, PROPERTY_ID_COMPAT_MATH_START and
    PROPERTY_ID_COMPAT_MATH_CONTINUE constants. (David Carlier)
  . Added IntlDateFormatter::getIanaID/intltz_get_iana_id method/function.
    (David Carlier)
  . Set to C++17 standard for icu 74 and onwards. (David Carlier)
  . resourcebundle_get(), ResourceBundle::get(), and accessing offsets on a
    ResourceBundle object now throw:
    - TypeError for invalid offset types
    - ValueError for an empty string
    - ValueError if the integer index does not fit in a signed 32 bit integer
  . ResourceBundle::get() now has a tentative return type of:
    ResourceBundle|array|string|int|null
  . Added the new Grapheme function grapheme_str_split. (youkidearitai)
  . Added IntlDateFormatter::parseToCalendar. (David Carlier)

- LDAP:
  . Added LDAP_OPT_X_TLS_PROTOCOL_MAX/LDAP_OPT_X_TLS_PROTOCOL_TLS1_3
    constants. (StephenWall)

- LibXML:
  . Added LIBXML_RECOVER constant. (nielsdos)
  . libxml_set_streams_context() now throws immediately on an invalid context
    instead of at the use-site. (nielsdos)

- MBString:
  . Added mb_trim, mb_ltrim and mb_rtrim. (Yuya Hamada)
  . Added mb_ucfirst and mb_lcfirst. (Yuya Hamada)

- MySQLnd:
  . Fixed bug GH-13440 (PDO quote bottleneck). (nielsdos)
  . Fixed bug GH-10599 (Apache crash on Windows when using a self-referencing
    anonymous function inside a class with an active mysqli connection).
    (nielsdos)

- Opcache:
  . Added large shared segments support for FreeBSD. (David Carlier)
  . If JIT is enabled, PHP will now exit with a fatal error on startup in case
    of JIT startup initialization issues. (danog)
  . Increased the maximum value of opcache.interned_strings_buffer to 32767 on
    64bit archs. (Arnaud)
  . Fixed bug GH-13834 (Applying non-zero offset 36 to null pointer in
    zend_jit.c). (nielsdos)
  . Fixed bug GH-14361 (Deep recursion in zend_cfg.c causes segfault).
    (nielsdos)

- OpenSSL:
  . Fixed bug #80269 (OpenSSL sets Subject wrong with extraattribs parameter).
    (Jakub Zelenka)
  . Implement request #48520 (openssl_csr_new - allow multiple values in DN).
    (Jakub Zelenka)
  . Introduced new serial_hex parameter to openssl_csr_sign. (Jakub Zelenka,
    Florian Sowade)
  . Added X509_PURPOSE_OCSP_HELPER and X509_PURPOSE_TIMESTAMP_SIGN constants.
    (Vincent Jardin)
  . Bumped minimum required OpenSSL version to 1.1.1. (Ayesh Karunaratne)
  . Added compile-time option --with-openssl-legacy-provider to enable legacy
    provider. (Adam Saponara)
  . Added support for Curve25519 + Curve448 based keys. (Manuel Mausz)
  . Fixed bug GH-13343 (openssl_x509_parse should not allow omitted seconds in
    UTCTimes). (Jakub Zelenka)

- Output:
  . Clear output handler status flags during handler initialization. (haszi)
  . Fixed bug with url_rewriter.hosts not used by output_add_rewrite_var().
    (haszi)

- PCNTL:
  . Added pcntl_setns for Linux. (David Carlier)
  . Added pcntl_getaffinity/pcntl_setaffinity. (David Carlier)
  . Updated pcntl_get_signal_handler signal id upper limit to be
    more in line with platforms limits. (David Carlier)
  . Added pcntl_getcpu for Linux/FreeBSD/Solaris/Illumos. (David Carlier)
  . Added pcntl_getqos_class/pcntl_setqos_class for macOs. (David Carlier)
  . Added SIGCKPT/SIGCKPTEXIT constants for DragonFlyBSD. (David Carlier)
  . Added FreeBSD's SIGTRAP handling to pcntl_siginfo_to_zval. (David Carlier)

- PCRE:
  . Upgrade bundled pcre2lib to version 10.43. (nielsdos)
  . Add "/r" modifier. (Ayesh)
  . Upgrade bundled pcre2lib to version 10.44. (Ayesh)

- PDO:
  . Fixed setAttribute and getAttribute. (SakiTakamachi)
  . Implemented PDO driver-specific subclasses RFC. (danack, kocsismate)

- PDO_DBLIB:
  . Fixed setAttribute and getAttribute. (SakiTakamachi)
  . Added class Pdo\DbLib. (danack, kocsismate)

- PDO_FIREBIRD:
  . Fixed setAttribute and getAttribute. (SakiTakamachi)
  . Feature: Add transaction isolation level and mode settings to pdo_firebird.
    (SakiTakamachi)
  . Added class Pdo\Firebird. (danack, kocsismate)

- PDO_MYSQL:
  . Fixed setAttribute and getAttribute. (SakiTakamachi)
  . Added class Pdo\Mysql. (danack, kocsismate)

- PDO_ODBC:
  . Added class Pdo\Odbc. (danack, kocsismate)

- PDO_PGSQL:
  . Fixed GH-12423, DSN credentials being prioritized over the user/password
    PDO constructor arguments. (SakiTakamachi)
  . Fixed native float support with pdo_pgsql query results. (Yurunsoft)
  . Added class Pdo\Pgsql. (danack, kocsismate)
  . Retrieve the memory usage of the query result resource. (KentarouTakeda)
  . Added Pdo\Pgsql::setNoticeCallBack method to receive DB notices.
    (outtersg)

- PDO_SQLITE:
  . Added class Pdo\Sqlite. (danack, kocsismate)
  . Fixed bug #81227 (PDO::inTransaction reports false when in transaction).
    (nielsdos)

- PGSQL:
  . Added the possibility to have no conditions for pg_select. (OmarEmaraDev)
  . Persistent connections support the PGSQL_CONNECT_FORCE_RENEW flag.
    (David Carlier)
  . Added pg_result_memory_size to get the query result memory usage.
    (KentarouTakeda)
  . Added pg_change_password to alter an user's password. (David Carlier)
  . Added pg_put_copy_data/pg_put_copy_end to send COPY commands and signal
    the end of the COPY. (David Carlier)
  . Added pg_socket_poll to poll on the connection. (David Carlier)

- Phar:
  . Fixed bug GH-12532 (PharData created from zip has incorrect timestamp).
    (nielsdos)

- POSIX:
  . Added POSIX_SC_CHILD_MAX and POSIX_SC_CLK_TCK constants. (Jakub Zelenka)
  . Updated posix_isatty to set the error number on file descriptors.
    (David Carlier)

- PSpell:
  . Moved to PECL. (Derick Rethans)

- Reflection:
  . Implement GH-12908 (Show attribute name/class in ReflectionAttribute dump).
    (nielsdos)
  . Make ReflectionGenerator::getFunction() legal after generator termination.
    (timwolla)
  . Added ReflectionGenerator::isClosed(). (timwolla)

- SimpleXML:
  . Fixed bug GH-12192 (SimpleXML infinite loop when getName() is called
    within foreach). (nielsdos)
  . Fixed bug GH-12208 (SimpleXML infinite loop when a cast is used inside a
    foreach). (nielsdos)
  . Fixed bug #55098 (SimpleXML iteration produces infinite loop). (nielsdos)
  . Fix signature of simplexml_import_dom(). (nielsdos)

- Sockets:
  . Added multicast group support for ipv4 on FreeBSD. (jonathan@tangential.ca)
  . Added the TCP_SYNCNT constant for Linux to set number of attempts to send
    SYN packets from the client. (David Carlier)
  . Added the SO_EXCLBIND constant for exclusive socket binding on illumos/solaris.
    (David Carlier)
  . Updated the socket_create_listen backlog argument default value to SOMAXCONN.
    (David Carlier)
  . Added the SO_NOSIGPIPE constant to control the generation of SIGPIPE for
    macOs and FreeBSD. (David Carlier)

- SNMP:
  . Removed the deprecated inet_ntoa call support. (David Carlier)

- SOAP:
  . Add support for clark notation for namespaces in class map. (lxShaDoWxl)
  . Mitigate #51561 (SoapServer with a extented class and using sessions,
    lost the setPersistence()). (nielsdos)
  . Fixed bug #49278 (SoapClient::__getLastResponseHeaders returns NULL if
    wsdl operation !has output). (nielsdos)
  . Fixed bug #44383 (PHP DateTime not converted to xsd:datetime). (nielsdos)
  . Fixed bug GH-11941 (soap with session persistence will silently fail when
    "session" built as a shared object). (nielsdos)

- Sockets:
  . Removed the deprecated inet_ntoa call support. (David Carlier)
  . Added the SO_EXECLUSIVEADDRUSE windows constant. (David Carlier)
  . Added the SOCK_CONN_DGRAM/SOCK_DCCP netbsd constants. (David Carlier)

- Sodium:
  . Add support for AEGIS-128L and AEGIS-256. (jedisct1)
  . Enable AES-GCM on aarch64 with the ARM crypto extensions. (jedisct1)

- SPL:
  . Implement SeekableIterator for SplObjectStorage. (nielsdos)

- Standard:
  . Implement GH-12188 (Indication for the int size in phpinfo()). (timwolla)
  . Partly fix GH-12143 (Incorrect round() result for 0.49999999999999994).
    (timwolla)
  . Fix GH-12252 (round(): Validate the rounding mode). (timwolla)
  . Increase the default BCrypt cost to 12. (timwolla)
  . Fixed bug GH-12592 (strcspn() odd behaviour with NUL bytes and empty mask).
    (nielsdos)
  . Removed the deprecated inet_ntoa call support. (David Carlier)
  . Cast large floats that are within int range to int in number_format so
    the precision is not lost. (Marc Bennewitz)
  . Add support for 4 new rounding modes to the round() function. (Jorg Sowa)
  . debug_zval_dump() now indicates whether an array is packed. (Max Semenik)
  . Fix GH-12143 (Optimize round). (SakiTakamachi)
  . Changed return type of long2ip to string from string|false. (Jorg Sowa)
  . Fix GH-12143 (Extend the maximum precision round can handle by one digit).
    (SakiTakamachi)
  . Added the http_get_last_response_headers() and
    http_clear_last_response_headers() that allows retrieving the same content
    as the magic $http_response_header variable.
  . Add php_base64_encode_ex() API. (Remi)
  . Implemented "Raising zero to the power of negative number" RFC. (Jorg Sowa)
  . Added array_find(), array_find_key(), array_all(), and array_any(). (josh)

- XML:
  . Added XML_OPTION_PARSE_HUGE parser option. (nielsdos)

- XMLReader:
  . Declares class constant types. (Ayesh)

- XSL:
  . Implement request #64137 (XSLTProcessor::setParameter() should allow both
    quotes to be used). (nielsdos)
  . Implemented "Improve callbacks in ext/dom and ext/xsl" RFC. (nielsdos)
  . Added XSLTProcessor::$maxTemplateDepth and XSLTProcessor::$maxTemplateVars.
    (nielsdos)

<<< NOTE: Insert NEWS from last stable release here prior to actual release! >>><|MERGE_RESOLUTION|>--- conflicted
+++ resolved
@@ -2,81 +2,9 @@
 |||||||||||||||||||||||||||||||||||||||||||||||||||||||||||||||||||||||||||||||
 ?? ??? ????, PHP 8.4.0alpha1
 
-<<<<<<< HEAD
 - BCMath:
   . [RFC] Add bcfloor, bcceil and bcround to BCMath. (Saki Takamachi)
   . Improve performance. (Saki Takamachi, nielsdos)
-=======
-- Core:
-  . Fixed bug GH-14315 (Incompatible pointer type warnings). (Peter Kokot)
-  . Fixed bug GH-12814 (max_execution_time reached too early on MacOS 14
-    when running on Apple Silicon). (Manuel Kress)
-  . Fixed bug GH-14387 (Crash when stack walking in destructor of yielded from
-    values during Generator->throw()). (Bob)
-  . Fixed bug GH-14456 (Attempting to initialize class with private constructor
-    calls destructor). (Girgias)
-  . Fixed bug GH-14510 (memleak due to missing pthread_attr_destroy()-call).
-    (Florian Engelhardt)
-
-- BCMatch:
-  . Fixed bug (bcpowmod() with mod = -1 returns 1 when it must be 0). (Girgias)
-
-- Curl:
-  . Fixed bug GH-14307 (Test curl_basic_024 fails with curl 8.8.0). (nielsdos)
-
-- DOM:
-  . Fixed bug GH-14343 (Memory leak in xml and dom). (nielsdos)
-
-- GD:
-  . Fix parameter numbers for imagecolorset(). (Giovanni Giacobbi)
-
-- Intl:
-  . Fix reference handling in SpoofChecker. (nielsdos)
-
-- MySQLnd:
-  . Partially fix bug GH-10599 (Apache crash on Windows when using a
-    self-referencing anonymous function inside a class with an active
-    mysqli connection). (nielsdos)
-
-- Opcache:
-  . Fixed bug GH-14267 (opcache.jit=off does not allow enabling JIT at runtime).
-    (ilutov)
-  . Fixed TLS access in JIT on FreeBSD/amd64. (Arnaud)
-  . Fixed bug GH-11188 (Error when building TSRM in ARM64). (nielsdos)
-
-- PDO ODBC:
-  . Fixed bug GH-14367 (incompatible SDWORD type with iODBC). (Calvin Buckley)
-
-- Soap:
-  . Fixed bug #47925 (PHPClient can't decompress response). (nielsdos)
-  . Fix missing error restore code. (nielsdos)
-  . Fix memory leak if calling SoapServer::setObject() twice. (nielsdos)
-  . Fix memory leak if calling SoapServer::setClass() twice. (nielsdos)
-  . Fix reading zlib ini settings in ext-soap. (nielsdos)
-  . Fix memory leaks with string function name lookups. (nielsdos)
-  . Fixed bug #69280 (SoapClient classmap doesn't support fully qualified class
-    name). (nielsdos)
-  . Fixed bug #76232 (SoapClient Cookie Header Semicolon). (nielsdos)
-
-- Sodium:
-  . Fix memory leaks in ext/sodium on failure of some functions. (nielsdos)
-
-- SPL:
-  . Fixed bug GH-14290 (Member access within null pointer in extension spl).
-    (nielsdos)
-
-06 Jun 2024, PHP 8.3.8
-
-- CGI:
-  . Fixed buffer limit on Windows, replacing read call usage by _read.
-    (David Carlier)
-  . Fixed bug GHSA-3qgc-jrrr-25jv (Bypass of CVE-2012-1823, Argument Injection
-    in PHP-CGI). (CVE-2024-4577) (nielsdos)    
-
-- CLI:
-  . Fixed bug GH-14189 (PHP Interactive shell input state incorrectly handles
-    quoted heredoc literals.). (nielsdos)
->>>>>>> 159f14c4
 
 - Core:
   . Added zend_call_stack_get implementation for NetBSD, DragonFlyBSD,
@@ -98,8 +26,6 @@
   . Adjusted closure names to include the parent function's name. (timwolla)
   . Improve randomness of uploaded file names and files created by tempnam().
     (Arnaud)
-  . Fixed bug GH-14510 (memleak due to missing pthread_attr_destroy()-call).
-    (Florian Engelhardt)
 
 - Curl:
   . Deprecated the CURLOPT_BINARYTRANSFER constant. (divinity76)
