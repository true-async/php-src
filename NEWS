PHP                                                                        NEWS
|||||||||||||||||||||||||||||||||||||||||||||||||||||||||||||||||||||||||||||||
?? ??? ????, PHP 8.4.4

- Core:
  . Fixed bug GH-17234 (Numeric parent hook call fails with assertion).
    (nielsdos)
  . Fixed bug GH-16892 (ini_parse_quantity() fails to parse inputs starting
    with 0x0b). (nielsdos)
  . Fixed bug GH-16886 (ini_parse_quantity() fails to emit warning for 0x+0).
    (nielsdos)
<<<<<<< HEAD
  . Fixed bug GH-17222 (__PROPERTY__ magic constant does not work in all
    constant expression contexts). (ilutov)

- DOM:
  . Fixed bug GH-17397 (Assertion failure ext/dom/php_dom.c). (nielsdos)
=======
  . Fixed bug GH-17214 (Relax final+private warning for trait methods with
    inherited final). (ilutov)
>>>>>>> a6a290d5

- Enchant:
  . Fix crashes in enchant when passing null bytes. (nielsdos)

- FTP:
  . Fixed bug GH-16800 (ftp functions can abort with EINTR). (nielsdos)

- GD:
  . Fixed bug GH-17349 (Tiled truecolor filling looses single color
    transparency). (cmb)
  . Fixed bug GH-17373 (imagefttext() ignores clipping rect for palette
    images). (cmb)
  . Ported fix for libgd 223 (gdImageRotateGeneric() does not properly
    interpolate). (cmb)
  . Added support for reading GIFs without colormap to bundled libgd. (Andrew
    Burley, cmb)

- Gettext:
  . Fixed bug GH-17400 (bindtextdomain SEGV on invalid domain).
    (David Carlier)

- Intl:
  . Fixed bug GH-11874 (intl causing segfault in docker images). (nielsdos)
 
- Opcache:
  . Fixed bug GH-15981 (Segfault with frameless jumps and minimal JIT).
    (nielsdos)
  . Fixed bug GH-17307 (Internal closure causes JIT failure). (nielsdos)

- PHPDBG:
  . Fix crashes in function registration + test. (nielsdos, Girgias)

- SimpleXML:
  . Fixed bug GH-17409 (Assertion failure Zend/zend_hash.c:1730). (nielsdos)

- SNMP:
  . Fixed bug GH-17330 (SNMP::setSecurity segfault on closed session).
    (David Carlier)

- SPL:
  . Fixed bug GH-15833 (Segmentation fault (access null pointer) in
    ext/spl/spl_array.c). (nielsdos)

- Zip:
  . Fixed bug GH-17139 (Fix zip_entry_name() crash on invalid entry).
    (nielsdos)

02 Jan 2025, PHP 8.4.3

- BcMath:
  . Fixed bug GH-17049 (Correctly compare 0 and -0). (Saki Takamachi)
  . Fixed bug GH-17061 (Now Number::round() does not remove trailing zeros).
    (Saki Takamachi)
  . Fixed bug GH-17064 (Correctly round rounding mode with zero edge case).
    (Saki Takamachi)
  . Fixed bug GH-17275 (Fixed the calculation logic of dividend scale).
    (Saki Takamachi)

- Core:
  . Fixed bug OSS-Fuzz #382922236 (Duplicate dynamic properties in hooked object
    iterator properties table). (ilutov)
  . Fixed unstable get_iterator pointer for hooked classes in shm on Windows.
    (ilutov)
  . Fixed bug GH-17106 (ZEND_MATCH_ERROR misoptimization). (ilutov)
  . Fixed bug GH-17162 (zend_array_try_init() with dtor can cause engine UAF).
    (nielsdos)
  . Fixed bug GH-17101 (AST->string does not reproduce constructor property
    promotion correctly). (nielsdos)
  . Fixed bug GH-17200 (Incorrect dynamic prop offset in hooked prop iterator).
    (ilutov)
  . Fixed bug GH-17216 (Trampoline crash on error). (nielsdos)

- DBA:
  . Skip test if inifile is disabled. (orlitzky)

- DOM:
  . Fixed bug GH-17145 (DOM memory leak). (nielsdos)
  . Fixed bug GH-17201 (Dom\TokenList issues with interned string replace).
    (nielsdos)
  . Fixed bug GH-17224 (UAF in importNode). (nielsdos)

- Embed:
  . Make build command for program using embed portable. (dunglas)

- FFI:
  . Fixed bug #79075 (FFI header parser chokes on comments). (nielsdos)
  . Fix memory leak on ZEND_FFI_TYPE_CHAR conversion failure. (nielsdos)
  . Fixed bug GH-16013 and bug #80857 (Big endian issues). (Dmitry, nielsdos)

- Fileinfo:
  . Fixed bug GH-17039 (PHP 8.4: Incorrect MIME content type). (nielsdos)

- FPM:
  . Fixed bug GH-13437 (FPM: ERROR: scoreboard: failed to lock (already
    locked)). (Jakub Zelenka)
  . Fixed bug GH-17112 (Macro redefinitions). (cmb, nielsdos)
  . Fixed bug GH-17208 (bug64539-status-json-encoding.phpt fail on 32-bits).
    (nielsdos)

- GD:
  . Fixed bug GH-16255 (Unexpected nan value in ext/gd/libgd/gd_filter.c).
    (nielsdos, cmb)
  . Ported fix for libgd bug 276 (Sometimes pixels are missing when storing
    images as BMPs). (cmb)

- Gettext:
  . Fixed bug GH-17202 (Segmentation fault ext/gettext/gettext.c
    bindtextdomain()). (Michael Orlitzky)

- Iconv:
  . Fixed bug GH-17047 (UAF on iconv filter failure). (nielsdos)

- LDAP:
  . Fixed bug GH-17280 (ldap_search() fails when $attributes array has holes).
    (nielsdos)

- LibXML:
  . Fixed bug GH-17223 (Memory leak in libxml encoding handling). (nielsdos)

- MBString:
  . Fixed bug GH-17112 (Macro redefinitions). (nielsdos, cmb)

- Opcache:
  . opcache_get_configuration() properly reports jit_prof_threshold. (cmb)
  . Fixed bug GH-17140 (Assertion failure in JIT trace exit with
    ZEND_FETCH_DIM_FUNC_ARG). (nielsdos, Dmitry)
  . Fixed bug GH-17151 (Incorrect RC inference of op1 of FETCH_OBJ and
    INIT_METHOD_CALL). (Dmitry, ilutov)
  . Fixed bug GH-17246 (GC during SCCP causes segfault). (Dmitry)
  . Fixed bug GH-17257 (UBSAN warning in ext/opcache/jit/zend_jit_vm_helpers.c).
    (nielsdos, Dmitry)

- PCNTL:
  . Fix memory leak in cleanup code of pcntl_exec() when a non stringable
    value is encountered past the first entry. (Girgias)

- PgSql:
  . Fixed bug GH-17158 (pg_fetch_result Shows Incorrect ArgumentCountError
    Message when Called With 1 Argument). (nielsdos)
  . Fixed further ArgumentCountError for calls with flexible
    number of arguments. (David Carlier)

- Phar:
  . Fixed bug GH-17137 (Segmentation fault ext/phar/phar.c). (nielsdos)

- SimpleXML:
  . Fixed bug GH-17040 (SimpleXML's unset can break DOM objects). (nielsdos)
  . Fixed bug GH-17153 (SimpleXML crash when using autovivification on
    document). (nielsdos)

- Sockets:
  . Fixed bug GH-16276 (socket_strerror overflow handling with INT_MIN).
    (David Carlier / cmb)
  . Fixed overflow on SO_LINGER values setting, strengthening values check
    on SO_SNDTIMEO/SO_RCVTIMEO for socket_set_option().
    (David Carlier)

- SPL:
  . Fixed bug GH-17198 (SplFixedArray assertion failure with get_object_vars).
    (nielsdos)
  . Fixed bug GH-17225 (NULL deref in spl_directory.c). (nielsdos)

- Streams:
  . Fixed bug GH-17037 (UAF in user filter when adding existing filter name due
    to incorrect error handling). (nielsdos)
  . Fixed bug GH-16810 (overflow on fopen HTTP wrapper timeout value).
    (David Carlier)
  . Fixed bug GH-17067 (glob:// wrapper doesn't cater to CWD for ZTS builds).
    (cmb)

- Windows:
  . Hardened proc_open() against cmd.exe hijacking. (cmb)

- XML:
  . Fixed bug GH-1718 (unreachable program point in zend_hash). (nielsdos)

05 Dec 2024, PHP 8.4.2

- BcMath:
  . Fixed bug GH-16978 (Avoid unnecessary padding with leading zeros).
    (Saki Takamachi)

- COM:
  . Fixed bug GH-16991 (Getting typeinfo of non DISPATCH variant segfaults).
    (cmb)

- Core:
  . Fixed bug GH-16344 (setRawValueWithoutLazyInitialization() and
    skipLazyInitialization() may change initialized proxy). (Arnaud)
  . Fix is_zend_ptr() huge block comparison. (nielsdos)
  . Fixed potential OOB read in zend_dirname() on Windows. (cmb)
  . Fixed bug GH-15964 (printf() can strip sign of -INF). (divinity76, cmb)

- Curl:
  . Fix various memory leaks in curl mime handling. (nielsdos)

- DBA:
  . Fixed bug GH-16990 (dba_list() is now zero-indexed instead of using
    resource ids) (kocsismate)

- DOM:
  . Fixed bug GH-16906 (Reloading document can cause UAF in iterator).
    (nielsdos)

- FPM:
  . Fixed bug GH-16932 (wrong FPM status output). (Jakub Zelenka, James Lucas)

- GMP:
  . Fixed bug GH-16890 (array_sum() with GMP can loose precision (LLP64)).
    (cmb)

- Opcache:
  . Fixed bug GH-16851 (JIT_G(enabled) not set correctly on other threads).
    (dktapps)
  . Fixed bug GH-16902 (Set of opcache tests fail zts+aarch64). (nielsdos)
  . Fixed bug GH-16879 (JIT dead code skipping does not update call_level).
    (nielsdos)

- SAPI:
  . Fixed bug GH-16998 (UBSAN warning in rfc1867). (nielsdos)

- PHPDBG:
  . Fixed bug GH-15208 (Segfault with breakpoint map and phpdbg_clear()).
    (nielsdos)

- Standard:
  . Fixed bug GH-16905 (Internal iterator functions can't handle UNDEF
    properties). (nielsdos)
  . Fixed bug GH-16957 (Assertion failure in array_shift with
    self-referencing array). (nielsdos)

- Streams:
  . Fixed network connect poll interuption handling. (Jakub Zelenka)

- Windows:
  . Fixed bug GH-16849 (Error dialog causes process to hang). (cmb)
  . Windows Server 2025 is now properly reported. (cmb)

21 Nov 2024, PHP 8.4.1

- BcMath:
  . [RFC] Add bcfloor, bcceil and bcround to BCMath. (Saki Takamachi)
  . Improve performance. (Saki Takamachi, nielsdos)
  . Adjust bcround()'s $mode parameter to only accept the RoundingMode
    enum. (timwolla, saki)
  . Fixed LONG_MAX in BCMath ext. (Saki Takamachi)
  . Fixed bcdiv() div by one. (Saki Takamachi)
  . [RFC] Support object types in BCMath. (Saki Takamachi)
  . bcpow() performance improvement. (Jorg Sowa)
  . ext/bcmath: Check for scale overflow. (SakiTakamachi)
  . [RFC] ext/bcmath: Added bcdivmod. (SakiTakamachi)
  . Fix GH-15968 (Avoid converting objects to strings in operator calculations).
    (SakiTakamachi)
  . Fixed bug GH-16265 (Added early return case when result is 0)
    (Saki Takamachi).
  . Fixed bug GH-16262 (Fixed a bug where size_t underflows) (Saki Takamachi).
  . Fixed GH-16236 (Fixed a bug in BcMath\Number::pow() and bcpow() when
    raising negative powers of 0) (Saki Takamachi).

- Core:
  . Added zend_call_stack_get implementation for NetBSD, DragonFlyBSD,
    Solaris and Haiku. (David Carlier)
  . Enabled ifunc checks on FreeBSD from the 12.x releases. (Freaky)
  . Changed the type of PHP_DEBUG and PHP_ZTS constants to bool. (haszi)
  . Fixed bug GH-13142 (Undefined variable name is shortened when contains \0).
    (nielsdos)
  . Fixed bug GH-13178 (Iterator positions incorrect when converting packed
    array to hashed). (ilutov)
  . Fixed zend fiber build for solaris default mode (32 bits). (David Carlier)
  . Fixed zend call stack size for macOs/arm64. (David Carlier)
  . Added support for Zend Max Execution Timers on FreeBSD. (Kévin Dunglas)
  . Ensure fiber stack is not backed by THP. (crrodriguez)
  . Implement GH-13609 (Dump wrapped object in WeakReference class). (nielsdos)
  . Added sparc64 arch assembly support for zend fiber. (Claudio Jeker)
  . Fixed GH-13581 no space available for TLS on NetBSD. (Paul Ripke)
  . Added fiber Sys-V loongarch64 support. (qiangxuhui)
  . Adjusted closure names to include the parent function's name. (timwolla)
  . Improve randomness of uploaded file names and files created by tempnam().
    (Arnaud)
  . Added gc and shutdown callbacks to zend_mm custom handlers.
    (Florian Engelhardt)
  . Fixed bug GH-14650 (Compute the size of pages before allocating memory).
    (Julien Voisin)
  . Fixed bug GH-11928 (The --enable-re2c-cgoto doesn't add the -g flag).
    (Peter Kokot)
  . Added the #[\Deprecated] attribute. (beberlei, timwolla)
  . Fixed GH-11389 (Allow suspending fibers in destructors). (Arnaud, trowski)
  . Fixed bug GH-14801 (Fix build for armv7). (andypost)
  . Implemented property hooks RFC. (ilutov)
  . Fix GH-14978 (The xmlreader extension phpize build). (Peter Kokot)
  . Throw Error exception when encountering recursion during comparison, rather
    than fatal error. (ilutov)
  . Added missing cstddef include for C++ builds. (cmb)
  . Updated build system scripts config.guess to 2024-07-27 and config.sub to
    2024-05-27. (Peter Kokot)
  . Fixed bug GH-15240 (Infinite recursion in trait hook). (ilutov)
  . Fixed bug GH-15140 (Missing variance check for abstract set with asymmetric
    type). (ilutov)
  . Fixed bug GH-15181 (Disabled output handler is flushed again). (cmb)
  . Passing E_USER_ERROR to trigger_error() is now deprecated. (Girgias)
  . Fixed bug GH-15292 (Dynamic AVX detection is broken for MSVC). (nielsdos)
  . Using "_" as a class name is now deprecated. (Girgias)
  . Exiting a namespace now clears seen symbols. (ilutov)
  . The exit (and die) language constructs now behave more like a function.
    They can be passed liked callables, are affected by the strict_types
    declare statement, and now perform the usual type coercions instead of
    casting any non-integer value to a string.
    As such, passing invalid types to exit/die may now result in a TypeError
    being thrown. (Girgias)
  . Fixed bug GH-15438 (Hooks on constructor promoted properties without
    visibility are ignored). (ilutov)
  . Fixed bug GH-15419 (Missing readonly+hook incompatibility check for readonly
    classes). (ilutov)
  . Fixed bug GH-15187 (Various hooked object iterator issues). (ilutov)
  . Fixed bug GH-15456 (Crash in get_class_vars() on virtual properties).
    (ilutov)
  . Fixed bug GH-15501 (Windows HAVE_<header>_H macros defined to 1 or
    undefined). (Peter Kokot)
  . Implemented asymmetric visibility for properties. (ilutov)
  . Fixed bug GH-15644 (Asymmetric visibility doesn't work with hooks). (ilutov)
  . Implemented lazy objects RFC. (Arnaud)
  . Fixed bug GH-15686 (Building shared iconv with external iconv library).
    (Peter Kokot, zeriyoshi)
  . Fixed missing error when adding asymmetric visibility to unilateral virtual
    property. (ilutov)
  . Fixed bug GH-15693 (Unnecessary include in main.c bloats binary).
    (nielsdos)
  . Fixed bug GH-15731 (AllowDynamicProperties validation should error on
    enums). (DanielEScherzer)
  . Fixed bug GH-16040 (Use-after-free of object released in hook). (ilutov)
  . Fixed bug GH-16026 (Reuse of dtor fiber during shutdown). (Arnaud)
  . Fixed bug GH-15999 (zend_std_write_property() assertion failure with lazy
    objects). (Arnaud)
  . Fixed bug GH-15960 (Foreach edge cases with lazy objects). (Arnaud)
  . Fixed bug GH-16185 (Various hooked object iterator issues). (ilutov)
  . Fixed bug OSS-Fuzz #371445205 (Heap-use-after-free in attr_free).
    (nielsdos)
  . Fixed missing error when adding asymmetric visibility to static properties.
    (ilutov)
  . Fixed bug OSS-Fuzz #71407 (Null-dereference WRITE in
    zend_lazy_object_clone). (Arnaud)
  . Fixed bug GH-16574 (Incorrect error "undefined method" messages).
    (nielsdos)
  . Fixed bug GH-16577 (EG(strtod_state).freelist leaks with opcache.preload).
    (nielsdos)
  . Fixed bug GH-16615 (Assertion failure in zend_std_read_property). (Arnaud)
  . Fixed bug GH-16342 (Added ReflectionProperty::isLazy()). (Arnaud)
  . Fixed bug GH-16725 (Incorrect access check for non-hooked props in hooked
    object iterator). (ilutov)

- Curl:
  . Deprecated the CURLOPT_BINARYTRANSFER constant. (divinity76)
  . Bumped required libcurl version to 7.61.0. (Ayesh)
  . Added feature_list key to the curl_version() return value. (Ayesh)
  . Added constants CURL_HTTP_VERSION_3 (libcurl 7.66) and CURL_HTTP_VERSION_3ONLY
    (libcurl 7.88) as options for CURLOPT_HTTP_VERSION (Ayesh Karunaratne)
  . Added CURLOPT_TCP_KEEPCNT to set the number of probes to send before
    dropping the connection. (David Carlier)
  . Added CURLOPT_PREREQFUNCTION Curl option to set a custom callback
    after the connection is established, but before the request is
    performed. (Ayesh Karunaratne)
  . Added CURLOPT_SERVER_RESPONSE_TIMEOUT, which was formerly known as
    CURLOPT_FTP_RESPONSE_TIMEOUT. (Ayesh Karunaratne)
  . The CURLOPT_DNS_USE_GLOBAL_CACHE option is now silently ignored. (Ayesh Karunaratne)
  . Added CURLOPT_DEBUGFUNCTION as a Curl option. (Ayesh Karunaratne)
  . Fixed bug GH-16359 (crash with curl_setopt* CURLOPT_WRITEFUNCTION
    without null callback). (David Carlier)
  . Fixed bug GH-16723 (CURLMOPT_PUSHFUNCTION issues). (cmb)

- Date:
  . Added DateTime[Immutable]::createFromTimestamp. (Marc Bennewitz)
  . Added DateTime[Immutable]::[get|set]Microsecond. (Marc Bennewitz)
  . Constants SUNFUNCS_RET_TIMESTAMP, SUNFUNCS_RET_STRING, and SUNFUNCS_RET_DOUBLE
    are now deprecated. (Jorg Sowa)
  . Fixed bug GH-13773 (DatePeriod not taking into account microseconds for end
    date). (Mark Bennewitz, Derick)

- DBA:
  . Passing null or false to dba_key_split() is deprecated. (Grigias)

- Debugging:
  . Fixed bug GH-15923 (GDB: Python Exception <class 'TypeError'>:
    exceptions must derive from BaseException). (nielsdos)

- DOM:
  . Added DOMNode::compareDocumentPosition(). (nielsdos)
  . Implement #53655 (Improve speed of DOMNode::C14N() on large XML documents).
    (nielsdos)
  . Fix cloning attribute with namespace disappearing namespace. (nielsdos)
  . Implement DOM HTML5 parsing and serialization RFC. (nielsdos)
  . Fix DOMElement->prefix with empty string creates bogus prefix. (nielsdos)
  . Handle OOM more consistently. (nielsdos)
  . Implemented "Improve callbacks in ext/dom and ext/xsl" RFC. (nielsdos)
  . Added DOMXPath::quote() static method. (divinity76)
  . Implemented opt-in ext/dom spec compliance RFC. (nielsdos)
  . Fixed bug #79701 (getElementById does not correctly work with duplicate
    definitions). (nielsdos)
  . Implemented "New ext-dom features in PHP 8.4" RFC. (nielsdos)
  . Fixed GH-14698 (segfault on DOM node dereference). (David Carlier)
  . Improve support for template elements. (nielsdos)
  . Fix trampoline leak in xpath callables. (nielsdos)
  . Throw instead of silently failing when creating a too long text node in
    (DOM)ParentNode and (DOM)ChildNode. (nielsdos)
  . Fixed bug GH-15192 (Segmentation fault in dom extension
    (html5_serializer)). (nielsdos)
  . Deprecated DOM_PHP_ERR constant. (nielsdos)
  . Removed DOMImplementation::getFeature(). (nielsdos)
  . Fixed bug GH-15331 (Element::$substitutedNodeValue test failed). (nielsdos)
  . Fixed bug GH-15570 (Segmentation fault (access null pointer) in
    ext/dom/html5_serializer.c). (nielsdos)
  . Fixed bug GH-13988 (Storing DOMElement consume 4 times more memory in
    PHP 8.1 than in PHP 8.0). (nielsdos)
  . Fix XML serializer errata: xmlns="" serialization should be allowed.
    (nielsdos)
  . Fixed bug GH-15910 (Assertion failure in ext/dom/element.c). (nielsdos)
  . Fix unsetting DOM properties. (nielsdos)
  . Fixed bug GH-16190 (Using reflection to call Dom\Node::__construct
    causes assertion failure). (nielsdos)
  . Fix edge-case in DOM parsing decoding. (nielsdos)
  . Fixed bug GH-16465 (Heap buffer overflow in DOMNode->getElementByTagName).
    (nielsdos)
  . Fixed bug GH-16594 (Assertion failure in DOM -> before). (nielsdos)

- Fileinfo:
  . Update to libmagic 5.45. (nielsdos)
  . Fixed bug #65106 (PHP fails to compile ext/fileinfo). (Guillaume Outters)

- FPM:
  . Implement GH-12385 (flush headers without body when calling flush()).
    (nielsdos)
  . Added DragonFlyBSD system to the list which set FPM_BACKLOG_DEFAULT
    to SOMAXCONN. (David Carlier)
  . /dev/poll events.mechanism for Solaris/Illumos setting had been retired.
    (David Carlier)
  . Added memory peak to the scoreboard / status page. (Flávio Heleno)

- FTP:
  . Removed the deprecated inet_ntoa call support. (David Carlier)
  . Fixed bug #63937 (Upload speed 10 times slower with PHP). (nielsdos)

- GD:
  . Fix parameter numbers and missing alpha check for imagecolorset().
    (Giovanni Giacobbi)
  . imagepng/imagejpeg/imagewep/imageavif now throw an exception on
    invalid quality parameter. (David Carlier)
  . Check overflow/underflow for imagescale/imagefilter. (David Carlier)
  . Added gdImageClone to bundled libgd. (David Carlier)

- Gettext:
  . bind_textdomain_codeset, textdomain and d(*)gettext functions
    now throw an exception on empty domain. (David Carlier)

- GMP:
  . The GMP class is now final and cannot be extended anymore. (Girgias)
  . RFC: Change GMP bool cast behavior. (Saki Takamachi)

- Hash:
  . Changed return type of hash_update() to true. (nielsdos)
  . Added HashContext::__debugInfo(). (timwolla)
  . Deprecated passing incorrect data types for options to ext/hash functions.
    (nielsdos)
  . Added SSE2 and SHA-NI implementation of SHA-256. (timwolla, Colin Percival,
    Graham Percival)
  . Fix GH-15384 (Build fails on Alpine / Musl for amd64). (timwolla)
  . Fixed bug GH-15742 (php_hash_sha.h incompatible with C++). (cmb)

- IMAP:
  . Moved to PECL. (Derick Rethans)

- Intl:
  . Added IntlDateFormatter::PATTERN constant. (David Carlier)
  . Fixed Numberformatter::__construct when the locale is invalid, now
    throws an exception. (David Carlier)
  . Added NumberFormatter::ROUND_TOWARD_ZERO and ::ROUND_AWAY_FROM_ZERO as
    aliases for ::ROUND_DOWN and ::ROUND_UP. (Jorg Sowa)
  . Added NumberFormatter::ROUND_HALFODD. (Ayesh Karunaratne)
  . Added PROPERTY_IDS_UNARY_OPERATOR, PROPERTY_ID_COMPAT_MATH_START and
    PROPERTY_ID_COMPAT_MATH_CONTINUE constants. (David Carlier)
  . Added IntlDateFormatter::getIanaID/intltz_get_iana_id method/function.
    (David Carlier)
  . Set to C++17 standard for icu 74 and onwards. (David Carlier)
  . resourcebundle_get(), ResourceBundle::get(), and accessing offsets on a
    ResourceBundle object now throw:
    - TypeError for invalid offset types
    - ValueError for an empty string
    - ValueError if the integer index does not fit in a signed 32 bit integer
  . ResourceBundle::get() now has a tentative return type of:
    ResourceBundle|array|string|int|null
  . Added the new Grapheme function grapheme_str_split. (youkidearitai)
  . Added IntlDateFormatter::parseToCalendar. (David Carlier)
  . Added SpoofChecker::setAllowedChars to set unicode chars ranges.
    (David Carlier)

- LDAP:
  . Added LDAP_OPT_X_TLS_PROTOCOL_MAX/LDAP_OPT_X_TLS_PROTOCOL_TLS1_3
    constants. (StephenWall)

- LibXML:
  . Added LIBXML_RECOVER constant. (nielsdos)
  . libxml_set_streams_context() now throws immediately on an invalid context
    instead of at the use-site. (nielsdos)
  . Added LIBXML_NO_XXE constant. (nielsdos)

- MBString:
  . Added mb_trim, mb_ltrim and mb_rtrim. (Yuya Hamada)
  . Added mb_ucfirst and mb_lcfirst. (Yuya Hamada)
  . Updated Unicode data tables to Unicode 15.1. (Ayesh Karunaratne)
  . Fixed bug GH-15824 (mb_detect_encoding(): Argument $encodings contains
    invalid encoding "UTF8"). (Yuya Hamada)
  . Updated Unicode data tables to Unicode 16.0. (Ayesh Karunaratne)

- Mysqli:
  . The mysqli_ping() function and mysqli::ping() method are now deprecated,
    as the reconnect feature was removed in PHP 8.2. (Kamil Tekiela)
  . The mysqli_kill() function and mysqli::kill() method are now deprecated.
    If this functionality is needed a SQL "KILL" command can be used instead.
    (Kamil Tekiela)
  . The mysqli_refresh() function and mysqli::refresh() method are now deprecated.
    If this functionality is needed a SQL "FLUSH" command can be used instead.
    (Kamil Tekiela)
  . Passing explicitly the $mode parameter to mysqli_store_result() has been
    deprecated. As the MYSQLI_STORE_RESULT_COPY_DATA constant was only used in
    conjunction with this function it has also been deprecated. (Girgias)

- MySQLnd:
  . Fixed bug GH-13440 (PDO quote bottleneck). (nielsdos)
  . Fixed bug GH-10599 (Apache crash on Windows when using a self-referencing
    anonymous function inside a class with an active mysqli connection).
    (nielsdos)

- Opcache:
  . Added large shared segments support for FreeBSD. (David Carlier)
  . If JIT is enabled, PHP will now exit with a fatal error on startup in case
    of JIT startup initialization issues. (danog)
  . Increased the maximum value of opcache.interned_strings_buffer to 32767 on
    64bit archs. (Arnaud)
  . Fixed bug GH-13834 (Applying non-zero offset 36 to null pointer in
    zend_jit.c). (nielsdos)
  . Fixed bug GH-14361 (Deep recursion in zend_cfg.c causes segfault).
    (nielsdos)
  . Fixed bug GH-14873 (PHP 8.4 min function fails on typed integer).
    (nielsdos)
  . Fixed bug GH-15490 (Building of callgraph modifies preloaded symbols).
    (ilutov)
  . Fixed bug GH-15178 (Assertion in tracing JIT on hooks). (ilutov)
  . Fixed bug GH-15657 (Segmentation fault in dasm_x86.h). (nielsdos)
  . Added opcache_jit_blacklist() function. (Bob)
  . Fixed bug GH-16009 (Segmentation fault with frameless functions and
    undefined CVs). (nielsdos)
  . Fixed bug GH-16186 (Assertion failure in Zend/zend_operators.c). (Arnaud)
  . Fixed bug GH-16572 (Incorrect result with reflection in low-trigger JIT).
    (nielsdos)
  . Fixed GH-16839 (Error on building Opcache JIT for Windows ARM64). (cmb)

- OpenSSL:
  . Fixed bug #80269 (OpenSSL sets Subject wrong with extraattribs parameter).
    (Jakub Zelenka)
  . Implement request #48520 (openssl_csr_new - allow multiple values in DN).
    (Jakub Zelenka)
  . Introduced new serial_hex parameter to openssl_csr_sign. (Jakub Zelenka,
    Florian Sowade)
  . Added X509_PURPOSE_OCSP_HELPER and X509_PURPOSE_TIMESTAMP_SIGN constants.
    (Vincent Jardin)
  . Bumped minimum required OpenSSL version to 1.1.1. (Ayesh Karunaratne)
  . Added compile-time option --with-openssl-legacy-provider to enable legacy
    provider. (Adam Saponara)
  . Added support for Curve25519 + Curve448 based keys. (Manuel Mausz)
  . Fixed bug GH-13343 (openssl_x509_parse should not allow omitted seconds in
    UTCTimes). (Jakub Zelenka)
  . Bumped minimum required OpenSSL version to 1.1.0. (cmb)
  . Implement GH-13514 PASSWORD_ARGON2 from OpenSSL 3.2. (Remi)

- Output:
  . Clear output handler status flags during handler initialization. (haszi)
  . Fixed bug with url_rewriter.hosts not used by output_add_rewrite_var().
    (haszi)

- PCNTL:
  . Added pcntl_setns for Linux. (David Carlier)
  . Added pcntl_getcpuaffinity/pcntl_setcpuaffinity. (David Carlier)
  . Updated pcntl_get_signal_handler signal id upper limit to be
    more in line with platforms limits. (David Carlier)
  . Added pcntl_getcpu for Linux/FreeBSD/Solaris/Illumos. (David Carlier)
  . Added pcntl_getqos_class/pcntl_setqos_class for macOs. (David Carlier)
  . Added SIGCKPT/SIGCKPTEXIT constants for DragonFlyBSD. (David Carlier)
  . Added FreeBSD's SIGTRAP handling to pcntl_siginfo_to_zval. (David Carlier)
  . Added POSIX pcntl_waitid. (Vladimir Vrzić)
  . Fixed bug GH-16769: (pcntl_sigwaitinfo aborts on signal value
    as reference). (David Carlier)

- PCRE:
  . Upgrade bundled pcre2lib to version 10.43. (nielsdos)
  . Add "/r" modifier. (Ayesh)
  . Upgrade bundled pcre2lib to version 10.44. (Ayesh)
  . Fixed GH-16189 (underflow on offset argument). (David Carlier)
  . Fix UAF issues with PCRE after request shutdown. (nielsdos)

- PDO:
  . Fixed setAttribute and getAttribute. (SakiTakamachi)
  . Implemented PDO driver-specific subclasses RFC. (danack, kocsismate)
  . Added support for PDO driver-specific SQL parsers. (Matteo Beccati)
  . Fixed bug GH-14792 (Compilation failure on pdo_* extensions).
    (Peter Kokot)
  . mysqlnd: support ER_CLIENT_INTERACTION_TIMEOUT. (Appla)
  . The internal header php_pdo_int.h is no longer installed; it is not
    supposed to be used by PDO drivers. (cmb)
  . Fixed bug GH-16167 (Prevent mixing PDO sub-classes with different DSN).
    (kocsismate)
  . Fixed bug GH-16314 ("Pdo\Mysql object is uninitialized" when opening a
    persistent connection). (kocsismate)

- PDO_DBLIB:
  . Fixed setAttribute and getAttribute. (SakiTakamachi)
  . Added class Pdo\DbLib. (danack, kocsismate)

- PDO_Firebird:
  . Fixed setAttribute and getAttribute. (SakiTakamachi)
  . Feature: Add transaction isolation level and mode settings to pdo_firebird.
    (SakiTakamachi)
  . Added class Pdo\Firebird. (danack, kocsismate)
  . Added Pdo\Firebird::ATTR_API_VERSION. (SakiTakamachi)
  . Added getApiVersion() and removed from getAttribute().
    (SakiTakamachi)
  . Supported Firebird 4.0 datatypes. (sim1984)
  . Support proper formatting of time zone types. (sim1984)
  . Fixed GH-15604 (Always make input parameters nullable). (sim1984)

- PDO_MYSQL:
  . Fixed setAttribute and getAttribute. (SakiTakamachi)
  . Added class Pdo\Mysql. (danack, kocsismate)
  . Added custom SQL parser. (Matteo Beccati)
  . Fixed GH-15949 (PDO_MySQL not properly quoting PDO_PARAM_LOB binary
    data). (mbeccati, lcobucci)

- PDO_ODBC:
  . Added class Pdo\Odbc. (danack, kocsismate)

- PDO_PGSQL:
  . Fixed GH-12423, DSN credentials being prioritized over the user/password
    PDO constructor arguments. (SakiTakamachi)
  . Fixed native float support with pdo_pgsql query results. (Yurunsoft)
  . Added class Pdo\Pgsql. (danack, kocsismate)
  . Retrieve the memory usage of the query result resource. (KentarouTakeda)
  . Added Pdo\Pgsql::setNoticeCallBack method to receive DB notices.
    (outtersg)
  . Added custom SQL parser. (Matteo Beccati)
  . Fixed GH-15986 (Double-free due to Pdo\Pgsql::setNoticeCallback()). (cmb,
    nielsdos)
  . Fixed GH-12940 (Using PQclosePrepared when available instead of
    the DEALLOCATE command to free statements resources). (David Carlier)
  . Remove PGSQL_ATTR_RESULT_MEMORY_SIZE constant as it is provided by
    the new PDO Subclass as Pdo\Pgsql::ATTR_RESULT_MEMORY_SIZE. (Girgias)

- PDO_SQLITE:
  . Added class Pdo\Sqlite. (danack, kocsismate)
  . Fixed bug #81227 (PDO::inTransaction reports false when in transaction).
    (nielsdos)
  . Added custom SQL parser. (Matteo Beccati)

- PHPDBG:
  . array out of bounds, stack overflow handled for segfault handler on windows.
    (David Carlier)
  . Fixed bug GH-16041 (Support stack limit in phpdbg). (Arnaud)

- PGSQL:
  . Added the possibility to have no conditions for pg_select. (OmarEmaraDev)
  . Persistent connections support the PGSQL_CONNECT_FORCE_RENEW flag.
    (David Carlier)
  . Added pg_result_memory_size to get the query result memory usage.
    (KentarouTakeda)
  . Added pg_change_password to alter an user's password. (David Carlier)
  . Added pg_put_copy_data/pg_put_copy_end to send COPY commands and signal
    the end of the COPY. (David Carlier)
  . Added pg_socket_poll to poll on the connection. (David Carlier)
  . Added pg_jit to get infos on server JIT support. (David Carlier)
  . Added pg_set_chunked_rows_size to fetch results per chunk. (David Carlier)
  . pg_convert/pg_insert/pg_update/pg_delete ; regexes are now cached.
    (David Carlier)

- Phar:
  . Fixed bug GH-12532 (PharData created from zip has incorrect timestamp).
    (nielsdos)

- POSIX:
  . Added POSIX_SC_CHILD_MAX and POSIX_SC_CLK_TCK constants. (Jakub Zelenka)
  . Updated posix_isatty to set the error number on file descriptors.
    (David Carlier)

- PSpell:
  . Moved to PECL. (Derick Rethans)

- Random:
  . Fixed bug GH-15094 (php_random_default_engine() is not C++ conforming).
    (cmb)
  . lcg_value() is now deprecated. (timwolla)

- Readline:
  . Fixed readline_info, rl_line_buffer_length/rl_len globals on update.
    (David Carlier)
  . Fixed bug #51558 (Shared readline build fails). (Peter Kokot)
  . Fixed UAF with readline_info(). (David Carlier)

- Reflection:
  . Implement GH-12908 (Show attribute name/class in ReflectionAttribute dump).
    (nielsdos)
  . Make ReflectionGenerator::getFunction() legal after generator termination.
    (timwolla)
  . Added ReflectionGenerator::isClosed(). (timwolla)
  . Fixed bug GH-15718 (Segfault on ReflectionProperty::get{Hook,Hooks}() on
    dynamic properties). (DanielEScherzer)
  . Fixed bug GH-15694 (ReflectionProperty::isInitialized() is incorrect for
    hooked properties). (ilutov)
  . Add missing ReflectionProperty::hasHook[s]() methods. (ilutov)
  . Add missing ReflectionProperty::isFinal() method. (ilutov)
  . Fixed bug GH-16122 (The return value of ReflectionFunction::getNamespaceName()
    and ReflectionFunction::inNamespace() for closures is incorrect). (timwolla)
  . Fixed bug GH-16162 (No ReflectionProperty::IS_VIRTUAL) (DanielEScherzer)
  . Fixed the name of the second parameter of
    ReflectionClass::resetAsLazyGhost(). (Arnaud)

- Session:
  . INI settings session.sid_length and session.sid_bits_per_character are now
    deprecated. (timwolla)
  . Emit warnings for non-positive values of session.gc_divisor and negative values
    of session.gc_probability. (Jorg Sowa)
  . Fixed bug GH-16590 (UAF in session_encode()). (nielsdos)

- SimpleXML:
  . Fix signature of simplexml_import_dom(). (nielsdos)

- SNMP:
  . Removed the deprecated inet_ntoa call support. (David Carlier)

- SOAP:
  . Add support for clark notation for namespaces in class map. (lxShaDoWxl)
  . Mitigate #51561 (SoapServer with a extented class and using sessions,
    lost the setPersistence()). (nielsdos)
  . Fixed bug #49278 (SoapClient::__getLastResponseHeaders returns NULL if
    wsdl operation !has output). (nielsdos)
  . Fixed bug #44383 (PHP DateTime not converted to xsd:datetime). (nielsdos)
  . Fixed bug GH-11941 (soap with session persistence will silently fail when
    "session" built as a shared object). (nielsdos)
  . Passing an int to SoapServer::addFunction() is now deprecated.
    If all PHP functions need to be provided flatten the array returned by
    get_defined_functions(). (Girgias)
  . The SOAP_FUNCTIONS_ALL constant is now deprecated. (Girgias)
  . Fixed bug #61525 (SOAP functions require at least one space after HTTP
    header colon). (nielsdos)
  . Implement request #47317 (SoapServer::__getLastResponse()). (nielsdos)

- Sockets:
  . Removed the deprecated inet_ntoa call support. (David Carlier)
  . Added the SO_EXECLUSIVEADDRUSE windows constant. (David Carlier)
  . Added the SOCK_CONN_DGRAM/SOCK_DCCP netbsd constants. (David Carlier)
  . Added multicast group support for ipv4 on FreeBSD. (jonathan@tangential.ca)
  . Added the TCP_SYNCNT constant for Linux to set number of attempts to send
    SYN packets from the client. (David Carlier)
  . Added the SO_EXCLBIND constant for exclusive socket binding on illumos/solaris.
    (David Carlier)
  . Updated the socket_create_listen backlog argument default value to SOMAXCONN.
    (David Carlier)
  . Added the SO_NOSIGPIPE constant to control the generation of SIGPIPE for
    macOs and FreeBSD. (David Carlier)
  . Added SO_LINGER_SEC for macOs, true equivalent of SO_LINGER in other platforms.
    (David Carlier)
  . Add close-on-exec on socket created with socket_accept on unixes. (David Carlier)
  . Added IP_PORTRANGE* constants for BSD systems to control ephemeral port
    ranges. (David Carlier)
  . Added SOCK_NONBLOCK/SOCK_CLOEXEC constants for socket_create and
    socket_create_pair to apply O_NONBLOCK/O_CLOEXEC flags to the
    newly created sockets. (David Carlier)
  . Added SO_BINDTOIFINDEX to bind a socket to an interface index.
    (David Carlier)

- Sodium:
  . Add support for AEGIS-128L and AEGIS-256. (jedisct1)
  . Enable AES-GCM on aarch64 with the ARM crypto extensions. (jedisct1)

- SPL:
  . Implement SeekableIterator for SplObjectStorage. (nielsdos)
  . The SplFixedArray::__wakeup() method has been deprecated as it implements
    __serialize() and __unserialize() which need to be overwritten instead.
    (TysonAndre)
  . Passing a non-empty string for the $escape parameter of:
    - SplFileObject::setCsvControl()
    - SplFileObject::fputcsv()
    - SplFileObject::fgetcsv()
    is now deprecated. (Girgias)

- Standard:
  . Implement GH-12188 (Indication for the int size in phpinfo()). (timwolla)
  . Partly fix GH-12143 (Incorrect round() result for 0.49999999999999994).
    (timwolla)
  . Fix GH-12252 (round(): Validate the rounding mode). (timwolla)
  . Increase the default BCrypt cost to 12. (timwolla)
  . Fixed bug GH-12592 (strcspn() odd behaviour with NUL bytes and empty mask).
    (nielsdos)
  . Removed the deprecated inet_ntoa call support. (David Carlier)
  . Cast large floats that are within int range to int in number_format so
    the precision is not lost. (Marc Bennewitz)
  . Add support for 4 new rounding modes to the round() function. (Jorg Sowa)
  . debug_zval_dump() now indicates whether an array is packed. (Max Semenik)
  . Fix GH-12143 (Optimize round). (SakiTakamachi)
  . Changed return type of long2ip to string from string|false. (Jorg Sowa)
  . Fix GH-12143 (Extend the maximum precision round can handle by one digit).
    (SakiTakamachi)
  . Added the http_get_last_response_headers() and
    http_clear_last_response_headers() that allows retrieving the same content
    as the magic $http_response_header variable.
  . Add php_base64_encode_ex() API. (Remi)
  . Implemented "Raising zero to the power of negative number" RFC. (Jorg Sowa)
  . Added array_find(), array_find_key(), array_all(), and array_any(). (josh)
  . Change highlight_string() and print_r() return type to string|true. (Ayesh)
  . Fix references in request_parse_body() options array. (nielsdos)
  . Add RoundingMode enum. (timwolla, saki)
  . Unserializing the uppercase 'S' tag is now deprecated. (timwolla)
  . Enables crc32 auxiliary detection on OpenBSD. (David Carlier)
  . Passing a non-empty string for the $escape parameter of:
    - fputcsv()
    - fgetcsv()
    - str_getcsv()
    is now deprecated. (Girgias)
  . The str_getcsv() function now throws ValueErrors when the $separator and
    $enclosure arguments are not one byte long, or if the $escape is not one
    byte long or the empty string. This aligns the behaviour to be identical
    to that of fputcsv() and fgetcsv(). (Girgias)
  . php_uname() now throws ValueErrors on invalid inputs. (Girgias)
  . The "allowed_classes" option for unserialize() now throws TypeErrors and
    ValueErrors	if it is not an	array of class names. (Girgias)
  . Implemented GH-15685 (improve proc_open error reporting on Windows). (cmb)
  . Add support for backed enums in http_build_query(). (ilutov)
  . Fixed bug GH-15982 (Assertion failure with array_find when references are
    involved). (nielsdos)
  . Fixed parameter names of fpow() to be identical to pow(). (Girgias)

- Streams:
  . Implemented GH-15155 (Stream context is lost when custom stream wrapper is
    being filtered). (Quentin Dreyer)

- Tidy:
  . Failures in the constructor now throw exceptions rather than emitting
    warnings and having a broken object. (nielsdos)
  . Add tidyNode::getNextSibling() and tidyNode::getPreviousSibling().
    (nielsdos)

- Windows:
  . Update the icon of the Windows executables, e.g. php.exe. (Ayesh,
    Nurudin Imširović)
  . Fixed bug GH-16199 (GREP_HEADER() is broken). (Peter Kokot)

- XML:
  . Added XML_OPTION_PARSE_HUGE parser option. (nielsdos)
  . Fixed bug #81481 (xml_get_current_byte_index limited to 32-bit numbers on
    64-bit builds). (nielsdos)
  . The xml_set_object() function has been deprecated. (Girgias)
  . Passing non-callable strings to the xml_set_*_handler() functions is now
    deprecated. (Girgias)

- XMLReader:
  . Declares class constant types. (Ayesh)
  . Add XMLReader::fromStream(), XMLReader::fromUri(), XMLReader::fromString(). (nielsdos)
  . Fixed bug GH-15123 (var_dump doesn't actually work on XMLReader).
    (nielsdos)

- XMLWriter:
  . Add XMLWriter::toStream(), XMLWriter::toUri(), XMLWriter::toMemory(). (nielsdos)

- XSL:
  . Implement request #64137 (XSLTProcessor::setParameter() should allow both
    quotes to be used). (nielsdos)
  . Implemented "Improve callbacks in ext/dom and ext/xsl" RFC. (nielsdos)
  . Added XSLTProcessor::$maxTemplateDepth and XSLTProcessor::$maxTemplateVars.
    (nielsdos)
  . Fix trampoline leak in xpath callables. (nielsdos)

- Zip:
  . Added ZipArchive::ER_TRUNCATED_ZIP added in libzip 1.11. (Remi)<|MERGE_RESOLUTION|>--- conflicted
+++ resolved
@@ -9,16 +9,13 @@
     with 0x0b). (nielsdos)
   . Fixed bug GH-16886 (ini_parse_quantity() fails to emit warning for 0x+0).
     (nielsdos)
-<<<<<<< HEAD
   . Fixed bug GH-17222 (__PROPERTY__ magic constant does not work in all
     constant expression contexts). (ilutov)
+  . Fixed bug GH-17214 (Relax final+private warning for trait methods with
+    inherited final). (ilutov)
 
 - DOM:
   . Fixed bug GH-17397 (Assertion failure ext/dom/php_dom.c). (nielsdos)
-=======
-  . Fixed bug GH-17214 (Relax final+private warning for trait methods with
-    inherited final). (ilutov)
->>>>>>> a6a290d5
 
 - Enchant:
   . Fix crashes in enchant when passing null bytes. (nielsdos)
