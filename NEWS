--- conflicted
+++ resolved
@@ -1,15 +1,12 @@
 PHP                                                                        NEWS
 |||||||||||||||||||||||||||||||||||||||||||||||||||||||||||||||||||||||||||||||
-
-<<<<<<< HEAD
-?? ??? ????, PHP 7.4.6
-=======
+?? ??? ????, PHP 7.4.7
+
 - SimpleXML:
   . Fixed bug #79528 (Different object of the same xml between 7.4.5 and
     7.4.4). (cmb)
 
-30 Apr 2020, PHP 7.3.18RC1
->>>>>>> 54148fd6
+?? ??? ????, PHP 7.4.6
 
 - Core:
   . Fixed bug #79536 (zend_clear_exception prevent exception's destructor to be
