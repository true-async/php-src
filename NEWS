--- conflicted
+++ resolved
@@ -26,14 +26,12 @@
 - OpenSSL:
   . Fixed bug #75725 (./configure: detecting RAND_egd). (Dilyan Palauzov)
 
-<<<<<<< HEAD
+- PCRE:
+  . Fixed bug #74604 (Out of bounds in php_pcre_replace_impl). (cmb, Dmitry)
+
 - SPL:
   . Fixed bug #81587 (MultipleIterator Segmentation fault w/ SimpleXMLElement
     attached). (Nikita)
-=======
-- PCRE:
-  . Fixed bug #74604 (Out of bounds in php_pcre_replace_impl). (cmb, Dmitry)
->>>>>>> 712fc54e
 
 - Standard:
   . Fixed bug #81618 (dns_get_record fails on FreeBSD for missing type).
