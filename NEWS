PHP                                                                        NEWS
|||||||||||||||||||||||||||||||||||||||||||||||||||||||||||||||||||||||||||||||
?? ??? 2020, PHP 7.4.9

- Apache:
  . Fixed bug #79030 (Upgrade apache2handler's php_apache_sapi_get_request_time
    to return usec). (Herbert256)

- COM:
  . Fixed bug #63208 (BSTR to PHP string conversion not binary safe). (cmb)

- Core:
  . Fixed bug #79740 (serialize() and unserialize() methods can not be called
    statically). (Nikita)
  . Fixed bug #79783 (Segfault in php_str_replace_common). (Nikita)
  . Fixed bug #79778 (Assertion failure if dumping closure with unresolved
    static variable). (Nikita)
  . Fixed bug #79779 (Assertion failure when assigning property of string
    offset by reference). (Nikita)
  . Fixed bug #79792 (HT iterators not removed if empty array is destroyed).
    (Nikita)
  . Fixed bug #78598 (Changing array during undef index RW error segfaults).
    (Nikita)
  . Fixed bug #79784 (Use after free if changing array during undef var during
    array write fetch). (Nikita)
  . Fixed bug #79793 (Use after free if string used in undefined index warning
    is changed). (Nikita)
  . Fixed bug #79862 (Public non-static property in child should take priority
    over private static). (Nikita)

- Fileinfo:
  . Fixed bug #79756 (finfo_file crash (FILEINFO_MIME)). (cmb)

- FTP:
  . Fixed bug #55857 (ftp_size on large files). (cmb)

- Mbstring:
  . Fixed bug #79787 (mb_strimwidth does not trim string). (XXiang)

- Reflection:
  . Fixed bug #79487 (::getStaticProperties() ignores property modifications).
    (cmb, Nikita)
  . Fixed bug #69804 (::getStaticPropertyValue() throws on protected props).
    (cmb, Nikita)
  . Fixed bug #79820 (Use after free when type duplicated into
    ReflectionProperty gets resolved). (Christopher Broadbent)

- Standard:
  . Fixed bug #70362 (Can't copy() large 'data://' with open_basedir). (cmb)
<<<<<<< HEAD
=======
  . Fixed bug #79817 (str_replace() does not handle INDIRECT elements). (Nikita)
  . Fixed bug #78008 (dns_check_record() always return true on Alpine).
    (Andy Postnikov)
>>>>>>> 2c57378b

09 Jul 2020, PHP 7.4.8

- Core:
  . Fixed bug #79595 (zend_init_fpu() alters FPU precision). (cmb, Nikita)
  . Fixed bug #79650 (php-win.exe 100% cpu lockup). (cmb)
  . Fixed bug #79668 (get_defined_functions(true) may miss functions). (cmb,
    Nikita)
  . Fixed bug #79657 ("yield from" hangs when invalid value encountered).
    (Nikita)
  . Fixed bug #79683 (Fake reflection scope affects __toString()). (Nikita)
  . Fixed possibly unsupported timercmp() usage. (cmb)

- Exif:
  . Fixed bug #79687 (Sony picture - PHP Warning - Make, Model, MakerNotes). 
    (cmb)

- Fileinfo:
  . Fixed bug #79681 (mime_content_type/finfo returning incorrect mimetype).
    (cmb)

- Filter:
  . Fixed bug #73527 (Invalid memory access in php_filter_strip). (cmb)

- GD:
  . Fixed bug #79676 (imagescale adds black border with IMG_BICUBIC). (cmb)

- OpenSSL:
  . Fixed bug #62890 (default_socket_timeout=-1 causes connection to timeout).
    (cmb)

- PDO SQLite:
  . Fixed bug #79664 (PDOStatement::getColumnMeta fails on empty result set).
    (cmb)

- phpdbg:
  . Fixed bug #73926 (phpdbg will not accept input on restart execution). (cmb)
  . Fixed bug #73927 (phpdbg fails with windows error prompt at "watch array").
    (cmb)
  . Fixed several mostly Windows related phpdbg bugs. (cmb)

- SPL:
  . Fixed bug #79710 (Reproducible segfault in error_handler during GC
    involved an SplFileObject). (Nikita)

- Standard:
  . Fixed bug #74267 (segfault with streams and invalid data). (cmb)
  . Fixed bug #79579 (ZTS build of PHP 7.3.17 doesn't handle ERANGE for
    posix_getgrgid and others). (Böszörményi Zoltán)

11 Jun 2020, PHP 7.4.7

- Core:
  . Fixed bug #79599 (coredump in set_error_handler). (Laruence)
  . Fixed bug #79566 (Private SHM is not private on Windows). (cmb)
  . Fixed bug #79489 (.user.ini does not inherit). (cmb)
  . Fixed bug #79600 (Regression in 7.4.6 when yielding an array based
    generator). (Nikita)

- FFI:
  . Fixed bug #79571 (FFI: var_dumping unions may segfault). (cmb)

- GD:
  . Fixed bug #79615 (Wrong GIF header written in GD GIFEncode). (sageptr, cmb)

- MySQLnd:
  . Fixed bug #79596 (MySQL FLOAT truncates to int some locales). (cmb)

- Opcache:
  . Fixed bug #79588 (Boolean opcache settings ignore on/off values). (cmb)
  . Fixed bug #79548 (Preloading segfault with inherited method using static
    variable). (Nikita)
  . Fixed bug #79603 (RTD collision with opcache). (Nikita)

- Standard:
  . Fixed bug #79561 (dns_get_record() fails with DNS_ALL). (cmb)

14 May 2020, PHP 7.4.6

- Core:
  . Fixed bug #79536 (zend_clear_exception prevent exception's destructor to be
    called). (Laruence)
  . Fixed bug #78434 (Generator yields no items after valid() call). (Nikita)
  . Fixed bug #79477 (casting object into array creates references). (Nikita)
  . Fixed bug #79514 (Memory leaks while including unexistent file). (cmb,
    Nikita)

- DOM:
  . Fixed bug #78221 (DOMNode::normalize() doesn't remove empty text nodes).
    (cmb)

- EXIF:
  . Fixed bug #79336 (ext/exif/tests/bug79046.phpt fails on Big endian arch).
    (Nikita)

- FCGI:
  . Fixed bug #79491 (Search for .user.ini extends up to root dir). (cmb)

- MBString:
  . Fixed bug #79441 (Segfault in mb_chr() if internal encoding is unsupported).
    (Girgias)

- OpenSSL:
  . Fixed bug #79497 (stream_socket_client() throws an unknown error sometimes
    with <1s timeout). (Joe Cai)

- PCRE:
  . Upgraded to PCRE2 10.34. (cmb)

- Phar:
  . Fixed bug #79503 (Memory leak on duplicate metadata). (cmb)

- SimpleXML:
  . Fixed bug #79528 (Different object of the same xml between 7.4.5 and
    7.4.4). (cmb)

- SPL:
  . Fixed bug #69264 (__debugInfo() ignored while extending SPL classes). (cmb)
  . Fixed bug #67369 (ArrayObject serialization drops the iterator class).
    (Alex Dowad)

- Standard:
  . Fixed bug #79468 (SIGSEGV when closing stream handle with a stream filter
    appended). (dinosaur)
  . Fixed bug #79447 (Serializing uninitialized typed properties with __sleep
    should not throw). (nicolas-grekas)

16 Apr 2020, PHP 7.4.5

- Core:
  . Fixed bug #79364 (When copy empty array, next key is unspecified). (cmb)
  . Fixed bug #78210 (Invalid pointer address). (cmb, Nikita)

- CURL:
  . Fixed bug #79199 (curl_copy_handle() memory leak). (cmb)

- Date:
  . Fixed bug #79396 (DateTime hour incorrect during DST jump forward). (Nate
    Brunette)
  . Fixed bug #74940 (DateTimeZone loose comparison always true). (cmb)

- FPM:
  . Implement request #77062 (Allow numeric [UG]ID in FPM listen.{owner,group})
    (Andre Nathan)

- Iconv:
  . Fixed bug #79200 (Some iconv functions cut Windows-1258). (cmb)

- OPcache:
  . Fixed bug #79412 (Opcache chokes and uses 100% CPU on specific script).
    (Dmitry)

- Session:
  . Fixed bug #79413 (session_create_id() fails for active sessions). (cmb)

- Shmop:
  . Fixed bug #79427 (Integer Overflow in shmop_open()). (cmb)

- SimpleXML:
  . Fixed bug #61597 (SXE properties may lack attributes and content). (cmb)

- SOAP:
  . Fixed bug #79357 (SOAP request segfaults when any request parameter is
    missing). (Nikita)

- Spl:
  . Fixed bug #75673 (SplStack::unserialize() behavior). (cmb)
  . Fixed bug #79393 (Null coalescing operator failing with SplFixedArray).
    (cmb)

- Standard:
  . Fixed bug #79330 (shell_exec() silently truncates after a null byte). (stas)
  . Fixed bug #79465 (OOB Read in urldecode()). (CVE-2020-7067) (stas)
  . Fixed bug #79410 (system() swallows last chunk if it is exactly 4095 bytes
    without newline). (Christian Schneider)

- Zip:
  . Fixed Bug #79296 (ZipArchive::open fails on empty file). (Remi)
  . Fixed bug #79424 (php_zip_glob uses gl_pathc after call to globfree).
    (Max Rees)

19 Mar 2020, PHP 7.4.4

- Core:
  . Fixed bug #79244 (php crashes during parsing INI file). (Laruence)
  . Fixed bug #63206 (restore_error_handler does not restore previous errors
    mask). (Mark Plomer)

- COM:
  . Fixed bug #66322 (COMPersistHelper::SaveToFile can save to wrong location).
    (cmb)
  . Fixed bug #79242 (COM error constants don't match com_exception codes on
    x86). (cmb)
  . Fixed bug #79247 (Garbage collecting variant objects segfaults). (cmb)
  . Fixed bug #79248 (Traversing empty VT_ARRAY throws com_exception). (cmb)
  . Fixed bug #79299 (com_print_typeinfo prints duplicate variables). (Litiano
    Moura)
  . Fixed bug #79332 (php_istreams are never freed). (cmb)
  . Fixed bug #79333 (com_print_typeinfo() leaks memory). (cmb)

- CURL:
  . Fixed bug #79019 (Copied cURL handles upload empty file). (cmb)
  . Fixed bug #79013 (Content-Length missing when posting a curlFile with
    curl). (cmb)

- DOM:
  . Fixed bug #77569: (Write Access Violation in DomImplementation). (Nikita,
    cmb)
  . Fixed bug #79271 (DOMDocumentType::$childNodes is NULL). (cmb)

- Enchant:
  . Fixed bug #79311 (enchant_dict_suggest() fails on big endian architecture).
    (cmb)

- EXIF:
  . Fixed bug #79282 (Use-of-uninitialized-value in exif). (CVE-2020-7064)
    (Nikita)

- Fileinfo:
  . Fixed bug #79283 (Segfault in libmagic patch contains a buffer
    overflow). (cmb)

- FPM:
  . Fixed bug #77653 (operator displayed instead of the real error message).
    (Jakub Zelenka)
  . Fixed bug #79014 (PHP-FPM & Primary script unknown). (Jakub Zelenka)

- MBstring:
  . Fixed bug #79371 (mb_strtolower (UTF-32LE): stack-buffer-overflow at 
    php_unicode_tolower_full). (CVE-2020-7065) (cmb)

- MySQLi:
  . Fixed bug #64032 (mysqli reports different client_version). (cmb)

- MySQLnd:
  . Implemented FR #79275 (Support auth_plugin_caching_sha2_password on
    Windows). (cmb)

- Opcache:
  . Fixed bug #79252 (preloading causes php-fpm to segfault during exit).
    (Nikita)

- PCRE:
  . Fixed bug #79188 (Memory corruption in preg_replace/preg_replace_callback
    and unicode). (Nikita)
  . Fixed bug #79241 (Segmentation fault on preg_match()). (Nikita)
  . Fixed bug #79257 (Duplicate named groups (?J) prefer last alternative even
    if not matched). (Nikita)

- PDO_ODBC:
  . Fixed bug #79038 (PDOStatement::nextRowset() leaks column values). (cmb)

- Reflection:
  . Fixed bug #79062 (Property with heredoc default value returns false for
    getDocComment). (Nikita)

- SQLite3:
  . Fixed bug #79294 (::columnType() may fail after SQLite3Stmt::reset()). (cmb)

- Standard:
  . Fixed bug #79329 (get_headers() silently truncates after a null byte).
    (CVE-2020-7066) (cmb)
  . Fixed bug #79254 (getenv() w/o arguments not showing changes). (cmb)
  . Fixed bug #79265 (Improper injection of Host header when using fopen for
    http requests). (Miguel Xavier Penha Neto)

- Zip:
  . Fixed bug #79315 (ZipArchive::addFile doesn't honor start/length
    parameters). (Remi)

20 Feb 2020, PHP 7.4.3

- Core:
  . Fixed bug #79146 (cscript can fail to run on some systems). (clarodeus)
  . Fixed bug #79155 (Property nullability lost when using multiple property
    definition). (Nikita)
  . Fixed bug #78323 (Code 0 is returned on invalid options). (Ivan Mikheykin)
  . Fixed bug #78989 (Delayed variance check involving trait segfaults).
    (Nikita)
  . Fixed bug #79174 (cookie values with spaces fail to round-trip). (cmb)
  . Fixed bug #76047 (Use-after-free when accessing already destructed
    backtrace arguments). (Nikita)

- CURL:
  . Fixed bug #79078 (Hypothetical use-after-free in curl_multi_add_handle()).
    (cmb)

- FFI:
  . Fixed bug #79096 (FFI Struct Segfault). (cmb)

- IMAP:
  . Fixed bug #79112 (IMAP extension can't find OpenSSL libraries at configure
    time). (Nikita)

- Intl:
  . Fixed bug #79212 (NumberFormatter::format() may detect wrong type). (cmb)

- Libxml:
  . Fixed bug #79191 (Error in SoapClient ctor disables DOMDocument::save()).
    (Nikita, cmb)

- MBString:
  . Fixed bug #79149 (SEGV in mb_convert_encoding with non-string encodings).
    (cmb)

- MySQLi:
  . Fixed bug #78666 (Properties may emit a warning on var_dump()). (kocsismate)

- MySQLnd:
  . Fixed bug #79084 (mysqlnd may fetch wrong column indexes with MYSQLI_BOTH).
    (cmb)
  . Fixed bug #79011 (MySQL caching_sha2_password Access denied for password
    with more than 20 chars). (Nikita)

- Opcache:
  . Fixed bug #79114 (Eval class during preload causes class to be only half
    available). (Laruence)
  . Fixed bug #79128 (Preloading segfaults if preload_user is used). (Nikita)
  . Fixed bug #79193 (Incorrect type inference for self::$field =& $field).
    (Nikita)

- OpenSSL:
  . Fixed bug #79145 (openssl memory leak). (cmb, Nikita)

- Phar:
  . Fixed bug #79082 (Files added to tar with Phar::buildFromIterator have
    all-access permissions). (CVE-2020-7063) (stas)
  . Fixed bug #79171 (heap-buffer-overflow in phar_extract_file).
    (CVE-2020-7061) (cmb)
  . Fixed bug #76584 (PharFileInfo::decompress not working). (cmb)

- Reflection:
  . Fixed bug #79115 (ReflectionClass::isCloneable call reflected class
    __destruct). (Nikita)

- Session:
  . Fixed bug #79221 (Null Pointer Dereference in PHP Session Upload Progress).
    (CVE-2020-7062) (stas)

- Standard:
  . Fixed bug #78902 (Memory leak when using stream_filter_append). (liudaixiao)
  . Fixed bug #78969 (PASSWORD_DEFAULT should match PASSWORD_BCRYPT instead of being null). (kocsismate)

- Testing:
  . Fixed bug #78090 (bug45161.phpt takes forever to finish). (cmb)

- XSL:
  . Fixed bug #70078 (XSL callbacks with nodes as parameter leak memory). (cmb)

- Zip:
  . Add ZipArchive::CM_LZMA2 and ZipArchive::CM_XZ constants (since libzip 1.6.0). (Remi)
  . Add ZipArchive::RDONLY (since libzip 1.0.0). (Remi)
  . Add ZipArchive::ER_* missing constants. (Remi)
  . Add ZipArchive::LIBZIP_VERSION constant. (Remi)
  . Fixed bug #73119 (Wrong return for ZipArchive::addEmptyDir Method). (Remi)

23 Jan 2020, PHP 7.4.2

- Core:
  . Preloading support on Windows has been disabled. (Nikita)
  . Fixed bug #79022 (class_exists returns True for classes that are not ready
    to be used). (Laruence)
  . Fixed bug #78929 (plus signs in cookie values are converted to spaces).
    (Alexey Kachalin)
  . Fixed bug #78973 (Destructor during CV freeing causes segfault if opline
    never saved). (Nikita)
  . Fixed bug #78776 (Abstract method implementation from trait does not check
    "static"). (Nikita)
  . Fixed bug #78999 (Cycle leak when using function result as temporary).
    (Dmitry)
  . Fixed bug #79008 (General performance regression with PHP 7.4 on Windows).
    (cmb)
  . Fixed bug #79002 (Serializing uninitialized typed properties with __sleep
    makes unserialize throw). (Nikita)

- CURL:
  . Fixed bug #79033 (Curl timeout error with specific url and post). (cmb)
  . Fixed bug #79063 (curl openssl does not respect PKG_CONFIG_PATH). (Nikita)

- Date:
  . Fixed bug #79015 (undefined-behavior in php_date.c). (cmb)

- DBA:
  . Fixed bug #78808 ([LMDB] MDB_MAP_FULL: Environment mapsize limit reached).
    (cmb)

- Exif:
  . Fixed bug #79046 (NaN to int cast undefined behavior in exif). (Nikita)

- Fileinfo:
  . Fixed bug #74170 (locale information change after mime_content_type).
    (Sergei Turchanov)

- GD:
  . Fixed bug #79067 (gdTransformAffineCopy() may use unitialized values). (cmb)
  . Fixed bug #79068 (gdTransformAffineCopy() changes interpolation method).
    (cmb)

- Libxml:
  . Fixed bug #79029 (Use After Free's in XMLReader / XMLWriter). (Laruence)

- OPcache:
  . Fixed bug #78961 (erroneous optimization of re-assigned $GLOBALS). (Dmitry)
  . Fixed bug #78950 (Preloading trait method with static variables). (Nikita)
  . Fixed bug #78903 (Conflict in RTD key for closures results in crash).
    (Nikita)
  . Fixed bug #78986 (Opcache segfaults when inheriting ctor from immutable
    into mutable class). (Nikita)
  . Fixed bug #79040 (Warning Opcode handlers are unusable due to ASLR). (cmb)
  . Fixed bug #79055 (Typed property become unknown with OPcache file cache).
    (Nikita)

- Pcntl:
  . Fixed bug #78402 (Converting null to string in error message is bad DX).
    (SATŌ Kentarō)

- PDO_PgSQL:
  . Fixed bug #78983 (pdo_pgsql config.w32 cannot find libpq-fe.h). (SATŌ
    Kentarō)
  . Fixed bug #78980 (pgsqlGetNotify() overlooks dead connection). (SATŌ
    Kentarō)
  . Fixed bug #78982 (pdo_pgsql returns dead persistent connection). (SATŌ
    Kentarō)

- Session:
  . Fixed bug #79031 (Session unserialization problem). (Nikita)

- Shmop:
  . Fixed bug #78538 (shmop memory leak). (cmb)

- Sqlite3:
  . Fixed bug #79056 (sqlite does not respect PKG_CONFIG_PATH during
    compilation). (Nikita)

- Spl:
  . Fixed bug #78976 (SplFileObject::fputcsv returns -1 on failure). (cmb)

- Standard:
  . Fixed bug #79000 (Non-blocking socket stream reports EAGAIN as error).
    (Nikita)
  . Fixed bug #54298 (Using empty additional_headers adding extraneous CRLF).
    (cmb)

18 Dec 2019, PHP 7.4.1

- Core:
  . Fixed bug #78810 (RW fetches do not throw "uninitialized property"
    exception). (Nikita)
  . Fixed bug #78868 (Calling __autoload() with incorrect EG(fake_scope) value).
    (Antony Dovgal, Dmitry)
  . Fixed bug #78296 (is_file fails to detect file). (cmb)
  . Fixed bug #78883 (fgets(STDIN) fails on Windows). (cmb)
  . Fixed bug #78898 (call_user_func(['parent', ...]) fails while other
    succeed). (Nikita)
  . Fixed bug #78904 (Uninitialized property triggers __get()). (Nikita)
  . Fixed bug #78926 (Segmentation fault on Symfony cache:clear). (Nikita)

- GD:
  . Fixed bug #78849 (GD build broken with -D SIGNED_COMPARE_SLOW). (cmb)
  . Fixed bug #78923 (Artifacts when convoluting image with transparency).
    (wilson chen)

- FPM:
  . Fixed bug #76601 (Partially working php-fpm ater incomplete reload).
    (Maksim Nikulin)
  . Fixed bug #78889 (php-fpm service fails to start). (Jakub Zelenka)
  . Fixed bug #78916 (php-fpm 7.4.0 don't send mail via mail()).
    (Jakub Zelenka)

- Intl:
  . Implemented FR #78912 (INTL Support for accounting format). (cmb)

- Mysqlnd:
  . Fixed bug #78823 (ZLIB_LIBS not added to EXTRA_LIBS). (Arjen de Korte)

- OPcache:
  . Fixed $x = (bool)$x; with opcache (should emit undeclared variable notice).
    (Tyson Andre)
  . Fixed bug #78935 (Preloading removes classes that have dependencies).
    (Nikita, Dmitry)

- PCRE:
  . Fixed bug #78853 (preg_match() may return integer > 1). (cmb)

- Reflection:
  . Fixed bug #78895 (Reflection detects abstract non-static class as abstract
    static. IS_IMPLICIT_ABSTRACT is not longer used). (Dmitry)

- Standard:
  . Fixed bug #77638 (var_export'ing certain class instances segfaults). (cmb)
  . Fixed bug #78840 (imploding $GLOBALS crashes). (cmb)
  . Fixed bug #78833 (Integer overflow in pack causes out-of-bound access).
    (cmb)
  . Fixed bug #78814 (strip_tags allows / in tag name => whitelist bypass).
    (cmb)

28 Nov 2019, PHP 7.4.0

- Core:
  . Implemented RFC: Deprecate curly brace syntax for accessing array elements
    and string offsets.
    https://wiki.php.net/rfc/deprecate_curly_braces_array_access (Andrey Gromov)
  . Implemented RFC: Deprecations for PHP 7.4.
    https://wiki.php.net/rfc/deprecations_php_7_4 (Kalle, Nikita)
  . Fixed bug #52752 (Crash when lexing). (Nikita)
  . Fixed bug #60677 (CGI doesn't properly validate shebang line contains #!).
    (Nikita)
  . Fixed bug #71030 (Self-assignment in list() may have inconsistent behavior).
    (Nikita)
  . Fixed bug #72530 (Use After Free in GC with Certain Destructors). (Nikita)
  . Fixed bug #75921 (Inconsistent: No warning in some cases when stdObj is
    created on the fly). (David Walker)
  . Implemented FR #76148 (Add array_key_exists() to the list of specially
    compiled functions). (Majkl578)
  . Fixed bug #76430 (__METHOD__ inconsistent outside of method).
    (Ryan McCullagh, Nikita)
  . Fixed bug #76451 (Aliases during inheritance type checks affected by
    opcache). (Nikita)
  . Implemented FR #77230 (Support custom CFLAGS and LDFLAGS from environment).
    (cmb)
  . Fixed bug #77345 (Stack Overflow caused by circular reference in garbage
    collection). (Alexandru Patranescu, Nikita, Dmitry)
  . Fixed bug #77812 (Interactive mode does not support PHP 7.3-style heredoc).
    (cmb, Nikita)
  . Fixed bug #77877 (call_user_func() passes $this to static methods).
    (Dmitry)
  . Fixed bug #78066 (PHP eats the first byte of a program that comes from
    process substitution). (Nikita)
  . Fixed bug #78151 (Segfault caused by indirect expressions in PHP 7.4a1).
    (Nikita)
  . Fixed bug #78154 (SEND_VAR_NO_REF does not always send reference). (Nikita)
  . Fixed bug #78182 (Segmentation fault during by-reference property
    assignment). (Nikita)
  . Fixed bug #78212 (Segfault in built-in webserver). (cmb)
  . Fixed bug #78220 (Can't access OneDrive folder). (cmb, ab)
  . Fixed bug #78226 (Unexpected __set behavior with typed properties). (Nikita)
  . Fixed bug #78239 (Deprecation notice during string conversion converted to
    exception hangs). (Nikita)
  . Fixed bug #78335 (Static properties/variables containing cycles report as
    leak). (Nikita)
  . Fixed bug #78340 (Include of stream wrapper not reading whole file).
    (Nikita)
  . Fixed bug #78344 (Segmentation fault on zend_check_protected). (Nikita)
  . Fixed bug #78356 (Array returned from ArrayAccess is incorrectly unpacked
    as argument). (Nikita)
  . Fixed bug #78379 (Cast to object confuses GC, causes crash). (Dmitry)
  . Fixed bug #78386 (fstat mode has unexpected value on PHP 7.4). (cmb)
  . Fixed bug #78396 (Second file_put_contents in Shutdown hangs script).
    (Nikita)
  . Fixed bug #78406 (Broken file includes with user-defined stream filters).
    (Nikita)
  . Fixed bug #78438 (Corruption when __unserializing deeply nested structures).
    (cmb, Nikita)
  . Fixed bug #78441 (Parse error due to heredoc identifier followed by digit).
    (cmb)
  . Fixed bug #78454 (Consecutive numeric separators cause OOM error).
    (Theodore Brown)
  . Fixed bug #78460 (PEAR installation failure). (Peter Kokot, L. Declercq)
  . Fixed bug #78531 (Crash when using undefined variable as object). (Dmitry)
  . Fixed bug #78535 (auto_detect_line_endings value not parsed as bool).
    (bugreportuser)
  . Fixed bug #78604 (token_get_all() does not properly tokenize FOO<?php with
    short_open_tag=0). (Nikita)
  . Fixed bug #78614 (Does not compile with DTRACE anymore).
    (tz at FreeBSD dot org)
  . Fixed bug #78620 (Out of memory error). (cmb, Nikita)
  . Fixed bug #78632 (method_exists() in php74 works differently from php73 in
    checking priv. methods). (Nikita)
  . Fixed bug #78644 (SEGFAULT in ZEND_UNSET_OBJ_SPEC_VAR_CONST_HANDLER).
    (Nikita)
  . Fixed bug #78658 (Memory corruption using Closure::bindTo). (Nikita)
  . Fixed bug #78656 (Parse errors classified as highest log-level). (Erik
    Lundin)
  . Fixed bug #78662 (stream_write bad error detection). (Remi)
  . Fixed bug #78768 (redefinition of typedef zend_property_info). (Nikita)
  . Fixed bug #78788 (./configure generates invalid php_version.h). (max)
  . Fixed incorrect usage of QM_ASSIGN instruction. It must not return IS_VAR.
    As a side effect, this allowed passing left hand list() "by reference",
    instead of compile-time error. (Dmitry)

- CLI:
  . The built-in CLI server now reports the request method in log files.
    (Simon Welsh)

- COM:
  . Deprecated registering of case-insensitive constants from typelibs. (cmb)
  . Fixed bug #78650 (new COM Crash). (cmb)
  . Fixed bug #78694 (Appending to a variant array causes segfault). (cmb)

- CURL:
  . Fixed bug #76480 (Use curl_multi_wait() so that timeouts are respected).
    (Pierrick)
  . Implemented FR #77711 (CURLFile should support UNICODE filenames). (cmb)
  . Deprecated CURLPIPE_HTTP1. (cmb)
  . Deprecated $version parameter of curl_version(). (cmb)

- Date:
  . Updated timelib to 2018.02. (Derick)
  . Fixed bug #69044 (discrepency between time and microtime). (krakjoe)
  . Fixed bug #70153 (\DateInterval incorrectly unserialized). (Maksim Iakunin)
  . Fixed bug #75232 (print_r of DateTime creating side-effect). (Nikita)
  . Fixed bug #78383 (Casting a DateTime to array no longer returns its
    properties). (Nikita)
  . Fixed bug #78751 (Serialising DatePeriod converts DateTimeImmutable). (cmb)

- Exif:
  . Fixed bug #78333 (Exif crash (bus error) due to wrong alignment and
    invalid cast). (Nikita)
  . Fixed bug #78256 (heap-buffer-overflow on exif_process_user_comment).
    (CVE-2019-11042) (Stas)
  . Fixed bug #78222 (heap-buffer-overflow on exif_scan_thumbnail).
    (CVE-2019-11041) (Stas)

- Fileinfo:
  . Fixed bug #78075 (finfo_file treats JSON file as text/plain). (Anatol)
  . Fixed bug #78183 (finfo_file shows wrong mime-type for .tga file).
   (Anatol)

- Filter:
  . The filter extension no longer has the --with-pcre-dir on Unix builds,
    allowing the extension to be once more compiled as shared using
    ./configure. (Kalle)

- FFI:
  . Added FFI extension. (Dmitry)
  . Fixed bug #78488 (OOB in ZEND_FUNCTION(ffi_trampoline)). (Dmitry)
  . Fixed bug #78543 (is_callable() on FFI\CData throws Exception). (cmb)
  . Fixed bug #78716 (Function name mangling is wrong for some parameter
    types). (cmb)
  . Fixed bug #78762 (Failing FFI::cast() may leak memory). (cmb)
  . Fixed bug #78761 (Zend memory heap corruption with preload and casting).
    (cmb)
  . Implement FR #78270 (Support __vectorcall convention with FFI). (cmb)
  . Added missing FFI::isNull(). (Philip Hofstetter)

- FPM:
  . Implemented FR #72510 (systemd service should be hardened). (Craig Andrews)
  . Fixed bug #74083 (master PHP-fpm is stopped on multiple reloads).
    (Maksim Nikulin)
  . Fixed bug #78334 (fpm log prefix message includes wrong stdout/stderr
    notation). (Tsuyoshi Sadakata)
  . Fixed bug #78599 (env_path_info underflow in fpm_main.c can lead to RCE).
    (CVE-2019-11043) (Jakub Zelenka)

- GD:
  . Implemented the scatter filter (IMG_FILTER_SCATTER). (Kalle)
  . The bundled libgd behaves now like system libgd wrt. IMG_CROP_DEFAULT never
    falling back to IMG_CROP_SIDES.
  . The default $mode parameter of imagecropauto() has been changed to
    IMG_CROP_DEFAULT; passing -1 is now deprecated.
  . Added support for aspect ratio preserving scaling to a fixed height for
    imagescale(). (Andreas Treichel)
  . Added TGA read support. (cmb)
  . Fixed bug #73291 (imagecropauto() $threshold differs from external libgd).
    (cmb)
  . Fixed bug #76324 (cannot detect recent versions of freetype with
    pkg-config). (Eli Schwartz)
  . Fixed bug #78314 (missing freetype support/functions with external gd).
    (Remi)

- GMP:
  . Fixed bug #78574 (broken shared build). (Remi)

- Hash:
  . The hash extension is now an integral part of PHP and cannot be disabled
    as per RFC: https://wiki.php.net/rfc/permanent_hash_ext. (Kalle)
  . Implemented FR #71890 (crc32c checksum algorithm). (Andrew Brampton)

- Iconv:
  . Fixed bug #78342 (Bus error in configure test for iconv //IGNORE). (Rainer
    Jung)
  . Fixed bug #78642 (Wrong libiconv version displayed). (gedas at martynas,
    cmb).

- Libxml:
  . Fixed bug #78279 (libxml_disable_entity_loader settings is shared between
    requests (cgi-fcgi)). (Nikita)

- InterBase:
  . Unbundled the InterBase extension and moved it to PECL. (Kalle)

- Intl:
  . Raised requirements to ICU ≥ 50.1. (cmb)
  . Changed ResourceBundle to implement Countable. (LeSuisse)
  . Changed default of $variant parameter of idn_to_ascii() and idn_to_utf8().
    (cmb)

- LDAP:
  . Deprecated ldap_control_paged_result_response and ldap_control_paged_result

- LiteSpeed:
  . Updated to LiteSpeed SAPI V7.5 (Fixed clean shutdown). (George Wang)
  . Updated to LiteSpeed SAPI V7.4.3 (increased response header count limit from
    100 to 1000, added crash handler to cleanly shutdown PHP request, added
    CloudLinux mod_lsapi mode). (George Wang)
  . Fixed bug #76058 (After "POST data can't be buffered", using php://input
    makes huge tmp files). (George Wang)

- MBString:
  . Fixed bug #77907 (mb-functions do not respect default_encoding). (Nikita)
  . Fixed bug #78579 (mb_decode_numericentity: args number inconsistency).
    (cmb)
  . Fixed bug #78609 (mb_check_encoding() no longer supports stringable
    objects). (cmb)

- MySQLi:
  . Fixed bug #67348 (Reading $dbc->stat modifies $dbc->affected_rows).
    (Derick)
  . Fixed bug #76809 (SSL settings aren't respected when persistent connections
    are used). (fabiomsouto)
  . Fixed bug #78179 (MariaDB server version incorrectly detected). (cmb)
  . Fixed bug #78213 (Empty row pocket). (cmb)

- MySQLnd:
  . Fixed connect_attr issues and added the _server_host connection attribute.
    (Qianqian Bu)
  . Fixed bug #60594 (mysqlnd exposes 160 lines of stats in phpinfo). (PeeHaa)

- ODBC:
  . Fixed bug #78473 (odbc_close() closes arbitrary resources). (cmb)

- Opcache:
  . Implemented preloading RFC: https://wiki.php.net/rfc/preload. (Dmitry)
  . Add opcache.preload_user INI directive. (Dmitry)
  . Added new INI directive opcache.cache_id (Windows only). (cmb)
  . Fixed bug #78106 (Path resolution fails if opcache disabled during request).
    (Nikita)
  . Fixed bug #78175 (Preloading segfaults at preload time and at runtime).
    (Dmitry)
  . Fixed bug #78202 (Opcache stats for cache hits are capped at 32bit NUM).
    (cmb)
  . Fixed bug #78271 (Invalid result of if-else). (Nikita)
  . Fixed bug #78341 (Failure to detect smart branch in DFA pass). (Nikita)
  . Fixed bug #78376 (Incorrect preloading of constant static properties).
    (Dmitry)
  . Fixed bug #78429 (opcache_compile_file(__FILE__); segfaults). (cmb)
  . Fixed bug #78512 (Cannot make preload work). (Dmitry)
  . Fixed bug #78514 (Preloading segfaults with inherited typed property).
    (Nikita)
  . Fixed bug #78654 (Incorrectly computed opcache checksum on files with
    non-ascii characters). (mhagstrand)

- OpenSSL:
  . Added TLS 1.3 support to streams including new tlsv1.3 stream.
    (Codarren Velvindron, Jakub Zelenka)
  . Added openssl_x509_verify function. (Ben Scholzen)
  . openssl_random_pseudo_bytes() now throws in error conditions.
    (Sammy Kaye Powers)
  . Changed the default config path (Windows only). (cmb)
  . Fixed bug #78231 (Segmentation fault upon stream_socket_accept of exported
    socket-to-stream). (Nikita)
  . Fixed bug #78391 (Assertion failure in openssl_random_pseudo_bytes).
    (Nikita)
  . Fixed bug #78775 (TLS issues from HTTP request affecting other encrypted
    connections). (Nikita)

- Pcntl:
  . Fixed bug #77335 (PHP is preventing SIGALRM from specifying SA_RESTART).
    (Nikita)

- PCRE:
  . Implemented FR #77094 (Support flags in preg_replace_callback). (Nikita)
  . Fixed bug #72685 (Repeated UTF-8 validation of same string in UTF-8 mode).
    (Nikita)
  . Fixed bug #73948 (Preg_match_all should return NULLs on trailing optional
    capture groups).
  . Fixed bug #78338 (Array cross-border reading in PCRE). (cmb)
  . Fixed bug #78349 (Bundled pcre2 library missing LICENCE file). (Peter Kokot)

- PDO:
  . Implemented FR #71885 (Allow escaping question mark placeholders).
    https://wiki.php.net/rfc/pdo_escape_placeholders (Matteo)
  . Fixed bug #77849 (Disable cloning of PDO handle/connection objects).
    (camporter)
  . Implemented FR #78033 (PDO - support username & password specified in
    DSN). (sjon)

- PDO_Firebird:
  . Implemented FR #65690 (PDO_Firebird should also support dialect 1).
    (Simonov Denis)
  . Implemented FR #77863 (PDO firebird support type Boolean in input
    parameters). (Simonov Denis)

- PDO_MySQL:
  . Fixed bug #41997 (SP call yields additional empty result set). (cmb)
  . Fixed bug #78623 (Regression caused by "SP call yields additional empty
    result set"). (cmb)

- PDO_OCI:
  . Support Oracle Database tracing attributes ACTION, MODULE,
    CLIENT_INFO, and CLIENT_IDENTIFIER. (Cameron Porter)
  . Implemented FR #76908 (PDO_OCI getColumnMeta() not implemented).
    (Valentin Collet, Chris Jones, Remi)

- PDO_SQLite:
  . Implemented sqlite_stmt_readonly in PDO_SQLite. (BohwaZ)
  . Raised requirements to SQLite 3.5.0. (cmb)
  . Fixed bug #78192 (SegFault when reuse statement after schema has changed).
    (Vincent Quatrevieux)
  . Fixed bug #78348 (Remove -lrt from pdo_sqlite.so). (Peter Kokot)

- Phar:
  . Fixed bug #77919 (Potential UAF in Phar RSHUTDOWN). (cmb)

- phpdbg:
  . Fixed bug #76596 (phpdbg support for display_errors=stderr). (kabel)
  . Fixed bug #76801 (too many open files). (alekitto)
  . Fixed bug #77800 (phpdbg segfaults on listing some conditional breakpoints).
    (krakjoe)
  . Fixed bug #77805 (phpdbg build fails when readline is shared). (krakjoe)

- Recode:
  . Unbundled the recode extension. (cmb)

- Reflection:
  . Fixed bug #76737 (Unserialized reflection objects are broken, they
    shouldn't be serializable). (Nikita)
  . Fixed bug #78263 (\ReflectionReference::fromArrayElement() returns null
    while item is a reference). (Nikita)
  . Fixed bug #78410 (Cannot "manually" unserialize class that is final and
    extends an internal one). (Nikita)
  . Fixed bug #78697 (ReflectionClass::implementsInterface - inaccurate error
    message with traits). (villfa)
  . Fixed bug #78774 (ReflectionNamedType on Typed Properties Crash). (Nikita)

- Session:
  . Fixed bug #78624 (session_gc return value for user defined session
    handlers). (bshaffer)

- SimpleXML:
  . Implemented FR #65215 (SimpleXMLElement could register as implementing
    Countable). (LeSuisse)
  . Fixed bug #75245 (Don't set content of elements with only whitespaces).
    (eriklundin)

- Sockets:
  . Fixed bug #67619 (Validate length on socket_write). (thiagooak)
  . Fixed bug #78665 (Multicasting may leak memory). (cmb)

- sodium:
  . Fixed bug #77646 (sign_detached() strings not terminated). (Frank)
  . Fixed bug #78510 (Partially uninitialized buffer returned by
    sodium_crypto_generichash_init()). (Frank Denis, cmb)
  . Fixed bug #78516 (password_hash(): Memory cost is not in allowed range).
    (cmb, Nikita)

- SPL:
  . Fixed bug #77518 (SeekableIterator::seek() should accept 'int' typehint as
    documented). (Nikita)
  . Fixed bug #78409 (Segfault when creating instance of ArrayIterator without
    constructor). (Nikita)
  . Fixed bug #78436 (Missing addref in SplPriorityQueue EXTR_BOTH mode).
    (Nikita)
  . Fixed bug #78456 (Segfault when serializing SplDoublyLinkedList). (Nikita)

- SQLite3:
  . Unbundled libsqlite. (cmb)
  . Raised requirements to SQLite 3.7.4. (cmb)
  . Forbid (un)serialization of SQLite3, SQLite3Stmt and SQLite3Result. (cmb)
  . Added support for the SQLite @name notation. (cmb, BohwaZ)
  . Added SQLite3Stmt::getSQL() to retrieve the SQL of the statement. (Bohwaz)
  . Implement FR ##70950 (Make SQLite3 Online Backup API available). (BohwaZ)

- Standard:
  . Implemented password hashing registry RFC:
    https://wiki.php.net/rfc/password_registry. (Sara)
  . Implemented RFC where password_hash() has argon2i(d) implementations from
    ext/sodium when PHP is built without libargon:
    https://wiki.php.net/rfc/sodium.argon.hash (Sara)
  . Implemented FR #38301 (field enclosure behavior in fputcsv). (cmb)
  . Implemented FR #51496 (fgetcsv should take empty string as an escape). (cmb)
  . Fixed bug #73535 (php_sockop_write() returns 0 on error, can be used to
    trigger Denial of Service). (Nikita)
  . Fixed bug #74764 (Bindto IPv6 works with file_get_contents but fails with
    stream_socket_client). (Ville Hukkamäki)
  . Fixed bug #76859 (stream_get_line skips data if used with data-generating
    filter). (kkopachev)
  . Implemented FR #77377 (No way to handle CTRL+C in Windows). (Anatol)
  . Fixed bug #77930 (stream_copy_to_stream should use mmap more often).
    (Nikita)
  . Implemented FR #78177 (Make proc_open accept command array). (Nikita)
  . Fixed bug #78208 (password_needs_rehash() with an unknown algo should always
    return true). (Sara)
  . Fixed bug #78241 (touch() does not handle dates after 2038 in PHP 64-bit). (cmb)
  . Fixed bug #78282 (atime and mtime mismatch). (cmb)
  . Fixed bug #78326 (improper memory deallocation on stream_get_contents()
    with fixed length buffer). (Albert Casademont)
  . Fixed bug #78346 (strip_tags no longer handling nested php tags). (cmb)
  . Fixed bug #78506 (Error in a php_user_filter::filter() is not reported).
    (Nikita)
  . Fixed bug #78549 (Stack overflow due to nested serialized input). (Nikita)
  . Fixed bug #78759 (array_search in $GLOBALS). (Nikita)

- Testing:
  . Fixed bug #78684 (PCRE bug72463_2 test is sending emails on Linux). (cmb)

- Tidy:
  . Added TIDY_TAG_* constants for HTML5 elements. (cmb)
  . Fixed bug #76736 (wrong reflection for tidy_get_head, tidy_get_html,
    tidy_get_root, and tidy_getopt) (tandre)

- WDDX:
  . Deprecated and unbundled the WDDX extension. (cmb)

- Zip:
  . Fixed bug #78641 (addGlob can modify given remove_path value). (cmb)

21 Nov 2019, PHP 7.3.12

- Core:
  . Fixed bug #78658 (Memory corruption using Closure::bindTo). (Nikita)
  . Fixed bug #78656 (Parse errors classified as highest log-level). (Erik
    Lundin)
  . Fixed bug #78752 (Segfault if GC triggered while generator stack frame is
    being destroyed). (Nikita)
  . Fixed bug #78689 (Closure::fromCallable() doesn't handle
    [Closure, '__invoke']). (Nikita)

- COM:
  . Fixed bug #78694 (Appending to a variant array causes segfault). (cmb)

- Date:
  . Fixed bug #70153 (\DateInterval incorrectly unserialized). (Maksim Iakunin)
  . Fixed bug #78751 (Serialising DatePeriod converts DateTimeImmutable). (cmb)

- Iconv:
  . Fixed bug #78642 (Wrong libiconv version displayed). (gedas at martynas,
    cmb).

- OpCache:
  . Fixed bug #78654 (Incorrectly computed opcache checksum on files with
    non-ascii characters). (mhagstrand)
  . Fixed bug #78747 (OpCache corrupts custom extension result). (Nikita)

- OpenSSL:
  . Fixed bug #78775 (TLS issues from HTTP request affecting other encrypted
    connections). (Nikita)

- Reflection:
  . Fixed bug #78697 (ReflectionClass::ImplementsInterface - inaccurate error
    message with traits). (villfa)

- Sockets:
  . Fixed bug #78665 (Multicasting may leak memory). (cmb)

24 Oct 2019, PHP 7.3.11

- Core:
  . Fixed bug #78535 (auto_detect_line_endings value not parsed as bool).
    (bugreportuser)
  . Fixed bug #78620 (Out of memory error). (cmb, Nikita)

- Exif :
  . Fixed bug #78442 ('Illegal component' on exif_read_data since PHP7)
	(Kalle)

- FPM:
  . Fixed bug #78599 (env_path_info underflow in fpm_main.c can lead to RCE).
    (CVE-2019-11043) (Jakub Zelenka)
  . Fixed bug #78413 (request_terminate_timeout does not take effect after
    fastcgi_finish_request). (Sergei Turchanov)

- MBString:
  . Fixed bug #78633 (Heap buffer overflow (read) in mb_eregi). (cmb)
  . Fixed bug #78579 (mb_decode_numericentity: args number inconsistency).
    (cmb)
  . Fixed bug #78609 (mb_check_encoding() no longer supports stringable
    objects). (cmb)

- MySQLi:
  . Fixed bug #76809 (SSL settings aren't respected when persistent connections
    are used). (fabiomsouto)

- Mysqlnd:
  . Fixed bug #78525 (Memory leak in pdo when reusing native prepared
    statements). (Nikita)

- PCRE:
  . Fixed bug #78272 (calling preg_match() before pcntl_fork() will freeze
    child process). (Nikita)

- PDO_MySQL:
  . Fixed bug #78623 (Regression caused by "SP call yields additional empty
    result set"). (cmb)

- Session:
  . Fixed bug #78624 (session_gc return value for user defined session
    handlers). (bshaffer)

- Standard:
  . Fixed bug #76342 (file_get_contents waits twice specified timeout).
    (Thomas Calvet)
  . Fixed bug #78612 (strtr leaks memory when integer keys are used and the
    subject string shorter). (Nikita)
  . Fixed bug #76859 (stream_get_line skips data if used with data-generating
    filter). (kkopachev)

- Zip:
  . Fixed bug #78641 (addGlob can modify given remove_path value). (cmb)

26 Sep 2019, PHP 7.3.10

- Core:
  . Fixed bug #78220 (Can't access OneDrive folder). (cmb, ab)
  . Fixed bug #77922 (Double release of doc comment on inherited shadow
    property). (Nikita)
  . Fixed bug #78441 (Parse error due to heredoc identifier followed by digit).
    (cmb)
  . Fixed bug #77812 (Interactive mode does not support PHP 7.3-style heredoc).
    (cmb, Nikita)

- FastCGI:
  . Fixed bug #78469 (FastCGI on_accept hook is not called when using named
    pipes on Windows). (Sergei Turchanov)

- FPM:
  . Fixed bug #78334 (fpm log prefix message includes wrong stdout/stderr
    notation). (Tsuyoshi Sadakata)

- Intl:
  . Ensure IDNA2003 rules are used with idn_to_ascii() and idn_to_utf8()
    when requested. (Sara)

- MBString:
  . Fixed bug #78559 (Heap buffer overflow in mb_eregi). (cmb)

- MySQLnd:
  . Fixed connect_attr issues and added the _server_host connection attribute.
    (Qianqian Bu)

- ODBC:
  . Fixed bug #78473 (odbc_close() closes arbitrary resources). (cmb)

- PDO_MySQL:
  . Fixed bug #41997 (SP call yields additional empty result set). (cmb)

- sodium:
  . Fixed bug #78510 (Partially uninitialized buffer returned by
    sodium_crypto_generichash_init()). (Frank Denis, cmb)

29 Aug 2019, PHP 7.3.9

- Core:
  . Fixed bug #78363 (Buffer overflow in zendparse). (Nikita)
  . Fixed bug #78379 (Cast to object confuses GC, causes crash). (Dmitry)
  . Fixed bug #78412 (Generator incorrectly reports non-releasable $this as GC
    child). (Nikita)

- Curl:
  . Fixed bug #77946 (Bad cURL resources returned by curl_multi_info_read()).
    (Abyr Valg)

- Exif:
  . Fixed bug #78333 (Exif crash (bus error) due to wrong alignment and
    invalid cast). (Nikita)

- FPM:
  . Fixed bug #77185 (Use-after-free in FPM master event handling).
    (Maksim Nikulin)

- Iconv:
  . Fixed bug #78342 (Bus error in configure test for iconv //IGNORE). (Rainer
    Jung)

- LiteSpeed:
  . Updated to LiteSpeed SAPI V7.5 (Fixed clean shutdown). (George Wang)

- MBString:
  . Fixed bug #78380 (Oniguruma 6.9.3 fixes CVEs). (CVE-2019-13224) (Stas)

- MySQLnd:
  . Fixed bug #78179 (MariaDB server version incorrectly detected). (cmb)
  . Fixed bug #78213 (Empty row pocket). (cmb)

- Opcache:
  . Fixed bug #77191 (Assertion failure in dce_live_ranges() when silencing is
    used). (Nikita)

- Standard:
  . Fixed bug #69100 (Bus error from stream_copy_to_stream (file -> SSL stream)
    with invalid length). (Nikita)
  . Fixed bug #78282 (atime and mtime mismatch). (cmb)
  . Fixed bug #78326 (improper memory deallocation on stream_get_contents()
    with fixed length buffer). (Albert Casademont)
  . Fixed bug #78346 (strip_tags no longer handling nested php tags). (cmb)

01 Aug 2019, PHP 7.3.8

- Core:
  . Added syslog.filter=raw option. (Erik Lundin)
  . Fixed bug #78212 (Segfault in built-in webserver). (cmb)

- Date:
  . Fixed bug #69044 (discrepency between time and microtime). (krakjoe)
  . Updated timelib to 2018.02. (Derick)

- EXIF:
  . Fixed bug #78256 (heap-buffer-overflow on exif_process_user_comment).
    (CVE-2019-11042) (Stas)
  . Fixed bug #78222 (heap-buffer-overflow on exif_scan_thumbnail).
    (CVE-2019-11041) (Stas)

- FTP:
  . Fixed bug #78039 (FTP with SSL memory leak). (Nikita)

- Libxml:
  . Fixed bug #78279 (libxml_disable_entity_loader settings is shared between
    requests (cgi-fcgi)). (Nikita)

- LiteSpeed:
  . Updated to LiteSpeed SAPI V7.4.3 (increased response header count limit from
    100 to 1000, added crash handler to cleanly shutdown PHP request, added
    CloudLinux mod_lsapi mode). (George Wang)
  . Fixed bug #76058 (After "POST data can't be buffered", using php://input
    makes huge tmp files). (George Wang)

- Openssl:
  . Fixed bug #78231 (Segmentation fault upon stream_socket_accept of exported
    socket-to-stream). (Nikita)

- Opcache:
  . Fixed bug #78189 (file cache strips last character of uname hash). (cmb)
  . Fixed bug #78202 (Opcache stats for cache hits are capped at 32bit NUM).
    (cmb)
  . Fixed bug #78271 (Invalid result of if-else). (Nikita)
  . Fixed bug #78291 (opcache_get_configuration doesn't list all directives).
    (Andrew Collington)
  . Fixed bug #78341 (Failure to detect smart branch in DFA pass). (Nikita)

- PCRE:
  . Fixed bug #78197 (PCRE2 version check in configure fails for "##.##-xxx"
    version strings). (pgnet, Peter Kokot)
  . Fixed bug #78338 (Array cross-border reading in PCRE). (cmb)

- PDO_Sqlite:
  . Fixed bug #78192 (SegFault when reuse statement after schema has changed).
    (Vincent Quatrevieux)

- Phar:
  . Fixed bug #77919 (Potential UAF in Phar RSHUTDOWN). (cmb)

- Phpdbg:
  . Fixed bug #78297 (Include unexistent file memory leak). (Nikita)

- SQLite:
  . Upgraded to SQLite 3.28.0. (cmb)

- Standard:
  . Fixed bug #78241 (touch() does not handle dates after 2038 in PHP 64-bit). (cmb)
  . Fixed bug #78269 (password_hash uses weak options for argon2). (Remi)

04 Jul 2019, PHP 7.3.7

- Core:
  . Fixed bug #76980 (Interface gets skipped if autoloader throws an exception).
    (Nikita)

- DOM:
  . Fixed bug #78025 (segfault when accessing properties of DOMDocumentType).
    (cmb)

- MySQLi:
  . Fixed bug #77956 (When mysqli.allow_local_infile = Off, use a meaningful
    error message). (Sjon Hortensius)
  . Fixed bug #38546 (bindParam incorrect processing of bool types).
    (camporter)

- MySQLnd:
  . Fixed bug #77955 (Random segmentation fault in mysqlnd from php-fpm).
    (Nikita)

- Opcache:
  . Fixed bug #78015 (Incorrect evaluation of expressions involving partials
    arrays in SCCP). (Nikita)
  . Fixed bug #78106 (Path resolution fails if opcache disabled during request).
    (Nikita)

- OpenSSL:
  . Fixed bug #78079 (openssl_encrypt_ccm.phpt fails with OpenSSL 1.1.1c).
    (Jakub Zelenka)

- phpdbg:
  . Fixed bug #78050 (SegFault phpdbg + opcache on include file twice).
    (Nikita)

- Sockets:
  . Fixed bug #78038 (Socket_select fails when resource array contains
    references). (Nikita)

- Sodium:
  . Fixed bug #78114 (segfault when calling sodium_* functions from eval). (cmb)

- Standard:
  . Fixed bug #77135 (Extract with EXTR_SKIP should skip $this).
    (Craig Duncan, Dmitry)
  . Fixed bug #77937 (preg_match failed). (cmb, Anatol)

- Zip:
  . Fixed bug #76345 (zip.h not found). (Michael Maroszek)

30 May 2019, PHP 7.3.6

- cURL:
  . Implemented FR #72189 (Add missing CURL_VERSION_* constants). (Javier
    Spagnoletti)

- Date:
  . Fixed bug #77909 (DatePeriod::__construct() with invalid recurrence count
    value). (Ignace Nyamagana Butera)

- EXIF:
  . Fixed bug #77988 (heap-buffer-overflow on php_jpg_get16).
    (CVE-2019-11040) (Stas)

- FPM:
  . Fixed bug #77934 (php-fpm kill -USR2 not working). (Jakub Zelenka)
  . Fixed bug #77921 (static.php.net doesn't work anymore). (Peter Kokot)

- GD:
  . Fixed bug #77943 (imageantialias($image, false); does not work). (cmb)
  . Fixed bug #77973 (Uninitialized read in gdImageCreateFromXbm).
    (CVE-2019-11038) (cmb)

- Iconv:
  . Fixed bug #78069 (Out-of-bounds read in iconv.c:_php_iconv_mime_decode()
    due to integer overflow). (CVE-2019-11039). (maris dot adam)

- JSON:
  . Fixed bug #77843 (Use after free with json serializer). (Nikita)

- Opcache:
  . Fixed possible crashes, because of inconsistent PCRE cache and opcache
    SHM reset. (Alexey Kalinin, Dmitry)

- PDO_MySQL:
  . Fixed bug #77944 (Wrong meta pdo_type for bigint on LLP64). (cmb)

- Reflection:
  . Fixed bug #75186 (Inconsistent reflection of Closure:::__invoke()). (Nikita)

- Session:
  . Fixed bug #77911 (Wrong warning for session.sid_bits_per_character). (cmb)

- SOAP:
  . Fixed bug #77945 (Segmentation fault when constructing SoapClient with
    WSDL_CACHE_BOTH). (Nikita)

- SPL:
  . Fixed bug #77024 (SplFileObject::__toString() may return array). (Craig
    Duncan)

- SQLite:
  . Fixed bug #77967 (Bypassing open_basedir restrictions via file uris). (Stas)

- Standard:
  . Fixed bug #77931 (Warning for array_map mentions wrong type). (Nikita)
  . Fixed bug #78003 (strip_tags output change since PHP 7.3). (cmb)

02 May 2019, PHP 7.3.5

- Core:
  . Fixed bug #77903 (ArrayIterator stops iterating after offsetSet call).
    (Nikita)

- CLI:
  . Fixed bug #77794 (Incorrect Date header format in built-in server).
    (kelunik)

- EXIF
  . Fixed bug #77950 (Heap-buffer-overflow in _estrndup via exif_process_IFD_TAG).
    (CVE-2019-11036) (Stas)

- Interbase:
  . Fixed bug #72175 (Impossibility of creating multiple connections to
    Interbase with php 7.x). (Nikita)

- Intl:
  . Fixed bug #77895 (IntlDateFormatter::create fails in strict mode if $locale
    = null). (Nikita)

- LDAP:
  . Fixed bug #77869 (Core dump when using server controls) (mcmic)

- Mail
  . Fixed bug #77821 (Potential heap corruption in TSendMail()). (cmb)

- mbstring:
  . Implemented FR #72777 (Implement regex stack limits for mbregex functions).
    (Yasuo Ohgaki, Stas)

- MySQLi:
  . Fixed bug #77773 (Unbuffered queries leak memory - MySQLi / mysqlnd).
    (Nikita)

- PCRE:
  . Fixed bug #77827 (preg_match does not ignore \r in regex flags). (requinix,
    cmb)

- PDO:
  . Fixed bug #77849 (Disable cloning of PDO handle/connection objects).
    (camporter)

- phpdbg:
  . Fixed bug #76801 (too many open files). (alekitto)
  . Fixed bug #77800 (phpdbg segfaults on listing some conditional breakpoints).
    (krakjoe)
  . Fixed bug #77805 (phpdbg build fails when readline is shared). (krakjoe)

- Reflection:
  . Fixed bug #77772 (ReflectionClass::getMethods(null) doesn't work). (Nikita)
  . Fixed bug #77882 (Different behavior: always calls destructor). (Nikita)

- Standard:
  . Fixed bug #77793 (Segmentation fault in extract() when overwriting
    reference with itself). (Nikita)
  . Fixed bug #77844 (Crash due to null pointer in parse_ini_string with
    INI_SCANNER_TYPED). (Nikita)
  . Fixed bug #77853 (Inconsistent substr_compare behaviour with empty
    haystack). (Nikita)

04 Apr 2019, PHP 7.3.4

- Core:
  . Fixed bug #77738 (Nullptr deref in zend_compile_expr). (Laruence)
  . Fixed bug #77660 (Segmentation fault on break 2147483648). (Laruence)
  . Fixed bug #77652 (Anonymous classes can lose their interface information).
    (Nikita)
  . Fixed bug #77345 (Stack Overflow caused by circular reference in garbage
    collection). (Alexandru Patranescu, Nikita, Dmitry)
  . Fixed bug #76956 (Wrong value for 'syslog.filter' documented in php.ini).
    (cmb)

- Apache2Handler:
  . Fixed bug #77648 (BOM in sapi/apache2handler/php_functions.c). (cmb)

- Bcmath:
  . Fixed bug #77742 (bcpow() implementation related to gcc compiler
    optimization). (Nikita)

- CLI Server:
  . Fixed bug #77722 (Incorrect IP set to $_SERVER['REMOTE_ADDR'] on the
    localhost). (Nikita)

- COM:
  . Fixed bug #77578 (Crash when php unload). (cmb)

- EXIF:
  . Fixed bug #77753 (Heap-buffer-overflow in php_ifd_get32s). (CVE-2019-11034)
    (Stas)
  . Fixed bug #77831 (Heap-buffer-overflow in exif_iif_add_value).
    (CVE-2019-11035) (Stas)

- FPM:
  . Fixed bug #77677 (FPM fails to build on AIX due to missing WCOREDUMP).
    (Kevin Adler)

- GD:
  . Fixed bug #77700 (Writing truecolor images as GIF ignores interlace flag).
    (cmb)

- MySQLi:
  . Fixed bug #77597 (mysqli_fetch_field hangs scripts). (Nikita)

- Opcache:
  . Fixed bug #77743 (Incorrect pi node insertion for jmpznz with identical
    successors). (Nikita)

- PCRE:
  . Fixed bug #76127 (preg_split does not raise an error on invalid UTF-8).
    (Nikita)

- Phar:
  . Fixed bug #77697 (Crash on Big_Endian platform). (Laruence)

- phpdbg:
  . Fixed bug #77767 (phpdbg break cmd aliases listed in help do not match
    actual aliases). (Miriam Lauter)

- sodium:
  . Fixed bug #77646 (sign_detached() strings not terminated). (Frank)

- SQLite3:
  . Added sqlite3.defensive INI directive. (BohwaZ)

- Standard:
  . Fixed bug #77664 (Segmentation fault when using undefined constant in
    custom wrapper). (Laruence)
  . Fixed bug #77669 (Crash in extract() when overwriting extracted array).
    (Nikita)
  . Fixed bug #76717 (var_export() does not create a parsable value for
    PHP_INT_MIN). (Nikita)
  . Fixed bug #77765 (FTP stream wrapper should set the directory as
    executable). (Vlad Temian)

07 Mar 2019, PHP 7.3.3

- Core:
  . Fixed bug #77589 (Core dump using parse_ini_string with numeric sections).
    (Laruence)
  . Fixed bug #77329 (Buffer Overflow via overly long Error Messages).
    (Dmitry)
  . Fixed bug #77494 (Disabling class causes segfault on member access).
    (Dmitry)
  . Fixed bug #77498 (Custom extension Segmentation fault when declare static
    property). (Nikita)
  . Fixed bug #77530 (PHP crashes when parsing `(2)::class`). (Ekin)
  . Fixed bug #77546 (iptcembed broken function). (gdegoulet)
  . Fixed bug #77630 (rename() across the device may allow unwanted access
    during processing). (Stas)

- COM:
  . Fixed bug #77621 (Already defined constants are not properly reported).
    (cmb)
  . Fixed bug #77626 (Persistence confusion in php_com_import_typelib()). (cmb)

- EXIF:
  . Fixed bug #77509 (Uninitialized read in exif_process_IFD_in_TIFF). (Stas)
  . Fixed bug #77540 (Invalid Read on exif_process_SOFn). (Stas)
  . Fixed bug #77563 (Uninitialized read in exif_process_IFD_in_MAKERNOTE). (Stas)
  . Fixed bug #77659 (Uninitialized read in exif_process_IFD_in_MAKERNOTE). (Stas)

- Mbstring:
  . Fixed bug #77514 (mb_ereg_replace() with trailing backslash adds null byte).
    (Nikita)

- MySQL
  . Disabled LOCAL INFILE by default, can be enabled using php.ini directive
    mysqli.allow_local_infile for mysqli, or PDO::MYSQL_ATTR_LOCAL_INFILE
    attribute for pdo_mysql. (Darek Slusarczyk)

- OpenSSL:
  . Fixed bug #77390 (feof might hang on TLS streams in case of fragmented TLS
    records). (Abyl Valg, Jakub Zelenka)

- PDO_OCI:
  . Support Oracle Database tracing attributes ACTION, MODULE,
    CLIENT_INFO, and CLIENT_IDENTIFIER. (Cameron Porter)

- PHAR:
  . Fixed bug #77396 (Null Pointer Dereference in phar_create_or_parse_filename).
    (bishop)
  . Fixed bug #77586 (phar_tar_writeheaders_int() buffer overflow). (bishop)

- phpdbg:
  . Fixed bug #76596 (phpdbg support for display_errors=stderr). (kabel)

- SPL:
  . Fixed bug #51068 (DirectoryIterator glob:// don't support current path
    relative queries). (Ahmed Abdou)
  . Fixed bug #77431 (openFile() silently truncates after a null byte). (cmb)

- Standard:
  . Fixed bug #77552 (Unintialized php_stream_statbuf in stat functions).
    (John Stevenson)
  . Fixed bug #77612 (setcookie() sets incorrect SameSite header if all of its
    options filled). (Nikita)

07 Feb 2019, PHP 7.3.2

- Core:
  . Fixed bug #77369 (memcpy with negative length via crafted DNS response). (Stas)
  . Fixed bug #77387 (Recursion detection broken when printing GLOBALS).
    (Laruence)
  . Fixed bug #77376 ("undefined function" message no longer includes
    namespace). (Laruence)
  . Fixed bug #77357 (base64_encode / base64_decode doest not work on nested
    VM). (Nikita)
  . Fixed bug #77339 (__callStatic may get incorrect arguments). (Dmitry)
  . Fixed bug #77317 (__DIR__, __FILE__, realpath() reveal physical path for
    subst virtual drive). (Anatol)
  . Fixed bug #77263 (Segfault when using 2 RecursiveFilterIterator). (Dmitry)
  . Fixed bug #77447 (PHP 7.3 built with ASAN crashes in
    zend_cpu_supports_avx2). (Nikita)
  . Fixed bug #77484 (Zend engine crashes when calling realpath in invalid
    working dir). (Anatol)

- Curl:
  . Fixed bug #76675 (Segfault with H2 server push). (Pedro Magalhães)

- Fileinfo:
  . Fixed bug #77346 (webm files incorrectly detected as
    application/octet-stream). (Anatol)

- FPM:
  . Fixed bug #77430 (php-fpm crashes with Main process exited, code=dumped,
    status=11/SEGV). (Jakub Zelenka)

- GD:
  . Fixed bug #73281 (imagescale(…, IMG_BILINEAR_FIXED) can cause black border).
    (cmb)
  . Fixed bug #73614 (gdImageFilledArc() doesn't properly draw pies). (cmb)
  . Fixed bug #77272 (imagescale() may return image resource on failure). (cmb)
  . Fixed bug #77391 (1bpp BMPs may fail to be loaded). (Romain Déoux, cmb)
  . Fixed bug #77479 (imagewbmp() segfaults with very large images). (cmb)

- ldap:
  . Fixed bug #77440 (ldap_bind using ldaps or ldap_start_tls()=exception in
    libcrypto-1_1-x64.dll). (Anatol)

- Mbstring:
  . Fixed bug #77428 (mb_ereg_replace() doesn't replace a substitution
    variable). (Nikita)
  . Fixed bug #77454 (mb_scrub() silently truncates after a null byte).
    (64796c6e69 at gmail dot com)

- MySQLnd:
  . Fixed bug #77308 (Unbuffered queries memory leak). (Dmitry)
  . Fixed bug #75684 (In mysqlnd_ext_plugin.h the plugin methods family has
      no external visibility). (Anatol)

- Opcache:
  . Fixed bug #77266 (Assertion failed in dce_live_ranges). (Laruence)
  . Fixed bug #77257 (value of variable assigned in a switch() construct gets
    lost). (Nikita)
  . Fixed bug #77434 (php-fpm workers are segfaulting in zend_gc_addre).
    (Nikita)
  . Fixed bug #77361 (configure fails on 64-bit AIX when opcache enabled).
    (Kevin Adler)
  . Fixed bug #77287 (Opcache literal compaction is incompatible with EXT
    opcodes). (Nikita)

- PCRE:
  . Fixed bug #77338 (get_browser with empty string). (Nikita)

- PDO:
  . Fixed bug #77273 (array_walk_recursive corrupts value types leading to PDO
    failure). (Nikita)

- PDO MySQL:
  . Fixed bug #77289 (PDO MySQL segfaults with persistent connection).
    (Lauri Kenttä)

- SOAP:
  . Fixed bug #77410 (Segmentation Fault when executing method with an empty
    parameter). (Nikita)

- Sockets:
  . Fixed bug #76839 (socket_recvfrom may return an invalid 'from' address
    on MacOS). (Michael Meyer)

- SPL:
  . Fixed bug #77298 (segfault occurs when add property to unserialized empty
    ArrayObject). (jhdxr)

- Standard:
  . Fixed bug #77395 (segfault about array_multisort). (Laruence)
  . Fixed bug #77439 (parse_str segfaults when inserting item into existing
    array). (Nikita)

10 Jan 2019, PHP 7.3.1

- Core:
  . Fixed bug #76654 (Build failure on Mac OS X on 32-bit Intel). (Ryandesign)
  . Fixed bug #71041 (zend_signal_startup() needs ZEND_API).
    (Valentin V. Bartenev)
  . Fixed bug #76046 (PHP generates "FE_FREE" opcode on the wrong line).
    (Nikita)
  . Fixed bug #77291 (magic methods inherited from a trait may be ignored).
    (cmb)

- CURL:
  . Fixed bug #77264 (curl_getinfo returning microseconds, not seconds).
    (Pierrick)

- COM:
  . Fixed bug #77177 (Serializing or unserializing COM objects crashes). (cmb)

- Exif:
  . Fixed bug #77184 (Unsigned rational numbers are written out as signed
    rationals). (Colin Basnett)

- GD:
  . Fixed bug #77195 (Incorrect error handling of imagecreatefromjpeg()). (cmb)
  . Fixed bug #77198 (auto cropping has insufficient precision). (cmb)
  . Fixed bug #77200 (imagecropauto(…, GD_CROP_SIDES) crops left but not right).
    (cmb)
  . Fixed bug #77269 (efree() on uninitialized Heap data in imagescale leads to
    use-after-free). (cmb)
  . Fixed bug #77270 (imagecolormatch Out Of Bounds Write on Heap). (cmb)

- MBString:
  . Fixed bug #77367 (Negative size parameter in mb_split). (Stas)
  . Fixed bug #77370 (Buffer overflow on mb regex functions - fetch_token).
    (Stas)
  . Fixed bug #77371 (heap buffer overflow in mb regex functions
    - compile_string_node). (Stas)
  . Fixed bug #77381 (heap buffer overflow in multibyte match_at). (Stas)
  . Fixed bug #77382 (heap buffer overflow due to incorrect length in
    expand_case_fold_string). (Stas)
  . Fixed bug #77385 (buffer overflow in fetch_token). (Stas)
  . Fixed bug #77394 (Buffer overflow in multibyte case folding - unicode).
    (Stas)
  . Fixed bug #77418 (Heap overflow in utf32be_mbc_to_code). (Stas)

- OCI8:
  . Fixed bug #76804 (oci_pconnect with OCI_CRED_EXT not working). (KoenigsKind)
  . Added oci_set_call_timeout() for call timeouts.
  . Added oci_set_db_operation() for the DBOP end-to-end-tracing attribute.

- Opcache:
  . Fixed bug #77215 (CFG assertion failure on multiple finalizing switch
    frees in one block). (Nikita)
  . Fixed bug #77275 (OPcache optimization problem for ArrayAccess->offsetGet).
    (Nikita)

- PCRE:
  . Fixed bug #77193 (Infinite loop in preg_replace_callback). (Anatol)

- PDO:
  . Handle invalid index passed to PDOStatement::fetchColumn() as error. (Sergei
    Morozov)

- Phar:
  . Fixed bug #77247 (heap buffer overflow in phar_detect_phar_fname_ext). (Stas)

- Soap:
  . Fixed bug #77088 (Segfault when using SoapClient with null options).
    (Laruence)

- Sockets:
  . Fixed bug #77136 (Unsupported IPV6_RECVPKTINFO constants on macOS).
    (Mizunashi Mana)

- Sodium:
  . Fixed bug #77297 (SodiumException segfaults on PHP 7.3). (Nikita, Scott)

- SPL:
  . Fixed bug #77359 (spl_autoload causes segfault). (Lauri Kenttä)
  . Fixed bug #77360 (class_uses causes segfault). (Lauri Kenttä)

- SQLite3:
  . Fixed bug #77051 (Issue with re-binding on SQLite3). (BohwaZ)

- Xmlrpc:
  . Fixed bug #77242 (heap out of bounds read in xmlrpc_decode()). (cmb)
  . Fixed bug #77380 (Global out of bounds read in xmlrpc base64 code). (Stas)

06 Dec 2018, PHP 7.3.0

- Core:
  . Improved PHP GC. (Dmitry, Nikita)
  . Redesigned the old ext_skel program written in PHP, run:
    'php ext_skel.php' for all options. This means there are no dependencies,
    thus making it work on Windows out of the box. (Kalle)
  . Removed support for BeOS. (Kalle)
  . Add PHP_VERSION to phpinfo() <title/>. (github/MattJeevas)
  . Add net_get_interfaces(). (Sara, Joe, Anatol)
  . Added gc_status(). (Benjamin Eberlei)
  . Implemented flexible heredoc and nowdoc syntax, per
    RFC https://wiki.php.net/rfc/flexible_heredoc_nowdoc_syntaxes.
    (Thomas Punt)
  . Added support for references in list() and array destructuring, per
    RFC https://wiki.php.net/rfc/list_reference_assignment.
    (David Walker)
  . Improved effectiveness of ZEND_SECURE_ZERO for NetBSD and systems
    without native similar feature. (devnexen)
  . Added syslog.facility and syslog.ident INI entries for customizing syslog
    logging. (Philip Prindeville)
  . Fixed bug #75683 (Memory leak in zend_register_functions() in ZTS mode).
    (Dmitry)
  . Fixed bug #75031 (support append mode in temp/memory streams). (adsr)
  . Fixed bug #74860 (Uncaught exceptions not being formatted properly when
    error_log set to "syslog"). (Philip Prindeville)
  . Fixed bug #75220 (Segfault when calling is_callable on parent).
    (andrewnester)
  . Fixed bug #69954 (broken links and unused config items in distributed ini
    files). (petk)
  . Fixed bug #74922 (Composed class has fatal error with duplicate, equal const
    properties). (pmmaga)
  . Fixed bug #63911 (identical trait methods raise errors during composition).
    (pmmaga)
  . Fixed bug #75677 (Clang ignores fastcall calling convention on variadic
    function). (Li-Wen Hsu)
  . Fixed bug #54043 (Remove inconsitency of internal exceptions and user
    defined exceptions). (Nikita)
  . Fixed bug #53033 (Mathematical operations convert objects to integers).
    (Nikita)
  . Fixed bug #73108 (Internal class cast handler uses integer instead of
    float). (Nikita)
  . Fixed bug #75765 (Fatal error instead of Error exception when base class is
    not found). (Timur Ibragimov)
  . Fixed bug #76198 (Wording: "iterable" is not a scalar type). (Levi Morrison)
  . Fixed bug #76137 (config.guess/config.sub do not recognize RISC-V). (cmb)
  . Fixed bug #76427 (Segfault in zend_objects_store_put). (Laruence)
  . Fixed bug #76422 (ftruncate fails on files > 2GB). (Anatol)
  . Fixed bug #76509 (Inherited static properties can be desynchronized from
    their parent by ref). (Nikita)
  . Fixed bug #76439 (Changed behaviour in unclosed HereDoc). (Nikita, tpunt)
  . Fixed bug #63217 (Constant numeric strings become integers when used as
    ArrayAccess offset). (Rudi Theunissen, Dmitry)
  . Fixed bug #33502 (Some nullary functions don't check the number of
    arguments). (cmb)
  . Fixed bug #76392 (Error relocating sapi/cli/php: unsupported relocation
    type 37). (Peter Kokot)
  . The declaration and use of case-insensitive constants has been deprecated.
    (Nikita)
  . Added syslog.filter INI entry for syslog filtering. (Philip Prindeville)
  . Fixed bug #76667 (Segfault with divide-assign op and __get + __set).
    (Laruence)
  . Fixed bug #76030 (RE2C_FLAGS rarely honoured) (Cristian Rodríguez)
  . Fixed broken zend_read_static_property (Laruence)
  . Fixed bug #76773 (Traits used on the parent are ignored for child classes).
    (daverandom)
  . Fixed bug #76767 (‘asm’ operand has impossible constraints in zend_operators.h).
    (ondrej)
  . Fixed bug #76752 (Crash in ZEND_COALESCE_SPEC_TMP_HANDLER - assertion in
    _get_zval_ptr_tmp failed). (Laruence)
  . Fixed bug #76820 (Z_COPYABLE invalid definition). (mvdwerve, cmb)
  . Fixed bug #76510 (file_exists() stopped working for phar://). (cmb)
  . Fixed bug #76869 (Incorrect bypassing protected method accessibilty check).
    (Dmitry)
  . Fixed bug #72635 (Undefined class used by class constant in constexpr
    generates fatal error). (Nikita)
  . Fixed bug #76947 (file_put_contents() blocks the directory of the file
    (__DIR__)). (Anatol)
  . Fixed bug #76979 (define() error message does not mention resources as
    valid values). (Michael Moravec)
  . Fixed bug #76825 (Undefined symbols ___cpuid_count). (Laruence, cmb)
  . Fixed bug #77110 (undefined symbol zend_string_equal_val in C++ build).
    (Remi)

- BCMath:
  . Implemented FR #67855 (No way to get current scale in use). (Chris Wright,
    cmb)
  . Fixed bug #66364 (BCMath bcmul ignores scale parameter). (cmb)
  . Fixed bug #75164 (split_bc_num() is pointless). (cmb)
  . Fixed bug #75169 (BCMath errors/warnings bypass PHP's error handling). (cmb)

- CLI:
  . Fixed bug #44217 (Output after stdout/stderr closed cause immediate exit
    with status 0). (Robert Lu)
  . Fixed bug #77111 (php-win.exe corrupts unicode symbols from cli
    parameters). (Anatol)

- cURL:
  . Expose curl constants from curl 7.50 to 7.61. (Pierrick)
  . Fixed bug #74125 (Fixed finding CURL on systems with multiarch support).
    (cebe)

- Date:
  . Implemented FR #74668: Add DateTime::createFromImmutable() method.
    (majkl578, Rican7)
  . Fixed bug #75222 (DateInterval microseconds property always 0). (jhdxr)
  . Fixed bug #68406 (calling var_dump on a DateTimeZone object modifies it).
    (jhdxr)
  . Fixed bug #76131 (mismatch arginfo for date_create). (carusogabriel)
  . Updated timelib to 2018.01RC1 to address several bugs:
    . Fixed bug #75577 (DateTime::createFromFormat does not accept 'v' format
      specifier). (Derick)
    . Fixed bug #75642 (Wrap around behaviour for microseconds is not working).
      (Derick)

- DBA:
  . Fixed bug #75264 (compiler warnings emitted). (petk)

- DOM:
  . Fixed bug #76285 (DOMDocument::formatOutput attribute sometimes ignored).
    (Andrew Nester, Laruence, Anatol)

- Fileinfo:
  . Fixed bug #77095 (slowness regression in 7.2/7.3 (compared to 7.1)).
    (Anatol)

- Filter:
  . Added the 'add_slashes' sanitization mode (FILTER_SANITIZE_ADD_SLASHES).
	(Kalle)

- FPM:
  . Added fpm_get_status function. (Till Backhaus)
  . Fixed bug #62596 (getallheaders() missing with PHP-FPM). (Remi)
  . Fixed bug #69031 (Long messages into stdout/stderr are truncated
    incorrectly) - added new log related FPM configuration options:
    log_limit, log_buffering and decorate_workers_output. (Jakub Zelenka)

- ftp:
  . Fixed bug #77151 (ftp_close(): SSL_read on shutdown). (Remi)

- GD:
  . Added support for WebP in imagecreatefromstring(). (Andreas Treichel, cmb)

- GMP:
  . Export internal structures and accessor helpers for GMP object. (Sara)
  . Added gmp_binomial(n, k). (Nikita)
  . Added gmp_lcm(a, b). (Nikita)
  . Added gmp_perfect_power(a). (Nikita)
  . Added gmp_kronecker(a, b). (Nikita)

- iconv:
  . Fixed bug #53891 (iconv_mime_encode() fails to Q-encode UTF-8 string). (cmb)
  . Fixed bug #77147 (Fixing 60494 ignored ICONV_MIME_DECODE_CONTINUE_ON_ERROR).
    (cmb)

- IMAP:
  . Fixed bug #77020 (null pointer dereference in imap_mail). (cmb)
  . Fixed bug #77153 (imap_open allows to run arbitrary shell commands via
    mailbox parameter). (Stas)

- Interbase:
  . Fixed bug #75453 (Incorrect reflection for ibase_[p]connect). (villfa)
  . Fixed bug #76443 (php+php_interbase.dll crash on module_shutdown). (Kalle)


- intl:
  . Fixed bug #75317 (UConverter::setDestinationEncoding changes source instead
    of destination). (andrewnester)
  . Fixed bug #76829 (Incorrect validation of domain on idn_to_utf8()
    function). (Anatol)

- JSON:
  . Added JSON_THROW_ON_ERROR flag. (Andrea)

- LDAP:
  . Added ldap_exop_refresh helper for EXOP REFRESH operation with dds overlay.
    (Come)
  . Added full support for sending and parsing ldap controls. (Come)
  . Fixed bug #49876 (Fix LDAP path lookup on 64-bit distros). (dzuelke)

- libxml2:
  . Fixed bug #75871 (use pkg-config where available). (pmmaga)

- litespeed:
  . Fixed bug #75248 (Binary directory doesn't get created when building
    only litespeed SAPI). (petk)
  . Fixed bug #75251 (Missing program prefix and suffix). (petk)

- MBstring:
  . Updated to Oniguruma 6.9.0. (cmb)
  . Fixed bug #65544 (mb title case conversion-first word in quotation isn't
    capitalized). (Nikita)
  . Fixed bug #71298 (MB_CASE_TITLE misbehaves with curled apostrophe/quote).
    (Nikita)
  . Fixed bug #73528 (Crash in zif_mb_send_mail). (Nikita)
  . Fixed bug #74929 (mbstring functions version 7.1.1 are slow compared to 5.3
    on Windows). (Nikita)
  . Fixed bug #76319 (mb_strtolower with invalid UTF-8 causes segmentation
    fault). (Nikita)
  . Fixed bug #76574 (use of undeclared identifiers INT_MAX and LONG_MAX). (cmb)
  . Fixed bug #76594 (Bus Error due to unaligned access in zend_ini.c
    OnUpdateLong). (cmb, Nikita)
  . Fixed bug #76706 (mbstring.http_output_conv_mimetypes is ignored). (cmb)
  . Fixed bug #76958 (Broken UTF7-IMAP conversion). (Nikita)
  . Fixed bug #77025 (mb_strpos throws Unknown encoding or conversion error).
    (Nikita)
  . Fixed bug #77165 (mb_check_encoding crashes when argument given an empty
    array). (Nikita)

- Mysqlnd:
  . Fixed bug #76386 (Prepared Statement formatter truncates fractional seconds
    from date/time column). (Victor Csiky)

- ODBC:
  . Removed support for ODBCRouter. (Kalle)
  . Removed support for Birdstep. (Kalle)
  . Fixed bug #77079 (odbc_fetch_object has incorrect type signature).
    (Jon Allen)

- Opcache:
  . Fixed bug #76466 (Loop variable confusion). (Dmitry, Laruence, Nikita)
  . Fixed bug #76463 (var has array key type but not value type). (Laruence)
  . Fixed bug #76446 (zend_variables.c:73: zend_string_destroy: Assertion
    `!(zval_gc_flags((str)->gc)). (Nikita, Laruence)
  . Fixed bug #76711 (OPcache enabled triggers false-positive "Illegal string
    offset"). (Dmitry)
  . Fixed bug #77058 (Type inference in opcache causes side effects). (Nikita)
  . Fixed bug #77092 (array_diff_key() - segmentation fault). (Nikita)

- OpenSSL:
  . Added openssl_pkey_derive function. (Jim Zubov)
  . Add min_proto_version and max_proto_version ssl stream options as well as
    related constants for possible TLS protocol values. (Jakub Zelenka)

- PCRE:
  . Implemented https://wiki.php.net/rfc/pcre2-migration. (Anatol, Dmitry)
  . Upgrade PCRE2 to 10.32. (Anatol)
  . Fixed bug #75355 (preg_quote() does not quote # control character).
    (Michael Moravec)
  . Fixed bug #76512 (\w no longer includes unicode characters). (cmb)
  . Fixed bug #76514 (Regression in preg_match makes it fail with
    PREG_JIT_STACKLIMIT_ERROR). (Anatol)
  . Fixed bug #76909 (preg_match difference between 7.3 and < 7.3). (Anatol)

- PDO_DBlib:
  . Implemented FR #69592 (allow 0-column rowsets to be skipped automatically).
    (fandrieu)
  . Expose TDS version as \PDO::DBLIB_ATTR_TDS_VERSION attribute on \PDO
    instance. (fandrieu)
  . Treat DATETIME2 columns like DATETIME. (fandrieu)
  . Fixed bug #74243 (allow locales.conf to drive datetime format). (fandrieu)

- PDO_Firebird:
  . Fixed bug #74462 (PDO_Firebird returns only NULLs for results with boolean
    for FIREBIRD >= 3.0). (Dorin Marcoci)

- PDO_OCI:
  . Fixed bug #74631 (PDO_PCO with PHP-FPM: OCI environment initialized
    before PHP-FPM sets it up). (Ingmar Runge)

- PDO SQLite
  . Add support for additional open flags

- pgsql:
  . Added new error constants for pg_result_error(): PGSQL_DIAG_SCHEMA_NAME,
    PGSQL_DIAG_TABLE_NAME, PGSQL_DIAG_COLUMN_NAME, PGSQL_DIAG_DATATYPE_NAME,
    PGSQL_DIAG_CONSTRAINT_NAME and PGSQL_DIAG_SEVERITY_NONLOCALIZED. (Kalle)
  . Fixed bug #77047 (pg_convert has a broken regex for the 'TIME WITHOUT
    TIMEZONE' data type). (Andy Gajetzki)

- phar:
  . Fixed bug #74991 (include_path has a 4096 char limit in some cases).
    (bwbroersma)
  . Fixed bug #65414 (deal with leading slash when adding files correctly).
    (bishopb)

- readline:
  . Added completion_append_character and completion_suppress_append options
    to readline_info() if linked against libreadline. (krageon)

- Session:
  . Fixed bug #74941 (session fails to start after having headers sent).
    (morozov)

- SimpleXML:
  . Fixed bug #54973 (SimpleXML casts integers wrong). (Nikita)
  . Fixed bug #76712 (Assignment of empty string creates extraneous text node).
    (cmb)

- Sockets:
  . Fixed bug #67619 (Validate length on socket_write). (thiagooak)

- SOAP:
  . Fixed bug #75464 (Wrong reflection on SoapClient::__setSoapHeaders).
    (villfa)
  . Fixed bug #70469 (SoapClient generates E_ERROR even if exceptions=1 is
    used). (Anton Artamonov)
  . Fixed bug #50675 (SoapClient can't handle object references correctly).
    (Cameron Porter)
  . Fixed bug #76348 (WSDL_CACHE_MEMORY causes Segmentation fault). (cmb)
  . Fixed bug #77141 (Signedness issue in SOAP when precision=-1). (cmb)

- SPL:
  . Fixed bug #74977 (Appending AppendIterator leads to segfault).
    (Andrew Nester)
  . Fixed bug #75173 (incorrect behavior of AppendIterator::append in foreach
    loop). (jhdxr)
  . Fixed bug #74372 (autoloading file with syntax error uses next autoloader,
    may hide parse error). (Nikita)
  . Fixed bug #75878 (RecursiveTreeIterator::setPostfix has wrong signature).
    (cmb)
  . Fixed bug #74519 (strange behavior of AppendIterator). (jhdxr)
  . Fixed bug #76131 (mismatch arginfo for splarray constructor).
    (carusogabriel)

- SQLite3:
  . Updated bundled libsqlite to 3.24.0. (cmb)

- Standard:
  . Added is_countable() function. (Gabriel Caruso)
  . Added support for the SameSite cookie directive, including an alternative
    signature for setcookie(), setrawcookie() and session_set_cookie_params().
    (Frederik Bosch, pmmaga)
  . Remove superfluous warnings from inet_ntop()/inet_pton(). (daverandom)
  . Fixed bug #75916 (DNS_CAA record results contain garbage). (Mike,
    Philip Sharp)
  . Fixed unserialize(), to disable creation of unsupported data structures
    through manually crafted strings. (Dmitry)
  . Fixed bug #75409 (accept EFAULT in addition to ENOSYS as indicator
    that getrandom() is missing). (sarciszewski)
  . Fixed bug #74719 (fopen() should accept NULL as context). (Alexander Holman)
  . Fixed bug #69948 (path/domain are not sanitized in setcookie). (cmb)
  . Fixed bug #75996 (incorrect url in header for mt_rand). (tatarbj)
  . Added hrtime() function, to get high resolution time. (welting)
  . Fixed bug #48016 (stdClass::__setState is not defined although var_export()
    uses it). (Andrea)
  . Fixed bug #76136 (stream_socket_get_name should enclose IPv6 in brackets).
    (seliver)
  . Fixed bug #76688 (Disallow excessive parameters after options array).
    (pmmaga)
  . Fixed bug #76713 (Segmentation fault caused by property corruption).
    (Laruence)
  . Fixed bug #76755 (setcookie does not accept "double" type for expire time).
    (Laruence)
  . Fixed bug #76674 (improve array_* failure messages exposing what was passed
    instead of an array). (carusogabriel)
  . Fixed bug #76803 (ftruncate changes file pointer). (Anatol)
  . Fixed bug #76818 (Memory corruption and segfault). (Remi)
  . Fixed bug #77081 (ftruncate() changes seek pointer in c mode). (cmb, Anatol)

- Testing:
  . Implemented FR #62055 (Make run-tests.php support --CGI-- sections). (cmb)

- Tidy:
  . Support using tidyp instead of tidy. (devnexen)
  . Fixed bug #74707 (Tidy has incorrect ReflectionFunction param counts for
    functions taking tidy). (Gabriel Caruso)
  . Fixed arginfo for tidy::__construct(). (Tyson Andre)

- Tokenizer:
  . Fixed bug #76437 (token_get_all with TOKEN_PARSE flag fails to recognise
    close tag). (Laruence)
  . Fixed bug #75218 (Change remaining uncatchable fatal errors for parsing
    into ParseError). (Nikita)
  . Fixed bug #76538 (token_get_all with TOKEN_PARSE flag fails to recognise
    close tag with newline). (Nikita)
  . Fixed bug #76991 (Incorrect tokenization of multiple invalid flexible
    heredoc strings). (Nikita)

- XML:
  . Fixed bug #71592 (External entity processing never fails). (cmb)

- Zlib:
  . Added zlib/level context option for compress.zlib wrapper. (Sara)<|MERGE_RESOLUTION|>--- conflicted
+++ resolved
@@ -47,12 +47,8 @@
 
 - Standard:
   . Fixed bug #70362 (Can't copy() large 'data://' with open_basedir). (cmb)
-<<<<<<< HEAD
-=======
-  . Fixed bug #79817 (str_replace() does not handle INDIRECT elements). (Nikita)
   . Fixed bug #78008 (dns_check_record() always return true on Alpine).
     (Andy Postnikov)
->>>>>>> 2c57378b
 
 09 Jul 2020, PHP 7.4.8
 
