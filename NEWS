PHP                                                                        NEWS
|||||||||||||||||||||||||||||||||||||||||||||||||||||||||||||||||||||||||||||||
?? ??? ????, PHP 8.4.4

- Core:
  . Fixed bug GH-17234 (Numeric parent hook call fails with assertion).
    (nielsdos)
  . Fixed bug GH-16892 (ini_parse_quantity() fails to parse inputs starting
    with 0x0b). (nielsdos)
  . Fixed bug GH-16886 (ini_parse_quantity() fails to emit warning for 0x+0).
    (nielsdos)

- DOM:
  . Fixed bug GH-17397 (Assertion failure ext/dom/php_dom.c). (nielsdos)

- Enchant:
  . Fix crashes in enchant when passing null bytes. (nielsdos)

- FTP:
  . Fixed bug GH-16800 (ftp functions can abort with EINTR). (nielsdos)

- GD:
  . Fixed bug GH-17349 (Tiled truecolor filling looses single color
    transparency). (cmb)
  . Fixed bug GH-17373 (imagefttext() ignores clipping rect for palette
    images). (cmb)
  . Ported fix for libgd 223 (gdImageRotateGeneric() does not properly
    interpolate). (cmb)
  . Added support for reading GIFs without colormap to bundled libgd. (Andrew
    Burley, cmb)

- Gettext:
  . Fixed bug GH-17400 (bindtextdomain SEGV on invalid domain).
    (David Carlier)

- Intl:
  . Fixed bug GH-11874 (intl causing segfault in docker images). (nielsdos)
 
- Opcache:
  . Fixed bug GH-15981 (Segfault with frameless jumps and minimal JIT).
    (nielsdos)
  . Fixed bug GH-17307 (Internal closure causes JIT failure). (nielsdos)

- PHPDBG:
  . Fix crashes in function registration + test. (nielsdos, Girgias)

- SimpleXML:
  . Fixed bug GH-17409 (Assertion failure Zend/zend_hash.c:1730). (nielsdos)

- SNMP:
  . Fixed bug GH-17330 (SNMP::setSecurity segfault on closed session).
    (David Carlier)

<<<<<<< HEAD
- SPL:
  . Fixed bug GH-15833 (Segmentation fault (access null pointer) in
    ext/spl/spl_array.c). (nielsdos)

02 Jan 2025, PHP 8.4.3

- BcMath:
  . Fixed bug GH-17049 (Correctly compare 0 and -0). (Saki Takamachi)
  . Fixed bug GH-17061 (Now Number::round() does not remove trailing zeros).
    (Saki Takamachi)
  . Fixed bug GH-17064 (Correctly round rounding mode with zero edge case).
    (Saki Takamachi)
  . Fixed bug GH-17275 (Fixed the calculation logic of dividend scale).
    (Saki Takamachi)
=======
- Zip:
  . Fixed bug GH-17139 (Fix zip_entry_name() crash on invalid entry).
    (nielsdos)

02 Jan 2025, PHP 8.3.16RC1
>>>>>>> d08a9e00

- Core:
  . Fixed bug OSS-Fuzz #382922236 (Duplicate dynamic properties in hooked object
    iterator properties table). (ilutov)
  . Fixed unstable get_iterator pointer for hooked classes in shm on Windows.
    (ilutov)
  . Fixed bug GH-17106 (ZEND_MATCH_ERROR misoptimization). (ilutov)
  . Fixed bug GH-17162 (zend_array_try_init() with dtor can cause engine UAF).
    (nielsdos)
  . Fixed bug GH-17101 (AST->string does not reproduce constructor property
    promotion correctly). (nielsdos)
  . Fixed bug GH-17200 (Incorrect dynamic prop offset in hooked prop iterator).
    (ilutov)
  . Fixed bug GH-17216 (Trampoline crash on error). (nielsdos)

- DBA:
  . Skip test if inifile is disabled. (orlitzky)

- DOM:
  . Fixed bug GH-17145 (DOM memory leak). (nielsdos)
  . Fixed bug GH-17201 (Dom\TokenList issues with interned string replace).
    (nielsdos)
  . Fixed bug GH-17224 (UAF in importNode). (nielsdos)

- Embed:
  . Make build command for program using embed portable. (dunglas)

- FFI:
  . Fixed bug #79075 (FFI header parser chokes on comments). (nielsdos)
  . Fix memory leak on ZEND_FFI_TYPE_CHAR conversion failure. (nielsdos)
  . Fixed bug GH-16013 and bug #80857 (Big endian issues). (Dmitry, nielsdos)

- Fileinfo:
  . Fixed bug GH-17039 (PHP 8.4: Incorrect MIME content type). (nielsdos)

- FPM:
  . Fixed bug GH-13437 (FPM: ERROR: scoreboard: failed to lock (already
    locked)). (Jakub Zelenka)
  . Fixed bug GH-17112 (Macro redefinitions). (cmb, nielsdos)
  . Fixed bug GH-17208 (bug64539-status-json-encoding.phpt fail on 32-bits).
    (nielsdos)

- GD:
  . Fixed bug GH-16255 (Unexpected nan value in ext/gd/libgd/gd_filter.c).
    (nielsdos, cmb)
  . Ported fix for libgd bug 276 (Sometimes pixels are missing when storing
    images as BMPs). (cmb)

- Gettext:
  . Fixed bug GH-17202 (Segmentation fault ext/gettext/gettext.c
    bindtextdomain()). (Michael Orlitzky)

- Iconv:
  . Fixed bug GH-17047 (UAF on iconv filter failure). (nielsdos)

- LDAP:
  . Fixed bug GH-17280 (ldap_search() fails when $attributes array has holes).
    (nielsdos)

- LibXML:
  . Fixed bug GH-17223 (Memory leak in libxml encoding handling). (nielsdos)

- MBString:
  . Fixed bug GH-17112 (Macro redefinitions). (nielsdos, cmb)

- Opcache:
  . opcache_get_configuration() properly reports jit_prof_threshold. (cmb)
  . Fixed bug GH-17140 (Assertion failure in JIT trace exit with
    ZEND_FETCH_DIM_FUNC_ARG). (nielsdos, Dmitry)
  . Fixed bug GH-17151 (Incorrect RC inference of op1 of FETCH_OBJ and
    INIT_METHOD_CALL). (Dmitry, ilutov)
  . Fixed bug GH-17246 (GC during SCCP causes segfault). (Dmitry)
  . Fixed bug GH-17257 (UBSAN warning in ext/opcache/jit/zend_jit_vm_helpers.c).
    (nielsdos, Dmitry)

- PCNTL:
  . Fix memory leak in cleanup code of pcntl_exec() when a non stringable
    value is encountered past the first entry. (Girgias)

- PgSql:
  . Fixed bug GH-17158 (pg_fetch_result Shows Incorrect ArgumentCountError
    Message when Called With 1 Argument). (nielsdos)
  . Fixed further ArgumentCountError for calls with flexible
    number of arguments. (David Carlier)

- Phar:
  . Fixed bug GH-17137 (Segmentation fault ext/phar/phar.c). (nielsdos)

- SimpleXML:
  . Fixed bug GH-17040 (SimpleXML's unset can break DOM objects). (nielsdos)
  . Fixed bug GH-17153 (SimpleXML crash when using autovivification on
    document). (nielsdos)

- Sockets:
  . Fixed bug GH-16276 (socket_strerror overflow handling with INT_MIN).
    (David Carlier / cmb)
  . Fixed overflow on SO_LINGER values setting, strengthening values check
    on SO_SNDTIMEO/SO_RCVTIMEO for socket_set_option().
    (David Carlier)

- SPL:
  . Fixed bug GH-17198 (SplFixedArray assertion failure with get_object_vars).
    (nielsdos)
  . Fixed bug GH-17225 (NULL deref in spl_directory.c). (nielsdos)

- Streams:
  . Fixed bug GH-17037 (UAF in user filter when adding existing filter name due
    to incorrect error handling). (nielsdos)
  . Fixed bug GH-16810 (overflow on fopen HTTP wrapper timeout value).
    (David Carlier)
  . Fixed bug GH-17067 (glob:// wrapper doesn't cater to CWD for ZTS builds).
    (cmb)

- Windows:
  . Hardened proc_open() against cmd.exe hijacking. (cmb)

- XML:
  . Fixed bug GH-1718 (unreachable program point in zend_hash). (nielsdos)

05 Dec 2024, PHP 8.4.2

- BcMath:
  . Fixed bug GH-16978 (Avoid unnecessary padding with leading zeros).
    (Saki Takamachi)

- COM:
  . Fixed bug GH-16991 (Getting typeinfo of non DISPATCH variant segfaults).
    (cmb)

- Core:
  . Fixed bug GH-16344 (setRawValueWithoutLazyInitialization() and
    skipLazyInitialization() may change initialized proxy). (Arnaud)
  . Fix is_zend_ptr() huge block comparison. (nielsdos)
  . Fixed potential OOB read in zend_dirname() on Windows. (cmb)
  . Fixed bug GH-15964 (printf() can strip sign of -INF). (divinity76, cmb)

- Curl:
  . Fix various memory leaks in curl mime handling. (nielsdos)

- DBA:
  . Fixed bug GH-16990 (dba_list() is now zero-indexed instead of using
    resource ids) (kocsismate)

- DOM:
  . Fixed bug GH-16906 (Reloading document can cause UAF in iterator).
    (nielsdos)

- FPM:
  . Fixed bug GH-16932 (wrong FPM status output). (Jakub Zelenka, James Lucas)

- GMP:
  . Fixed bug GH-16890 (array_sum() with GMP can loose precision (LLP64)).
    (cmb)

- Opcache:
  . Fixed bug GH-16851 (JIT_G(enabled) not set correctly on other threads).
    (dktapps)
  . Fixed bug GH-16902 (Set of opcache tests fail zts+aarch64). (nielsdos)
  . Fixed bug GH-16879 (JIT dead code skipping does not update call_level).
    (nielsdos)

- SAPI:
  . Fixed bug GH-16998 (UBSAN warning in rfc1867). (nielsdos)

- PHPDBG:
  . Fixed bug GH-15208 (Segfault with breakpoint map and phpdbg_clear()).
    (nielsdos)

- Standard:
  . Fixed bug GH-16905 (Internal iterator functions can't handle UNDEF
    properties). (nielsdos)
  . Fixed bug GH-16957 (Assertion failure in array_shift with
    self-referencing array). (nielsdos)

- Streams:
  . Fixed network connect poll interuption handling. (Jakub Zelenka)

- Windows:
  . Fixed bug GH-16849 (Error dialog causes process to hang). (cmb)
  . Windows Server 2025 is now properly reported. (cmb)

21 Nov 2024, PHP 8.4.1

- BcMath:
  . [RFC] Add bcfloor, bcceil and bcround to BCMath. (Saki Takamachi)
  . Improve performance. (Saki Takamachi, nielsdos)
  . Adjust bcround()'s $mode parameter to only accept the RoundingMode
    enum. (timwolla, saki)
  . Fixed LONG_MAX in BCMath ext. (Saki Takamachi)
  . Fixed bcdiv() div by one. (Saki Takamachi)
  . [RFC] Support object types in BCMath. (Saki Takamachi)
  . bcpow() performance improvement. (Jorg Sowa)
  . ext/bcmath: Check for scale overflow. (SakiTakamachi)
  . [RFC] ext/bcmath: Added bcdivmod. (SakiTakamachi)
  . Fix GH-15968 (Avoid converting objects to strings in operator calculations).
    (SakiTakamachi)
  . Fixed bug GH-16265 (Added early return case when result is 0)
    (Saki Takamachi).
  . Fixed bug GH-16262 (Fixed a bug where size_t underflows) (Saki Takamachi).
  . Fixed GH-16236 (Fixed a bug in BcMath\Number::pow() and bcpow() when
    raising negative powers of 0) (Saki Takamachi).

- Core:
  . Added zend_call_stack_get implementation for NetBSD, DragonFlyBSD,
    Solaris and Haiku. (David Carlier)
  . Enabled ifunc checks on FreeBSD from the 12.x releases. (Freaky)
  . Changed the type of PHP_DEBUG and PHP_ZTS constants to bool. (haszi)
  . Fixed bug GH-13142 (Undefined variable name is shortened when contains \0).
    (nielsdos)
  . Fixed bug GH-13178 (Iterator positions incorrect when converting packed
    array to hashed). (ilutov)
  . Fixed zend fiber build for solaris default mode (32 bits). (David Carlier)
  . Fixed zend call stack size for macOs/arm64. (David Carlier)
  . Added support for Zend Max Execution Timers on FreeBSD. (Kévin Dunglas)
  . Ensure fiber stack is not backed by THP. (crrodriguez)
  . Implement GH-13609 (Dump wrapped object in WeakReference class). (nielsdos)
  . Added sparc64 arch assembly support for zend fiber. (Claudio Jeker)
  . Fixed GH-13581 no space available for TLS on NetBSD. (Paul Ripke)
  . Added fiber Sys-V loongarch64 support. (qiangxuhui)
  . Adjusted closure names to include the parent function's name. (timwolla)
  . Improve randomness of uploaded file names and files created by tempnam().
    (Arnaud)
  . Added gc and shutdown callbacks to zend_mm custom handlers.
    (Florian Engelhardt)
  . Fixed bug GH-14650 (Compute the size of pages before allocating memory).
    (Julien Voisin)
  . Fixed bug GH-11928 (The --enable-re2c-cgoto doesn't add the -g flag).
    (Peter Kokot)
  . Added the #[\Deprecated] attribute. (beberlei, timwolla)
  . Fixed GH-11389 (Allow suspending fibers in destructors). (Arnaud, trowski)
  . Fixed bug GH-14801 (Fix build for armv7). (andypost)
  . Implemented property hooks RFC. (ilutov)
  . Fix GH-14978 (The xmlreader extension phpize build). (Peter Kokot)
  . Throw Error exception when encountering recursion during comparison, rather
    than fatal error. (ilutov)
  . Added missing cstddef include for C++ builds. (cmb)
  . Updated build system scripts config.guess to 2024-07-27 and config.sub to
    2024-05-27. (Peter Kokot)
  . Fixed bug GH-15240 (Infinite recursion in trait hook). (ilutov)
  . Fixed bug GH-15140 (Missing variance check for abstract set with asymmetric
    type). (ilutov)
  . Fixed bug GH-15181 (Disabled output handler is flushed again). (cmb)
  . Passing E_USER_ERROR to trigger_error() is now deprecated. (Girgias)
  . Fixed bug GH-15292 (Dynamic AVX detection is broken for MSVC). (nielsdos)
  . Using "_" as a class name is now deprecated. (Girgias)
  . Exiting a namespace now clears seen symbols. (ilutov)
  . The exit (and die) language constructs now behave more like a function.
    They can be passed liked callables, are affected by the strict_types
    declare statement, and now perform the usual type coercions instead of
    casting any non-integer value to a string.
    As such, passing invalid types to exit/die may now result in a TypeError
    being thrown. (Girgias)
  . Fixed bug GH-15438 (Hooks on constructor promoted properties without
    visibility are ignored). (ilutov)
  . Fixed bug GH-15419 (Missing readonly+hook incompatibility check for readonly
    classes). (ilutov)
  . Fixed bug GH-15187 (Various hooked object iterator issues). (ilutov)
  . Fixed bug GH-15456 (Crash in get_class_vars() on virtual properties).
    (ilutov)
  . Fixed bug GH-15501 (Windows HAVE_<header>_H macros defined to 1 or
    undefined). (Peter Kokot)
  . Implemented asymmetric visibility for properties. (ilutov)
  . Fixed bug GH-15644 (Asymmetric visibility doesn't work with hooks). (ilutov)
  . Implemented lazy objects RFC. (Arnaud)
  . Fixed bug GH-15686 (Building shared iconv with external iconv library).
    (Peter Kokot, zeriyoshi)
  . Fixed missing error when adding asymmetric visibility to unilateral virtual
    property. (ilutov)
  . Fixed bug GH-15693 (Unnecessary include in main.c bloats binary).
    (nielsdos)
  . Fixed bug GH-15731 (AllowDynamicProperties validation should error on
    enums). (DanielEScherzer)
  . Fixed bug GH-16040 (Use-after-free of object released in hook). (ilutov)
  . Fixed bug GH-16026 (Reuse of dtor fiber during shutdown). (Arnaud)
  . Fixed bug GH-15999 (zend_std_write_property() assertion failure with lazy
    objects). (Arnaud)
  . Fixed bug GH-15960 (Foreach edge cases with lazy objects). (Arnaud)
  . Fixed bug GH-16185 (Various hooked object iterator issues). (ilutov)
  . Fixed bug OSS-Fuzz #371445205 (Heap-use-after-free in attr_free).
    (nielsdos)
  . Fixed missing error when adding asymmetric visibility to static properties.
    (ilutov)
  . Fixed bug OSS-Fuzz #71407 (Null-dereference WRITE in
    zend_lazy_object_clone). (Arnaud)
  . Fixed bug GH-16574 (Incorrect error "undefined method" messages).
    (nielsdos)
  . Fixed bug GH-16577 (EG(strtod_state).freelist leaks with opcache.preload).
    (nielsdos)
  . Fixed bug GH-16615 (Assertion failure in zend_std_read_property). (Arnaud)
  . Fixed bug GH-16342 (Added ReflectionProperty::isLazy()). (Arnaud)
  . Fixed bug GH-16725 (Incorrect access check for non-hooked props in hooked
    object iterator). (ilutov)

- Curl:
  . Deprecated the CURLOPT_BINARYTRANSFER constant. (divinity76)
  . Bumped required libcurl version to 7.61.0. (Ayesh)
  . Added feature_list key to the curl_version() return value. (Ayesh)
  . Added constants CURL_HTTP_VERSION_3 (libcurl 7.66) and CURL_HTTP_VERSION_3ONLY
    (libcurl 7.88) as options for CURLOPT_HTTP_VERSION (Ayesh Karunaratne)
  . Added CURLOPT_TCP_KEEPCNT to set the number of probes to send before
    dropping the connection. (David Carlier)
  . Added CURLOPT_PREREQFUNCTION Curl option to set a custom callback
    after the connection is established, but before the request is
    performed. (Ayesh Karunaratne)
  . Added CURLOPT_SERVER_RESPONSE_TIMEOUT, which was formerly known as
    CURLOPT_FTP_RESPONSE_TIMEOUT. (Ayesh Karunaratne)
  . The CURLOPT_DNS_USE_GLOBAL_CACHE option is now silently ignored. (Ayesh Karunaratne)
  . Added CURLOPT_DEBUGFUNCTION as a Curl option. (Ayesh Karunaratne)
  . Fixed bug GH-16359 (crash with curl_setopt* CURLOPT_WRITEFUNCTION
    without null callback). (David Carlier)
  . Fixed bug GH-16723 (CURLMOPT_PUSHFUNCTION issues). (cmb)

- Date:
  . Added DateTime[Immutable]::createFromTimestamp. (Marc Bennewitz)
  . Added DateTime[Immutable]::[get|set]Microsecond. (Marc Bennewitz)
  . Constants SUNFUNCS_RET_TIMESTAMP, SUNFUNCS_RET_STRING, and SUNFUNCS_RET_DOUBLE
    are now deprecated. (Jorg Sowa)
  . Fixed bug GH-13773 (DatePeriod not taking into account microseconds for end
    date). (Mark Bennewitz, Derick)

- DBA:
  . Passing null or false to dba_key_split() is deprecated. (Grigias)

- Debugging:
  . Fixed bug GH-15923 (GDB: Python Exception <class 'TypeError'>:
    exceptions must derive from BaseException). (nielsdos)

- DOM:
  . Added DOMNode::compareDocumentPosition(). (nielsdos)
  . Implement #53655 (Improve speed of DOMNode::C14N() on large XML documents).
    (nielsdos)
  . Fix cloning attribute with namespace disappearing namespace. (nielsdos)
  . Implement DOM HTML5 parsing and serialization RFC. (nielsdos)
  . Fix DOMElement->prefix with empty string creates bogus prefix. (nielsdos)
  . Handle OOM more consistently. (nielsdos)
  . Implemented "Improve callbacks in ext/dom and ext/xsl" RFC. (nielsdos)
  . Added DOMXPath::quote() static method. (divinity76)
  . Implemented opt-in ext/dom spec compliance RFC. (nielsdos)
  . Fixed bug #79701 (getElementById does not correctly work with duplicate
    definitions). (nielsdos)
  . Implemented "New ext-dom features in PHP 8.4" RFC. (nielsdos)
  . Fixed GH-14698 (segfault on DOM node dereference). (David Carlier)
  . Improve support for template elements. (nielsdos)
  . Fix trampoline leak in xpath callables. (nielsdos)
  . Throw instead of silently failing when creating a too long text node in
    (DOM)ParentNode and (DOM)ChildNode. (nielsdos)
  . Fixed bug GH-15192 (Segmentation fault in dom extension
    (html5_serializer)). (nielsdos)
  . Deprecated DOM_PHP_ERR constant. (nielsdos)
  . Removed DOMImplementation::getFeature(). (nielsdos)
  . Fixed bug GH-15331 (Element::$substitutedNodeValue test failed). (nielsdos)
  . Fixed bug GH-15570 (Segmentation fault (access null pointer) in
    ext/dom/html5_serializer.c). (nielsdos)
  . Fixed bug GH-13988 (Storing DOMElement consume 4 times more memory in
    PHP 8.1 than in PHP 8.0). (nielsdos)
  . Fix XML serializer errata: xmlns="" serialization should be allowed.
    (nielsdos)
  . Fixed bug GH-15910 (Assertion failure in ext/dom/element.c). (nielsdos)
  . Fix unsetting DOM properties. (nielsdos)
  . Fixed bug GH-16190 (Using reflection to call Dom\Node::__construct
    causes assertion failure). (nielsdos)
  . Fix edge-case in DOM parsing decoding. (nielsdos)
  . Fixed bug GH-16465 (Heap buffer overflow in DOMNode->getElementByTagName).
    (nielsdos)
  . Fixed bug GH-16594 (Assertion failure in DOM -> before). (nielsdos)

- Fileinfo:
  . Update to libmagic 5.45. (nielsdos)
  . Fixed bug #65106 (PHP fails to compile ext/fileinfo). (Guillaume Outters)

- FPM:
  . Implement GH-12385 (flush headers without body when calling flush()).
    (nielsdos)
  . Added DragonFlyBSD system to the list which set FPM_BACKLOG_DEFAULT
    to SOMAXCONN. (David Carlier)
  . /dev/poll events.mechanism for Solaris/Illumos setting had been retired.
    (David Carlier)
  . Added memory peak to the scoreboard / status page. (Flávio Heleno)

- FTP:
  . Removed the deprecated inet_ntoa call support. (David Carlier)
  . Fixed bug #63937 (Upload speed 10 times slower with PHP). (nielsdos)

- GD:
  . Fix parameter numbers and missing alpha check for imagecolorset().
    (Giovanni Giacobbi)
  . imagepng/imagejpeg/imagewep/imageavif now throw an exception on
    invalid quality parameter. (David Carlier)
  . Check overflow/underflow for imagescale/imagefilter. (David Carlier)
  . Added gdImageClone to bundled libgd. (David Carlier)

- Gettext:
  . bind_textdomain_codeset, textdomain and d(*)gettext functions
    now throw an exception on empty domain. (David Carlier)

- GMP:
  . The GMP class is now final and cannot be extended anymore. (Girgias)
  . RFC: Change GMP bool cast behavior. (Saki Takamachi)

- Hash:
  . Changed return type of hash_update() to true. (nielsdos)
  . Added HashContext::__debugInfo(). (timwolla)
  . Deprecated passing incorrect data types for options to ext/hash functions.
    (nielsdos)
  . Added SSE2 and SHA-NI implementation of SHA-256. (timwolla, Colin Percival,
    Graham Percival)
  . Fix GH-15384 (Build fails on Alpine / Musl for amd64). (timwolla)
  . Fixed bug GH-15742 (php_hash_sha.h incompatible with C++). (cmb)

- IMAP:
  . Moved to PECL. (Derick Rethans)

- Intl:
  . Added IntlDateFormatter::PATTERN constant. (David Carlier)
  . Fixed Numberformatter::__construct when the locale is invalid, now
    throws an exception. (David Carlier)
  . Added NumberFormatter::ROUND_TOWARD_ZERO and ::ROUND_AWAY_FROM_ZERO as
    aliases for ::ROUND_DOWN and ::ROUND_UP. (Jorg Sowa)
  . Added NumberFormatter::ROUND_HALFODD. (Ayesh Karunaratne)
  . Added PROPERTY_IDS_UNARY_OPERATOR, PROPERTY_ID_COMPAT_MATH_START and
    PROPERTY_ID_COMPAT_MATH_CONTINUE constants. (David Carlier)
  . Added IntlDateFormatter::getIanaID/intltz_get_iana_id method/function.
    (David Carlier)
  . Set to C++17 standard for icu 74 and onwards. (David Carlier)
  . resourcebundle_get(), ResourceBundle::get(), and accessing offsets on a
    ResourceBundle object now throw:
    - TypeError for invalid offset types
    - ValueError for an empty string
    - ValueError if the integer index does not fit in a signed 32 bit integer
  . ResourceBundle::get() now has a tentative return type of:
    ResourceBundle|array|string|int|null
  . Added the new Grapheme function grapheme_str_split. (youkidearitai)
  . Added IntlDateFormatter::parseToCalendar. (David Carlier)
  . Added SpoofChecker::setAllowedChars to set unicode chars ranges.
    (David Carlier)

- LDAP:
  . Added LDAP_OPT_X_TLS_PROTOCOL_MAX/LDAP_OPT_X_TLS_PROTOCOL_TLS1_3
    constants. (StephenWall)

- LibXML:
  . Added LIBXML_RECOVER constant. (nielsdos)
  . libxml_set_streams_context() now throws immediately on an invalid context
    instead of at the use-site. (nielsdos)
  . Added LIBXML_NO_XXE constant. (nielsdos)

- MBString:
  . Added mb_trim, mb_ltrim and mb_rtrim. (Yuya Hamada)
  . Added mb_ucfirst and mb_lcfirst. (Yuya Hamada)
  . Updated Unicode data tables to Unicode 15.1. (Ayesh Karunaratne)
  . Fixed bug GH-15824 (mb_detect_encoding(): Argument $encodings contains
    invalid encoding "UTF8"). (Yuya Hamada)
  . Updated Unicode data tables to Unicode 16.0. (Ayesh Karunaratne)

- Mysqli:
  . The mysqli_ping() function and mysqli::ping() method are now deprecated,
    as the reconnect feature was removed in PHP 8.2. (Kamil Tekiela)
  . The mysqli_kill() function and mysqli::kill() method are now deprecated.
    If this functionality is needed a SQL "KILL" command can be used instead.
    (Kamil Tekiela)
  . The mysqli_refresh() function and mysqli::refresh() method are now deprecated.
    If this functionality is needed a SQL "FLUSH" command can be used instead.
    (Kamil Tekiela)
  . Passing explicitly the $mode parameter to mysqli_store_result() has been
    deprecated. As the MYSQLI_STORE_RESULT_COPY_DATA constant was only used in
    conjunction with this function it has also been deprecated. (Girgias)

- MySQLnd:
  . Fixed bug GH-13440 (PDO quote bottleneck). (nielsdos)
  . Fixed bug GH-10599 (Apache crash on Windows when using a self-referencing
    anonymous function inside a class with an active mysqli connection).
    (nielsdos)

- Opcache:
  . Added large shared segments support for FreeBSD. (David Carlier)
  . If JIT is enabled, PHP will now exit with a fatal error on startup in case
    of JIT startup initialization issues. (danog)
  . Increased the maximum value of opcache.interned_strings_buffer to 32767 on
    64bit archs. (Arnaud)
  . Fixed bug GH-13834 (Applying non-zero offset 36 to null pointer in
    zend_jit.c). (nielsdos)
  . Fixed bug GH-14361 (Deep recursion in zend_cfg.c causes segfault).
    (nielsdos)
  . Fixed bug GH-14873 (PHP 8.4 min function fails on typed integer).
    (nielsdos)
  . Fixed bug GH-15490 (Building of callgraph modifies preloaded symbols).
    (ilutov)
  . Fixed bug GH-15178 (Assertion in tracing JIT on hooks). (ilutov)
  . Fixed bug GH-15657 (Segmentation fault in dasm_x86.h). (nielsdos)
  . Added opcache_jit_blacklist() function. (Bob)
  . Fixed bug GH-16009 (Segmentation fault with frameless functions and
    undefined CVs). (nielsdos)
  . Fixed bug GH-16186 (Assertion failure in Zend/zend_operators.c). (Arnaud)
  . Fixed bug GH-16572 (Incorrect result with reflection in low-trigger JIT).
    (nielsdos)
  . Fixed GH-16839 (Error on building Opcache JIT for Windows ARM64). (cmb)

- OpenSSL:
  . Fixed bug #80269 (OpenSSL sets Subject wrong with extraattribs parameter).
    (Jakub Zelenka)
  . Implement request #48520 (openssl_csr_new - allow multiple values in DN).
    (Jakub Zelenka)
  . Introduced new serial_hex parameter to openssl_csr_sign. (Jakub Zelenka,
    Florian Sowade)
  . Added X509_PURPOSE_OCSP_HELPER and X509_PURPOSE_TIMESTAMP_SIGN constants.
    (Vincent Jardin)
  . Bumped minimum required OpenSSL version to 1.1.1. (Ayesh Karunaratne)
  . Added compile-time option --with-openssl-legacy-provider to enable legacy
    provider. (Adam Saponara)
  . Added support for Curve25519 + Curve448 based keys. (Manuel Mausz)
  . Fixed bug GH-13343 (openssl_x509_parse should not allow omitted seconds in
    UTCTimes). (Jakub Zelenka)
  . Bumped minimum required OpenSSL version to 1.1.0. (cmb)
  . Implement GH-13514 PASSWORD_ARGON2 from OpenSSL 3.2. (Remi)

- Output:
  . Clear output handler status flags during handler initialization. (haszi)
  . Fixed bug with url_rewriter.hosts not used by output_add_rewrite_var().
    (haszi)

- PCNTL:
  . Added pcntl_setns for Linux. (David Carlier)
  . Added pcntl_getcpuaffinity/pcntl_setcpuaffinity. (David Carlier)
  . Updated pcntl_get_signal_handler signal id upper limit to be
    more in line with platforms limits. (David Carlier)
  . Added pcntl_getcpu for Linux/FreeBSD/Solaris/Illumos. (David Carlier)
  . Added pcntl_getqos_class/pcntl_setqos_class for macOs. (David Carlier)
  . Added SIGCKPT/SIGCKPTEXIT constants for DragonFlyBSD. (David Carlier)
  . Added FreeBSD's SIGTRAP handling to pcntl_siginfo_to_zval. (David Carlier)
  . Added POSIX pcntl_waitid. (Vladimir Vrzić)
  . Fixed bug GH-16769: (pcntl_sigwaitinfo aborts on signal value
    as reference). (David Carlier)

- PCRE:
  . Upgrade bundled pcre2lib to version 10.43. (nielsdos)
  . Add "/r" modifier. (Ayesh)
  . Upgrade bundled pcre2lib to version 10.44. (Ayesh)
  . Fixed GH-16189 (underflow on offset argument). (David Carlier)
  . Fix UAF issues with PCRE after request shutdown. (nielsdos)

- PDO:
  . Fixed setAttribute and getAttribute. (SakiTakamachi)
  . Implemented PDO driver-specific subclasses RFC. (danack, kocsismate)
  . Added support for PDO driver-specific SQL parsers. (Matteo Beccati)
  . Fixed bug GH-14792 (Compilation failure on pdo_* extensions).
    (Peter Kokot)
  . mysqlnd: support ER_CLIENT_INTERACTION_TIMEOUT. (Appla)
  . The internal header php_pdo_int.h is no longer installed; it is not
    supposed to be used by PDO drivers. (cmb)
  . Fixed bug GH-16167 (Prevent mixing PDO sub-classes with different DSN).
    (kocsismate)
  . Fixed bug GH-16314 ("Pdo\Mysql object is uninitialized" when opening a
    persistent connection). (kocsismate)

- PDO_DBLIB:
  . Fixed setAttribute and getAttribute. (SakiTakamachi)
  . Added class Pdo\DbLib. (danack, kocsismate)

- PDO_Firebird:
  . Fixed setAttribute and getAttribute. (SakiTakamachi)
  . Feature: Add transaction isolation level and mode settings to pdo_firebird.
    (SakiTakamachi)
  . Added class Pdo\Firebird. (danack, kocsismate)
  . Added Pdo\Firebird::ATTR_API_VERSION. (SakiTakamachi)
  . Added getApiVersion() and removed from getAttribute().
    (SakiTakamachi)
  . Supported Firebird 4.0 datatypes. (sim1984)
  . Support proper formatting of time zone types. (sim1984)
  . Fixed GH-15604 (Always make input parameters nullable). (sim1984)

- PDO_MYSQL:
  . Fixed setAttribute and getAttribute. (SakiTakamachi)
  . Added class Pdo\Mysql. (danack, kocsismate)
  . Added custom SQL parser. (Matteo Beccati)
  . Fixed GH-15949 (PDO_MySQL not properly quoting PDO_PARAM_LOB binary
    data). (mbeccati, lcobucci)

- PDO_ODBC:
  . Added class Pdo\Odbc. (danack, kocsismate)

- PDO_PGSQL:
  . Fixed GH-12423, DSN credentials being prioritized over the user/password
    PDO constructor arguments. (SakiTakamachi)
  . Fixed native float support with pdo_pgsql query results. (Yurunsoft)
  . Added class Pdo\Pgsql. (danack, kocsismate)
  . Retrieve the memory usage of the query result resource. (KentarouTakeda)
  . Added Pdo\Pgsql::setNoticeCallBack method to receive DB notices.
    (outtersg)
  . Added custom SQL parser. (Matteo Beccati)
  . Fixed GH-15986 (Double-free due to Pdo\Pgsql::setNoticeCallback()). (cmb,
    nielsdos)
  . Fixed GH-12940 (Using PQclosePrepared when available instead of
    the DEALLOCATE command to free statements resources). (David Carlier)
  . Remove PGSQL_ATTR_RESULT_MEMORY_SIZE constant as it is provided by
    the new PDO Subclass as Pdo\Pgsql::ATTR_RESULT_MEMORY_SIZE. (Girgias)

- PDO_SQLITE:
  . Added class Pdo\Sqlite. (danack, kocsismate)
  . Fixed bug #81227 (PDO::inTransaction reports false when in transaction).
    (nielsdos)
  . Added custom SQL parser. (Matteo Beccati)

- PHPDBG:
  . array out of bounds, stack overflow handled for segfault handler on windows.
    (David Carlier)
  . Fixed bug GH-16041 (Support stack limit in phpdbg). (Arnaud)

- PGSQL:
  . Added the possibility to have no conditions for pg_select. (OmarEmaraDev)
  . Persistent connections support the PGSQL_CONNECT_FORCE_RENEW flag.
    (David Carlier)
  . Added pg_result_memory_size to get the query result memory usage.
    (KentarouTakeda)
  . Added pg_change_password to alter an user's password. (David Carlier)
  . Added pg_put_copy_data/pg_put_copy_end to send COPY commands and signal
    the end of the COPY. (David Carlier)
  . Added pg_socket_poll to poll on the connection. (David Carlier)
  . Added pg_jit to get infos on server JIT support. (David Carlier)
  . Added pg_set_chunked_rows_size to fetch results per chunk. (David Carlier)
  . pg_convert/pg_insert/pg_update/pg_delete ; regexes are now cached.
    (David Carlier)

- Phar:
  . Fixed bug GH-12532 (PharData created from zip has incorrect timestamp).
    (nielsdos)

- POSIX:
  . Added POSIX_SC_CHILD_MAX and POSIX_SC_CLK_TCK constants. (Jakub Zelenka)
  . Updated posix_isatty to set the error number on file descriptors.
    (David Carlier)

- PSpell:
  . Moved to PECL. (Derick Rethans)

- Random:
  . Fixed bug GH-15094 (php_random_default_engine() is not C++ conforming).
    (cmb)
  . lcg_value() is now deprecated. (timwolla)

- Readline:
  . Fixed readline_info, rl_line_buffer_length/rl_len globals on update.
    (David Carlier)
  . Fixed bug #51558 (Shared readline build fails). (Peter Kokot)
  . Fixed UAF with readline_info(). (David Carlier)

- Reflection:
  . Implement GH-12908 (Show attribute name/class in ReflectionAttribute dump).
    (nielsdos)
  . Make ReflectionGenerator::getFunction() legal after generator termination.
    (timwolla)
  . Added ReflectionGenerator::isClosed(). (timwolla)
  . Fixed bug GH-15718 (Segfault on ReflectionProperty::get{Hook,Hooks}() on
    dynamic properties). (DanielEScherzer)
  . Fixed bug GH-15694 (ReflectionProperty::isInitialized() is incorrect for
    hooked properties). (ilutov)
  . Add missing ReflectionProperty::hasHook[s]() methods. (ilutov)
  . Add missing ReflectionProperty::isFinal() method. (ilutov)
  . Fixed bug GH-16122 (The return value of ReflectionFunction::getNamespaceName()
    and ReflectionFunction::inNamespace() for closures is incorrect). (timwolla)
  . Fixed bug GH-16162 (No ReflectionProperty::IS_VIRTUAL) (DanielEScherzer)
  . Fixed the name of the second parameter of
    ReflectionClass::resetAsLazyGhost(). (Arnaud)

- Session:
  . INI settings session.sid_length and session.sid_bits_per_character are now
    deprecated. (timwolla)
  . Emit warnings for non-positive values of session.gc_divisor and negative values
    of session.gc_probability. (Jorg Sowa)
  . Fixed bug GH-16590 (UAF in session_encode()). (nielsdos)

- SimpleXML:
  . Fix signature of simplexml_import_dom(). (nielsdos)

- SNMP:
  . Removed the deprecated inet_ntoa call support. (David Carlier)

- SOAP:
  . Add support for clark notation for namespaces in class map. (lxShaDoWxl)
  . Mitigate #51561 (SoapServer with a extented class and using sessions,
    lost the setPersistence()). (nielsdos)
  . Fixed bug #49278 (SoapClient::__getLastResponseHeaders returns NULL if
    wsdl operation !has output). (nielsdos)
  . Fixed bug #44383 (PHP DateTime not converted to xsd:datetime). (nielsdos)
  . Fixed bug GH-11941 (soap with session persistence will silently fail when
    "session" built as a shared object). (nielsdos)
  . Passing an int to SoapServer::addFunction() is now deprecated.
    If all PHP functions need to be provided flatten the array returned by
    get_defined_functions(). (Girgias)
  . The SOAP_FUNCTIONS_ALL constant is now deprecated. (Girgias)
  . Fixed bug #61525 (SOAP functions require at least one space after HTTP
    header colon). (nielsdos)
  . Implement request #47317 (SoapServer::__getLastResponse()). (nielsdos)

- Sockets:
  . Removed the deprecated inet_ntoa call support. (David Carlier)
  . Added the SO_EXECLUSIVEADDRUSE windows constant. (David Carlier)
  . Added the SOCK_CONN_DGRAM/SOCK_DCCP netbsd constants. (David Carlier)
  . Added multicast group support for ipv4 on FreeBSD. (jonathan@tangential.ca)
  . Added the TCP_SYNCNT constant for Linux to set number of attempts to send
    SYN packets from the client. (David Carlier)
  . Added the SO_EXCLBIND constant for exclusive socket binding on illumos/solaris.
    (David Carlier)
  . Updated the socket_create_listen backlog argument default value to SOMAXCONN.
    (David Carlier)
  . Added the SO_NOSIGPIPE constant to control the generation of SIGPIPE for
    macOs and FreeBSD. (David Carlier)
  . Added SO_LINGER_SEC for macOs, true equivalent of SO_LINGER in other platforms.
    (David Carlier)
  . Add close-on-exec on socket created with socket_accept on unixes. (David Carlier)
  . Added IP_PORTRANGE* constants for BSD systems to control ephemeral port
    ranges. (David Carlier)
  . Added SOCK_NONBLOCK/SOCK_CLOEXEC constants for socket_create and
    socket_create_pair to apply O_NONBLOCK/O_CLOEXEC flags to the
    newly created sockets. (David Carlier)
  . Added SO_BINDTOIFINDEX to bind a socket to an interface index.
    (David Carlier)

- Sodium:
  . Add support for AEGIS-128L and AEGIS-256. (jedisct1)
  . Enable AES-GCM on aarch64 with the ARM crypto extensions. (jedisct1)

- SPL:
  . Implement SeekableIterator for SplObjectStorage. (nielsdos)
  . The SplFixedArray::__wakeup() method has been deprecated as it implements
    __serialize() and __unserialize() which need to be overwritten instead.
    (TysonAndre)
  . Passing a non-empty string for the $escape parameter of:
    - SplFileObject::setCsvControl()
    - SplFileObject::fputcsv()
    - SplFileObject::fgetcsv()
    is now deprecated. (Girgias)

- Standard:
  . Implement GH-12188 (Indication for the int size in phpinfo()). (timwolla)
  . Partly fix GH-12143 (Incorrect round() result for 0.49999999999999994).
    (timwolla)
  . Fix GH-12252 (round(): Validate the rounding mode). (timwolla)
  . Increase the default BCrypt cost to 12. (timwolla)
  . Fixed bug GH-12592 (strcspn() odd behaviour with NUL bytes and empty mask).
    (nielsdos)
  . Removed the deprecated inet_ntoa call support. (David Carlier)
  . Cast large floats that are within int range to int in number_format so
    the precision is not lost. (Marc Bennewitz)
  . Add support for 4 new rounding modes to the round() function. (Jorg Sowa)
  . debug_zval_dump() now indicates whether an array is packed. (Max Semenik)
  . Fix GH-12143 (Optimize round). (SakiTakamachi)
  . Changed return type of long2ip to string from string|false. (Jorg Sowa)
  . Fix GH-12143 (Extend the maximum precision round can handle by one digit).
    (SakiTakamachi)
  . Added the http_get_last_response_headers() and
    http_clear_last_response_headers() that allows retrieving the same content
    as the magic $http_response_header variable.
  . Add php_base64_encode_ex() API. (Remi)
  . Implemented "Raising zero to the power of negative number" RFC. (Jorg Sowa)
  . Added array_find(), array_find_key(), array_all(), and array_any(). (josh)
  . Change highlight_string() and print_r() return type to string|true. (Ayesh)
  . Fix references in request_parse_body() options array. (nielsdos)
  . Add RoundingMode enum. (timwolla, saki)
  . Unserializing the uppercase 'S' tag is now deprecated. (timwolla)
  . Enables crc32 auxiliary detection on OpenBSD. (David Carlier)
  . Passing a non-empty string for the $escape parameter of:
    - fputcsv()
    - fgetcsv()
    - str_getcsv()
    is now deprecated. (Girgias)
  . The str_getcsv() function now throws ValueErrors when the $separator and
    $enclosure arguments are not one byte long, or if the $escape is not one
    byte long or the empty string. This aligns the behaviour to be identical
    to that of fputcsv() and fgetcsv(). (Girgias)
  . php_uname() now throws ValueErrors on invalid inputs. (Girgias)
  . The "allowed_classes" option for unserialize() now throws TypeErrors and
    ValueErrors	if it is not an	array of class names. (Girgias)
  . Implemented GH-15685 (improve proc_open error reporting on Windows). (cmb)
  . Add support for backed enums in http_build_query(). (ilutov)
  . Fixed bug GH-15982 (Assertion failure with array_find when references are
    involved). (nielsdos)
  . Fixed parameter names of fpow() to be identical to pow(). (Girgias)

- Streams:
  . Implemented GH-15155 (Stream context is lost when custom stream wrapper is
    being filtered). (Quentin Dreyer)

- Tidy:
  . Failures in the constructor now throw exceptions rather than emitting
    warnings and having a broken object. (nielsdos)
  . Add tidyNode::getNextSibling() and tidyNode::getPreviousSibling().
    (nielsdos)

- Windows:
  . Update the icon of the Windows executables, e.g. php.exe. (Ayesh,
    Nurudin Imširović)
  . Fixed bug GH-16199 (GREP_HEADER() is broken). (Peter Kokot)

- XML:
  . Added XML_OPTION_PARSE_HUGE parser option. (nielsdos)
  . Fixed bug #81481 (xml_get_current_byte_index limited to 32-bit numbers on
    64-bit builds). (nielsdos)
  . The xml_set_object() function has been deprecated. (Girgias)
  . Passing non-callable strings to the xml_set_*_handler() functions is now
    deprecated. (Girgias)

- XMLReader:
  . Declares class constant types. (Ayesh)
  . Add XMLReader::fromStream(), XMLReader::fromUri(), XMLReader::fromString(). (nielsdos)
  . Fixed bug GH-15123 (var_dump doesn't actually work on XMLReader).
    (nielsdos)

- XMLWriter:
  . Add XMLWriter::toStream(), XMLWriter::toUri(), XMLWriter::toMemory(). (nielsdos)

- XSL:
  . Implement request #64137 (XSLTProcessor::setParameter() should allow both
    quotes to be used). (nielsdos)
  . Implemented "Improve callbacks in ext/dom and ext/xsl" RFC. (nielsdos)
  . Added XSLTProcessor::$maxTemplateDepth and XSLTProcessor::$maxTemplateVars.
    (nielsdos)
  . Fix trampoline leak in xpath callables. (nielsdos)

- Zip:
  . Added ZipArchive::ER_TRUNCATED_ZIP added in libzip 1.11. (Remi)<|MERGE_RESOLUTION|>--- conflicted
+++ resolved
@@ -51,10 +51,13 @@
   . Fixed bug GH-17330 (SNMP::setSecurity segfault on closed session).
     (David Carlier)
 
-<<<<<<< HEAD
 - SPL:
   . Fixed bug GH-15833 (Segmentation fault (access null pointer) in
     ext/spl/spl_array.c). (nielsdos)
+
+- Zip:
+  . Fixed bug GH-17139 (Fix zip_entry_name() crash on invalid entry).
+    (nielsdos)
 
 02 Jan 2025, PHP 8.4.3
 
@@ -66,13 +69,6 @@
     (Saki Takamachi)
   . Fixed bug GH-17275 (Fixed the calculation logic of dividend scale).
     (Saki Takamachi)
-=======
-- Zip:
-  . Fixed bug GH-17139 (Fix zip_entry_name() crash on invalid entry).
-    (nielsdos)
-
-02 Jan 2025, PHP 8.3.16RC1
->>>>>>> d08a9e00
 
 - Core:
   . Fixed bug OSS-Fuzz #382922236 (Duplicate dynamic properties in hooked object
