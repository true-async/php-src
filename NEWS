--- conflicted
+++ resolved
@@ -13,15 +13,11 @@
   . Fixed bug GH-8848 (imagecopyresized() error refers to the wrong argument).
     (cmb)
 
-<<<<<<< HEAD
-07 Jul 2022, PHP 8.1.8
-=======
 - OPcache:
   . Fixed bug GH-8847 (PHP hanging infinitly at 100% cpu when check php
     syntaxe of a valid file). (Dmitry)
 
-07 Jul 2022, PHP 8.0.21
->>>>>>> 7cf6f173
+07 Jul 2022, PHP 8.1.8
 
 - Core:
   . Fixed bug GH-8338 (Intel CET is disabled unintentionally). (Chen, Hu)
