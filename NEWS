PHP                                                                        NEWS
|||||||||||||||||||||||||||||||||||||||||||||||||||||||||||||||||||||||||||||||
?? ??? ????, PHP 8.3.3

- Core:
  . Fixed timer leak in zend-max-execution-timers builds. (withinboredom)
  . Fixed bug GH-12349 (linking failure on ARM with mold). (Jan Palus)

- FPM:
  . Fixed bug GH-12996 (Incorrect SCRIPT_NAME with Apache ProxyPassMatch when
    plus in path). (Jakub Zelenka)

- Phar:
  . Fixed bug #71465 (PHAR doesn't know about litespeed). (nielsdos)

<<<<<<< HEAD
- Standard:
  . Fixed bug GH-13094 (range(9.9, '0') causes segmentation fault). (nielsdos)

18 Jan 2024, PHP 8.3.2
=======
- Random:
  . Fixed bug GH-13138 (Randomizer::pickArrayKeys() does not detect broken
    engines). (timwolla)

18 Jan 2024, PHP 8.2.15
>>>>>>> 97c6da1d

- Core:
  . Fixed bug GH-12953 (false positive SSA integrity verification failed when
    loading composer classmaps with more than 11k elements). (nielsdos)
  . Fixed bug GH-12999 (zend_strnlen build when strnlen is unsupported).
    (rainerjung)
  . Fixed bug GH-12966 (missing cross-compiling 3rd argument so Autoconf
    doesn't emit warnings). (Peter Kokot)
  . Fixed bug GH-12854 (8.3 - as final trait-used method does not correctly
    report visibility in Reflection). (nielsdos)

- Cli:
  . Fix incorrect timeout in built-in web server when using router script and
    max_input_time. (ilutov)

- DOM:
  . Fixed bug GH-12870 (Creating an xmlns attribute results in a DOMException).
    (nielsdos)
  . Fix crash when toggleAttribute() is used without a document. (nielsdos)
  . Fix crash in adoptNode with attribute references. (nielsdos)
  . Fixed bug GH-13012 (DOMNode::isEqualNode() is incorrect when attribute
    order is different). (nielsdos)

- FFI:
  . Fixed bug GH-9698 (stream_wrapper_register crashes with FFI\CData).
    (Jakub Zelenka)
  . Fixed bug GH-12905 (FFI::new interacts badly with observers). (nielsdos)

- GD:
  . Fixed GH-13082 undefined behavior with GdFont instances handling with
    imageload* and imagechar*. (David Carlier)

- Intl:
  . Fixed GH-12943 (IntlDateFormatter::__construct accepts 'C' as valid locale).
    (David Carlier)

- Hash:
  . Fixed bug GH-12936 (hash() function hangs endlessly if using sha512 on
    strings >= 4GiB). (nielsdos)

- ODBC:
  . Fix crash on Apache shutdown with persistent connections. (nielsdos)

- Opcache:
  . Fixed oss-fuzz #64727 (JIT undefined array key warning may overwrite DIM
    with NULL when DIM is the same var as result). (ilutov)
  . Added workaround for SELinux mprotect execheap issue.
    See https://bugzilla.kernel.org/show_bug.cgi?id=218258. (ilutov)

- OpenSSL:
  . Fixed bug GH-12987 (openssl_csr_sign might leak new cert on error).
    (Jakub Zelenka)

- PDO:
  . Fix GH-12969 (Fixed PDO::getAttribute() to get PDO::ATTR_STRINGIFY_FETCHES).
    (SakiTakamachi)

- PDO_ODBC:
  . Fixed bug GH-12767 (Unable to turn on autocommit mode with setAttribute()).
    (SakiTakamachi)

- PGSQL:
  . Fixed auto_reset_persistent handling and allow_persistent type. (David Carlier)
  . Fixed bug GH-12974 (Apache crashes on shutdown when using pg_pconnect()).
    (nielsdos)

- Phar:
  . Fixed bug #77432 (Segmentation fault on including phar file). (nielsdos)

- PHPDBG:
  . Fixed bug GH-12962 (Double free of init_file in phpdbg_prompt.c). (nielsdos)

- SimpleXML:
  . Fix getting the address of an uninitialized property of a SimpleXMLElement
    resulting in a crash. (nielsdos)
  . Fixed bug GH-12929 (SimpleXMLElement with stream_wrapper_register can
    segfault). (nielsdos)

- Tidy:
  . Fixed bug GH-12980 (tidynode.props.attribute is missing
    "Boolean Attributes" and empty attributes). (nielsdos)

07 Dec 2023, PHP 8.3.1RC1

- Core:
  . Fixed bug GH-12758 / GH-12768 (Invalid opline in OOM handlers within
    ZEND_FUNC_GET_ARGS and ZEND_BIND_STATIC). (Florian Engelhardt)
  . Fix various missing NULL checks. (nielsdos, dstogov)
  . Fixed bug GH-12835 (Leak of call->extra_named_params on internal __call).
    (ilutov)
  . Fixed bug GH-12826 (Weird pointers issue in nested loops). (nielsdos)

- FPM:
  . Fixed bug GH-12705 (Segmentation fault in fpm_status_export_to_zval).
    (Patrick Prasse)

- FTP:
  . Fixed bug GH-9348 (FTP & SSL session reuse). (nielsdos)

- LibXML:
  . Fixed test failures for libxml2 2.12.0. (nielsdos)

- MySQLnd:
  . Avoid using uninitialised struct. (mikhainin)
  . Fixed bug GH-12791 (Possible dereference of NULL in MySQLnd debug code).
    (nielsdos)

- Opcache:
  . Fixed JIT bug (Function JIT emits "Uninitialized string offset" warning
    at the same time as invalid offset Error). (Girgias)
  . Fixed JIT bug (JIT emits "Attempt to assign property of non-object"
    warning at the same time as Error is being thrown). (Girgias)

- PDO PGSQL:
  . Fixed the default value of $fetchMode in PDO::pgsqlGetNotify() (kocsismate)

- SOAP:
  . Fixed bug GH-12838 ([SOAP] Temporary WSDL cache files not being deleted).
    (nielsdos)

- Standard
  . Fixed GH-12745 (http_build_query() default null argument for $arg_separator
    is implicitly coerced to string). (Girgias)

23 Nov 2023, PHP 8.3.0

- Bcmath
  . Fixed GH-11761 (removing trailing zeros from numbers) (jorgsowa)

- CLI:
  . Added pdeathsig to builtin server to terminate workers when the master
    process is killed. (ilutov)
  . Fixed bug GH-11104 (STDIN/STDOUT/STDERR is not available for CLI without
    a script). (nielsdos)
  . Implement GH-10024 (support linting multiple files at once using php -l).
    (nielsdos)

- Core:
  . Fix GH-11388 (Allow "final" modifier when importing a method from a trait).
    (nielsdos)
  . Fixed bug GH-11406 (segfault with unpacking and magic method closure).
    (nielsdos)
  . Fixed bug GH-9388 (Improve unset property and __get type incompatibility
    error message). (ilutov)
  . SA_ONSTACK is now set for signal handlers to be friendlier to other
    in-process code such as Go's cgo. (Kévin Dunglas)
  . SA_ONSTACK is now set when signals are disabled. (Kévin Dunglas)
  . Fix GH-9649: Signal handlers now do a no-op instead of crashing when
    executed on threads not managed by TSRM. (Kévin Dunglas)
  . Added shadow stack support for fibers. (Chen Hu)
  . Fix bug GH-9965 (Fix accidental caching of default arguments with side
    effects). (ilutov)
  . Implement GH-10217 (Use strlen() for determining the class_name length).
    (Dennis Buteyn)
  . Fix bug GH-8821 (Improve line numbers for errors in constant expressions).
    (ilutov)
  . Fix bug GH-10083 (Allow comments between & and parameter). (ilutov)
  . Zend Max Execution Timers is now enabled by default for ZTS builds on
    Linux. (Kévin Dunglas)
  . Fix bug GH-10469 (Disallow .. in open_basedir paths set at runtime).
    (ilutov)
  . Fix bug GH-10168, GH-10582 (Various segfaults with destructors and VM return
    values). (dstogov, nielsdos, ilutov)
  . Fix bug GH-10935 (Use of trait doesn't redeclare static property if class
    has inherited it from its parent). (ilutov)
  . Fix bug GH-11154 (Negative indices on empty array don't affect next chosen
    index). (ColinHDev)
  . Fix bug GH-8846 (Implement delayed early binding for classes without
    parents). (ilutov)
  . Fix bug #79836 (Segfault in concat_function). (nielsdos)
  . Fix bug #81705 (type confusion/UAF on set_error_handler with concat
    operation). (nielsdos)
  . Fix GH-11348 (Closure created from magic method does not accept named
    arguments). (nielsdos)
  . Fix GH-11388 (Allow "final" modifier when importing a method from a trait).
    (nielsdos)
  . Fixed bug GH-11406 (segfault with unpacking and magic method closure).
    (nielsdos)
  . Fixed bug GH-11507 (String concatenation performance regression in 8.3).
    (nielsdos)
  . Fixed GH-11488 (Missing "Optional parameter before required" deprecation on
    union null type). (ilutov)
  . Implement the #[\Override] attribute RFC. (timwolla)
  . Fixed bug GH-11601 (Incorrect handling of unwind and graceful exit
    exceptions). (ilutov)
  . Added zend_call_stack_get implementation for OpenBSD. (David Carlier)
  . Add stack limit check in zend_eval_const_expr(). (Arnaud)
  . Expose time spent collecting cycles in gc_status(). (Arnaud)
  . Remove WeakMap entries whose key is only reachable through the entry value.
    (Arnaud)
  . Resolve open_basedir paths on INI update. (ilutov)
  . Fixed oss-fuzz #60741 (Leak in open_basedir). (ilutov)
  . Fixed segfault during freeing of some incompletely initialized objects due
    to OOM error (PDO, SPL, XSL). (ilutov)
  . Introduced Zend guard recursion protection to fix __debugInfo issue.
    (Jakub Zelenka)
  . Fixed oss-fuzz #61712 (assertion failure with error handler during binary
    op). (nielsdos)
  . Fixed GH-11847 (DTrace enabled build is broken). (Filip Zrůst)
  . Fixed OSS Fuzz #61865 (Undef variable in ++/-- for declared property
    that is unset in error handler). (Girgias)
  . Fixed warning emitted when checking if a user stream is castable. (Girgias)
  . Fixed bug GH-12123 (Compile error on MacOS with C++ extension when using
    ZEND_BEGIN_ARG_WITH_RETURN_TYPE_INFO_EX). (kocsismate)
  . Fixed bug GH-12189 (#[Override] attribute in trait does not check for
    parent class implementations). (timwolla)
  . Fixed OSS Fuzz #62294 (Unsetting variable after ++/-- on string variable
    warning). (Girgias)
  . Fixed buffer underflow when compiling memoized expression. (ilutov)
  . Fixed oss-fuzz #63802 (OP1 leak in error path of post inc/dec). (ilutov)

- Curl:
  . Added Curl options and constants up to (including) version 7.87.
    (nielsdos, adoy)

- Date:
  . Implement More Appropriate Date/Time Exceptions RFC. (Derick)

- DOM:
  . Fix bug GH-8388 (DOMAttr unescapes character reference). (Tim Starling)
  . Fix bug GH-11308 (getElementsByTagName() is O(N^2)). (nielsdos)
  . Fix #79700 (wrong use of libxml oldNs leads to performance problem).
    (nielsdos)
  . Fix #77894 (DOMNode::C14N() very slow on generated DOMDocuments even after
    normalisation). (nielsdos)
  . Revert changes to DOMAttr::$value and DOMAttr::$nodeValue expansion.
    (nielsdos)
  . Fixed bug GH-11500 (Namespace reuse in createElementNS() generates wrong
    output). (nielsdos)
  . Implemented DOMDocument::adoptNode(). Previously this always threw a
    "not yet implemented" exception. (nielsdos)
  . Fixed bug GH-9628 (Implicitly removing nodes from \DOMDocument breaks
    existing references). (nielsdos)
  . Added DOMNode::contains() and DOMNameSpaceNode::contains(). (nielsdos)
  . Added DOMElement::getAttributeNames(). (nielsdos)
  . Added DOMNode::getRootNode(). (nielsdos)
  . Added DOMElement::className and DOMElement::id. (nielsdos)
  . Added DOMParentNode::replaceChildren(). (nielsdos)
  . Added DOMNode::isConnected and DOMNameSpaceNode::isConnected. (nielsdos)
  . Added DOMNode::parentElement and DOMNameSpaceNode::parentElement.
    (nielsdos)
  . Added DOMNode::isEqualNode(). (nielsdos)
  . Added DOMElement::insertAdjacentElement() and
    DOMElement::insertAdjacentText(). (nielsdos)
  . Added DOMElement::toggleAttribute(). (nielsdos)
  . Fixed bug GH-11792 (LIBXML_NOXMLDECL is not implemented or broken).
    (nielsdos)
  . adoptNode now respects the strict error checking property. (nielsdos)
  . Align DOMChildNode parent checks with spec. (nielsdos)
  . Fixed bug #80927 (Removing documentElement after creating attribute node:
    possible use-after-free). (nielsdos)
  . Fix various namespace prefix conflict resolution bugs. (nielsdos)
  . Fix calling createAttributeNS() without prefix causing the default
    namespace of the element to change. (nielsdos)
  . Fixed GH-11952 (Confusing warning when blocking entity loading via
    libxml_set_external_entity_loader). (nielsdos)
  . Fix broken cache invalidation with deallocated and reallocated document
    node. (nielsdos)
  . Fix compile error when php_libxml.h header is included in C++.
    (Remi, nielsdos)
  . Fixed bug #47531 (No way of removing redundant xmlns: declarations).
    (nielsdos)

- Exif:
  . Removed unneeded codepaths in exif_process_TIFF_in_JPEG(). (nielsdos)

- FFI:
  . Implement GH-11934 (Allow to pass CData into struct and/or union fields).
    (nielsdos, KapitanOczywisty)

- Fileinfo:
  . Upgrade bundled libmagic to 5.43. (Anatol)
  . Fix GH-11408 (Unable to build PHP 8.3.0 alpha 1 / fileinfo extension).
    (nielsdos)

- FPM:
  . The status.listen shared pool now uses the same php_values (including
    expose_php) and php_admin_value as the pool it is shared with. (dwxh)
  . Added warning to log when fpm socket was not registered on the expected
    path. (Joshua Behrens, Jakub Zelenka)
  . Fixed bug #76067 (system() function call leaks php-fpm listening sockets).
    (Mikhail Galanin, Jakub Zelenka)
  . Fixed GH-12077 (PHP 8.3.0RC1 borked socket-close-on-exec.phpt).
    (Jakub Zelenka)

- GD:
  . Removed imagerotate "ignore_transparent" argument since it has no effect.
    (David Carlier)

- Intl:
  . Added pattern format error infos for numfmt_set_pattern. (David Carlier)
  . Added MIXED_NUMBERS and HIDDEN_OVERLAY constants for
    the Spoofchecker's class. (David Carlier)
  . Updated datefmt_set_timezone/IntlDateformatter::setTimezone returns type.
    (David Carlier).
  . Updated IntlBreakInterator::setText return type. (David Carlier)
  . Updated IntlChar::enumCharNames return type. (David Carlier)
  . Removed the BC break on IntlDateFormatter::construct which threw an
    exception with an invalid locale. (David Carlier)

- JSON:
  . Added json_validate(). (Juan Morales)

- LDAP:
  . Deprecate calling ldap_connect() with separate hostname and port.
    (heiglandreas)

- LibXML:
  . Fix compile error with -Werror=incompatible-function-pointer-types and
    old libxml2. (nielsdos)

- MBString:
  . mb_detect_encoding is better able to identify the correct encoding for
    Turkish text. (Alex Dowad)
  . mb_detect_encoding's "non-strict" mode now behaves as described in the
    documentation. Previously, it would return false if the same byte
    (for example, the first byte) of the input string was invalid in all
    candidate encodings. More generally, it would eliminate candidate
    encodings from consideration when an invalid byte was seen, and if the
    same input byte eliminated all remaining encodings still under
    consideration, it would return false. On the other hand, if all candidate
    encodings but one were eliminated from consideration, it would return the
    last remaining one without regard for how many encoding errors might be
    encountered later in the string. This is different from the behavior
    described in the documentation, which says: "If strict is set to false,
    the closest matching encoding will be returned." (Alex Dowad)
  . mb_strtolower, mb_strtotitle, and mb_convert_case implement conditional
    casing rules for the Greek letter sigma. For mb_convert_case, conditional
    casing only applies to MB_CASE_LOWER and MB_CASE_TITLE modes, not to
    MB_CASE_LOWER_SIMPLE and MB_CASE_TITLE_SIMPLE. (Alex Dowad)
  . mb_detect_encoding is better able to identify UTF-8 and UTF-16 strings
    with a byte-order mark. (Alex Dowad)
  . mb_decode_mimeheader interprets underscores in QPrint-encoded MIME
    encoded words as required by RFC 2047; they are converted to spaces.
    Underscores must be encoded as "=5F" in such MIME encoded words.
    (Alex Dowad)
  . mb_encode_mimeheader no longer drops NUL (zero) bytes when
    QPrint-encoding the input string. This previously caused strings in
    certain text encodings, especially UTF-16 and UTF-32, to be
    corrupted by mb_encode_mimeheader. (Alex Dowad)
  . Implement mb_str_pad() RFC. (nielsdos)
  . Fixed bug GH-11514 (PHP 8.3 build fails with --enable-mbstring enabled).
    (nielsdos)
  . Fix use-after-free of mb_list_encodings() return value. (ilutov)
  . Fixed bug GH-11992 (utf_encodings.phpt fails on Windows 32-bit). (nielsdos)

- mysqli:
  . mysqli_fetch_object raises a ValueError instead of an Exception.
    (David Carlier)

- Opcache:
  . Added start, restart and force restart time to opcache's
    phpinfo section. (Mikhail Galanin)
  . Fix GH-9139: Allow FFI in opcache.preload when opcache.preload_user=root.
    (Arnaud, Kapitan Oczywisty)
  . Made opcache.preload_user always optional in the cli and phpdbg SAPIs.
    (Arnaud)
  . Allows W/X bits on page creation on FreeBSD despite system settings.
    (David Carlier)
  . Added memfd api usage, on Linux, for zend_shared_alloc_create_lock()
    to create an abstract anonymous file for the opcache's lock. (Max Kellermann)
  . Avoid resetting JIT counter handlers from multiple processes/threads.
    (ilutov)
  . Fixed COPY_TMP type inference for references. (ilutov)

- OpenSSL:
  . Added OPENSSL_CMS_OLDMIMETYPE and PKCS7_NOOLDMIMETYPE contants to switch
    between mime content types. (Daniel Kesselberg)
  . Fixed GH-11054: Reset OpenSSL errors when using a PEM public key.
    (Florian Moser)
  . Added support for additional EC parameters in openssl_pkey_new. (Eno-CN)

- PCNTL:
  . SA_ONSTACK is now set for pcntl_signal. (Kévin Dunglas)
  . Added SIGINFO constant. (David Carlier)

- PCRE:
  . Update bundled libpcre2 to 10.42. (nielsdos)

- PGSQL:
  . pg_fetch_object raises a ValueError instead of an Exception.
    (David Carlier)
  . pg_cancel use thread safe PQcancel api instead. (David Carlier)
  . pg_trace new PGSQL_TRACE_SUPPRESS_TIMESTAMPS/PGSQL_TRACE_REGRESS_MODE
    contants support. (David Carlier)
  . pg_set_error_verbosity adding PGSQL_ERRORS_STATE constant. (David Carlier)
  . pg_convert/pg_insert E_WARNING on type errors had been converted to
    ValueError/TypeError exceptions. (David Carlier)
  . Added pg_set_error_context_visibility to set the context's visibility
    within the error messages. (David Carlier)

- Phar:
  . Fix memory leak in phar_rename_archive(). (stkeke)

- POSIX:
  . Added posix_sysconf. (David Carlier)
  . Added posix_pathconf. (David Carlier)
  . Added posix_fpathconf. (David Carlier)
  . Fixed zend_parse_arg_long's bool pointer argument assignment. (Cristian Rodriguez)
  . Added posix_eaccess. (David Carlier)

- Random:
  . Added Randomizer::getBytesFromString(). (Joshua Rüsweg)
  . Added Randomizer::nextFloat(), ::getFloat(), and IntervalBoundary. (timwolla)
  . Enable getrandom() for NetBSD (from 10.x). (David Carlier)
  . Deprecate MT_RAND_PHP. (timwolla)
  . Fix Randomizer::getFloat() returning incorrect results under
    certain circumstances. (timwolla)

- Reflection:
  . Fix GH-9470 (ReflectionMethod constructor should not find private parent
    method). (ilutov)
  . Fix GH-10259 (ReflectionClass::getStaticProperties doesn't need null return
    type). (kocsismate)

- SAPI:
  . Fixed GH-11141 (Could not open input file: should be sent to stderr).
    (nielsdos)

- Session:
  . Fixed bug GH-11529 (Crash after dealing with an Apache request). (nielsdos)

- SimpleXML:
  . Fixed bug GH-12192 (SimpleXML infinite loop when getName() is called
    within foreach). (nielsdos)
  . Fixed bug GH-12208 (SimpleXML infinite loop when a cast is used inside a
    foreach). (nielsdos)
  . Fixed bug #55098 (SimpleXML iteration produces infinite loop). (nielsdos)

- Sockets:
  . Added SO_ATTACH_REUSEPORT_CBPF socket option, to give tighter control
    over socket binding for a cpu core. (David Carlier)
  . Added SKF_AD_QUEUE for cbpf filters. (David Carlier)
  . Added socket_atmark if send/recv needs using MSG_OOB. (David Carlier)
  . Added TCP_QUICKACK constant, to give tigher control over
    ACK delays. (David Carlier)
  . Added DONTFRAGMENT support for path MTU discovery purpose. (David Carlier)
  . Added AF_DIVERT for raw socket for divert ports. (David Carlier)
  . Added SOL_UPDLITE, UDPLITE_RECV_CSCOV and UDPLITE_SEND_CSCOV for updlite
    protocol support. (David Carlier)
  . Added SO_RERROR, SO_ZEROIZE and SO_SPLICE netbsd and openbsd constants.
    (David Carlier)
  . Added TCP_REPAIR for quietly close a connection. (David Carlier)
  . Added SO_REUSEPORT_LB freebsd constant. (David Carlier)
  . Added IP_BIND_ADDRESS_NO_PORT. (David Carlier)

- SPL:
  . Fixed GH-11573 (RecursiveDirectoryIterator::hasChildren is slow).
    (nielsdos)

- Standard:
  . E_NOTICEs emitted by unserialize() have been promoted to E_WARNING. (timwolla)
  . unserialize() now emits a new E_WARNING if the input contains unconsumed
    bytes. (timwolla)
  . Make array_pad's $length warning less confusing. (nielsdos)
  . E_WARNING emitted by strtok in the caase both arguments are not provided when
    starting tokenisation. (David Carlier)
  . password_hash() will now chain the original RandomException to the ValueError
    on salt generation failure. (timwolla)
  . Fix GH-10239 (proc_close after proc_get_status always returns -1). (nielsdos)
  . Improve the warning message for unpack() in case not enough values were
    provided. (nielsdos)
  . Fix GH-11010 (parse_ini_string() now preserves formatting of unquoted
    strings starting with numbers when the INI_SCANNER_TYPED flag is
    specified). (ilutov)
  . Fix GH-10742 (http_response_code emits no error when headers were already
    sent). (NattyNarwhal)
  . Added support for rounding negative places in number_format().
    (Marc Bennewitz)
  . Prevent precision loss on formatting decimal integers in number_format().
    (Marc Bennewitz)
  . Added usage of posix_spawn for proc_open when supported by OS.
    (Cristian Rodriguez)
  . Added $before_needle argument to strrchr(). (HypeMC)
  . Fixed GH-11982 (str_getcsv returns null byte for unterminated enclosure).
    (Jakub Zelenka)
  . Fixed str_decrement() on "1". (ilutov)

- Streams:
  . Fixed bug #51056: blocking fread() will block even if data is available.
    (Jakub Zelenka)
  . Added storing of the original path used to open xport stream.
    (Luc Vieillescazes)
  . Implement GH-8641 (STREAM_NOTIFY_COMPLETED over HTTP never emitted).
    (nielsdos, Jakub Zelenka)
  . Fix bug GH-10406 (fgets on a redis socket connection fails on PHP 8.3).
    (Jakub Zelenka)
  . Implemented GH-11242 (_php_stream_copy_to_mem: Allow specifying a maximum
    length without allocating a buffer of that size). (Jakub Zelenka)
  . Fixed bug #52335 (fseek() on memory stream behavior different than file).
    (Jakub Zelenka)
  . Fixed bug #76857 (Can read "non-existant" files). (Jakub Zelenka)

- XSLTProcessor:
  . Fixed bug #69168 (DomNode::getNodePath() returns invalid path). (nielsdos)

- ZIP:
  . zip extension version 1.22.0 for libzip 1.10.0. (Remi)
  . add new error macros (ER_DATA_LENGTH and ER_NOT_ALLOWED). (Remi)
  . add new archive global flags (ER_AFL_*). (Remi)
  . add ZipArchive::setArchiveFlag and ZipArchive::getArchiveFlag methods.
    (Remi)<|MERGE_RESOLUTION|>--- conflicted
+++ resolved
@@ -13,18 +13,14 @@
 - Phar:
   . Fixed bug #71465 (PHAR doesn't know about litespeed). (nielsdos)
 
-<<<<<<< HEAD
-- Standard:
-  . Fixed bug GH-13094 (range(9.9, '0') causes segmentation fault). (nielsdos)
-
-18 Jan 2024, PHP 8.3.2
-=======
 - Random:
   . Fixed bug GH-13138 (Randomizer::pickArrayKeys() does not detect broken
     engines). (timwolla)
 
-18 Jan 2024, PHP 8.2.15
->>>>>>> 97c6da1d
+- Standard:
+  . Fixed bug GH-13094 (range(9.9, '0') causes segmentation fault). (nielsdos)
+
+18 Jan 2024, PHP 8.3.2
 
 - Core:
   . Fixed bug GH-12953 (false positive SSA integrity verification failed when
