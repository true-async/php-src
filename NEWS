--- conflicted
+++ resolved
@@ -10,7 +10,10 @@
   . Fixed bug #78442 ('Illegal component' on exif_read_data since PHP7)
 	(Kalle)
 
-<<<<<<< HEAD
+- MBString:
+  . Fixed bug #78579 (mb_decode_numericentity: args number inconsistency).
+    (cmb)
+
 - Mysqlnd:
   . Fixed bug #78525 (Memory leak in pdo when reusing native prepared
     statements). (Nikita)
@@ -18,11 +21,6 @@
 - PCRE:
   . Fixed bug #78272 (calling preg_match() before pcntl_fork() will freeze
     child process). (Nikita)
-=======
-- MBString:
-  . Fixed bug #78579 (mb_decode_numericentity: args number inconsistency).
-    (cmb)
->>>>>>> 398b3083
 
 - Standard:
   . Fixed bug #76342 (file_get_contents waits twice specified timeout).
