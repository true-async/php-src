PHP                                                                        NEWS
|||||||||||||||||||||||||||||||||||||||||||||||||||||||||||||||||||||||||||||||
?? ??? ????, PHP 8.3.0RC5

- Core:
  . Fixed double-free of non-interned enum case name. (ilutov)
  . Fixed bug GH-12457 (Incorrect result of stripos with single character
    needle). (SakiTakamachi)
  . Fixed bug GH-12468 (Double-free of doc_comment when overriding static
    property via trait). (ilutov)

- DOM:
  . Fix registerNodeClass with abstract class crashing. (nielsdos)
<<<<<<< HEAD
  . Fix compile error when php_libxml.h header is included in C++.
    (Remi, nielsdos)
=======
  . Add missing NULL pointer error check. (icy17)
>>>>>>> dd8a945e

- Fiber:
  . Fixed bug GH-11121 (ReflectionFiber segfault). (danog, trowski, bwoebi)

- FPM:
  . Fixed bug GH-12232 (FPM: segfault dynamically loading extension without
    opcache). (Jakub Zelenka)

- Opcache:
  . Added warning when JIT cannot be enabled. (danog)
  . Fixed bug GH-8143 (Crashes in zend_accel_inheritance_cache_find since
    upgrading to 8.1.3 due to corrupt on-disk file cache). (turchanov)

- OpenSSL:
  . Fixed bug GH-12489 (Missing sigbio creation checking in openssl_cms_verify).
    (Jakub Zelenka)

- Random:
  . Fix Randomizer::getFloat() returning incorrect results under
    certain circumstances. (timwolla)

- SOAP:
  . Fixed bug GH-12392 (Segmentation fault on SoapClient::__getTypes).
    (nielsdos)
  . Fixed bug #66150 (SOAP WSDL cache race condition causes Segmentation
    Fault). (nielsdos)
  . Fixed bug #67617 (SOAP leaves incomplete cache file on ENOSPC). (nielsdos)
  . Fix incorrect uri check in SOAP caching. (nielsdos)
  . Fix segfault and assertion failure with refcounted props and arrays.
    (nielsdos)

- Streams:
  . Fixed bug #75708 (getimagesize with "&$imageinfo" fails on StreamWrappers).
    (Jakub Zelenka)

- XMLReader:
  . Add missing NULL pointer error check. (icy17)

- XMLWriter:
  . Add missing NULL pointer error check. (icy17)

- XSL:
  . Add missing module dependency. (nielsdos)

12 Oct 2023, PHP 8.3.0RC4

- Core:
  . Fixed bug #80092 (ZTS + preload = segfault on shutdown). (nielsdos)
  . Fixed buffer underflow when compiling memoized expression. (ilutov)

- CLI:
  . Ensure a single Date header is present. (coppolafab)

- CType:
  . Fixed bug GH-11997 (ctype_alnum 5 times slower in PHP 8.1 or greater).
    (nielsdos)

- DOM:
  . Restore old namespace reconciliation behaviour. (nielsdos)
  . Fix broken cache invalidation with deallocated and reallocated document
    node. (nielsdos)
  . Fixed bug GH-8996 (DOMNode serialization on PHP ^8.1). (nielsdos)

- Fileinfo:
  . Fixed bug GH-11891 (fileinfo returns text/xml for some svg files). (usarise)

- LibXML:
  . Fix compile error with -Werror=incompatible-function-pointer-types and
    old libxml2. (nielsdos)

- MySQLnd:
  . Fixed bug GH-12297 (PHP Startup: Invalid library (maybe not a PHP library)
    'mysqlnd.so' in Unknown on line). (nielsdos)

- Opcache:
  . Fixed opcache_invalidate() on deleted file. (mikhainin)
  . Fixed bug GH-12380 (JIT+private array property access inside closure
    accesses private property in child class). (nielsdos)

- SimpleXML:
  . Apply iterator fixes only on master. (nielsdos)

- Standard:
  . Fixed str_decrement() on "1". (ilutov)

- XSL:
  . Fix type error on XSLTProcessor::transformToDoc return value with
    SimpleXML. (nielsdos)

28 Sep 2023, PHP 8.3.0RC3

- Core:
  . Fixed bug GH-12189 (#[Override] attribute in trait does not check for
    parent class implementations). (timwolla)
  . Fixed OSS Fuzz #62294 (Unsetting variable after ++/-- on string variable
    warning). (Girgias)
  . Fixed bug GH-12215 (Module entry being overwritten causes type errors in
    ext/dom). (nielsdos)
  . Fixed bug GH-12207 (memory leak when class using trait with doc block).
    (rioderelfte)
  . Fixed bug GH-12273 (__builtin_cpu_init check). (Freaky)

- Filter:
  . Fix explicit FILTER_REQUIRE_SCALAR with FILTER_CALLBACK (ilutov)

- Hash:
  . Fixed bug GH-12186 (segfault copying/cloning a finalized HashContext).
    (MaxSem)

- Intl:
  . Fixed bug GH-12243 (segfault on IntlDateFormatter::construct).
    (David Carlier)
  . Fixed bug GH-12282 (IntlDateFormatter::construct should throw an exception
    on an invalid locale). (David Carlier)

- SimpleXML:
  . Fixed bug GH-12170 (Can't use xpath with comments in SimpleXML). (nielsdos)
  . Fixed bug GH-12192 (SimpleXML infinite loop when getName() is called
    within foreach). (nielsdos)
  . Fixed bug GH-12223 (Entity reference produces infinite loop in
    var_dump/print_r). (nielsdos)
  . Fixed bug GH-12208 (SimpleXML infinite loop when a cast is used inside a
    foreach). (nielsdos)
  . Fixed bug #55098 (SimpleXML iteration produces infinite loop). (nielsdos)
  . Fixed bug GH-12167 (Unable to get processing instruction contents in
    SimpleXML). (nielsdos)
  . Fixed bug GH-12169 (Unable to get comment contents in SimpleXML).
    (nielsdos)

- Streams:
  . Fixed bug GH-12190 (binding ipv4 address with both address and port at 0).
    (David Carlier)

- XML:
  . Fix return type of stub of xml_parse_into_struct(). (nielsdos)
  . Fix memory leak when calling xml_parse_into_struct() twice. (nielsdos)

14 Sep 2023, PHP 8.3.0RC2

- Core:
  . Fixed GH-11847 (DTrace enabled build is broken). (Filip Zrůst)
  . Fixed bug GH-11876: ini_parse_quantity() accepts invalid quantities.
    (Girgias)
  . Fixed bug GH-12073 (Segfault when freeing incompletely initialized
    closures). (ilutov)
  . Fixed bug GH-12060 (Internal iterator rewind handler is called twice).
    (ju1ius)
  . Fixed OSS Fuzz #61865 (Undef variable in ++/-- for declared property
    that is unset in error handler). (Girgias)
  . Fixed bug GH-12102 (Incorrect compile error when using array access on TMP
    value in function call). (ilutov)
  . Fixed warning emitted when checking if a user stream is castable. (Girgias)
  . Fixed bug GH-12123 (Compile error on MacOS with C++ extension when using
    ZEND_BEGIN_ARG_WITH_RETURN_TYPE_INFO_EX). (kocsismate)

- FPM:
  . Fixed GH-12077 (PHP 8.3.0RC1 borked socket-close-on-exec.phpt).
    (Jakub Zelenka)

- Intl:
  . Fixed bug GH-12020 (intl_get_error_message() broken after
    MessageFormatter::formatMessage() fails). (Girgias)

- ODBC:
  . Fixed memory leak with failed SQLPrepare. (NattyNarwhal)
  . Fixed persistent procedural ODBC connections not getting closed.
    (NattyNarwhal)

- PCRE:
  . Update bundled libpcre2 to 10.42. (nielsdos)

- SimpleXML:
  . Fixed bug #52751 (XPath processing-instruction() function is not
    supported). (nielsdos)

- SPL:
  . Fixed bug GH-11972 (RecursiveCallbackFilterIterator regression in 8.1.18).
    (nielsdos)

- Standard:
  . Fixed bug GH-12151 (str_getcsv ending with escape zero segfualt).
    (Jakub Zelenka)

- SQLite3:
  . Fixed bug GH-11878 (SQLite3 callback functions cause a memory leak with
    a callable array). (nielsdos, arnaud-lb)

31 Aug 2023, PHP 8.3.0RC1

- Core:
  . Fixed bug GH-11937 (Constant ASTs containing objects). (ilutov)
  . Introduced Zend guard recursion protection to fix __debugInfo issue.
    (Jakub Zelenka)
  . Fixed bug GH-11790 (On riscv64 require libatomic if actually needed).
    (Jeremie Courreges-Anglas)
  . Fixed oss-fuzz #61712 (assertion failure with error handler during binary
    op). (nielsdos)

- DOM:
  . Fixed GH-11952 (Confusing warning when blocking entity loading via
    libxml_set_external_entity_loader). (nielsdos)

- FFI:
  . Implement GH-11934 (Allow to pass CData into struct and/or union fields).
    (nielsdos, KapitanOczywisty)

- FPM:
  . Fixed bug #76067 (system() function call leaks php-fpm listening sockets).
    (Mikhail Galanin, Jakub Zelenka)

- Standard:
  . Added $before_needle argument to strrchr(). (HypeMC)
  . Fixed GH-11982 (str_getcsv returns null byte for unterminated enclosure).
    (Jakub Zelenka)

- Streams:
  . Fixed bug #52335 (fseek() on memory stream behavior different than file).
    (Jakub Zelenka)
  . Fixed bug #76857 (Can read "non-existant" files). (Jakub Zelenka)

17 Aug 2023, PHP 8.3.0beta3

- Core:
  . Fixed strerror_r detection at configuration time. (Kévin Dunglas)
  . Fixed segfault during freeing of some incompletely initialized objects due
    to OOM error (PDO, SPL, XSL). (ilutov)
  . Fixed trait typed properties using a DNF type not being correctly bound.
    (Girgias)
  . Fixed trait property types not being arena allocated if copied from
    an internal trait. (Girgias)
  . Fixed deep copy of property DNF type during lazy class load.
    (Girgias, ilutov)
  . Fixed memory freeing of DNF types for non arena allocated types.
    (Girgias, ju1ius)

- DOM:
  . adoptNode now respects the strict error checking property. (nielsdos)
  . Align DOMChildNode parent checks with spec. (nielsdos)
  . Fixed bug #80927 (Removing documentElement after creating attribute node:
    possible use-after-free). (nielsdos)
  . Fix various namespace prefix conflict resolution bugs. (nielsdos)
  . Fix calling createAttributeNS() without prefix causing the default
    namespace of the element to change. (nielsdos)

- Opcache:
  . Avoid resetting JIT counter handlers from multiple processes/threads.
    (ilutov)

- Standard:
  . Fixed bug GH-11870 (Fix off-by-one bug when truncating tempnam prefix)
    (athos-ribeiro)

03 Aug 2023, PHP 8.3.0beta2

- Bcmath
  . Fixed GH-11761 (removing trailing zeros from numbers) (jorgsowa)

- Core:
  . Fixed oss-fuzz #60741 (Leak in open_basedir). (ilutov)

- DOM:
  . Fixed bug GH-11792 (LIBXML_NOXMLDECL is not implemented or broken).
    (nielsdos)

- FFI:
  . Fix leaking definitions when using FFI::cdef()->new(...). (ilutov)

- Libxml:
  . Fixed bug GHSA-3qrf-m4j2-pcrr (Security issue with external entity loading
    in XML without enabling it). (CVE-2023-3823) (nielsdos, ilutov)

- MBString:
  . Fix use-after-free of mb_list_encodings() return value. (ilutov)

- Opcache:
  . Avoid adding an unnecessary read-lock when loading script from shm if
    restart is in progress. (mikhainin)

- Phar:
  . Fixed bug GHSA-jqcx-ccgc-xwhv (Buffer mismanagement in phar_dir_read()).
    (CVE-2023-3824) (nielsdos)

- Streams:
  . Fixed bug GH-11735 (Use-after-free when unregistering user stream wrapper
    from itself). (ilutov)

20 Jul 2023, PHP 8.3.0beta1

- CLI:
  . Implement GH-10024 (support linting multiple files at once using php -l).
    (nielsdos)

- Core:
  . Fixed line number of JMP instruction over else block. (ilutov)
  . Fixed use-of-uninitialized-value with ??= on assert. (ilutov)
  . Fixed bug GH-11601 (Incorrect handling of unwind and graceful exit
    exceptions). (ilutov)
  . Added zend_call_stack_get implementation for OpenBSD. (David Carlier)
  . Fixed oss-fuzz #60411 (Fix double-compilation of arrow-functions). (ilutov)
  . Fixed build for FreeBSD before the 11.0 releases. (David Carlier)
  . Add stack limit check in zend_eval_const_expr(). (Arnaud)
  . Expose time spent collecting cycles in gc_status(). (Arnaud)
  . Remove WeakMap entries whose key is only reachable through the entry value.
    (Arnaud)
  . Resolve open_basedir paths on INI update. (ilutov)

- Curl:
  . Added Curl options and constants up to (including) version 7.87.
    (nielsdos, adoy)

- DOM:
  . Added DOMNode::contains() and DOMNameSpaceNode::contains(). (nielsdos)
  . Added DOMElement::getAttributeNames(). (nielsdos)
  . Added DOMNode::getRootNode(). (nielsdos)
  . Added DOMElement::className and DOMElement::id. (nielsdos)
  . Added DOMParentNode::replaceChildren(). (nielsdos)
  . Added DOMNode::isConnected and DOMNameSpaceNode::isConnected. (nielsdos)
  . Added DOMNode::parentElement and DOMNameSpaceNode::parentElement.
    (nielsdos)
  . Added DOMNode::isEqualNode(). (nielsdos)
  . Added DOMElement::insertAdjacentElement() and
    DOMElement::insertAdjacentText(). (nielsdos)
  . Added DOMElement::toggleAttribute(). (nielsdos)

- FPM:
  . Added warning to log when fpm socket was not registered on the expected
    path. (Joshua Behrens, Jakub Zelenka)

- Hash:
  . Fix use-of-uninitialized-value in hash_pbkdf2(), fix missing $options
    parameter in signature. (ilutov)

- Intl:
  . Fix memory leak in MessageFormatter::format() on failure. (Girgias)

- LDAP:
  . Deprecate calling ldap_connect() with separate hostname and port.
    (heiglandreas)

- OpenSSL:
  . Added support for additional EC parameters in openssl_pkey_new. (Eno-CN)

- PDO:
  . Fix	GH-11587 (After php8.1, when PDO::ATTR_EMULATE_PREPARES is true
    and PDO::ATTR_STRINGIFY_FETCHES is true, decimal zeros are no longer
    filled). (SakiTakamachi)

- Random:
  . Deprecate MT_RAND_PHP. (timwolla)

- SPL:
  . Fixed GH-11573 (RecursiveDirectoryIterator::hasChildren is slow).
    (nielsdos)

- Standard:
  . Added support for rounding negative places in number_format().
    (Marc Bennewitz)
  . Prevent precision loss on formatting decimal integers in number_format().
    (Marc Bennewitz)
  . Added usage of posix_spawn for proc_open when supported by OS.
    (Cristian Rodriguez)

- Streams:
  . Implemented GH-11242 (_php_stream_copy_to_mem: Allow specifying a maximum
    length without allocating a buffer of that size). (Jakub Zelenka)

06 Jul 2023, PHP 8.3.0alpha3

- Core:
  . Fixed bug GH-11507 (String concatenation performance regression in 8.3).
    (nielsdos)
  . Fixed oss-fuzz #60011 (Mis-compilation of by-reference nullsafe operator).
    (ilutov)
  . Fixed GH-11488 (Missing "Optional parameter before required" deprecation on
    union null type). (ilutov)
  . Implement the #[\Override] attribute RFC. (timwolla)

- DOM:
  . Fixed bug GH-11500 (Namespace reuse in createElementNS() generates wrong
    output). (nielsdos)
  . Implemented DOMDocument::adoptNode(). Previously this always threw a
    "not yet implemented" exception. (nielsdos)
  . Fixed bug GH-9628 (Implicitly removing nodes from \DOMDocument breaks
    existing references). (nielsdos)

- Fileinfo:
  . Fix GH-11408 (Unable to build PHP 8.3.0 alpha 1 / fileinfo extension).
    (nielsdos)

- MBString:
  . Implement mb_str_pad() RFC. (nielsdos)
  . Fixed bug GH-11514 (PHP 8.3 build fails with --enable-mbstring enabled).
    (nielsdos)

- Session:
  . Fixed bug GH-11529 (Crash after dealing with an Apache request). (nielsdos)

- Standard:
  . Fix serialization of RC1 objects appearing in object graph twice. (ilutov)

- XMLReader:
  . Fix GH-11548 (Argument corruption when calling XMLReader::open or
    XMLReader::XML non-statically with observer active). (Bob)

- zip:
  . zip extension version 1.22.0 for libzip 1.10.0. (Remi)
  . add new error macros (ER_DATA_LENGTH and ER_NOT_ALLOWED). (Remi)
  . add new archive global flags (ER_AFL_*). (Remi)
  . add ZipArchive::setArchiveFlag and ZipArchive::getArchiveFlag methods.
    (Remi)


22 Jun 2023, PHP 8.3.0alpha2

- Core:
  . Fix GH-11388 (Allow "final" modifier when importing a method from a trait).
    (nielsdos)
  . Fixed bug GH-11406 (segfault with unpacking and magic method closure).
    (nielsdos)

- DOM:
  . Fix #79700 (wrong use of libxml oldNs leads to performance problem).
    (nielsdos)
  . Fix #77894 (DOMNode::C14N() very slow on generated DOMDocuments even after
    normalisation). (nielsdos)
  . Revert changes to DOMAttr::$value and DOMAttr::$nodeValue expansion.
    (nielsdos)

- GD:
  . Removed imagerotate "ignore_transparent" argument since it has no effect.
    (David Carlier)

- Streams:
  . Implement GH-8641 (STREAM_NOTIFY_COMPLETED over HTTP never emitted).
    (nielsdos, Jakub Zelenka)
  . Fix bug GH-10406 (fgets on a redis socket connection fails on PHP 8.3).
    (Jakub Zelenka)

08 Jun 2023, PHP 8.3.0alpha1

- CLI:
  . Added pdeathsig to builtin server to terminate workers when the master
    process is killed. (ilutov)
  . Fixed bug GH-11104 (STDIN/STDOUT/STDERR is not available for CLI without
    a script). (nielsdos)

- Core:
  . Fixed bug GH-9388 (Improve unset property and __get type incompatibility
    error message). (ilutov)
  . SA_ONSTACK is now set for signal handlers to be friendlier to other
    in-process code such as Go's cgo. (Kévin Dunglas)
  . SA_ONSTACK is now set when signals are disabled. (Kévin Dunglas)
  . Fix GH-9649: Signal handlers now do a no-op instead of crashing when
    executed on threads not managed by TSRM. (Kévin Dunglas)
  . Fixed potential NULL pointer dereference Windows shm*() functions. (cmb)
  . Added shadow stack support for fibers. (Chen Hu)
  . Fix bug GH-9965 (Fix accidental caching of default arguments with side
    effects). (ilutov)
  . Implement GH-10217 (Use strlen() for determining the class_name length).
    (Dennis Buteyn)
  . Fix bug GH-8821 (Improve line numbers for errors in constant expressions).
    (ilutov)
  . Fix bug GH-10083 (Allow comments between & and parameter). (ilutov)
  . Zend Max Execution Timers is now enabled by default for ZTS builds on
    Linux. (Kévin Dunglas)
  . Fix bug GH-10469 (Disallow .. in open_basedir paths set at runtime).
    (ilutov)
  . Fix bug GH-10168, GH-10582 (Various segfaults with destructors and VM return
    values). (dstogov, nielsdos, ilutov)
  . Fix bug GH-10935 (Use of trait doesn't redeclare static property if class
    has inherited it from its parent). (ilutov)
  . Fix bug GH-11154 (Negative indices on empty array don't affect next chosen
    index). (ColinHDev)
  . Fix bug GH-8846 (Implement delayed early binding for classes without
    parents). (ilutov)
  . Fix bug #79836 (Segfault in concat_function). (nielsdos)
  . Fix bug #81705 (type confusion/UAF on set_error_handler with concat
    operation). (nielsdos)
  . Fix GH-11348 (Closure created from magic method does not accept named
    arguments). (nielsdos)

- Date:
  . Implement More Appropriate Date/Time Exceptions RFC. (Derick)

- DOM:
  . Fix bug GH-8388 (DOMAttr unescapes character reference). (Tim Starling)
  . Fix bug GH-11308 (getElementsByTagName() is O(N^2)). (nielsdos)

- Exif:
  . Removed unneeded codepaths in exif_process_TIFF_in_JPEG(). (nielsdos)

- Fileinfo:
  . Upgrade bundled libmagic to 5.43. (Anatol)

- FPM:
  . The status.listen shared pool now uses the same php_values (including
    expose_php) and php_admin_value as the pool it is shared with. (dwxh)

- GD:
  . Fixed bug #81739: OOB read due to insufficient input validation in
    imageloadfont(). (CVE-2022-31630) (cmb)

- Hash:
  . Fixed bug #81738: buffer overflow in hash_update() on long parameter.
    (CVE-2022-37454) (nicky at mouha dot be)

- Intl:
  . Added pattern format error infos for numfmt_set_pattern. (David Carlier)
  . Added MIXED_NUMBERS and HIDDEN_OVERLAY constants for
    the Spoofchecker's class. (David Carlier)
  . Updated datefmt_set_timezone/IntlDateformatter::setTimezone returns type.
    (David Carlier).
  . Updated IntlBreakInterator::setText return type. (David Carlier)
  . Updated IntlChar::enumCharNames return type. (David Carlier)

- JSON:
  . Added json_validate(). (Juan Morales)

- MBString:
  . mb_detect_encoding is better able to identify the correct encoding for
    Turkish text. (Alex Dowad)
  . mb_detect_encoding's "non-strict" mode now behaves as described in the
    documentation. Previously, it would return false if the same byte
    (for example, the first byte) of the input string was invalid in all
    candidate encodings. More generally, it would eliminate candidate
    encodings from consideration when an invalid byte was seen, and if the
    same input byte eliminated all remaining encodings still under
    consideration, it would return false. On the other hand, if all candidate
    encodings but one were eliminated from consideration, it would return the
    last remaining one without regard for how many encoding errors might be
    encountered later in the string. This is different from the behavior
    described in the documentation, which says: "If strict is set to false,
    the closest matching encoding will be returned." (Alex Dowad)
  . mb_strtolower, mb_strtotitle, and mb_convert_case implement conditional
    casing rules for the Greek letter sigma. For mb_convert_case, conditional
    casing only applies to MB_CASE_LOWER and MB_CASE_TITLE modes, not to
    MB_CASE_LOWER_SIMPLE and MB_CASE_TITLE_SIMPLE. (Alex Dowad)
  . mb_detect_encoding is better able to identify UTF-8 and UTF-16 strings
    with a byte-order mark. (Alex Dowad)
  . mb_decode_mimeheader interprets underscores in QPrint-encoded MIME
    encoded words as required by RFC 2047; they are converted to spaces.
    Underscores must be encoded as "=5F" in such MIME encoded words.
    (Alex Dowad)
  . mb_encode_mimeheader no longer drops NUL (zero) bytes when
    QPrint-encoding the input string. This previously caused strings in
    certain text encodings, especially UTF-16 and UTF-32, to be
    corrupted by mb_encode_mimeheader. (Alex Dowad)

- mysqli:
  . mysqli_fetch_object raises a ValueError instead of an Exception.
    (David Carlier)

- Opcache:
  . Added start, restart and force restart time to opcache's
    phpinfo section. (Mikhail Galanin)
  . Fix GH-9139: Allow FFI in opcache.preload when opcache.preload_user=root.
    (Arnaud, Kapitan Oczywisty)
  . Made opcache.preload_user always optional in the cli and phpdbg SAPIs.
    (Arnaud)
  . Allows W/X bits on page creation on FreeBSD despite system settings.
    (David Carlier)
  . Added memfd api usage, on Linux, for zend_shared_alloc_create_lock()
    to create an abstract anonymous file for the opcache's lock. (Max Kellermann)

- OpenSSL:
  . Added OPENSSL_CMS_OLDMIMETYPE and PKCS7_NOOLDMIMETYPE contants to switch
    between mime content types. (Daniel Kesselberg)
  . Fixed GH-11054: Reset OpenSSL errors when using a PEM public key.
    (Florian Moser)

- PCNTL:
  . SA_ONSTACK is now set for pcntl_signal. (Kévin Dunglas)
  . Added SIGINFO constant. (David Carlier)

- PGSQL:
  . pg_fetch_object raises a ValueError instead of an Exception.
    (David Carlier)
  . Added GH-9344, pipeline mode support. (David Carlier)
  . pg_cancel use thread safe PQcancel api instead. (David Carlier)
  . pg_trace new PGSQL_TRACE_SUPPRESS_TIMESTAMPS/PGSQL_TRACE_REGRESS_MODE
    contants support. (David Carlier)
  . pg_set_error_verbosity adding PGSQL_ERRORS_STATE constant. (David Carlier)
  . pg_convert/pg_insert E_WARNING on type errors had been converted to
    ValueError/TypeError exceptions. (David Carlier)
  . Added pg_set_error_context_visibility to set the context's visibility
    within the error messages. (David Carlier)

- Phar:
  . Fix memory leak in phar_rename_archive(). (stkeke)

- Posix:
  . Added posix_sysconf. (David Carlier)
  . Added posix_pathconf. (David Carlier)
  . Added posix_fpathconf. (David Carlier)
  . Fixed zend_parse_arg_long's bool pointer argument assignment. (Cristian Rodriguez)
  . Added posix_eaccess. (David Carlier)

- Random:
  . Added Randomizer::getBytesFromString(). (Joshua Rüsweg)
  . Added Randomizer::nextFloat(), ::getFloat(), and IntervalBoundary. (timwolla)
  . Fix GH-10292 (Made the default value of the first param of srand() and
    mt_srand() nullable). (kocsismate)
  . Enable getrandom() for NetBSD (from 10.x). (David Carlier)

- Reflection:
  . Fix GH-9470 (ReflectionMethod constructor should not find private parent
    method). (ilutov)
  . Fix GH-10259 (ReflectionClass::getStaticProperties doesn't need null return
    type). (kocsismate)
  . Fix Segfault when using ReflectionFiber suspended by an internal function.
    (danog)

- SAPI:
  . Fixed GH-11141 (Could not open input file: should be sent to stderr).
    (nielsdos)

- Sockets:
  . Added SO_ATTACH_REUSEPORT_CBPF socket option, to give tighter control
    over socket binding for a cpu core. (David Carlier)
  . Added SKF_AD_QUEUE for cbpf filters. (David Carlier)
  . Added socket_atmark if send/recv needs using MSG_OOB. (David Carlier)
  . Added TCP_QUICKACK constant, to give tigher control over
    ACK delays. (David Carlier)
  . Added DONTFRAGMENT support for path MTU discovery purpose. (David Carlier)
  . Added AF_DIVERT for raw socket for divert ports. (David Carlier)
  . Added SOL_UPDLITE, UDPLITE_RECV_CSCOV and UDPLITE_SEND_CSCOV for updlite
    protocol support. (David Carlier)
  . Added SO_RERROR, SO_ZEROIZE and SO_SPLICE netbsd and openbsd constants.
    (David Carlier)
  . Added TCP_REPAIR for quietly close a connection. (David Carlier)
  . Added SO_REUSEPORT_LB freebsd constant. (David Carlier)
  . Added IP_BIND_ADDRESS_NO_PORT. (David Carlier)

- Standard:
  . E_NOTICEs emitted by unserialize() have been promoted to E_WARNING. (timwolla)
  . unserialize() now emits a new E_WARNING if the input contains unconsumed
    bytes. (timwolla)
  . Make array_pad's $length warning less confusing. (nielsdos)
  . E_WARNING emitted by strtok in the caase both arguments are not provided when
    starting tokenisation. (David Carlier)
  . password_hash() will now chain the original RandomException to the ValueError
    on salt generation failure. (timwolla)
  . Fix GH-10239 (proc_close after proc_get_status always returns -1). (nielsdos)
  . Improve the warning message for unpack() in case not enough values were
    provided. (nielsdos)
  . Fix GH-11010 (parse_ini_string() now preserves formatting of unquoted
    strings starting with numbers when the INI_SCANNER_TYPED flag is
    specified). (ilutov)
  . Fix GH-10742 (http_response_code emits no error when headers were already
    sent). (NattyNarwhal)

- Streams:
  . Fixed bug #51056: blocking fread() will block even if data is available.
    (Jakub Zelenka)
  . Added storing of the original path used to open xport stream.
    (Luc Vieillescazes)

- XSLTProcessor:
  . Fixed bug #69168 (DomNode::getNodePath() returns invalid path). (nielsdos)

<<< NOTE: Insert NEWS from last stable release here prior to actual release! >>><|MERGE_RESOLUTION|>--- conflicted
+++ resolved
@@ -11,12 +11,9 @@
 
 - DOM:
   . Fix registerNodeClass with abstract class crashing. (nielsdos)
-<<<<<<< HEAD
   . Fix compile error when php_libxml.h header is included in C++.
     (Remi, nielsdos)
-=======
   . Add missing NULL pointer error check. (icy17)
->>>>>>> dd8a945e
 
 - Fiber:
   . Fixed bug GH-11121 (ReflectionFiber segfault). (danog, trowski, bwoebi)
@@ -31,8 +28,8 @@
     upgrading to 8.1.3 due to corrupt on-disk file cache). (turchanov)
 
 - OpenSSL:
-  . Fixed bug GH-12489 (Missing sigbio creation checking in openssl_cms_verify).
-    (Jakub Zelenka)
+  Fixed bug GH-12489 (Missing sigbio creation checking in openssl_cms_verify).
+  (Jakub Zelenka)
 
 - Random:
   . Fix Randomizer::getFloat() returning incorrect results under
