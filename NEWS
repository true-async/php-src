--- conflicted
+++ resolved
@@ -12,17 +12,13 @@
   . Fixed bug #80083 (Optimizer pass 6 removes variables used for ibm_db2 data
     binding). (Nikita)
 
-<<<<<<< HEAD
 - PCRE:
   . Updated to PCRE 10.35. (cmb)
 
+- Standard:
+  . Fixed bug #80114 (parse_url does not accept URLs with port 0). (cmb, twosee)
+
 01 Oct 2020, PHP 7.4.11
-=======
-- Standard:
-  . Fixed bug #80114 (parse_url does not accept URLs with port 0). (cmb, twosee)
-
-01 Oct 2020, PHP 7.3.23
->>>>>>> 81b2f3e5
 
 - Core:
   . Fixed bug #79979 (passing value to by-ref param via CUFA crashes). (cmb,
