PHP                                                                        NEWS
|||||||||||||||||||||||||||||||||||||||||||||||||||||||||||||||||||||||||||||||
?? ??? ????, PHP 7.4.0beta1


11 Jul 2019, PHP 7.4.0alpha3

- Core:
<<<<<<< HEAD
  . Fixed bug #78239 (Deprecation notice during string conversion converted to
    exception hangs). (Nikita)
  . Implemented FR #77230 (Support custom CFLAGS and LDFLAGS from environment).
    (cmb)
=======
  . Added syslog.filter=raw option. (Erik Lundin)
  . Fixed bug #78212 (Segfault in built-in webserver). (cmb)
>>>>>>> fa65f5ec

- Date:
  . Updated timelib to 2018.02. (Derick)

- Fileinfo:
  . Fixed bug #78183 (finfo_file shows wrong mime-type for .tga file).
   (Anatol)

- LiteSpeed:
  . Updated to LiteSpeed SAPI V7.4.3 (increased response header count limit from
    100 to 1000, added crash handler to cleanly shutdown PHP request, added
    CloudLinux mod_lsapi mode). (George Wang)
  . Fixed bug #76058 (After "POST data can't be buffered", using php://input
    makes huge tmp files). (George Wang)

- Openssl:
  . Fixed bug #78231 (Segmentation fault upon stream_socket_accept of exported
    socket-to-stream). (Nikita)

- Opcache:
  . Fixed #78202 (Opcache stats for cache hits are capped at 32bit NUM). (cmb)

- mysqlnd:
  . Fixed #60594 (mysqlnd exposes 160 lines of stats in phpinfo). (PeeHaa)

- PDO:
  . Implemented FR #78033 (PDO - support username & password specified in
    DSN). (sjon)

- PDO_Sqlite:
  . Fixed #78192 (SegFault when reuse statement after schema has changed).
    (Vincent Quatrevieux)

- Reflection:
  . Fixed bug #78263 (\ReflectionReference::fromArrayElement() returns null
    while item is a reference). (Nikita)

- Standard:
  . Implemented FR #78177 (Make proc_open accept command array). (Nikita)
  . Fixed #78208 (password_needs_rehash() with an unknown algo should always
    return true). (Sara)
  . Fixed #78241 (touch() does not handle dates after 2038 in PHP 64-bit). (cmb)
  . Implemented RFC where password_hash() has argon2i(d) implementations from
    ext/sodium when PHP is built without libargon:
    https://wiki.php.net/rfc/sodium.argon.hash (Sara)

27 Jun 2019, PHP 7.4.0alpha2

- Core:
  . Fixed bug #78151 (Segfault caused by indirect expressions in PHP 7.4a1).
    (Nikita)
  . Fixed bug #78154 (SEND_VAR_NO_REF does not always send reference). (Nikita)
  . Fixed bug #78182 (Segmentation fault during by-reference property
    assignment). (Nikita)

- Date:
  . Fixed #69044 (discrepency between time and microtime). (krakjoe)

- GD:
  . Added TGA read support. (cmb)

- MySQLi:
  . Fixed bug #67348 (Reading $dbc->stat modifies $dbc->affected_rows).
    (Derick)

- Opcache:
  . Fixed bug #78106 (Path resolution fails if opcache disabled during request).
    (Nikita)
  . Fixed bug #78175 (Preloading segfaults at preload time and at runtime).
    (Dmitry)

- SQLite3:
  . Implement FR ##70950 (Make SQLite3 Online Backup API available). (BohwaZ)

13 Jun 2019, PHP 7.4.0alpha1

- Core:
  . Fixed bug #77345 (Stack Overflow caused by circular reference in garbage
    collection). (Alexandru Patranescu, Nikita, Dmitry)
  . Fixed bug #77877 (call_user_func() passes $this to static methods).
    (Dmitry)
  . Implemented FR #76148 (Add array_key_exists() to the list of specially
    compiled functions). (Majkl578)
  . Fixed bug #76430 (__METHOD__ inconsistent outside of method).
    (Ryan McCullagh, Nikita)
  . Fixed bug #75921 (Inconsistent: No warning in some cases when stdObj is
    created on the fly). (David Walker)
  . Fixed bug #71030 (Self-assignment in list() may have inconsistent behavior).
    (Nikita)
  . Fixed bug #76451 (Aliases during inheritance type checks affected by
    opcache). (Nikita)

- CLI:
  . The built-in CLI server now reports the request method in log files.
    (Simon Welsh)

- COM:
  . Deprecated registering of case-insensitive constants from typelibs. (cmb)

- CURL:
  . Fixed bug #76480 (Use curl_multi_wait() so that timeouts are respected).
    (Pierrick)
  . Implemented FR #77711 (CURLFile should support UNICODE filenames). (cmb)
  . Deprecated CURLPIPE_HTTP1. (cmb)
  . Deprecated $version parameter of curl_version(). (cmb)

- Date:
  . Fixed bug #75232 (print_r of DateTime creating side-effect). (Nikita)

- FFI:
  . Added FFI extension. (Dmitry)

-Fileinfo:
  . Fixed bug #78075 (finfo_file treats JSON file as text/plain). (Anatol)

- Filter:
  . The filter extension no longer have the --with-pcre-dir on Unix builds,
    allowing the extension to be once more compiled as shared using
    ./configure. (Kalle)

- FPM:
  . Implemented FR #72510 (systemd service should be hardened). (Craig Andrews)

- GD:
  . Implemented the scatter filter (IMG_FILTER_SCATTER). (Kalle)
  . Fixed bug #73291 (imagecropauto() $threshold differs from external libgd).
    (cmb)
  . Fixed bug #76324 (cannot detect recent versions of freetype with
    pkg-config). (Eli Schwartz)
  . The bundled libgd behaves now like system libgd wrt. IMG_CROP_DEFAULT never
    falling back to IMG_CROP_SIDES.
  . The default $mode parameter of imagecropauto() has been changed to
    IMG_CROP_DEFAULT; passing -1 is now deprecated.
  . Added support for aspect ratio preserving scaling to a fixed height for
    imagescale(). (Andreas Treichel)

- Hash:
  . The hash extension is now an integral part of PHP and cannot be disabled
    as per RFC: https://wiki.php.net/rfc/permanent_hash_ext. (Kalle)
  . Implemented FR #71890 (crc32c checksum algorithm). (Andrew Brampton)

- InterBase:
  . Unbundled the InterBase extension and moved it to PECL. (Kalle)

- Intl:
  . Raised requirements to ICU ≥ 50.1. (cmb)
  . Changed ResourceBundle to implement Countable. (LeSuisse)
  . Changed default of $variant parameter of idn_to_ascii() and idn_to_utf8().
    (cmb)

- LDAP:
  . Deprecated ldap_control_paged_result_response and ldap_control_paged_result

- Mbstring:
  . Fixed bug #77907 (mb-functions do not respect default_encoding). (Nikita)

- Opcache:
  . Implemented preloading RFC: https://wiki.php.net/rfc/preload. (Dmitry)

- OpenSSL:
  . Added TLS 1.3 support to streams including new tlsv1.3 stream.
    (Codarren Velvindron, Jakub Zelenka)
  . Added openssl_x509_verify function. (Ben Scholzen)
  . openssl_random_pseudo_bytes() now throws in error conditions.
    (Sammy Kaye Powers)

- PCRE:
  . Implemented FR #77094 (Support flags in preg_replace_callback). (Nikita)
  . Fixed bug #72685 (Repeated UTF-8 validation of same string in UTF-8 mode).
    (Nikita)
  . Fixed bug #73948 (Preg_match_all should return NULLs on trailing optional
    capture groups).

- PDO:
  . Fixed bug #77849 (Disable cloning of PDO handle/connection objects).
    (camporter)

- PDO_OCI:
  . Support Oracle Database tracing attributes ACTION, MODULE,
    CLIENT_INFO, and CLIENT_IDENTIFIER. (Cameron Porter)
  . Implemented FR #76908 (PDO_OCI getColumnMeta() not implemented).
    (Valentin Collet, Chris Jones, Remi)

- PDO_SQLite:
  . Implemented sqlite_stmt_readonly in PDO_SQLite. (BohwaZ)
  . Raised requirements to SQLite 3.5.0. (cmb)

- phpdbg:
  . Fixed bug #76596 (phpdbg support for display_errors=stderr). (kabel)
  . Fixed bug #76801 (too many open files). (alekitto)
  . Fixed bug #77800 (phpdbg segfaults on listing some conditional breakpoints).
    (krakjoe)
  . Fixed bug #77805 (phpdbg build fails when readline is shared). (krakjoe)

- SimpleXML:
  . Implemented FR #65215 (SimpleXMLElement could register as implementing
    Countable). (LeSuisse)

- Sockets:
  . Fixed bug #67619 (Validate length on socket_write). (thiagooak)

- sodium:
  . Fixed bug #77646 (sign_detached() strings not terminated). (Frank)

- SQLite3:
  . Unbundled libsqlite. (cmb)
  . Raised requirements to SQLite 3.7.4. (cmb)
  . Forbid (un)serialization of SQLite3, SQLite3Stmt and SQLite3Result. (cmb)
  . Added support for the SQLite @name notation. (cmb, BohwaZ)
  . Added SQLite3Stmt::getSQL() to retrieve the SQL of the statement. (Bohwaz)

- SPL:
  . Fixed bug #77518 (SeekableIterator::seek() should accept 'int' typehint as
    documented). (Nikita)

- Standard:
  . Fixed bug #74764 (Bindto IPv6 works with file_get_contents but fails with
    stream_socket_client). (Ville Hukkamäki)
  . Implemented FR #38301 (field enclosure behavior in fputcsv). (cmb)
  . Implemented FR #51496 (fgetcsv should take empty string as an escape). (cmb)
  . Implemented FR #77377 (No way to handle CTRL+C in Windows). (Anatol)
  . Implemented password hashing registry RFC:
    https://wiki.php.net/rfc/password_registry. (Sara)

- Reflection:
  . Fixed bug #76737 (Unserialized reflection objects are broken, they
    shouldn't be serializable). (Nikita)

- Tidy:
  . Added TIDY_TAG_* constants for HTML5 elements. (cmb)
  . Fixed bug #76736 (wrong reflection for tidy_get_head, tidy_get_html,
    tidy_get_root, and tidy_getopt) (tandre)

- WDDX:
  . Deprecated and unbundled the WDDX extension. (cmb)

<<< NOTE: Insert NEWS from last stable release here prior to actual release! >>><|MERGE_RESOLUTION|>--- conflicted
+++ resolved
@@ -2,19 +2,16 @@
 |||||||||||||||||||||||||||||||||||||||||||||||||||||||||||||||||||||||||||||||
 ?? ??? ????, PHP 7.4.0beta1
 
+- Core:
+  . Fixed bug #78212 (Segfault in built-in webserver). (cmb)
 
 11 Jul 2019, PHP 7.4.0alpha3
 
 - Core:
-<<<<<<< HEAD
   . Fixed bug #78239 (Deprecation notice during string conversion converted to
     exception hangs). (Nikita)
   . Implemented FR #77230 (Support custom CFLAGS and LDFLAGS from environment).
     (cmb)
-=======
-  . Added syslog.filter=raw option. (Erik Lundin)
-  . Fixed bug #78212 (Segfault in built-in webserver). (cmb)
->>>>>>> fa65f5ec
 
 - Date:
   . Updated timelib to 2018.02. (Derick)
