--- conflicted
+++ resolved
@@ -105,13 +105,9 @@
     and plain paths). (Jakub Zelenka)
 
 - Streams:
-<<<<<<< HEAD
   . Fixed bug GH-17650 (realloc with size 0 in user_filters.c). (nielsdos)
   . Fix memory leak on overflow in _php_stream_scandir(). (nielsdos)
-  . Fixed GHSA-hgf54-96fm-v528 (Stream HTTP wrapper header check might omit
-=======
   . Fixed GHSA-hgf5-96fm-v528 (Stream HTTP wrapper header check might omit
->>>>>>> e144c58f
     basic auth header). (CVE-2025-1736) (Jakub Zelenka)
   . Fixed GHSA-52jp-hrpf-2jff (Stream HTTP wrapper truncate redirect location
     to 1024 bytes). (CVE-2025-1861) (Jakub Zelenka)
