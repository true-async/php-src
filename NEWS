--- conflicted
+++ resolved
@@ -2,18 +2,14 @@
 |||||||||||||||||||||||||||||||||||||||||||||||||||||||||||||||||||||||||||||||
 ?? ??? 2021, PHP 8.0.14
 
-<<<<<<< HEAD
+- GD:
+  . Fixed bug #71316 (libpng warning from imagecreatefromstring). (cmb)
+
 - SPL:
   . Fixed bug #81587 (MultipleIterator Segmentation fault w/ SimpleXMLElement
     attached). (Nikita)
 
 18 Nov 2021, PHP 8.0.13
-=======
-- GD:
-  . Fixed bug #71316 (libpng warning from imagecreatefromstring). (cmb)
-
-18 Nov 2021, PHP 7.4.26
->>>>>>> 1919c4b4
 
 - Core:
   . Fixed bug #81518 (Header injection via default_mimetype / default_charset).
