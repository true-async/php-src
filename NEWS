--- conflicted
+++ resolved
@@ -26,17 +26,10 @@
   . Fixed bug #80933 (SplFileObject::DROP_NEW_LINE is broken for NUL and CR).
     (cmb, Nikita)
 
-<<<<<<< HEAD
-29 Apr 2021, PHP 8.0.5
-=======
-- Opcache:
-  . Fixed bug #80900 (switch statement behavior inside function). (twosee)
-
 - XMLReader:
   . Fixed bug #73246 (XMLReader: encoding length not checked). (cmb)
 
-29 Apr 2021, PHP 7.4.18
->>>>>>> 272df442
+29 Apr 2021, PHP 8.0.5
 
 - Core:
   . Changed PowerPC CPU registers used by Zend VM to work around GCC bug.
