--- conflicted
+++ resolved
@@ -17,6 +17,10 @@
   . Ensure that the defined interpolation method is used with the generic
     scaling methods. (Pierre)
 
+- IMAP:
+  . Fixed bug #65721 (configure script broken in 5.5.4 and 5.4.20 when enabling
+    imap). (ryotakatsuki at gmail dot com)
+
 - OPcache:
   . Fixed bug #65665 (Exception not properly caught when opcache enabled).
     (Laruence)
@@ -26,15 +30,7 @@
   . Fix bug #64782 (SplFileObject constructor make $context optional / give it
     a default value). (Nikita)
 
-<<<<<<< HEAD
 ?? ??? 2013, PHP 5.5.4
-=======
-- IMAP:
-  . Fixed bug #65721 (configure script broken in 5.5.4 and 5.4.20 when enabling
-    imap). (ryotakatsuki at gmail dot com)
-
-?? ??? 2013, PHP 5.4.20
->>>>>>> cc66eaa0
 
 - Core:
   . Fixed bug #60598 (cli/apache sapi segfault on objects manipulation).
