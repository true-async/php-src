--- conflicted
+++ resolved
@@ -12,7 +12,10 @@
   . Fixed bug GH-9308 (GMP throws the wrong error when a GMP object is passed
     to gmp_init()). (Girgias)
 
-<<<<<<< HEAD
+- Intl
+  . Fixed bug GH-9421 (Incorrect argument number for ValueError in NumberFormatter).
+    (Girgias)
+
 - Opcache:
   . Fixed bug GH-9259 (opcache.interned_strings_buffer setting integer
     overflow). (Arnaud)
@@ -20,14 +23,6 @@
 - OpenSSL:
   . Fixed bug GH-9517 (Compilation error openssl extension related to PR
     GH-9366). (Jakub Zelenka)
-=======
-- Intl
-  . Fixed bug GH-9421 (Incorrect argument number for ValueError in NumberFormatter).
-    (Girgias)
-
-- PCRE:
-  . Fixed pcre.jit on Apple Silicon. (Niklas Keller)
->>>>>>> 71e198be
 
 - PDO_PGSQL:
   . Fixed bug GH-9411 (PgSQL large object resource is incorrectly closed).
