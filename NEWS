PHP                                                                        NEWS
|||||||||||||||||||||||||||||||||||||||||||||||||||||||||||||||||||||||||||||||
?? ??? 2020, PHP 7.4.10

- Core:
  . Fixed bug #79884 (PHP_CONFIG_FILE_PATH is meaningless). (cmb)
  . Fixed bug #77932 (File extensions are case-sensitive). (cmb)
  . Fixed bug #79806 (realpath() erroneously resolves link to link). (cmb)
  . Fixed bug #79895 (PHP_CHECK_GCC_ARG does not allow flags with equal sign).
    (Santiago M. Mola)
  . Fixed bug #79919 (Stack use-after-scope in define()). (cmb)

- LDAP:
  . Fixed memory leaks. (ptomulik)

- OPcache:
  . Fixed bug #73060 (php failed with error after temp folder cleaned up).
    (cmb)

<<<<<<< HEAD
06 Aug 2020, PHP 7.4.9
=======
- Standard:
  . Fixed bug #79930 (array_merge_recursive() crashes when called with array
    with single reference). (Nikita)

06 Aug 2020, PHP 7.3.21
>>>>>>> da786a22

- Apache:
  . Fixed bug #79030 (Upgrade apache2handler's php_apache_sapi_get_request_time
    to return usec). (Herbert256)

- COM:
  . Fixed bug #63208 (BSTR to PHP string conversion not binary safe). (cmb)
  . Fixed bug #63527 (DCOM does not work with Username, Password parameter).
    (cmb)

- Core:
  . Fixed bug #79877 (getimagesize function silently truncates after a null 
    byte) (cmb)
  . Fixed bug #79740 (serialize() and unserialize() methods can not be called
    statically). (Nikita)
  . Fixed bug #79783 (Segfault in php_str_replace_common). (Nikita)
  . Fixed bug #79778 (Assertion failure if dumping closure with unresolved
    static variable). (Nikita)
  . Fixed bug #79779 (Assertion failure when assigning property of string
    offset by reference). (Nikita)
  . Fixed bug #79792 (HT iterators not removed if empty array is destroyed).
    (Nikita)
  . Fixed bug #78598 (Changing array during undef index RW error segfaults).
    (Nikita)
  . Fixed bug #79784 (Use after free if changing array during undef var during
    array write fetch). (Nikita)
  . Fixed bug #79793 (Use after free if string used in undefined index warning
    is changed). (Nikita)
  . Fixed bug #79862 (Public non-static property in child should take priority
    over private static). (Nikita)

- Fileinfo:
  . Fixed bug #79756 (finfo_file crash (FILEINFO_MIME)). (cmb)

- FTP:
  . Fixed bug #55857 (ftp_size on large files). (cmb)

- Mbstring:
  . Fixed bug #79787 (mb_strimwidth does not trim string). (XXiang)

- OpenSSL:
  . Fixed bug #79881 (Memory leak in openssl_pkey_get_public()). (Nikita)

- Phar:
  . Fixed bug #79797 (Use of freed hash key in the phar_parse_zipfile
    function). (CVE-2020-7068) (cmb)

- Reflection:
  . Fixed bug #79487 (::getStaticProperties() ignores property modifications).
    (cmb, Nikita)
  . Fixed bug #69804 (::getStaticPropertyValue() throws on protected props).
    (cmb, Nikita)
  . Fixed bug #79820 (Use after free when type duplicated into
    ReflectionProperty gets resolved). (Christopher Broadbent)

- Standard:
  . Fixed bug #70362 (Can't copy() large 'data://' with open_basedir). (cmb)
  . Fixed bug #78008 (dns_check_record() always return true on Alpine).
    (Andy Postnikov)
  . Fixed bug #79839 (array_walk() does not respect property types). (Nikita)

09 Jul 2020, PHP 7.4.8

- Core:
  . Fixed bug #79595 (zend_init_fpu() alters FPU precision). (cmb, Nikita)
  . Fixed bug #79650 (php-win.exe 100% cpu lockup). (cmb)
  . Fixed bug #79668 (get_defined_functions(true) may miss functions). (cmb,
    Nikita)
  . Fixed bug #79683 (Fake reflection scope affects __toString()). (Nikita)
  . Fixed possibly unsupported timercmp() usage. (cmb)

- Exif:
  . Fixed bug #79687 (Sony picture - PHP Warning - Make, Model, MakerNotes). 
    (cmb)

- Fileinfo:
  . Fixed bug #79681 (mime_content_type/finfo returning incorrect mimetype).
    (cmb)

- Filter:
  . Fixed bug #73527 (Invalid memory access in php_filter_strip). (cmb)

- GD:
  . Fixed bug #79676 (imagescale adds black border with IMG_BICUBIC). (cmb)

- OpenSSL:
  . Fixed bug #62890 (default_socket_timeout=-1 causes connection to timeout).
    (cmb)

- PDO SQLite:
  . Fixed bug #79664 (PDOStatement::getColumnMeta fails on empty result set).
    (cmb)

- phpdbg:
  . Fixed bug #73926 (phpdbg will not accept input on restart execution). (cmb)
  . Fixed bug #73927 (phpdbg fails with windows error prompt at "watch array").
    (cmb)
  . Fixed several mostly Windows related phpdbg bugs. (cmb)

- SPL:
  . Fixed bug #79710 (Reproducible segfault in error_handler during GC
    involved an SplFileObject). (Nikita)

- Standard:
  . Fixed bug #74267 (segfault with streams and invalid data). (cmb)
  . Fixed bug #79579 (ZTS build of PHP 7.3.17 doesn't handle ERANGE for
    posix_getgrgid and others). (Böszörményi Zoltán)

11 Jun 2020, PHP 7.4.7

- Core:
  . Fixed bug #79599 (coredump in set_error_handler). (Laruence)
  . Fixed bug #79566 (Private SHM is not private on Windows). (cmb)
  . Fixed bug #79489 (.user.ini does not inherit). (cmb)
  . Fixed bug #79600 (Regression in 7.4.6 when yielding an array based
    generator). (Nikita)
  . Fixed bug #79657 ("yield from" hangs when invalid value encountered).
    (Nikita)

- FFI:
  . Fixed bug #79571 (FFI: var_dumping unions may segfault). (cmb)

- GD:
  . Fixed bug #79615 (Wrong GIF header written in GD GIFEncode). (sageptr, cmb)

- MySQLnd:
  . Fixed bug #79596 (MySQL FLOAT truncates to int some locales). (cmb)

- Opcache:
  . Fixed bug #79588 (Boolean opcache settings ignore on/off values). (cmb)
  . Fixed bug #79548 (Preloading segfault with inherited method using static
    variable). (Nikita)
  . Fixed bug #79603 (RTD collision with opcache). (Nikita)

- Standard:
  . Fixed bug #79561 (dns_get_record() fails with DNS_ALL). (cmb)

14 May 2020, PHP 7.4.6

- Core:
  . Fixed bug #79536 (zend_clear_exception prevent exception's destructor to be
    called). (Laruence)
  . Fixed bug #78434 (Generator yields no items after valid() call). (Nikita)
  . Fixed bug #79477 (casting object into array creates references). (Nikita)
  . Fixed bug #79514 (Memory leaks while including unexistent file). (cmb,
    Nikita)

- DOM:
  . Fixed bug #78221 (DOMNode::normalize() doesn't remove empty text nodes).
    (cmb)

- EXIF:
  . Fixed bug #79336 (ext/exif/tests/bug79046.phpt fails on Big endian arch).
    (Nikita)

- FCGI:
  . Fixed bug #79491 (Search for .user.ini extends up to root dir). (cmb)

- MBString:
  . Fixed bug #79441 (Segfault in mb_chr() if internal encoding is unsupported).
    (Girgias)

- OpenSSL:
  . Fixed bug #79497 (stream_socket_client() throws an unknown error sometimes
    with <1s timeout). (Joe Cai)

- PCRE:
  . Upgraded to PCRE2 10.34. (cmb)

- Phar:
  . Fixed bug #79503 (Memory leak on duplicate metadata). (cmb)

- SimpleXML:
  . Fixed bug #79528 (Different object of the same xml between 7.4.5 and
    7.4.4). (cmb)

- SPL:
  . Fixed bug #69264 (__debugInfo() ignored while extending SPL classes). (cmb)
  . Fixed bug #67369 (ArrayObject serialization drops the iterator class).
    (Alex Dowad)

- Standard:
  . Fixed bug #79468 (SIGSEGV when closing stream handle with a stream filter
    appended). (dinosaur)
  . Fixed bug #79447 (Serializing uninitialized typed properties with __sleep
    should not throw). (nicolas-grekas)

16 Apr 2020, PHP 7.4.5

- Core:
  . Fixed bug #79364 (When copy empty array, next key is unspecified). (cmb)
  . Fixed bug #78210 (Invalid pointer address). (cmb, Nikita)

- CURL:
  . Fixed bug #79199 (curl_copy_handle() memory leak). (cmb)

- Date:
  . Fixed bug #79396 (DateTime hour incorrect during DST jump forward). (Nate
    Brunette)
  . Fixed bug #74940 (DateTimeZone loose comparison always true). (cmb)

- FPM:
  . Implement request #77062 (Allow numeric [UG]ID in FPM listen.{owner,group})
    (Andre Nathan)

- Iconv:
  . Fixed bug #79200 (Some iconv functions cut Windows-1258). (cmb)

- OPcache:
  . Fixed bug #79412 (Opcache chokes and uses 100% CPU on specific script).
    (Dmitry)

- Session:
  . Fixed bug #79413 (session_create_id() fails for active sessions). (cmb)

- Shmop:
  . Fixed bug #79427 (Integer Overflow in shmop_open()). (cmb)

- SimpleXML:
  . Fixed bug #61597 (SXE properties may lack attributes and content). (cmb)

- SOAP:
  . Fixed bug #79357 (SOAP request segfaults when any request parameter is
    missing). (Nikita)

- Spl:
  . Fixed bug #75673 (SplStack::unserialize() behavior). (cmb)
  . Fixed bug #79393 (Null coalescing operator failing with SplFixedArray).
    (cmb)

- Standard:
  . Fixed bug #79330 (shell_exec() silently truncates after a null byte). (stas)
  . Fixed bug #79465 (OOB Read in urldecode()). (CVE-2020-7067) (stas)
  . Fixed bug #79410 (system() swallows last chunk if it is exactly 4095 bytes
    without newline). (Christian Schneider)

- Zip:
  . Fixed Bug #79296 (ZipArchive::open fails on empty file). (Remi)
  . Fixed bug #79424 (php_zip_glob uses gl_pathc after call to globfree).
    (Max Rees)

19 Mar 2020, PHP 7.4.4

- Core:
  . Fixed bug #79244 (php crashes during parsing INI file). (Laruence)
  . Fixed bug #63206 (restore_error_handler does not restore previous errors
    mask). (Mark Plomer)

- COM:
  . Fixed bug #66322 (COMPersistHelper::SaveToFile can save to wrong location).
    (cmb)
  . Fixed bug #79242 (COM error constants don't match com_exception codes on
    x86). (cmb)
  . Fixed bug #79247 (Garbage collecting variant objects segfaults). (cmb)
  . Fixed bug #79248 (Traversing empty VT_ARRAY throws com_exception). (cmb)
  . Fixed bug #79299 (com_print_typeinfo prints duplicate variables). (Litiano
    Moura)
  . Fixed bug #79332 (php_istreams are never freed). (cmb)
  . Fixed bug #79333 (com_print_typeinfo() leaks memory). (cmb)

- CURL:
  . Fixed bug #79019 (Copied cURL handles upload empty file). (cmb)
  . Fixed bug #79013 (Content-Length missing when posting a curlFile with
    curl). (cmb)

- DOM:
  . Fixed bug #77569: (Write Access Violation in DomImplementation). (Nikita,
    cmb)
  . Fixed bug #79271 (DOMDocumentType::$childNodes is NULL). (cmb)

- Enchant:
  . Fixed bug #79311 (enchant_dict_suggest() fails on big endian architecture).
    (cmb)

- EXIF:
  . Fixed bug #79282 (Use-of-uninitialized-value in exif). (CVE-2020-7064)
    (Nikita)

- Fileinfo:
  . Fixed bug #79283 (Segfault in libmagic patch contains a buffer
    overflow). (cmb)

- FPM:
  . Fixed bug #77653 (operator displayed instead of the real error message).
    (Jakub Zelenka)
  . Fixed bug #79014 (PHP-FPM & Primary script unknown). (Jakub Zelenka)

- MBstring:
  . Fixed bug #79371 (mb_strtolower (UTF-32LE): stack-buffer-overflow at 
    php_unicode_tolower_full). (CVE-2020-7065) (cmb)

- MySQLi:
  . Fixed bug #64032 (mysqli reports different client_version). (cmb)

- MySQLnd:
  . Implemented FR #79275 (Support auth_plugin_caching_sha2_password on
    Windows). (cmb)

- Opcache:
  . Fixed bug #79252 (preloading causes php-fpm to segfault during exit).
    (Nikita)

- PCRE:
  . Fixed bug #79188 (Memory corruption in preg_replace/preg_replace_callback
    and unicode). (Nikita)
  . Fixed bug #79241 (Segmentation fault on preg_match()). (Nikita)
  . Fixed bug #79257 (Duplicate named groups (?J) prefer last alternative even
    if not matched). (Nikita)

- PDO_ODBC:
  . Fixed bug #79038 (PDOStatement::nextRowset() leaks column values). (cmb)

- Reflection:
  . Fixed bug #79062 (Property with heredoc default value returns false for
    getDocComment). (Nikita)

- SQLite3:
  . Fixed bug #79294 (::columnType() may fail after SQLite3Stmt::reset()). (cmb)

- Standard:
  . Fixed bug #79329 (get_headers() silently truncates after a null byte).
    (CVE-2020-7066) (cmb)
  . Fixed bug #79254 (getenv() w/o arguments not showing changes). (cmb)
  . Fixed bug #79265 (Improper injection of Host header when using fopen for
    http requests). (Miguel Xavier Penha Neto)

- Zip:
  . Fixed bug #79315 (ZipArchive::addFile doesn't honor start/length
    parameters). (Remi)

20 Feb 2020, PHP 7.4.3

- Core:
  . Fixed bug #79146 (cscript can fail to run on some systems). (clarodeus)
  . Fixed bug #79155 (Property nullability lost when using multiple property
    definition). (Nikita)
  . Fixed bug #78323 (Code 0 is returned on invalid options). (Ivan Mikheykin)
  . Fixed bug #78989 (Delayed variance check involving trait segfaults).
    (Nikita)
  . Fixed bug #79174 (cookie values with spaces fail to round-trip). (cmb)
  . Fixed bug #76047 (Use-after-free when accessing already destructed
    backtrace arguments). (Nikita)

- CURL:
  . Fixed bug #79078 (Hypothetical use-after-free in curl_multi_add_handle()).
    (cmb)

- FFI:
  . Fixed bug #79096 (FFI Struct Segfault). (cmb)

- IMAP:
  . Fixed bug #79112 (IMAP extension can't find OpenSSL libraries at configure
    time). (Nikita)

- Intl:
  . Fixed bug #79212 (NumberFormatter::format() may detect wrong type). (cmb)

- Libxml:
  . Fixed bug #79191 (Error in SoapClient ctor disables DOMDocument::save()).
    (Nikita, cmb)

- MBString:
  . Fixed bug #79149 (SEGV in mb_convert_encoding with non-string encodings).
    (cmb)

- MySQLi:
  . Fixed bug #78666 (Properties may emit a warning on var_dump()). (kocsismate)

- MySQLnd:
  . Fixed bug #79084 (mysqlnd may fetch wrong column indexes with MYSQLI_BOTH).
    (cmb)
  . Fixed bug #79011 (MySQL caching_sha2_password Access denied for password
    with more than 20 chars). (Nikita)

- Opcache:
  . Fixed bug #79114 (Eval class during preload causes class to be only half
    available). (Laruence)
  . Fixed bug #79128 (Preloading segfaults if preload_user is used). (Nikita)
  . Fixed bug #79193 (Incorrect type inference for self::$field =& $field).
    (Nikita)

- OpenSSL:
  . Fixed bug #79145 (openssl memory leak). (cmb, Nikita)

- Phar:
  . Fixed bug #79082 (Files added to tar with Phar::buildFromIterator have
    all-access permissions). (CVE-2020-7063) (stas)
  . Fixed bug #79171 (heap-buffer-overflow in phar_extract_file).
    (CVE-2020-7061) (cmb)
  . Fixed bug #76584 (PharFileInfo::decompress not working). (cmb)

- Reflection:
  . Fixed bug #79115 (ReflectionClass::isCloneable call reflected class
    __destruct). (Nikita)

- Session:
  . Fixed bug #79221 (Null Pointer Dereference in PHP Session Upload Progress).
    (CVE-2020-7062) (stas)

- Standard:
  . Fixed bug #78902 (Memory leak when using stream_filter_append). (liudaixiao)
  . Fixed bug #78969 (PASSWORD_DEFAULT should match PASSWORD_BCRYPT instead of being null). (kocsismate)

- Testing:
  . Fixed bug #78090 (bug45161.phpt takes forever to finish). (cmb)

- XSL:
  . Fixed bug #70078 (XSL callbacks with nodes as parameter leak memory). (cmb)

- Zip:
  . Add ZipArchive::CM_LZMA2 and ZipArchive::CM_XZ constants (since libzip 1.6.0). (Remi)
  . Add ZipArchive::RDONLY (since libzip 1.0.0). (Remi)
  . Add ZipArchive::ER_* missing constants. (Remi)
  . Add ZipArchive::LIBZIP_VERSION constant. (Remi)
  . Fixed bug #73119 (Wrong return for ZipArchive::addEmptyDir Method). (Remi)

23 Jan 2020, PHP 7.4.2

- Core:
  . Preloading support on Windows has been disabled. (Nikita)
  . Fixed bug #79022 (class_exists returns True for classes that are not ready
    to be used). (Laruence)
  . Fixed bug #78929 (plus signs in cookie values are converted to spaces).
    (Alexey Kachalin)
  . Fixed bug #78973 (Destructor during CV freeing causes segfault if opline
    never saved). (Nikita)
  . Fixed bug #78776 (Abstract method implementation from trait does not check
    "static"). (Nikita)
  . Fixed bug #78999 (Cycle leak when using function result as temporary).
    (Dmitry)
  . Fixed bug #79008 (General performance regression with PHP 7.4 on Windows).
    (cmb)
  . Fixed bug #79002 (Serializing uninitialized typed properties with __sleep
    makes unserialize throw). (Nikita)

- CURL:
  . Fixed bug #79033 (Curl timeout error with specific url and post). (cmb)
  . Fixed bug #79063 (curl openssl does not respect PKG_CONFIG_PATH). (Nikita)

- Date:
  . Fixed bug #79015 (undefined-behavior in php_date.c). (cmb)

- DBA:
  . Fixed bug #78808 ([LMDB] MDB_MAP_FULL: Environment mapsize limit reached).
    (cmb)

- Exif:
  . Fixed bug #79046 (NaN to int cast undefined behavior in exif). (Nikita)

- Fileinfo:
  . Fixed bug #74170 (locale information change after mime_content_type).
    (Sergei Turchanov)

- GD:
  . Fixed bug #79067 (gdTransformAffineCopy() may use unitialized values). (cmb)
  . Fixed bug #79068 (gdTransformAffineCopy() changes interpolation method).
    (cmb)

- Libxml:
  . Fixed bug #79029 (Use After Free's in XMLReader / XMLWriter). (Laruence)

- OPcache:
  . Fixed bug #78961 (erroneous optimization of re-assigned $GLOBALS). (Dmitry)
  . Fixed bug #78950 (Preloading trait method with static variables). (Nikita)
  . Fixed bug #78903 (Conflict in RTD key for closures results in crash).
    (Nikita)
  . Fixed bug #78986 (Opcache segfaults when inheriting ctor from immutable
    into mutable class). (Nikita)
  . Fixed bug #79040 (Warning Opcode handlers are unusable due to ASLR). (cmb)
  . Fixed bug #79055 (Typed property become unknown with OPcache file cache).
    (Nikita)

- Pcntl:
  . Fixed bug #78402 (Converting null to string in error message is bad DX).
    (SATŌ Kentarō)

- PDO_PgSQL:
  . Fixed bug #78983 (pdo_pgsql config.w32 cannot find libpq-fe.h). (SATŌ
    Kentarō)
  . Fixed bug #78980 (pgsqlGetNotify() overlooks dead connection). (SATŌ
    Kentarō)
  . Fixed bug #78982 (pdo_pgsql returns dead persistent connection). (SATŌ
    Kentarō)

- Session:
  . Fixed bug #79031 (Session unserialization problem). (Nikita)

- Shmop:
  . Fixed bug #78538 (shmop memory leak). (cmb)

- Sqlite3:
  . Fixed bug #79056 (sqlite does not respect PKG_CONFIG_PATH during
    compilation). (Nikita)

- Spl:
  . Fixed bug #78976 (SplFileObject::fputcsv returns -1 on failure). (cmb)

- Standard:
  . Fixed bug #79000 (Non-blocking socket stream reports EAGAIN as error).
    (Nikita)
  . Fixed bug #54298 (Using empty additional_headers adding extraneous CRLF).
    (cmb)

18 Dec 2019, PHP 7.4.1

- Core:
  . Fixed bug #78810 (RW fetches do not throw "uninitialized property"
    exception). (Nikita)
  . Fixed bug #78868 (Calling __autoload() with incorrect EG(fake_scope) value).
    (Antony Dovgal, Dmitry)
  . Fixed bug #78296 (is_file fails to detect file). (cmb)
  . Fixed bug #78883 (fgets(STDIN) fails on Windows). (cmb)
  . Fixed bug #78898 (call_user_func(['parent', ...]) fails while other
    succeed). (Nikita)
  . Fixed bug #78904 (Uninitialized property triggers __get()). (Nikita)
  . Fixed bug #78926 (Segmentation fault on Symfony cache:clear). (Nikita)

- GD:
  . Fixed bug #78849 (GD build broken with -D SIGNED_COMPARE_SLOW). (cmb)
  . Fixed bug #78923 (Artifacts when convoluting image with transparency).
    (wilson chen)

- FPM:
  . Fixed bug #76601 (Partially working php-fpm ater incomplete reload).
    (Maksim Nikulin)
  . Fixed bug #78889 (php-fpm service fails to start). (Jakub Zelenka)
  . Fixed bug #78916 (php-fpm 7.4.0 don't send mail via mail()).
    (Jakub Zelenka)

- Intl:
  . Implemented FR #78912 (INTL Support for accounting format). (cmb)

- Mysqlnd:
  . Fixed bug #78823 (ZLIB_LIBS not added to EXTRA_LIBS). (Arjen de Korte)

- OPcache:
  . Fixed $x = (bool)$x; with opcache (should emit undeclared variable notice).
    (Tyson Andre)
  . Fixed bug #78935 (Preloading removes classes that have dependencies).
    (Nikita, Dmitry)

- PCRE:
  . Fixed bug #78853 (preg_match() may return integer > 1). (cmb)

- Reflection:
  . Fixed bug #78895 (Reflection detects abstract non-static class as abstract
    static. IS_IMPLICIT_ABSTRACT is not longer used). (Dmitry)

- Standard:
  . Fixed bug #77638 (var_export'ing certain class instances segfaults). (cmb)
  . Fixed bug #78840 (imploding $GLOBALS crashes). (cmb)
  . Fixed bug #78833 (Integer overflow in pack causes out-of-bound access).
    (cmb)
  . Fixed bug #78814 (strip_tags allows / in tag name => whitelist bypass).
    (cmb)

28 Nov 2019, PHP 7.4.0

- Core:
  . Implemented RFC: Deprecate curly brace syntax for accessing array elements
    and string offsets.
    https://wiki.php.net/rfc/deprecate_curly_braces_array_access (Andrey Gromov)
  . Implemented RFC: Deprecations for PHP 7.4.
    https://wiki.php.net/rfc/deprecations_php_7_4 (Kalle, Nikita)
  . Fixed bug #52752 (Crash when lexing). (Nikita)
  . Fixed bug #60677 (CGI doesn't properly validate shebang line contains #!).
    (Nikita)
  . Fixed bug #71030 (Self-assignment in list() may have inconsistent behavior).
    (Nikita)
  . Fixed bug #72530 (Use After Free in GC with Certain Destructors). (Nikita)
  . Fixed bug #75921 (Inconsistent: No warning in some cases when stdObj is
    created on the fly). (David Walker)
  . Implemented FR #76148 (Add array_key_exists() to the list of specially
    compiled functions). (Majkl578)
  . Fixed bug #76430 (__METHOD__ inconsistent outside of method).
    (Ryan McCullagh, Nikita)
  . Fixed bug #76451 (Aliases during inheritance type checks affected by
    opcache). (Nikita)
  . Implemented FR #77230 (Support custom CFLAGS and LDFLAGS from environment).
    (cmb)
  . Fixed bug #77345 (Stack Overflow caused by circular reference in garbage
    collection). (Alexandru Patranescu, Nikita, Dmitry)
  . Fixed bug #77812 (Interactive mode does not support PHP 7.3-style heredoc).
    (cmb, Nikita)
  . Fixed bug #77877 (call_user_func() passes $this to static methods).
    (Dmitry)
  . Fixed bug #78066 (PHP eats the first byte of a program that comes from
    process substitution). (Nikita)
  . Fixed bug #78151 (Segfault caused by indirect expressions in PHP 7.4a1).
    (Nikita)
  . Fixed bug #78154 (SEND_VAR_NO_REF does not always send reference). (Nikita)
  . Fixed bug #78182 (Segmentation fault during by-reference property
    assignment). (Nikita)
  . Fixed bug #78212 (Segfault in built-in webserver). (cmb)
  . Fixed bug #78220 (Can't access OneDrive folder). (cmb, ab)
  . Fixed bug #78226 (Unexpected __set behavior with typed properties). (Nikita)
  . Fixed bug #78239 (Deprecation notice during string conversion converted to
    exception hangs). (Nikita)
  . Fixed bug #78335 (Static properties/variables containing cycles report as
    leak). (Nikita)
  . Fixed bug #78340 (Include of stream wrapper not reading whole file).
    (Nikita)
  . Fixed bug #78344 (Segmentation fault on zend_check_protected). (Nikita)
  . Fixed bug #78356 (Array returned from ArrayAccess is incorrectly unpacked
    as argument). (Nikita)
  . Fixed bug #78379 (Cast to object confuses GC, causes crash). (Dmitry)
  . Fixed bug #78386 (fstat mode has unexpected value on PHP 7.4). (cmb)
  . Fixed bug #78396 (Second file_put_contents in Shutdown hangs script).
    (Nikita)
  . Fixed bug #78406 (Broken file includes with user-defined stream filters).
    (Nikita)
  . Fixed bug #78438 (Corruption when __unserializing deeply nested structures).
    (cmb, Nikita)
  . Fixed bug #78441 (Parse error due to heredoc identifier followed by digit).
    (cmb)
  . Fixed bug #78454 (Consecutive numeric separators cause OOM error).
    (Theodore Brown)
  . Fixed bug #78460 (PEAR installation failure). (Peter Kokot, L. Declercq)
  . Fixed bug #78531 (Crash when using undefined variable as object). (Dmitry)
  . Fixed bug #78535 (auto_detect_line_endings value not parsed as bool).
    (bugreportuser)
  . Fixed bug #78604 (token_get_all() does not properly tokenize FOO<?php with
    short_open_tag=0). (Nikita)
  . Fixed bug #78614 (Does not compile with DTRACE anymore).
    (tz at FreeBSD dot org)
  . Fixed bug #78620 (Out of memory error). (cmb, Nikita)
  . Fixed bug #78632 (method_exists() in php74 works differently from php73 in
    checking priv. methods). (Nikita)
  . Fixed bug #78644 (SEGFAULT in ZEND_UNSET_OBJ_SPEC_VAR_CONST_HANDLER).
    (Nikita)
  . Fixed bug #78658 (Memory corruption using Closure::bindTo). (Nikita)
  . Fixed bug #78656 (Parse errors classified as highest log-level). (Erik
    Lundin)
  . Fixed bug #78662 (stream_write bad error detection). (Remi)
  . Fixed bug #78768 (redefinition of typedef zend_property_info). (Nikita)
  . Fixed bug #78788 (./configure generates invalid php_version.h). (max)
  . Fixed incorrect usage of QM_ASSIGN instruction. It must not return IS_VAR.
    As a side effect, this allowed passing left hand list() "by reference",
    instead of compile-time error. (Dmitry)

- CLI:
  . The built-in CLI server now reports the request method in log files.
    (Simon Welsh)

- COM:
  . Deprecated registering of case-insensitive constants from typelibs. (cmb)
  . Fixed bug #78650 (new COM Crash). (cmb)
  . Fixed bug #78694 (Appending to a variant array causes segfault). (cmb)

- CURL:
  . Fixed bug #76480 (Use curl_multi_wait() so that timeouts are respected).
    (Pierrick)
  . Implemented FR #77711 (CURLFile should support UNICODE filenames). (cmb)
  . Deprecated CURLPIPE_HTTP1. (cmb)
  . Deprecated $version parameter of curl_version(). (cmb)

- Date:
  . Updated timelib to 2018.02. (Derick)
  . Fixed bug #69044 (discrepency between time and microtime). (krakjoe)
  . Fixed bug #70153 (\DateInterval incorrectly unserialized). (Maksim Iakunin)
  . Fixed bug #75232 (print_r of DateTime creating side-effect). (Nikita)
  . Fixed bug #78383 (Casting a DateTime to array no longer returns its
    properties). (Nikita)
  . Fixed bug #78751 (Serialising DatePeriod converts DateTimeImmutable). (cmb)

- Exif:
  . Fixed bug #78333 (Exif crash (bus error) due to wrong alignment and
    invalid cast). (Nikita)
  . Fixed bug #78256 (heap-buffer-overflow on exif_process_user_comment).
    (CVE-2019-11042) (Stas)
  . Fixed bug #78222 (heap-buffer-overflow on exif_scan_thumbnail).
    (CVE-2019-11041) (Stas)

- Fileinfo:
  . Fixed bug #78075 (finfo_file treats JSON file as text/plain). (Anatol)
  . Fixed bug #78183 (finfo_file shows wrong mime-type for .tga file).
   (Anatol)

- Filter:
  . The filter extension no longer has the --with-pcre-dir on Unix builds,
    allowing the extension to be once more compiled as shared using
    ./configure. (Kalle)

- FFI:
  . Added FFI extension. (Dmitry)
  . Fixed bug #78488 (OOB in ZEND_FUNCTION(ffi_trampoline)). (Dmitry)
  . Fixed bug #78543 (is_callable() on FFI\CData throws Exception). (cmb)
  . Fixed bug #78716 (Function name mangling is wrong for some parameter
    types). (cmb)
  . Fixed bug #78762 (Failing FFI::cast() may leak memory). (cmb)
  . Fixed bug #78761 (Zend memory heap corruption with preload and casting).
    (cmb)
  . Implement FR #78270 (Support __vectorcall convention with FFI). (cmb)
  . Added missing FFI::isNull(). (Philip Hofstetter)

- FPM:
  . Implemented FR #72510 (systemd service should be hardened). (Craig Andrews)
  . Fixed bug #74083 (master PHP-fpm is stopped on multiple reloads).
    (Maksim Nikulin)
  . Fixed bug #78334 (fpm log prefix message includes wrong stdout/stderr
    notation). (Tsuyoshi Sadakata)
  . Fixed bug #78599 (env_path_info underflow in fpm_main.c can lead to RCE).
    (CVE-2019-11043) (Jakub Zelenka)

- GD:
  . Implemented the scatter filter (IMG_FILTER_SCATTER). (Kalle)
  . The bundled libgd behaves now like system libgd wrt. IMG_CROP_DEFAULT never
    falling back to IMG_CROP_SIDES.
  . The default $mode parameter of imagecropauto() has been changed to
    IMG_CROP_DEFAULT; passing -1 is now deprecated.
  . Added support for aspect ratio preserving scaling to a fixed height for
    imagescale(). (Andreas Treichel)
  . Added TGA read support. (cmb)
  . Fixed bug #73291 (imagecropauto() $threshold differs from external libgd).
    (cmb)
  . Fixed bug #76324 (cannot detect recent versions of freetype with
    pkg-config). (Eli Schwartz)
  . Fixed bug #78314 (missing freetype support/functions with external gd).
    (Remi)

- GMP:
  . Fixed bug #78574 (broken shared build). (Remi)

- Hash:
  . The hash extension is now an integral part of PHP and cannot be disabled
    as per RFC: https://wiki.php.net/rfc/permanent_hash_ext. (Kalle)
  . Implemented FR #71890 (crc32c checksum algorithm). (Andrew Brampton)

- Iconv:
  . Fixed bug #78342 (Bus error in configure test for iconv //IGNORE). (Rainer
    Jung)
  . Fixed bug #78642 (Wrong libiconv version displayed). (gedas at martynas,
    cmb).

- Libxml:
  . Fixed bug #78279 (libxml_disable_entity_loader settings is shared between
    requests (cgi-fcgi)). (Nikita)

- InterBase:
  . Unbundled the InterBase extension and moved it to PECL. (Kalle)

- Intl:
  . Raised requirements to ICU ≥ 50.1. (cmb)
  . Changed ResourceBundle to implement Countable. (LeSuisse)
  . Changed default of $variant parameter of idn_to_ascii() and idn_to_utf8().
    (cmb)

- LDAP:
  . Deprecated ldap_control_paged_result_response and ldap_control_paged_result

- LiteSpeed:
  . Updated to LiteSpeed SAPI V7.5 (Fixed clean shutdown). (George Wang)
  . Updated to LiteSpeed SAPI V7.4.3 (increased response header count limit from
    100 to 1000, added crash handler to cleanly shutdown PHP request, added
    CloudLinux mod_lsapi mode). (George Wang)
  . Fixed bug #76058 (After "POST data can't be buffered", using php://input
    makes huge tmp files). (George Wang)

- MBString:
  . Fixed bug #77907 (mb-functions do not respect default_encoding). (Nikita)
  . Fixed bug #78579 (mb_decode_numericentity: args number inconsistency).
    (cmb)
  . Fixed bug #78609 (mb_check_encoding() no longer supports stringable
    objects). (cmb)

- MySQLi:
  . Fixed bug #67348 (Reading $dbc->stat modifies $dbc->affected_rows).
    (Derick)
  . Fixed bug #76809 (SSL settings aren't respected when persistent connections
    are used). (fabiomsouto)
  . Fixed bug #78179 (MariaDB server version incorrectly detected). (cmb)
  . Fixed bug #78213 (Empty row pocket). (cmb)

- MySQLnd:
  . Fixed connect_attr issues and added the _server_host connection attribute.
    (Qianqian Bu)
  . Fixed bug #60594 (mysqlnd exposes 160 lines of stats in phpinfo). (PeeHaa)

- ODBC:
  . Fixed bug #78473 (odbc_close() closes arbitrary resources). (cmb)

- Opcache:
  . Implemented preloading RFC: https://wiki.php.net/rfc/preload. (Dmitry)
  . Add opcache.preload_user INI directive. (Dmitry)
  . Added new INI directive opcache.cache_id (Windows only). (cmb)
  . Fixed bug #78106 (Path resolution fails if opcache disabled during request).
    (Nikita)
  . Fixed bug #78175 (Preloading segfaults at preload time and at runtime).
    (Dmitry)
  . Fixed bug #78202 (Opcache stats for cache hits are capped at 32bit NUM).
    (cmb)
  . Fixed bug #78271 (Invalid result of if-else). (Nikita)
  . Fixed bug #78341 (Failure to detect smart branch in DFA pass). (Nikita)
  . Fixed bug #78376 (Incorrect preloading of constant static properties).
    (Dmitry)
  . Fixed bug #78429 (opcache_compile_file(__FILE__); segfaults). (cmb)
  . Fixed bug #78512 (Cannot make preload work). (Dmitry)
  . Fixed bug #78514 (Preloading segfaults with inherited typed property).
    (Nikita)
  . Fixed bug #78654 (Incorrectly computed opcache checksum on files with
    non-ascii characters). (mhagstrand)

- OpenSSL:
  . Added TLS 1.3 support to streams including new tlsv1.3 stream.
    (Codarren Velvindron, Jakub Zelenka)
  . Added openssl_x509_verify function. (Ben Scholzen)
  . openssl_random_pseudo_bytes() now throws in error conditions.
    (Sammy Kaye Powers)
  . Changed the default config path (Windows only). (cmb)
  . Fixed bug #78231 (Segmentation fault upon stream_socket_accept of exported
    socket-to-stream). (Nikita)
  . Fixed bug #78391 (Assertion failure in openssl_random_pseudo_bytes).
    (Nikita)
  . Fixed bug #78775 (TLS issues from HTTP request affecting other encrypted
    connections). (Nikita)

- Pcntl:
  . Fixed bug #77335 (PHP is preventing SIGALRM from specifying SA_RESTART).
    (Nikita)

- PCRE:
  . Implemented FR #77094 (Support flags in preg_replace_callback). (Nikita)
  . Fixed bug #72685 (Repeated UTF-8 validation of same string in UTF-8 mode).
    (Nikita)
  . Fixed bug #73948 (Preg_match_all should return NULLs on trailing optional
    capture groups).
  . Fixed bug #78338 (Array cross-border reading in PCRE). (cmb)
  . Fixed bug #78349 (Bundled pcre2 library missing LICENCE file). (Peter Kokot)

- PDO:
  . Implemented FR #71885 (Allow escaping question mark placeholders).
    https://wiki.php.net/rfc/pdo_escape_placeholders (Matteo)
  . Fixed bug #77849 (Disable cloning of PDO handle/connection objects).
    (camporter)
  . Implemented FR #78033 (PDO - support username & password specified in
    DSN). (sjon)

- PDO_Firebird:
  . Implemented FR #65690 (PDO_Firebird should also support dialect 1).
    (Simonov Denis)
  . Implemented FR #77863 (PDO firebird support type Boolean in input
    parameters). (Simonov Denis)

- PDO_MySQL:
  . Fixed bug #41997 (SP call yields additional empty result set). (cmb)
  . Fixed bug #78623 (Regression caused by "SP call yields additional empty
    result set"). (cmb)

- PDO_OCI:
  . Support Oracle Database tracing attributes ACTION, MODULE,
    CLIENT_INFO, and CLIENT_IDENTIFIER. (Cameron Porter)
  . Implemented FR #76908 (PDO_OCI getColumnMeta() not implemented).
    (Valentin Collet, Chris Jones, Remi)

- PDO_SQLite:
  . Implemented sqlite_stmt_readonly in PDO_SQLite. (BohwaZ)
  . Raised requirements to SQLite 3.5.0. (cmb)
  . Fixed bug #78192 (SegFault when reuse statement after schema has changed).
    (Vincent Quatrevieux)
  . Fixed bug #78348 (Remove -lrt from pdo_sqlite.so). (Peter Kokot)

- Phar:
  . Fixed bug #77919 (Potential UAF in Phar RSHUTDOWN). (cmb)

- phpdbg:
  . Fixed bug #76596 (phpdbg support for display_errors=stderr). (kabel)
  . Fixed bug #76801 (too many open files). (alekitto)
  . Fixed bug #77800 (phpdbg segfaults on listing some conditional breakpoints).
    (krakjoe)
  . Fixed bug #77805 (phpdbg build fails when readline is shared). (krakjoe)

- Recode:
  . Unbundled the recode extension. (cmb)

- Reflection:
  . Fixed bug #76737 (Unserialized reflection objects are broken, they
    shouldn't be serializable). (Nikita)
  . Fixed bug #78263 (\ReflectionReference::fromArrayElement() returns null
    while item is a reference). (Nikita)
  . Fixed bug #78410 (Cannot "manually" unserialize class that is final and
    extends an internal one). (Nikita)
  . Fixed bug #78697 (ReflectionClass::implementsInterface - inaccurate error
    message with traits). (villfa)
  . Fixed bug #78774 (ReflectionNamedType on Typed Properties Crash). (Nikita)

- Session:
  . Fixed bug #78624 (session_gc return value for user defined session
    handlers). (bshaffer)

- SimpleXML:
  . Implemented FR #65215 (SimpleXMLElement could register as implementing
    Countable). (LeSuisse)
  . Fixed bug #75245 (Don't set content of elements with only whitespaces).
    (eriklundin)

- Sockets:
  . Fixed bug #67619 (Validate length on socket_write). (thiagooak)
  . Fixed bug #78665 (Multicasting may leak memory). (cmb)

- sodium:
  . Fixed bug #77646 (sign_detached() strings not terminated). (Frank)
  . Fixed bug #78510 (Partially uninitialized buffer returned by
    sodium_crypto_generichash_init()). (Frank Denis, cmb)
  . Fixed bug #78516 (password_hash(): Memory cost is not in allowed range).
    (cmb, Nikita)

- SPL:
  . Fixed bug #77518 (SeekableIterator::seek() should accept 'int' typehint as
    documented). (Nikita)
  . Fixed bug #78409 (Segfault when creating instance of ArrayIterator without
    constructor). (Nikita)
  . Fixed bug #78436 (Missing addref in SplPriorityQueue EXTR_BOTH mode).
    (Nikita)
  . Fixed bug #78456 (Segfault when serializing SplDoublyLinkedList). (Nikita)

- SQLite3:
  . Unbundled libsqlite. (cmb)
  . Raised requirements to SQLite 3.7.4. (cmb)
  . Forbid (un)serialization of SQLite3, SQLite3Stmt and SQLite3Result. (cmb)
  . Added support for the SQLite @name notation. (cmb, BohwaZ)
  . Added SQLite3Stmt::getSQL() to retrieve the SQL of the statement. (Bohwaz)
  . Implement FR ##70950 (Make SQLite3 Online Backup API available). (BohwaZ)

- Standard:
  . Implemented password hashing registry RFC:
    https://wiki.php.net/rfc/password_registry. (Sara)
  . Implemented RFC where password_hash() has argon2i(d) implementations from
    ext/sodium when PHP is built without libargon:
    https://wiki.php.net/rfc/sodium.argon.hash (Sara)
  . Implemented FR #38301 (field enclosure behavior in fputcsv). (cmb)
  . Implemented FR #51496 (fgetcsv should take empty string as an escape). (cmb)
  . Fixed bug #73535 (php_sockop_write() returns 0 on error, can be used to
    trigger Denial of Service). (Nikita)
  . Fixed bug #74764 (Bindto IPv6 works with file_get_contents but fails with
    stream_socket_client). (Ville Hukkamäki)
  . Fixed bug #76859 (stream_get_line skips data if used with data-generating
    filter). (kkopachev)
  . Implemented FR #77377 (No way to handle CTRL+C in Windows). (Anatol)
  . Fixed bug #77930 (stream_copy_to_stream should use mmap more often).
    (Nikita)
  . Implemented FR #78177 (Make proc_open accept command array). (Nikita)
  . Fixed bug #78208 (password_needs_rehash() with an unknown algo should always
    return true). (Sara)
  . Fixed bug #78241 (touch() does not handle dates after 2038 in PHP 64-bit). (cmb)
  . Fixed bug #78282 (atime and mtime mismatch). (cmb)
  . Fixed bug #78326 (improper memory deallocation on stream_get_contents()
    with fixed length buffer). (Albert Casademont)
  . Fixed bug #78346 (strip_tags no longer handling nested php tags). (cmb)
  . Fixed bug #78506 (Error in a php_user_filter::filter() is not reported).
    (Nikita)
  . Fixed bug #78549 (Stack overflow due to nested serialized input). (Nikita)
  . Fixed bug #78759 (array_search in $GLOBALS). (Nikita)

- Testing:
  . Fixed bug #78684 (PCRE bug72463_2 test is sending emails on Linux). (cmb)

- Tidy:
  . Added TIDY_TAG_* constants for HTML5 elements. (cmb)
  . Fixed bug #76736 (wrong reflection for tidy_get_head, tidy_get_html,
    tidy_get_root, and tidy_getopt) (tandre)

- WDDX:
  . Deprecated and unbundled the WDDX extension. (cmb)

- Zip:
  . Fixed bug #78641 (addGlob can modify given remove_path value). (cmb)

21 Nov 2019, PHP 7.3.12

- Core:
  . Fixed bug #78658 (Memory corruption using Closure::bindTo). (Nikita)
  . Fixed bug #78656 (Parse errors classified as highest log-level). (Erik
    Lundin)
  . Fixed bug #78752 (Segfault if GC triggered while generator stack frame is
    being destroyed). (Nikita)
  . Fixed bug #78689 (Closure::fromCallable() doesn't handle
    [Closure, '__invoke']). (Nikita)

- COM:
  . Fixed bug #78694 (Appending to a variant array causes segfault). (cmb)

- Date:
  . Fixed bug #70153 (\DateInterval incorrectly unserialized). (Maksim Iakunin)
  . Fixed bug #78751 (Serialising DatePeriod converts DateTimeImmutable). (cmb)

- Iconv:
  . Fixed bug #78642 (Wrong libiconv version displayed). (gedas at martynas,
    cmb).

- OpCache:
  . Fixed bug #78654 (Incorrectly computed opcache checksum on files with
    non-ascii characters). (mhagstrand)
  . Fixed bug #78747 (OpCache corrupts custom extension result). (Nikita)

- OpenSSL:
  . Fixed bug #78775 (TLS issues from HTTP request affecting other encrypted
    connections). (Nikita)

- Reflection:
  . Fixed bug #78697 (ReflectionClass::ImplementsInterface - inaccurate error
    message with traits). (villfa)

- Sockets:
  . Fixed bug #78665 (Multicasting may leak memory). (cmb)

24 Oct 2019, PHP 7.3.11

- Core:
  . Fixed bug #78535 (auto_detect_line_endings value not parsed as bool).
    (bugreportuser)
  . Fixed bug #78620 (Out of memory error). (cmb, Nikita)

- Exif :
  . Fixed bug #78442 ('Illegal component' on exif_read_data since PHP7)
	(Kalle)

- FPM:
  . Fixed bug #78599 (env_path_info underflow in fpm_main.c can lead to RCE).
    (CVE-2019-11043) (Jakub Zelenka)
  . Fixed bug #78413 (request_terminate_timeout does not take effect after
    fastcgi_finish_request). (Sergei Turchanov)

- MBString:
  . Fixed bug #78633 (Heap buffer overflow (read) in mb_eregi). (cmb)
  . Fixed bug #78579 (mb_decode_numericentity: args number inconsistency).
    (cmb)
  . Fixed bug #78609 (mb_check_encoding() no longer supports stringable
    objects). (cmb)

- MySQLi:
  . Fixed bug #76809 (SSL settings aren't respected when persistent connections
    are used). (fabiomsouto)

- Mysqlnd:
  . Fixed bug #78525 (Memory leak in pdo when reusing native prepared
    statements). (Nikita)

- PCRE:
  . Fixed bug #78272 (calling preg_match() before pcntl_fork() will freeze
    child process). (Nikita)

- PDO_MySQL:
  . Fixed bug #78623 (Regression caused by "SP call yields additional empty
    result set"). (cmb)

- Session:
  . Fixed bug #78624 (session_gc return value for user defined session
    handlers). (bshaffer)

- Standard:
  . Fixed bug #76342 (file_get_contents waits twice specified timeout).
    (Thomas Calvet)
  . Fixed bug #78612 (strtr leaks memory when integer keys are used and the
    subject string shorter). (Nikita)
  . Fixed bug #76859 (stream_get_line skips data if used with data-generating
    filter). (kkopachev)

- Zip:
  . Fixed bug #78641 (addGlob can modify given remove_path value). (cmb)

26 Sep 2019, PHP 7.3.10

- Core:
  . Fixed bug #78220 (Can't access OneDrive folder). (cmb, ab)
  . Fixed bug #77922 (Double release of doc comment on inherited shadow
    property). (Nikita)
  . Fixed bug #78441 (Parse error due to heredoc identifier followed by digit).
    (cmb)
  . Fixed bug #77812 (Interactive mode does not support PHP 7.3-style heredoc).
    (cmb, Nikita)

- FastCGI:
  . Fixed bug #78469 (FastCGI on_accept hook is not called when using named
    pipes on Windows). (Sergei Turchanov)

- FPM:
  . Fixed bug #78334 (fpm log prefix message includes wrong stdout/stderr
    notation). (Tsuyoshi Sadakata)

- Intl:
  . Ensure IDNA2003 rules are used with idn_to_ascii() and idn_to_utf8()
    when requested. (Sara)

- MBString:
  . Fixed bug #78559 (Heap buffer overflow in mb_eregi). (cmb)

- MySQLnd:
  . Fixed connect_attr issues and added the _server_host connection attribute.
    (Qianqian Bu)

- ODBC:
  . Fixed bug #78473 (odbc_close() closes arbitrary resources). (cmb)

- PDO_MySQL:
  . Fixed bug #41997 (SP call yields additional empty result set). (cmb)

- sodium:
  . Fixed bug #78510 (Partially uninitialized buffer returned by
    sodium_crypto_generichash_init()). (Frank Denis, cmb)

29 Aug 2019, PHP 7.3.9

- Core:
  . Fixed bug #78363 (Buffer overflow in zendparse). (Nikita)
  . Fixed bug #78379 (Cast to object confuses GC, causes crash). (Dmitry)
  . Fixed bug #78412 (Generator incorrectly reports non-releasable $this as GC
    child). (Nikita)

- Curl:
  . Fixed bug #77946 (Bad cURL resources returned by curl_multi_info_read()).
    (Abyr Valg)

- Exif:
  . Fixed bug #78333 (Exif crash (bus error) due to wrong alignment and
    invalid cast). (Nikita)

- FPM:
  . Fixed bug #77185 (Use-after-free in FPM master event handling).
    (Maksim Nikulin)

- Iconv:
  . Fixed bug #78342 (Bus error in configure test for iconv //IGNORE). (Rainer
    Jung)

- LiteSpeed:
  . Updated to LiteSpeed SAPI V7.5 (Fixed clean shutdown). (George Wang)

- MBString:
  . Fixed bug #78380 (Oniguruma 6.9.3 fixes CVEs). (CVE-2019-13224) (Stas)

- MySQLnd:
  . Fixed bug #78179 (MariaDB server version incorrectly detected). (cmb)
  . Fixed bug #78213 (Empty row pocket). (cmb)

- Opcache:
  . Fixed bug #77191 (Assertion failure in dce_live_ranges() when silencing is
    used). (Nikita)

- Standard:
  . Fixed bug #69100 (Bus error from stream_copy_to_stream (file -> SSL stream)
    with invalid length). (Nikita)
  . Fixed bug #78282 (atime and mtime mismatch). (cmb)
  . Fixed bug #78326 (improper memory deallocation on stream_get_contents()
    with fixed length buffer). (Albert Casademont)
  . Fixed bug #78346 (strip_tags no longer handling nested php tags). (cmb)

01 Aug 2019, PHP 7.3.8

- Core:
  . Added syslog.filter=raw option. (Erik Lundin)
  . Fixed bug #78212 (Segfault in built-in webserver). (cmb)

- Date:
  . Fixed bug #69044 (discrepency between time and microtime). (krakjoe)
  . Updated timelib to 2018.02. (Derick)

- EXIF:
  . Fixed bug #78256 (heap-buffer-overflow on exif_process_user_comment).
    (CVE-2019-11042) (Stas)
  . Fixed bug #78222 (heap-buffer-overflow on exif_scan_thumbnail).
    (CVE-2019-11041) (Stas)

- FTP:
  . Fixed bug #78039 (FTP with SSL memory leak). (Nikita)

- Libxml:
  . Fixed bug #78279 (libxml_disable_entity_loader settings is shared between
    requests (cgi-fcgi)). (Nikita)

- LiteSpeed:
  . Updated to LiteSpeed SAPI V7.4.3 (increased response header count limit from
    100 to 1000, added crash handler to cleanly shutdown PHP request, added
    CloudLinux mod_lsapi mode). (George Wang)
  . Fixed bug #76058 (After "POST data can't be buffered", using php://input
    makes huge tmp files). (George Wang)

- Openssl:
  . Fixed bug #78231 (Segmentation fault upon stream_socket_accept of exported
    socket-to-stream). (Nikita)

- Opcache:
  . Fixed bug #78189 (file cache strips last character of uname hash). (cmb)
  . Fixed bug #78202 (Opcache stats for cache hits are capped at 32bit NUM).
    (cmb)
  . Fixed bug #78271 (Invalid result of if-else). (Nikita)
  . Fixed bug #78291 (opcache_get_configuration doesn't list all directives).
    (Andrew Collington)
  . Fixed bug #78341 (Failure to detect smart branch in DFA pass). (Nikita)

- PCRE:
  . Fixed bug #78197 (PCRE2 version check in configure fails for "##.##-xxx"
    version strings). (pgnet, Peter Kokot)
  . Fixed bug #78338 (Array cross-border reading in PCRE). (cmb)

- PDO_Sqlite:
  . Fixed bug #78192 (SegFault when reuse statement after schema has changed).
    (Vincent Quatrevieux)

- Phar:
  . Fixed bug #77919 (Potential UAF in Phar RSHUTDOWN). (cmb)

- Phpdbg:
  . Fixed bug #78297 (Include unexistent file memory leak). (Nikita)

- SQLite:
  . Upgraded to SQLite 3.28.0. (cmb)

- Standard:
  . Fixed bug #78241 (touch() does not handle dates after 2038 in PHP 64-bit). (cmb)
  . Fixed bug #78269 (password_hash uses weak options for argon2). (Remi)

04 Jul 2019, PHP 7.3.7

- Core:
  . Fixed bug #76980 (Interface gets skipped if autoloader throws an exception).
    (Nikita)

- DOM:
  . Fixed bug #78025 (segfault when accessing properties of DOMDocumentType).
    (cmb)

- MySQLi:
  . Fixed bug #77956 (When mysqli.allow_local_infile = Off, use a meaningful
    error message). (Sjon Hortensius)
  . Fixed bug #38546 (bindParam incorrect processing of bool types).
    (camporter)

- MySQLnd:
  . Fixed bug #77955 (Random segmentation fault in mysqlnd from php-fpm).
    (Nikita)

- Opcache:
  . Fixed bug #78015 (Incorrect evaluation of expressions involving partials
    arrays in SCCP). (Nikita)
  . Fixed bug #78106 (Path resolution fails if opcache disabled during request).
    (Nikita)

- OpenSSL:
  . Fixed bug #78079 (openssl_encrypt_ccm.phpt fails with OpenSSL 1.1.1c).
    (Jakub Zelenka)

- phpdbg:
  . Fixed bug #78050 (SegFault phpdbg + opcache on include file twice).
    (Nikita)

- Sockets:
  . Fixed bug #78038 (Socket_select fails when resource array contains
    references). (Nikita)

- Sodium:
  . Fixed bug #78114 (segfault when calling sodium_* functions from eval). (cmb)

- Standard:
  . Fixed bug #77135 (Extract with EXTR_SKIP should skip $this).
    (Craig Duncan, Dmitry)
  . Fixed bug #77937 (preg_match failed). (cmb, Anatol)

- Zip:
  . Fixed bug #76345 (zip.h not found). (Michael Maroszek)

30 May 2019, PHP 7.3.6

- cURL:
  . Implemented FR #72189 (Add missing CURL_VERSION_* constants). (Javier
    Spagnoletti)

- Date:
  . Fixed bug #77909 (DatePeriod::__construct() with invalid recurrence count
    value). (Ignace Nyamagana Butera)

- EXIF:
  . Fixed bug #77988 (heap-buffer-overflow on php_jpg_get16).
    (CVE-2019-11040) (Stas)

- FPM:
  . Fixed bug #77934 (php-fpm kill -USR2 not working). (Jakub Zelenka)
  . Fixed bug #77921 (static.php.net doesn't work anymore). (Peter Kokot)

- GD:
  . Fixed bug #77943 (imageantialias($image, false); does not work). (cmb)
  . Fixed bug #77973 (Uninitialized read in gdImageCreateFromXbm).
    (CVE-2019-11038) (cmb)

- Iconv:
  . Fixed bug #78069 (Out-of-bounds read in iconv.c:_php_iconv_mime_decode()
    due to integer overflow). (CVE-2019-11039). (maris dot adam)

- JSON:
  . Fixed bug #77843 (Use after free with json serializer). (Nikita)

- Opcache:
  . Fixed possible crashes, because of inconsistent PCRE cache and opcache
    SHM reset. (Alexey Kalinin, Dmitry)

- PDO_MySQL:
  . Fixed bug #77944 (Wrong meta pdo_type for bigint on LLP64). (cmb)

- Reflection:
  . Fixed bug #75186 (Inconsistent reflection of Closure:::__invoke()). (Nikita)

- Session:
  . Fixed bug #77911 (Wrong warning for session.sid_bits_per_character). (cmb)

- SOAP:
  . Fixed bug #77945 (Segmentation fault when constructing SoapClient with
    WSDL_CACHE_BOTH). (Nikita)

- SPL:
  . Fixed bug #77024 (SplFileObject::__toString() may return array). (Craig
    Duncan)

- SQLite:
  . Fixed bug #77967 (Bypassing open_basedir restrictions via file uris). (Stas)

- Standard:
  . Fixed bug #77931 (Warning for array_map mentions wrong type). (Nikita)
  . Fixed bug #78003 (strip_tags output change since PHP 7.3). (cmb)

02 May 2019, PHP 7.3.5

- Core:
  . Fixed bug #77903 (ArrayIterator stops iterating after offsetSet call).
    (Nikita)

- CLI:
  . Fixed bug #77794 (Incorrect Date header format in built-in server).
    (kelunik)

- EXIF
  . Fixed bug #77950 (Heap-buffer-overflow in _estrndup via exif_process_IFD_TAG).
    (CVE-2019-11036) (Stas)

- Interbase:
  . Fixed bug #72175 (Impossibility of creating multiple connections to
    Interbase with php 7.x). (Nikita)

- Intl:
  . Fixed bug #77895 (IntlDateFormatter::create fails in strict mode if $locale
    = null). (Nikita)

- LDAP:
  . Fixed bug #77869 (Core dump when using server controls) (mcmic)

- Mail
  . Fixed bug #77821 (Potential heap corruption in TSendMail()). (cmb)

- mbstring:
  . Implemented FR #72777 (Implement regex stack limits for mbregex functions).
    (Yasuo Ohgaki, Stas)

- MySQLi:
  . Fixed bug #77773 (Unbuffered queries leak memory - MySQLi / mysqlnd).
    (Nikita)

- PCRE:
  . Fixed bug #77827 (preg_match does not ignore \r in regex flags). (requinix,
    cmb)

- PDO:
  . Fixed bug #77849 (Disable cloning of PDO handle/connection objects).
    (camporter)

- phpdbg:
  . Fixed bug #76801 (too many open files). (alekitto)
  . Fixed bug #77800 (phpdbg segfaults on listing some conditional breakpoints).
    (krakjoe)
  . Fixed bug #77805 (phpdbg build fails when readline is shared). (krakjoe)

- Reflection:
  . Fixed bug #77772 (ReflectionClass::getMethods(null) doesn't work). (Nikita)
  . Fixed bug #77882 (Different behavior: always calls destructor). (Nikita)

- Standard:
  . Fixed bug #77793 (Segmentation fault in extract() when overwriting
    reference with itself). (Nikita)
  . Fixed bug #77844 (Crash due to null pointer in parse_ini_string with
    INI_SCANNER_TYPED). (Nikita)
  . Fixed bug #77853 (Inconsistent substr_compare behaviour with empty
    haystack). (Nikita)

04 Apr 2019, PHP 7.3.4

- Core:
  . Fixed bug #77738 (Nullptr deref in zend_compile_expr). (Laruence)
  . Fixed bug #77660 (Segmentation fault on break 2147483648). (Laruence)
  . Fixed bug #77652 (Anonymous classes can lose their interface information).
    (Nikita)
  . Fixed bug #77345 (Stack Overflow caused by circular reference in garbage
    collection). (Alexandru Patranescu, Nikita, Dmitry)
  . Fixed bug #76956 (Wrong value for 'syslog.filter' documented in php.ini).
    (cmb)

- Apache2Handler:
  . Fixed bug #77648 (BOM in sapi/apache2handler/php_functions.c). (cmb)

- Bcmath:
  . Fixed bug #77742 (bcpow() implementation related to gcc compiler
    optimization). (Nikita)

- CLI Server:
  . Fixed bug #77722 (Incorrect IP set to $_SERVER['REMOTE_ADDR'] on the
    localhost). (Nikita)

- COM:
  . Fixed bug #77578 (Crash when php unload). (cmb)

- EXIF:
  . Fixed bug #77753 (Heap-buffer-overflow in php_ifd_get32s). (CVE-2019-11034)
    (Stas)
  . Fixed bug #77831 (Heap-buffer-overflow in exif_iif_add_value).
    (CVE-2019-11035) (Stas)

- FPM:
  . Fixed bug #77677 (FPM fails to build on AIX due to missing WCOREDUMP).
    (Kevin Adler)

- GD:
  . Fixed bug #77700 (Writing truecolor images as GIF ignores interlace flag).
    (cmb)

- MySQLi:
  . Fixed bug #77597 (mysqli_fetch_field hangs scripts). (Nikita)

- Opcache:
  . Fixed bug #77743 (Incorrect pi node insertion for jmpznz with identical
    successors). (Nikita)

- PCRE:
  . Fixed bug #76127 (preg_split does not raise an error on invalid UTF-8).
    (Nikita)

- Phar:
  . Fixed bug #77697 (Crash on Big_Endian platform). (Laruence)

- phpdbg:
  . Fixed bug #77767 (phpdbg break cmd aliases listed in help do not match
    actual aliases). (Miriam Lauter)

- sodium:
  . Fixed bug #77646 (sign_detached() strings not terminated). (Frank)

- SQLite3:
  . Added sqlite3.defensive INI directive. (BohwaZ)

- Standard:
  . Fixed bug #77664 (Segmentation fault when using undefined constant in
    custom wrapper). (Laruence)
  . Fixed bug #77669 (Crash in extract() when overwriting extracted array).
    (Nikita)
  . Fixed bug #76717 (var_export() does not create a parsable value for
    PHP_INT_MIN). (Nikita)
  . Fixed bug #77765 (FTP stream wrapper should set the directory as
    executable). (Vlad Temian)

07 Mar 2019, PHP 7.3.3

- Core:
  . Fixed bug #77589 (Core dump using parse_ini_string with numeric sections).
    (Laruence)
  . Fixed bug #77329 (Buffer Overflow via overly long Error Messages).
    (Dmitry)
  . Fixed bug #77494 (Disabling class causes segfault on member access).
    (Dmitry)
  . Fixed bug #77498 (Custom extension Segmentation fault when declare static
    property). (Nikita)
  . Fixed bug #77530 (PHP crashes when parsing `(2)::class`). (Ekin)
  . Fixed bug #77546 (iptcembed broken function). (gdegoulet)
  . Fixed bug #77630 (rename() across the device may allow unwanted access
    during processing). (Stas)

- COM:
  . Fixed bug #77621 (Already defined constants are not properly reported).
    (cmb)
  . Fixed bug #77626 (Persistence confusion in php_com_import_typelib()). (cmb)

- EXIF:
  . Fixed bug #77509 (Uninitialized read in exif_process_IFD_in_TIFF). (Stas)
  . Fixed bug #77540 (Invalid Read on exif_process_SOFn). (Stas)
  . Fixed bug #77563 (Uninitialized read in exif_process_IFD_in_MAKERNOTE). (Stas)
  . Fixed bug #77659 (Uninitialized read in exif_process_IFD_in_MAKERNOTE). (Stas)

- Mbstring:
  . Fixed bug #77514 (mb_ereg_replace() with trailing backslash adds null byte).
    (Nikita)

- MySQL
  . Disabled LOCAL INFILE by default, can be enabled using php.ini directive
    mysqli.allow_local_infile for mysqli, or PDO::MYSQL_ATTR_LOCAL_INFILE
    attribute for pdo_mysql. (Darek Slusarczyk)

- OpenSSL:
  . Fixed bug #77390 (feof might hang on TLS streams in case of fragmented TLS
    records). (Abyl Valg, Jakub Zelenka)

- PDO_OCI:
  . Support Oracle Database tracing attributes ACTION, MODULE,
    CLIENT_INFO, and CLIENT_IDENTIFIER. (Cameron Porter)

- PHAR:
  . Fixed bug #77396 (Null Pointer Dereference in phar_create_or_parse_filename).
    (bishop)
  . Fixed bug #77586 (phar_tar_writeheaders_int() buffer overflow). (bishop)

- phpdbg:
  . Fixed bug #76596 (phpdbg support for display_errors=stderr). (kabel)

- SPL:
  . Fixed bug #51068 (DirectoryIterator glob:// don't support current path
    relative queries). (Ahmed Abdou)
  . Fixed bug #77431 (openFile() silently truncates after a null byte). (cmb)

- Standard:
  . Fixed bug #77552 (Unintialized php_stream_statbuf in stat functions).
    (John Stevenson)
  . Fixed bug #77612 (setcookie() sets incorrect SameSite header if all of its
    options filled). (Nikita)

07 Feb 2019, PHP 7.3.2

- Core:
  . Fixed bug #77369 (memcpy with negative length via crafted DNS response). (Stas)
  . Fixed bug #77387 (Recursion detection broken when printing GLOBALS).
    (Laruence)
  . Fixed bug #77376 ("undefined function" message no longer includes
    namespace). (Laruence)
  . Fixed bug #77357 (base64_encode / base64_decode doest not work on nested
    VM). (Nikita)
  . Fixed bug #77339 (__callStatic may get incorrect arguments). (Dmitry)
  . Fixed bug #77317 (__DIR__, __FILE__, realpath() reveal physical path for
    subst virtual drive). (Anatol)
  . Fixed bug #77263 (Segfault when using 2 RecursiveFilterIterator). (Dmitry)
  . Fixed bug #77447 (PHP 7.3 built with ASAN crashes in
    zend_cpu_supports_avx2). (Nikita)
  . Fixed bug #77484 (Zend engine crashes when calling realpath in invalid
    working dir). (Anatol)

- Curl:
  . Fixed bug #76675 (Segfault with H2 server push). (Pedro Magalhães)

- Fileinfo:
  . Fixed bug #77346 (webm files incorrectly detected as
    application/octet-stream). (Anatol)

- FPM:
  . Fixed bug #77430 (php-fpm crashes with Main process exited, code=dumped,
    status=11/SEGV). (Jakub Zelenka)

- GD:
  . Fixed bug #73281 (imagescale(…, IMG_BILINEAR_FIXED) can cause black border).
    (cmb)
  . Fixed bug #73614 (gdImageFilledArc() doesn't properly draw pies). (cmb)
  . Fixed bug #77272 (imagescale() may return image resource on failure). (cmb)
  . Fixed bug #77391 (1bpp BMPs may fail to be loaded). (Romain Déoux, cmb)
  . Fixed bug #77479 (imagewbmp() segfaults with very large images). (cmb)

- ldap:
  . Fixed bug #77440 (ldap_bind using ldaps or ldap_start_tls()=exception in
    libcrypto-1_1-x64.dll). (Anatol)

- Mbstring:
  . Fixed bug #77428 (mb_ereg_replace() doesn't replace a substitution
    variable). (Nikita)
  . Fixed bug #77454 (mb_scrub() silently truncates after a null byte).
    (64796c6e69 at gmail dot com)

- MySQLnd:
  . Fixed bug #77308 (Unbuffered queries memory leak). (Dmitry)
  . Fixed bug #75684 (In mysqlnd_ext_plugin.h the plugin methods family has
      no external visibility). (Anatol)

- Opcache:
  . Fixed bug #77266 (Assertion failed in dce_live_ranges). (Laruence)
  . Fixed bug #77257 (value of variable assigned in a switch() construct gets
    lost). (Nikita)
  . Fixed bug #77434 (php-fpm workers are segfaulting in zend_gc_addre).
    (Nikita)
  . Fixed bug #77361 (configure fails on 64-bit AIX when opcache enabled).
    (Kevin Adler)
  . Fixed bug #77287 (Opcache literal compaction is incompatible with EXT
    opcodes). (Nikita)

- PCRE:
  . Fixed bug #77338 (get_browser with empty string). (Nikita)

- PDO:
  . Fixed bug #77273 (array_walk_recursive corrupts value types leading to PDO
    failure). (Nikita)

- PDO MySQL:
  . Fixed bug #77289 (PDO MySQL segfaults with persistent connection).
    (Lauri Kenttä)

- SOAP:
  . Fixed bug #77410 (Segmentation Fault when executing method with an empty
    parameter). (Nikita)

- Sockets:
  . Fixed bug #76839 (socket_recvfrom may return an invalid 'from' address
    on MacOS). (Michael Meyer)

- SPL:
  . Fixed bug #77298 (segfault occurs when add property to unserialized empty
    ArrayObject). (jhdxr)

- Standard:
  . Fixed bug #77395 (segfault about array_multisort). (Laruence)
  . Fixed bug #77439 (parse_str segfaults when inserting item into existing
    array). (Nikita)

10 Jan 2019, PHP 7.3.1

- Core:
  . Fixed bug #76654 (Build failure on Mac OS X on 32-bit Intel). (Ryandesign)
  . Fixed bug #71041 (zend_signal_startup() needs ZEND_API).
    (Valentin V. Bartenev)
  . Fixed bug #76046 (PHP generates "FE_FREE" opcode on the wrong line).
    (Nikita)
  . Fixed bug #77291 (magic methods inherited from a trait may be ignored).
    (cmb)

- CURL:
  . Fixed bug #77264 (curl_getinfo returning microseconds, not seconds).
    (Pierrick)

- COM:
  . Fixed bug #77177 (Serializing or unserializing COM objects crashes). (cmb)

- Exif:
  . Fixed bug #77184 (Unsigned rational numbers are written out as signed
    rationals). (Colin Basnett)

- GD:
  . Fixed bug #77195 (Incorrect error handling of imagecreatefromjpeg()). (cmb)
  . Fixed bug #77198 (auto cropping has insufficient precision). (cmb)
  . Fixed bug #77200 (imagecropauto(…, GD_CROP_SIDES) crops left but not right).
    (cmb)
  . Fixed bug #77269 (efree() on uninitialized Heap data in imagescale leads to
    use-after-free). (cmb)
  . Fixed bug #77270 (imagecolormatch Out Of Bounds Write on Heap). (cmb)

- MBString:
  . Fixed bug #77367 (Negative size parameter in mb_split). (Stas)
  . Fixed bug #77370 (Buffer overflow on mb regex functions - fetch_token).
    (Stas)
  . Fixed bug #77371 (heap buffer overflow in mb regex functions
    - compile_string_node). (Stas)
  . Fixed bug #77381 (heap buffer overflow in multibyte match_at). (Stas)
  . Fixed bug #77382 (heap buffer overflow due to incorrect length in
    expand_case_fold_string). (Stas)
  . Fixed bug #77385 (buffer overflow in fetch_token). (Stas)
  . Fixed bug #77394 (Buffer overflow in multibyte case folding - unicode).
    (Stas)
  . Fixed bug #77418 (Heap overflow in utf32be_mbc_to_code). (Stas)

- OCI8:
  . Fixed bug #76804 (oci_pconnect with OCI_CRED_EXT not working). (KoenigsKind)
  . Added oci_set_call_timeout() for call timeouts.
  . Added oci_set_db_operation() for the DBOP end-to-end-tracing attribute.

- Opcache:
  . Fixed bug #77215 (CFG assertion failure on multiple finalizing switch
    frees in one block). (Nikita)
  . Fixed bug #77275 (OPcache optimization problem for ArrayAccess->offsetGet).
    (Nikita)

- PCRE:
  . Fixed bug #77193 (Infinite loop in preg_replace_callback). (Anatol)

- PDO:
  . Handle invalid index passed to PDOStatement::fetchColumn() as error. (Sergei
    Morozov)

- Phar:
  . Fixed bug #77247 (heap buffer overflow in phar_detect_phar_fname_ext). (Stas)

- Soap:
  . Fixed bug #77088 (Segfault when using SoapClient with null options).
    (Laruence)

- Sockets:
  . Fixed bug #77136 (Unsupported IPV6_RECVPKTINFO constants on macOS).
    (Mizunashi Mana)

- Sodium:
  . Fixed bug #77297 (SodiumException segfaults on PHP 7.3). (Nikita, Scott)

- SPL:
  . Fixed bug #77359 (spl_autoload causes segfault). (Lauri Kenttä)
  . Fixed bug #77360 (class_uses causes segfault). (Lauri Kenttä)

- SQLite3:
  . Fixed bug #77051 (Issue with re-binding on SQLite3). (BohwaZ)

- Xmlrpc:
  . Fixed bug #77242 (heap out of bounds read in xmlrpc_decode()). (cmb)
  . Fixed bug #77380 (Global out of bounds read in xmlrpc base64 code). (Stas)

06 Dec 2018, PHP 7.3.0

- Core:
  . Improved PHP GC. (Dmitry, Nikita)
  . Redesigned the old ext_skel program written in PHP, run:
    'php ext_skel.php' for all options. This means there are no dependencies,
    thus making it work on Windows out of the box. (Kalle)
  . Removed support for BeOS. (Kalle)
  . Add PHP_VERSION to phpinfo() <title/>. (github/MattJeevas)
  . Add net_get_interfaces(). (Sara, Joe, Anatol)
  . Added gc_status(). (Benjamin Eberlei)
  . Implemented flexible heredoc and nowdoc syntax, per
    RFC https://wiki.php.net/rfc/flexible_heredoc_nowdoc_syntaxes.
    (Thomas Punt)
  . Added support for references in list() and array destructuring, per
    RFC https://wiki.php.net/rfc/list_reference_assignment.
    (David Walker)
  . Improved effectiveness of ZEND_SECURE_ZERO for NetBSD and systems
    without native similar feature. (devnexen)
  . Added syslog.facility and syslog.ident INI entries for customizing syslog
    logging. (Philip Prindeville)
  . Fixed bug #75683 (Memory leak in zend_register_functions() in ZTS mode).
    (Dmitry)
  . Fixed bug #75031 (support append mode in temp/memory streams). (adsr)
  . Fixed bug #74860 (Uncaught exceptions not being formatted properly when
    error_log set to "syslog"). (Philip Prindeville)
  . Fixed bug #75220 (Segfault when calling is_callable on parent).
    (andrewnester)
  . Fixed bug #69954 (broken links and unused config items in distributed ini
    files). (petk)
  . Fixed bug #74922 (Composed class has fatal error with duplicate, equal const
    properties). (pmmaga)
  . Fixed bug #63911 (identical trait methods raise errors during composition).
    (pmmaga)
  . Fixed bug #75677 (Clang ignores fastcall calling convention on variadic
    function). (Li-Wen Hsu)
  . Fixed bug #54043 (Remove inconsitency of internal exceptions and user
    defined exceptions). (Nikita)
  . Fixed bug #53033 (Mathematical operations convert objects to integers).
    (Nikita)
  . Fixed bug #73108 (Internal class cast handler uses integer instead of
    float). (Nikita)
  . Fixed bug #75765 (Fatal error instead of Error exception when base class is
    not found). (Timur Ibragimov)
  . Fixed bug #76198 (Wording: "iterable" is not a scalar type). (Levi Morrison)
  . Fixed bug #76137 (config.guess/config.sub do not recognize RISC-V). (cmb)
  . Fixed bug #76427 (Segfault in zend_objects_store_put). (Laruence)
  . Fixed bug #76422 (ftruncate fails on files > 2GB). (Anatol)
  . Fixed bug #76509 (Inherited static properties can be desynchronized from
    their parent by ref). (Nikita)
  . Fixed bug #76439 (Changed behaviour in unclosed HereDoc). (Nikita, tpunt)
  . Fixed bug #63217 (Constant numeric strings become integers when used as
    ArrayAccess offset). (Rudi Theunissen, Dmitry)
  . Fixed bug #33502 (Some nullary functions don't check the number of
    arguments). (cmb)
  . Fixed bug #76392 (Error relocating sapi/cli/php: unsupported relocation
    type 37). (Peter Kokot)
  . The declaration and use of case-insensitive constants has been deprecated.
    (Nikita)
  . Added syslog.filter INI entry for syslog filtering. (Philip Prindeville)
  . Fixed bug #76667 (Segfault with divide-assign op and __get + __set).
    (Laruence)
  . Fixed bug #76030 (RE2C_FLAGS rarely honoured) (Cristian Rodríguez)
  . Fixed broken zend_read_static_property (Laruence)
  . Fixed bug #76773 (Traits used on the parent are ignored for child classes).
    (daverandom)
  . Fixed bug #76767 (‘asm’ operand has impossible constraints in zend_operators.h).
    (ondrej)
  . Fixed bug #76752 (Crash in ZEND_COALESCE_SPEC_TMP_HANDLER - assertion in
    _get_zval_ptr_tmp failed). (Laruence)
  . Fixed bug #76820 (Z_COPYABLE invalid definition). (mvdwerve, cmb)
  . Fixed bug #76510 (file_exists() stopped working for phar://). (cmb)
  . Fixed bug #76869 (Incorrect bypassing protected method accessibilty check).
    (Dmitry)
  . Fixed bug #72635 (Undefined class used by class constant in constexpr
    generates fatal error). (Nikita)
  . Fixed bug #76947 (file_put_contents() blocks the directory of the file
    (__DIR__)). (Anatol)
  . Fixed bug #76979 (define() error message does not mention resources as
    valid values). (Michael Moravec)
  . Fixed bug #76825 (Undefined symbols ___cpuid_count). (Laruence, cmb)
  . Fixed bug #77110 (undefined symbol zend_string_equal_val in C++ build).
    (Remi)

- BCMath:
  . Implemented FR #67855 (No way to get current scale in use). (Chris Wright,
    cmb)
  . Fixed bug #66364 (BCMath bcmul ignores scale parameter). (cmb)
  . Fixed bug #75164 (split_bc_num() is pointless). (cmb)
  . Fixed bug #75169 (BCMath errors/warnings bypass PHP's error handling). (cmb)

- CLI:
  . Fixed bug #44217 (Output after stdout/stderr closed cause immediate exit
    with status 0). (Robert Lu)
  . Fixed bug #77111 (php-win.exe corrupts unicode symbols from cli
    parameters). (Anatol)

- cURL:
  . Expose curl constants from curl 7.50 to 7.61. (Pierrick)
  . Fixed bug #74125 (Fixed finding CURL on systems with multiarch support).
    (cebe)

- Date:
  . Implemented FR #74668: Add DateTime::createFromImmutable() method.
    (majkl578, Rican7)
  . Fixed bug #75222 (DateInterval microseconds property always 0). (jhdxr)
  . Fixed bug #68406 (calling var_dump on a DateTimeZone object modifies it).
    (jhdxr)
  . Fixed bug #76131 (mismatch arginfo for date_create). (carusogabriel)
  . Updated timelib to 2018.01RC1 to address several bugs:
    . Fixed bug #75577 (DateTime::createFromFormat does not accept 'v' format
      specifier). (Derick)
    . Fixed bug #75642 (Wrap around behaviour for microseconds is not working).
      (Derick)

- DBA:
  . Fixed bug #75264 (compiler warnings emitted). (petk)

- DOM:
  . Fixed bug #76285 (DOMDocument::formatOutput attribute sometimes ignored).
    (Andrew Nester, Laruence, Anatol)

- Fileinfo:
  . Fixed bug #77095 (slowness regression in 7.2/7.3 (compared to 7.1)).
    (Anatol)

- Filter:
  . Added the 'add_slashes' sanitization mode (FILTER_SANITIZE_ADD_SLASHES).
	(Kalle)

- FPM:
  . Added fpm_get_status function. (Till Backhaus)
  . Fixed bug #62596 (getallheaders() missing with PHP-FPM). (Remi)
  . Fixed bug #69031 (Long messages into stdout/stderr are truncated
    incorrectly) - added new log related FPM configuration options:
    log_limit, log_buffering and decorate_workers_output. (Jakub Zelenka)

- ftp:
  . Fixed bug #77151 (ftp_close(): SSL_read on shutdown). (Remi)

- GD:
  . Added support for WebP in imagecreatefromstring(). (Andreas Treichel, cmb)

- GMP:
  . Export internal structures and accessor helpers for GMP object. (Sara)
  . Added gmp_binomial(n, k). (Nikita)
  . Added gmp_lcm(a, b). (Nikita)
  . Added gmp_perfect_power(a). (Nikita)
  . Added gmp_kronecker(a, b). (Nikita)

- iconv:
  . Fixed bug #53891 (iconv_mime_encode() fails to Q-encode UTF-8 string). (cmb)
  . Fixed bug #77147 (Fixing 60494 ignored ICONV_MIME_DECODE_CONTINUE_ON_ERROR).
    (cmb)

- IMAP:
  . Fixed bug #77020 (null pointer dereference in imap_mail). (cmb)
  . Fixed bug #77153 (imap_open allows to run arbitrary shell commands via
    mailbox parameter). (Stas)

- Interbase:
  . Fixed bug #75453 (Incorrect reflection for ibase_[p]connect). (villfa)
  . Fixed bug #76443 (php+php_interbase.dll crash on module_shutdown). (Kalle)


- intl:
  . Fixed bug #75317 (UConverter::setDestinationEncoding changes source instead
    of destination). (andrewnester)
  . Fixed bug #76829 (Incorrect validation of domain on idn_to_utf8()
    function). (Anatol)

- JSON:
  . Added JSON_THROW_ON_ERROR flag. (Andrea)

- LDAP:
  . Added ldap_exop_refresh helper for EXOP REFRESH operation with dds overlay.
    (Come)
  . Added full support for sending and parsing ldap controls. (Come)
  . Fixed bug #49876 (Fix LDAP path lookup on 64-bit distros). (dzuelke)

- libxml2:
  . Fixed bug #75871 (use pkg-config where available). (pmmaga)

- litespeed:
  . Fixed bug #75248 (Binary directory doesn't get created when building
    only litespeed SAPI). (petk)
  . Fixed bug #75251 (Missing program prefix and suffix). (petk)

- MBstring:
  . Updated to Oniguruma 6.9.0. (cmb)
  . Fixed bug #65544 (mb title case conversion-first word in quotation isn't
    capitalized). (Nikita)
  . Fixed bug #71298 (MB_CASE_TITLE misbehaves with curled apostrophe/quote).
    (Nikita)
  . Fixed bug #73528 (Crash in zif_mb_send_mail). (Nikita)
  . Fixed bug #74929 (mbstring functions version 7.1.1 are slow compared to 5.3
    on Windows). (Nikita)
  . Fixed bug #76319 (mb_strtolower with invalid UTF-8 causes segmentation
    fault). (Nikita)
  . Fixed bug #76574 (use of undeclared identifiers INT_MAX and LONG_MAX). (cmb)
  . Fixed bug #76594 (Bus Error due to unaligned access in zend_ini.c
    OnUpdateLong). (cmb, Nikita)
  . Fixed bug #76706 (mbstring.http_output_conv_mimetypes is ignored). (cmb)
  . Fixed bug #76958 (Broken UTF7-IMAP conversion). (Nikita)
  . Fixed bug #77025 (mb_strpos throws Unknown encoding or conversion error).
    (Nikita)
  . Fixed bug #77165 (mb_check_encoding crashes when argument given an empty
    array). (Nikita)

- Mysqlnd:
  . Fixed bug #76386 (Prepared Statement formatter truncates fractional seconds
    from date/time column). (Victor Csiky)

- ODBC:
  . Removed support for ODBCRouter. (Kalle)
  . Removed support for Birdstep. (Kalle)
  . Fixed bug #77079 (odbc_fetch_object has incorrect type signature).
    (Jon Allen)

- Opcache:
  . Fixed bug #76466 (Loop variable confusion). (Dmitry, Laruence, Nikita)
  . Fixed bug #76463 (var has array key type but not value type). (Laruence)
  . Fixed bug #76446 (zend_variables.c:73: zend_string_destroy: Assertion
    `!(zval_gc_flags((str)->gc)). (Nikita, Laruence)
  . Fixed bug #76711 (OPcache enabled triggers false-positive "Illegal string
    offset"). (Dmitry)
  . Fixed bug #77058 (Type inference in opcache causes side effects). (Nikita)
  . Fixed bug #77092 (array_diff_key() - segmentation fault). (Nikita)

- OpenSSL:
  . Added openssl_pkey_derive function. (Jim Zubov)
  . Add min_proto_version and max_proto_version ssl stream options as well as
    related constants for possible TLS protocol values. (Jakub Zelenka)

- PCRE:
  . Implemented https://wiki.php.net/rfc/pcre2-migration. (Anatol, Dmitry)
  . Upgrade PCRE2 to 10.32. (Anatol)
  . Fixed bug #75355 (preg_quote() does not quote # control character).
    (Michael Moravec)
  . Fixed bug #76512 (\w no longer includes unicode characters). (cmb)
  . Fixed bug #76514 (Regression in preg_match makes it fail with
    PREG_JIT_STACKLIMIT_ERROR). (Anatol)
  . Fixed bug #76909 (preg_match difference between 7.3 and < 7.3). (Anatol)

- PDO_DBlib:
  . Implemented FR #69592 (allow 0-column rowsets to be skipped automatically).
    (fandrieu)
  . Expose TDS version as \PDO::DBLIB_ATTR_TDS_VERSION attribute on \PDO
    instance. (fandrieu)
  . Treat DATETIME2 columns like DATETIME. (fandrieu)
  . Fixed bug #74243 (allow locales.conf to drive datetime format). (fandrieu)

- PDO_Firebird:
  . Fixed bug #74462 (PDO_Firebird returns only NULLs for results with boolean
    for FIREBIRD >= 3.0). (Dorin Marcoci)

- PDO_OCI:
  . Fixed bug #74631 (PDO_PCO with PHP-FPM: OCI environment initialized
    before PHP-FPM sets it up). (Ingmar Runge)

- PDO SQLite
  . Add support for additional open flags

- pgsql:
  . Added new error constants for pg_result_error(): PGSQL_DIAG_SCHEMA_NAME,
    PGSQL_DIAG_TABLE_NAME, PGSQL_DIAG_COLUMN_NAME, PGSQL_DIAG_DATATYPE_NAME,
    PGSQL_DIAG_CONSTRAINT_NAME and PGSQL_DIAG_SEVERITY_NONLOCALIZED. (Kalle)
  . Fixed bug #77047 (pg_convert has a broken regex for the 'TIME WITHOUT
    TIMEZONE' data type). (Andy Gajetzki)

- phar:
  . Fixed bug #74991 (include_path has a 4096 char limit in some cases).
    (bwbroersma)
  . Fixed bug #65414 (deal with leading slash when adding files correctly).
    (bishopb)

- readline:
  . Added completion_append_character and completion_suppress_append options
    to readline_info() if linked against libreadline. (krageon)

- Session:
  . Fixed bug #74941 (session fails to start after having headers sent).
    (morozov)

- SimpleXML:
  . Fixed bug #54973 (SimpleXML casts integers wrong). (Nikita)
  . Fixed bug #76712 (Assignment of empty string creates extraneous text node).
    (cmb)

- Sockets:
  . Fixed bug #67619 (Validate length on socket_write). (thiagooak)

- SOAP:
  . Fixed bug #75464 (Wrong reflection on SoapClient::__setSoapHeaders).
    (villfa)
  . Fixed bug #70469 (SoapClient generates E_ERROR even if exceptions=1 is
    used). (Anton Artamonov)
  . Fixed bug #50675 (SoapClient can't handle object references correctly).
    (Cameron Porter)
  . Fixed bug #76348 (WSDL_CACHE_MEMORY causes Segmentation fault). (cmb)
  . Fixed bug #77141 (Signedness issue in SOAP when precision=-1). (cmb)

- SPL:
  . Fixed bug #74977 (Appending AppendIterator leads to segfault).
    (Andrew Nester)
  . Fixed bug #75173 (incorrect behavior of AppendIterator::append in foreach
    loop). (jhdxr)
  . Fixed bug #74372 (autoloading file with syntax error uses next autoloader,
    may hide parse error). (Nikita)
  . Fixed bug #75878 (RecursiveTreeIterator::setPostfix has wrong signature).
    (cmb)
  . Fixed bug #74519 (strange behavior of AppendIterator). (jhdxr)
  . Fixed bug #76131 (mismatch arginfo for splarray constructor).
    (carusogabriel)

- SQLite3:
  . Updated bundled libsqlite to 3.24.0. (cmb)

- Standard:
  . Added is_countable() function. (Gabriel Caruso)
  . Added support for the SameSite cookie directive, including an alternative
    signature for setcookie(), setrawcookie() and session_set_cookie_params().
    (Frederik Bosch, pmmaga)
  . Remove superfluous warnings from inet_ntop()/inet_pton(). (daverandom)
  . Fixed bug #75916 (DNS_CAA record results contain garbage). (Mike,
    Philip Sharp)
  . Fixed unserialize(), to disable creation of unsupported data structures
    through manually crafted strings. (Dmitry)
  . Fixed bug #75409 (accept EFAULT in addition to ENOSYS as indicator
    that getrandom() is missing). (sarciszewski)
  . Fixed bug #74719 (fopen() should accept NULL as context). (Alexander Holman)
  . Fixed bug #69948 (path/domain are not sanitized in setcookie). (cmb)
  . Fixed bug #75996 (incorrect url in header for mt_rand). (tatarbj)
  . Added hrtime() function, to get high resolution time. (welting)
  . Fixed bug #48016 (stdClass::__setState is not defined although var_export()
    uses it). (Andrea)
  . Fixed bug #76136 (stream_socket_get_name should enclose IPv6 in brackets).
    (seliver)
  . Fixed bug #76688 (Disallow excessive parameters after options array).
    (pmmaga)
  . Fixed bug #76713 (Segmentation fault caused by property corruption).
    (Laruence)
  . Fixed bug #76755 (setcookie does not accept "double" type for expire time).
    (Laruence)
  . Fixed bug #76674 (improve array_* failure messages exposing what was passed
    instead of an array). (carusogabriel)
  . Fixed bug #76803 (ftruncate changes file pointer). (Anatol)
  . Fixed bug #76818 (Memory corruption and segfault). (Remi)
  . Fixed bug #77081 (ftruncate() changes seek pointer in c mode). (cmb, Anatol)

- Testing:
  . Implemented FR #62055 (Make run-tests.php support --CGI-- sections). (cmb)

- Tidy:
  . Support using tidyp instead of tidy. (devnexen)
  . Fixed bug #74707 (Tidy has incorrect ReflectionFunction param counts for
    functions taking tidy). (Gabriel Caruso)
  . Fixed arginfo for tidy::__construct(). (Tyson Andre)

- Tokenizer:
  . Fixed bug #76437 (token_get_all with TOKEN_PARSE flag fails to recognise
    close tag). (Laruence)
  . Fixed bug #75218 (Change remaining uncatchable fatal errors for parsing
    into ParseError). (Nikita)
  . Fixed bug #76538 (token_get_all with TOKEN_PARSE flag fails to recognise
    close tag with newline). (Nikita)
  . Fixed bug #76991 (Incorrect tokenization of multiple invalid flexible
    heredoc strings). (Nikita)

- XML:
  . Fixed bug #71592 (External entity processing never fails). (cmb)

- Zlib:
  . Added zlib/level context option for compress.zlib wrapper. (Sara)<|MERGE_RESOLUTION|>--- conflicted
+++ resolved
@@ -17,15 +17,11 @@
   . Fixed bug #73060 (php failed with error after temp folder cleaned up).
     (cmb)
 
-<<<<<<< HEAD
-06 Aug 2020, PHP 7.4.9
-=======
 - Standard:
   . Fixed bug #79930 (array_merge_recursive() crashes when called with array
     with single reference). (Nikita)
 
-06 Aug 2020, PHP 7.3.21
->>>>>>> da786a22
+06 Aug 2020, PHP 7.4.9
 
 - Apache:
   . Fixed bug #79030 (Upgrade apache2handler's php_apache_sapi_get_request_time
