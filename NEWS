--- conflicted
+++ resolved
@@ -96,6 +96,7 @@
 
 - SOAP:
   . Fixed bug GH-16237 (Segmentation fault when cloning SoapServer). (nielsdos)
+  . Fix Soap leaking http_msg on error. (nielsdos)
 
 - Standard:
   . Fixed bug GH-16053 (Assertion failure in Zend/zend_hash.c). (Arnaud)
@@ -165,11 +166,6 @@
   . Fixed bug #62900 (Wrong namespace on xsd import error message). (nielsdos)
   . Fixed bug GH-15711 (SoapClient can't convert BackedEnum to scalar value).
     (nielsdos)
-<<<<<<< HEAD
-=======
-  . Fixed bug GH-16237 (Segmentation fault when cloning SoapServer). (nielsdos)
-  . Fix Soap leaking http_msg on error. (nielsdos)
->>>>>>> 66cb6cd3
 
 - SPL:
   . Fixed bug GH-15918 (Assertion failure in ext/spl/spl_fixedarray.c).
