PHP                                                                        NEWS
|||||||||||||||||||||||||||||||||||||||||||||||||||||||||||||||||||||||||||||||
?? ??? ????, PHP 7.3.0RC3

- Core:
  . Fixed bug #76846 (Segfault in shutdown function after memory limit error).
    (Nikita)
  . Fixed bug #76946 (Cyclic reference in generator not detected). (Nikita)
  . Fixed bug #72635 (Undefined class used by class constant in constexpr
    generates fatal error). (Nikita)

<<<<<<< HEAD
- Mbstring:
  . Fixed bug #76958 (Broken UTF7-IMAP conversion). (Nikita)

27 Sep 2018, PHP 7.3.0RC2

- CURL:
  . Fixed bug #76480 (Use curl_multi_wait() so that timeouts are respected).
    (Pierrick)
=======
- Reflection:
  . Fixed bug #76936 (Objects cannot access their private attributes while
    handling reflection errors). (Nikita)

11 Oct 2018, PHP 7.2.11
>>>>>>> d2477b28

- Core:
  . Fixed bug #76869 (Incorrect bypassing protected method accessibilty check).
    (Dmitry)
  . Fixed bug #76800 (foreach inconsistent if array modified during loop).
    (Dmitry)
  . Fixed bug #76901 (method_exists on SPL iterator passthrough method corrupts
    memory). (Nikita)

- iconv:
  . Fixed bug #66828 (iconv_mime_encode Q-encoding longer than it should be).
    (cmb)

- Opcache:
  . Fixed bug #76711 (OPcache enabled triggers false-positive "Illegal string
   offset"). (Dmitry)

- PCRE:
  . Upgrade PCRE2 to 10.32. (Anatol)
  . Fixed bug #76909 (preg_match difference between 7.3 and < 7.3). (Anatol)

- Standard:
  . Fixed bug #75533 (array_reduce is slow when $carry is large array).
    (Manabu Matsui)

- XMLRPC:
  . Fixed bug #76886 (Can't build xmlrpc with expat). (Thomas Petazzoni, cmb)

13 Sep 2018, PHP 7.3.0RC1

- Core:
  . Fixed bug #76825 (Undefined symbols ___cpuid_count). (Laruence)
  . Fixed bug #76820 (Z_COPYABLE invalid definition). (mvdwerve, cmb)
  . Fixed bug #76510 (file_exists() stopped working for phar://). (cmb)

- intl:
  . Fixed bug #76829 (Incorrect validation of domain on idn_to_utf8()
    function). (Anatol)

- MBString:
  . Updated to Oniguruma 6.9.0. (cmb)

- Opcache:
  . Fixed bug #76832 (ZendOPcache.MemoryBase periodically deleted by the OS).
    (Anatol)
  . Fixed bug #76796 (Compile-time evaluation of disabled function in opcache
    causes segfault). (Nikita)

- POSIX:
  Fixed bug #75696 (posix_getgrnam fails to print details of group). (cmb)

- Reflection:
  . Fixed bug #74454 (Wrong exception being thrown when using ReflectionMethod).
    (cmb)

- Standard:
  . Fixed bug #76803 (ftruncate changes file pointer). (Anatol)
  . Fixed bug #76818 (Memory corruption and segfault). (Remi)
  . Fixed bug #73457 (Wrong error message when fopen FTP wrapped fails to open
    data connection). (Ville Hukkamäki)

- Zlib:
  . Fixed bug #75273 (php_zlib_inflate_filter() may not update bytes_consumed).
    (Martin Burke, cmb)

30 Aug 2018, PHP 7.3.0beta3

- Core:
  . Fixed #76773 (Traits used on the parent are ignored for child classes).
    (daverandom)
  . Fixed #76767 (‘asm’ operand has impossible constraints in zend_operators.h).
    (ondrej)
  . Fixed bug #76754 (parent private constant in extends class memory leak).
    (Laruence)
  . Fixed bug #76752 (Crash in ZEND_COALESCE_SPEC_TMP_HANDLER - assertion in
    _get_zval_ptr_tmp failed). (Laruence)

- DOM:
  . Fixed bug #76285 (DOMDocument::formatOutput attribute sometimes ignored).
    (Andrew Nester, Laruence, Anatol)

- iconv:
  . Fixed bug #68180 (iconv_mime_decode can return extra characters in a 
    header). (cmb)
  . Fixed bug #63839 (iconv_mime_decode_headers function is skipping headers).
    (cmb)
  . Fixed bug #60494 (iconv_mime_decode does ignore special characters). (cmb)
  . Fixed bug #55146 (iconv_mime_decode_headers() skips some headers). (cmb)
  . Fixed bug #53891 (iconv_mime_encode() fails to Q-encode UTF-8 string). (cmb)

- libxml:
  . Fixed bug #76777 ("public id" parameter of libxml_set_external_entity_loader
    callback undefined). (Ville Hukkamäki)

- Opcache:
  . Fixed bug #76747 (Opcache treats path containing "test.pharma.tld" as a phar
    file). (Laruence)

- SimpleXML:
  . Fixed bug #76712 (Assignment of empty string creates extraneous text node).
    (cmb)

- SPL:
  . Fixed bug #68825 (Exception in DirectoryIterator::getLinkTarget()). (cmb)
  . Fixed bug #68175 (RegexIterator pregFlags are NULL instead of 0). (Tim
    Siebels)

- Standard:
  . Fixed bug #76778 (array_reduce leaks memory if callback throws exception).
    (cmb)
  . Fixed bug #76755 (setcookie does not accept "double" type for expire time).
    (Laruence)
  . Fixed bug #76674 (improve array_* failure messages exposing what was passed
    instead of an array). (carusogabriel)

16 Aug 2018, PHP 7.3.0beta2

- Core:
  . Fixed bug #76030 (RE2C_FLAGS rarely honoured) (Cristian Rodríguez)
  . Fixed broken zend_read_static_property (Laruence)

- Bz2:
  . Fixed arginfo for bzcompress. (Tyson Andre)

- DOM:
  . Reverted fix for bug #76285 (DOMDocument::formatOutput attribute sometimes
    ignored). (cmb)

- gettext:
  . Fixed bug #76517 (incorrect restoring of LDFLAGS). (sji)

- intl:
  . Fixed bug #74484 (MessageFormatter::formatMessage memory corruption with
    11+ named placeholders). (Anatol)

- mbstring:
  . Fixed bug #76704 (mb_detect_order return value varies based on argument
    type). (cmb)
  . Fixed bug #76706 (mbstring.http_output_conv_mimetypes is ignored). (cmb)

- OpenSSL:
  . Fixed bug #76705 (unusable ssl => peer_fingerprint in
    stream_context_create()). (Jakub Zelenka)

- phpdbg:
  . Fixed bug #76595 (phpdbg man page contains outdated information).
    (Kevin Abel)

- Standard:
  . Fixed bug #76688 (Disallow excessive parameters after options array).
    (pmmaga)
  . Fixed bug #76713 (Segmentation fault caused by property corruption).
    (Laruence)

- Tidy:
  . Fixed arginfo for tidy::__construct(). (Tyson Andre)

- zlib:
  . Fixed bug #65988 (Zlib version check fails when an include/zlib/ style dir
    is passed to the --with-zlib configure option). (Jay Bonci)
  . Fixed bug #76709 (Minimal required zlib library is 1.2.0.4). (petk)

02 Aug 2018, PHP 7.3.0beta1

- Core:
  . Fixed bug #76667 (Segfault with divide-assign op and __get + __set).
    (Laruence)

- PDO_PgSQL:
  . Fixed bug #75402 (Possible Memory Leak using PDO::CURSOR_SCROLL option).
    (Anatol)

- SQLite3:
  . Fixed #76665 (SQLite3Stmt::bindValue() with SQLITE3_FLOAT doesn't juggle).
    (cmb)

- Standard:
  . Fixed bug #68553 (array_column: null values in $index_key become incrementing
    keys in result). (Laruence)
  . Fixed bug #76643 (Segmentation fault when using `output_add_rewrite_var`).
    (cmb)
  . Added support for the SameSite cookie directive, including an alternative
    signature for setcookie(), setrawcookie() and session_set_cookie_params().
    (Frederik Bosch, pmmaga)

19 Jul 2018, PHP 7.3.0alpha4

- Core:
  . Fixed bug #33502 (Some nullary functions don't check the number of
    arguments). (cmb)
  . Fixed bug #76392 (Error relocating sapi/cli/php: unsupported relocation
    type 37). (Peter Kokot)
  . The declaration and use of case-insensitive constants has been deprecated.
    (Nikita)
  . Added syslog.filter INI entry for syslog filtering. (Philip Prindeville)

- Calendar:
  . Fixed bug #52974 (jewish.c: compile error under Windows with GBK charset).
    (cmb)

- Filter:
  . Added the 'add_slashes' sanitization mode (FILTER_SANITIZE_ADD_SLASHES). 
	(Kalle)
  . Fixed bug #76366 (References in sub-array for filtering breaks the filter).
    (ZiHang Gao)

- FPM:
  . Fixed bug #62596 (getallheaders() missing with PHP-FPM). (Remi)
  . Added fpm_get_status function. (Till Backhaus)
  . Fixed bug #69031 (Long messages into stdout/stderr are truncated
    incorrectly) - added new log related FPM configuration options:
    log_limit, log_buffering and decorate_workers_output. (Jakub Zelenka) 

- mbstring:
  . Fixed bug #76574 (use of undeclared identifiers INT_MAX and LONG_MAX). (cmb)
  . Fixed bug #76594 (Bus Error due to unaligned access in zend_ini.c
    OnUpdateLong). (cmb, Nikita)

- PDO_Firebird:
  . Fixed bug #74462 (PDO_Firebird returns only NULLs for results with boolean
    for FIREBIRD >= 3.0). (Dorin Marcoci)
  . Fixed bug #76488 (Memory leak when fetching a BLOB field). (Simonov Denis)

- Standard:
  . Fixed bug #73817 (Incorrect entries in get_html_translation_table). (cmb)
  . Fixed bug #76136 (stream_socket_get_name should enclose IPv6 in brackets).
    (seliver)

- Zip:
  . Fixed bug #76524 (ZipArchive memory leak (OVERWRITE flag and empty archive)).
    (Timur Ibragimov)

05 Jul 2018, PHP 7.3.0alpha3

- Core:
  . Fixed bug #76534 (PHP hangs on 'illegal string offset on string references
    with an error handler). (Laruence)
  . Fixed bug #76520 (Object creation leaks memory when executed over HTTP).
    (Nikita)
  . Fixed bug #76502 (Chain of mixed exceptions and errors does not serialize
    properly). (Nikita)
  . Fixed bug #76509 (Inherited static properties can be desynchronized from
    their parent by ref). (Nikita)
  . Fixed bug #76439 (Changed behaviour in unclosed HereDoc). (Nikita, tpunt)
  . Added syslog.facility and syslog.ident INI entries for customizing syslog
    logging. (Philip Prindeville)
  . Fixed bug #63217 (Constant numeric strings become integers when used as
    ArrayAccess offset). (Rudi Theunissen, Dmitry)

- DOM:
  . Fixed bug #76285 (DOMDocument::formatOutput attribute sometimes ignored).
    (Andrew Nester)

- FPM:
  . Fixed bug #73342 (Vulnerability in php-fpm by changing stdin to
    non-blocking). (Nikita)

- GMP:
  . Fixed bug #74670 (Integer Underflow when unserializing GMP and possible
    other classes). (Nikita)

- intl:
  . Fixed bug #76556 (get_debug_info handler for BreakIterator shows wrong
    type). (cmb)

- mbstring:
  . Fixed bug #76532 (Integer overflow and excessive memory usage
    in mb_strimwidth). (MarcusSchwarz)

- OpenSSL:
  . Add min_proto_version and max_proto_version ssl stream options as well as
    related constants for possible TLS protocol values. (Jakub Zelenka)

- PCRE:
  . Fixed bug #76512 (\w no longer includes unicode characters). (cmb)
  . Fixed bug #76514 (Regression in preg_match makes it fail with
    PREG_JIT_STACKLIMIT_ERROR). (Anatol)

- PGSQL:
  . Fixed bug #76548 (pg_fetch_result did not fetch the next row). (Anatol)

- phpdbg:
  . Fix arginfo wrt. optional/required parameters. (cmb)

- Reflection:
  . Fixed bug #76536 (PHP crashes with core dump when throwing exception in
    error handler). (Laruence)
  . Fixed bug #75231 (ReflectionProperty#getValue() incorrectly works with
    inherited classes). (Nikita)

- Standard:
  . Fixed bug #76505 (array_merge_recursive() is duplicating sub-array keys).
    (Laruence)
  . Fixed bug #71848 (getimagesize with $imageinfo returns false). (cmb)
  . Fixed bug #48016 (stdClass::__setState is not defined although var_export() uses it). (Andrea)

- Tokenizer:
  . Fixed bug #76538 (token_get_all with TOKEN_PARSE flag fails to recognise
    close tag with newline). (Nikita)

21 Jun 2018, PHP 7.3.0alpha2

- Core:
  . Fixed bug #76427 (Segfault in zend_objects_store_put). (Laruence)
  . Fixed bug #76422 (ftruncate fails on files > 2GB). (Anatol)

- CLI:
  . Fixed bug #44217 (Output after stdout/stderr closed cause immediate exit
    with status 0). (Robert Lu)

- Date:
  . Fixed bug #76462 (Undefined property: DateInterval::$f). (Anatol)

- EXIF:
  . Fixed bug #76409 (heap use after free in _php_stream_free). (cmb)

- Interbase:
  . Fixed bug #76443 (php+php_interbase.dll crash on module_shutdown). (Kalle)

- Mysqlnd:
  . Fixed bug #76386 (Prepared Statement formatter truncates fractional seconds
    from date/time column). (Victor Csiky)

- Opcache:
  . Fixed bug #76477 (Opcache causes empty return value).
    (Nikita, Laruence)
  . Fixed bug #76466 (Loop variable confusion). (Dmitry, Laruence, Nikita)
  . Fixed bug #76463 (var has array key type but not value type). (Laruence)
  . Fixed bug #76446 (zend_variables.c:73: zend_string_destroy: Assertion
    `!(zval_gc_flags((str)->gc)). (Nikita, Laruence)

- Tokenizer:
  . Fixed bug #76437 (token_get_all with TOKEN_PARSE flag fails to recognise
    close tag). (Laruence)
  . Fixed bug #75218 (Change remaining uncatchable fatal errors for parsing
    into ParseError). (Nikita)

- ZIP:
  . Fixed bug #76461 (OPSYS_Z_CPM defined instead of OPSYS_CPM).
    (Dennis Birkholz, Remi)

07 Jun 2018, PHP 7.3.0alpha1

- Core:
  . Improved PHP GC. (Dmitry, Nikita)
  . Redesigned the old ext_skel program written in PHP, run: 
    'php ext_skel.php' for all options. This means there are no dependencies,
    thus making it work on Windows out of the box. (Kalle)
  . Removed support for BeOS. (Kalle)
  . Add PHP_VERSION to phpinfo() <title/>. (github/MattJeevas)
  . Add net_get_interfaces(). (Sara, Joe, Anatol)
  . Implemented flexible heredoc and nowdoc syntax, per
    RFC https://wiki.php.net/rfc/flexible_heredoc_nowdoc_syntaxes.
    (Thomas Punt)
  . Added support for references in list() and array destructuring, per
    RFC https://wiki.php.net/rfc/list_reference_assignment.
    (David Walker)
  . Fixed bug #75683 (Memory leak in zend_register_functions() in ZTS mode).
    (Dmitry)
  . Fixed bug #75031 (support append mode in temp/memory streams). (adsr)
  . Fixed bug #74860 (Uncaught exceptions not being formatted properly when
    error_log set to "syslog"). (Philip Prindeville)
  . Fixed bug #75220 (Segfault when calling is_callable on parent). 
    (andrewnester)
  . Fixed bug #69954 (broken links and unused config items in distributed ini
    files). (petk)
  . Fixed bug #74922 (Composed class has fatal error with duplicate, equal const
    properties). (pmmaga)
  . Fixed bug #63911 (identical trait methods raise errors during composition). 
    (pmmaga)
  . Fixed bug #75677 (Clang ignores fastcall calling convention on variadic
    function). (Li-Wen Hsu)
  . Fixed bug #54043 (Remove inconsitency of internal exceptions and user
    defined exceptions). (Nikita)
  . Fixed bug #53033 (Mathematical operations convert objects to integers).
    (Nikita)
  . Fixed bug #73108 (Internal class cast handler uses integer instead of
    float). (Nikita)
  . Fixed bug #75765 (Fatal error instead of Error exception when base class is
    not found). (Timur Ibragimov)
  . Fixed bug #76198 (Wording: "iterable" is not a scalar type). (Levi Morrison)
  . Fixed bug #76137 (config.guess/config.sub do not recognize RISC-V). (cmb)
  . Improved effectiveness of ZEND_SECURE_ZERO for NetBSD and systems
    without native similar feature (devnexen).

- BCMath:
  . Fixed bug #66364 (BCMath bcmul ignores scale parameter). (cmb)
  . Implemented request #67855 (No way to get current scale in use). (Chris
    Wright, cmb)
  . Fixed bug #75164 (split_bc_num() is pointless). (cmb)
  . Fixed bug #75169 (BCMath errors/warnings bypass PHP's error handling). (cmb)

- cURL:
  . Fixed bug #74125 (Fixed finding CURL on systems with multiarch support).
    (cebe)

- Date:
  . Implemented FR #74668: Add DateTime::createFromImmutable() method.
    (majkl578, Rican7)
  . Fixed bug #75222 (DateInterval microseconds property always 0). (jhdxr)
  . Fixed bug #68406 (calling var_dump on a DateTimeZone object modifies it).
    (jhdxr)
  . Fixed bug #76131 (mismatch arginfo for date_create). (carusogabriel)

- DBA:
  . Fixed bug #75264 (compiler warnings emitted). (petk)

- GD:
  . Added support for WebP in imagecreatefromstring() (Andreas Treichel, cmb).

- GMP:
  . Export internal structures and accessor helpers for GMP object. (Sara)
  . Added gmp_binomial(n, k). (Nikita)
  . Added gmp_lcm(a, b). (Nikita)
  . Added gmp_perfect_power(a). (Nikita)
  . Added gmp_kronecker(a, b). (Nikita)

- interbase:
  . Fixed bug #75453 (Incorrect reflection for ibase_[p]connect). (villfa)

- intl:
  . Fixed bug #75317 (UConverter::setDestinationEncoding changes source instead 
    of destination). (andrewnester)

- JSON:
  . Added JSON_THROW_ON_ERROR flag. (Andrea)

- LDAP:
  . Added ldap_exop_refresh helper for EXOP REFRESH operation with dds overlay. 
    (Come)
  . Added full support for sending and parsing ldap controls (Come)
  . Fixed bug #49876 (Fix LDAP path lookup on 64-bit distros). (dzuelke)

- libxml2:
  . Fixed bug #75871 (use pkg-config where available). (pmmaga)

- litespeed:
  . Fixed bug #75248 (Binary directory doesn't get created when building 
    only litespeed SAPI). (petk)
  . Fixed bug #75251 (Missing program prefix and suffix). (petk)

- mbstring:
  . Fixed bug #65544 (mb title case conversion-first word in quotation isn't
    capitalized). (Nikita)
  . Fixed bug #71298 (MB_CASE_TITLE misbehaves with curled apostrophe/quote.
    (Nikita)
  . Fixed bug #73528 (Crash in zif_mb_send_mail). (Nikita)
  . Fixed bug #74929 (mbstring functions version 7.1.1 are slow compared to 5.3
    on Windows). (Nikita)
  . Fixed bug #76319 (mb_strtolower with invalid UTF-8 causes segmentation
    fault). (Nikita)
  . Updated to Oniguruma 6.8.2. (cmb)

- ODBC:
  . Removed support for ODBCRouter. (Kalle)
  . Removed support for Birdstep. (Kalle)

- OpenSSL:
  . Added openssl_pkey_derive function. (Jim Zubov)

- PCRE:
  . Implemented https://wiki.php.net/rfc/pcre2-migration (Anatol, Dmitry)
  . Fixed bug #75355 (preg_quote() does not quote # control character).
    (Michael Moravec)

- PDO_DBlib:
  . Implemented request #69592 (allow 0-column rowsets to be skipped
    automatically). (fandrieu)
  . Fixed bug #74243 (allow locales.conf to drive datetime format). (fandrieu)
  . Expose TDS version as \PDO::DBLIB_ATTR_TDS_VERSION attribute on \PDO
    instance. (fandrieu)
  . Treat DATETIME2 columns like DATETIME. (fandrieu)

- PDO_OCI:
  . Fixed bug #74631 (PDO_PCO with PHP-FPM: OCI environment initialized
    before PHP-FPM sets it up). (Ingmar Runge)

- PDO SQLite
  . Add support for additional open flags

- pgsql:
  . Added new error constants for pg_result_error(): (Kalle)
    - Requires Postgres 9.3
      - PGSQL_DIAG_SCHEMA_NAME
	  - PGSQL_DIAG_TABLE_NAME
	  - PGSQL_DIAG_COLUMN_NAME
	  - PGSQL_DIAG_DATATYPE_NAME
	  - PGSQL_DIAG_CONSTRAINT_NAME
	- Requires Postgres 9.6
	  - PGSQL_DIAG_SEVERITY_NONLOCALIZED

- phar:
  . Fixed bug #74991 (include_path has a 4096 char limit in some cases).
    (bwbroersma)
  . Fixed bug #65414 (deal with leading slash when adding files correctly).
    (bishopb)

- readline:
  . Added completion_append_character and completion_suppress_append options
    to readline_info() if linked against libreadline. (krageon)

- Session:
  . Fixed bug #74941 (session fails to start after having headers sent). 
    (morozov)

- SimpleXML:
  . Fixed bug #54973 (SimpleXML casts integers wrong). (Nikita)

- SOAP:
  . Fixed bug #75464 (Wrong reflection on SoapClient::__setSoapHeaders). (villfa)
  . Fixed bug #70469 (SoapClient generates E_ERROR even if exceptions=1 is
    used). (Anton Artamonov)

- SPL:
  . Fixed bug #74977 (Appending AppendIterator leads to segfault). 
    (Andrew Nester)
  . Fixed bug #75173 (incorrect behavior of AppendIterator::append in foreach
    loop). (jhdxr)
  . Fixed bug #74372 (autoloading file with syntax error uses next autoloader,
    may hide parse error). (Nikita)
  . Fixed bug #75878 (RecursiveTreeIterator::setPostfix has wrong signature).
    (cmb)
  . Fixed bug #74519 (strange behavior of AppendIterator). (jhdxr)
  . Fixed bug #76131 (mismatch arginfo for splarray constructor). 
    (carusogabriel)

- SQLite3:
  . Updated bundled libsqlite to 3.24.0. (cmb)

- Standard:
  . Added is_countable() function. (Gabriel Caruso)
  . Fixed bug #75916 (DNS_CAA record results contain garbage). (Mike, 
    Philip Sharp)
  . Fixed unserialize(), to disable creation of unsupported data structures
    through manually crafted strings. (Dmitry)
  . Fixed bug #75409 (accept EFAULT in addition to ENOSYS as indicator 
    that getrandom() is missing). (sarciszewski)
  . Fixed bug #74719 (fopen() should accept NULL as context). (Alexander Holman)
  . Fixed bug #69948 (path/domain are not sanitized in setcookie). (cmb)
  . Fixed bug #75996 (incorrect url in header for mt_rand). (tatarbj)
  . Remove superfluous warnings from inet_ntop()/inet_pton(). (daverandom)
  . Added hrtime() function, to get high resolution time. (welting)

- Testing:
  . Implemented request #62055 (Make run-tests.php support --CGI-- sections).
    (cmb)

- Tidy:
  . Fixed bug #74707 (Tidy has incorrect ReflectionFunction param counts for
    functions taking tidy). (Gabriel Caruso)
  . Support using tidyp instead of tidy (devnexen).

- Zlib:
  . Added zlib/level context option for compress.zlib wrapper. (Sara)

<<< NOTE: Insert NEWS from last stable release here prior to actual release! >>><|MERGE_RESOLUTION|>--- conflicted
+++ resolved
@@ -9,22 +9,18 @@
   . Fixed bug #72635 (Undefined class used by class constant in constexpr
     generates fatal error). (Nikita)
 
-<<<<<<< HEAD
 - Mbstring:
   . Fixed bug #76958 (Broken UTF7-IMAP conversion). (Nikita)
+
+- Reflection:
+  . Fixed bug #76936 (Objects cannot access their private attributes while
+    handling reflection errors). (Nikita)
 
 27 Sep 2018, PHP 7.3.0RC2
 
 - CURL:
   . Fixed bug #76480 (Use curl_multi_wait() so that timeouts are respected).
     (Pierrick)
-=======
-- Reflection:
-  . Fixed bug #76936 (Objects cannot access their private attributes while
-    handling reflection errors). (Nikita)
-
-11 Oct 2018, PHP 7.2.11
->>>>>>> d2477b28
 
 - Core:
   . Fixed bug #76869 (Incorrect bypassing protected method accessibilty check).
