--- conflicted
+++ resolved
@@ -14,6 +14,10 @@
 - OpenSSL
   . Automatically load OpenSSL configuration file. (Jakub Zelenka)
 
+- SPL:
+  . Fixed bug #75155 (AppendIterator::append() is broken when appending another
+    AppendIterator). (Nikita)
+
 - ZIP:
   . Fixed bug #75143 (new method setEncryptionName() seems not to exist
     in ZipArchive). (Anatol)
@@ -43,14 +47,8 @@
   . Fixed bug #74631 (PDO_PCO with PHP-FPM: OCI environment initialized
     before PHP-FPM sets it up). (Ingmar Runge)
 
-<<<<<<< HEAD
 - SQLite3:
   . Update to Sqlite 3.20.1. (cmb)
-=======
-- SPL:
-  . Fixed bug #75155 (AppendIterator::append() is broken when appending another
-    AppendIterator). (Nikita)
->>>>>>> c2e3541c
 
 - Standard:
   . Fixed bug #75097 (gethostname fails if your host name is 64 chars long). (Andrea)
