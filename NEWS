--- conflicted
+++ resolved
@@ -34,14 +34,12 @@
   . Fixed bug GH-10315 (FPM unknown child alert not valid). (Jakub Zelenka)
   . Fixed bug GH-10385 (FPM successful config test early exit). (nielsdos)
 
-<<<<<<< HEAD
 - GMP:
   . Properly implement GMP::__construct(). (nielsdos)
-=======
+
 - JSON:
   . Fixed JSON scanner and parser generation build.
     (Daniel Black, Jakub Zelenka)
->>>>>>> a9e4f518
 
 - Opcache:
   . Fix incorrect page_size check. (nielsdos)
