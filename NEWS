PHP                                                                        NEWS
|||||||||||||||||||||||||||||||||||||||||||||||||||||||||||||||||||||||||||||||
<<<<<<< HEAD
?? ??? 2021, PHP 8.0.4
=======
?? ??? 2021, php 7.4.17

- Core:
  . Fixed bug #80781 (Error handler that throws ErrorException infinite loop).
    (Nikita)
  . Fixed bug #75776 (Flushing streams with compression filter is broken). (cmb)
>>>>>>> 963e50c8

- Intl:
  . Fixed bug #80763 (msgfmt_format() does not accept DateTime references).
    (cmb)

- Session:
  . Fixed bug #80774 (session_name() problem with backslash). (cmb)

- Standard:
  . Fixed bug #80771 (phpinfo(INFO_CREDITS) displays nothing in CLI). (cmb)

18 Feb 2021, PHP 8.0.3

- Core:
  . Fixed #80706 (mail(): Headers after Bcc headers may be ignored). (cmb)

- DOM:
  . Fixed bug #80600 (DOMChildNode::remove() doesn't work on CharacterData
    nodes). (beberlei)

- Gettext:
  . Fixed bug #53251 (bindtextdomain with null dir doesn't return old value).
    (cmb)

- MySQLnd:
  . Fixed bug #78680 (mysqlnd's mysql_clear_password does not transmit
    null-terminated password). (Daniel Black)
  . Fixed bug #80713 (SegFault when disabling ATTR_EMULATE_PREPARES and
    MySQL 8.0). (Nikita)

- MySQLi:
  . Fixed bug #74779 (x() and y() truncating floats to integers). (cmb)

- Opcache:
  . Fixed bug #80634 (write_property handler of internal classes is skipped on
    preloaded JITted code). (Dmitry)
  . Fixed bug #80682 (opcache doesn't honour pcre.jit option). (Remi)
  . Fixed bug #80742 (Opcache JIT makes some boolean logic unexpectedly be
    true). (Dmitry)
  . Fixed bug #80745 (JIT produces Assert failure and UNKNOWN:0 var_dumps in
    code involving bitshifts). (Dmitry)

- OpenSSL:
  . Fixed bug #80747 (Providing RSA key size < 512 generates key that crash
    PHP). (Nikita)

- Phar:
  . Fixed bug #75850 (Unclear error message wrt. __halt_compiler() w/o
    semicolon) (cmb)
  . Fixed bug #70091 (Phar does not mark UTF-8 filenames in ZIP archives). (cmb)
  . Fixed bug #53467 (Phar cannot compress large archives). (cmb, lserni)

- Socket:
  . Fixed bug #80723 (Different sockets compare as equal (regression in 8.0)).
    (Nikita)

- SPL:
  . Fixed bug#80719 (Iterating after failed ArrayObject::setIteratorClass()
    causes Segmentation fault). (Nikita)

- Standard:
  . Fixed bug #80654 (file_get_contents() maxlen fails above (2**31)-1 bytes).
    (cmb)
  . Fixed bug #80718 (ext/standard/dl.c fallback code path with syntax error).
    (Nikita)

21 Jan 2021, PHP 8.0.2

- Core:
  . Fixed bug #80523 (bogus parse error on >4GB source code). (Nikita)
  . Fixed bug #80384 (filter buffers entire read until file closed). (Adam
    Seitz, cmb)
  . Fixed bug #80596 (Invalid union type TypeError in anonymous classes).
    (Daniil Gentili)
  . Fixed bug #80617 (GCC throws warning about type narrowing in
    ZEND_TYPE_INIT_CODE). (Nikita)

- BCMath:
  . Fixed bug #80545 (bcadd('a', 'a') doesn't throw an exception).
    (Jens de Nies)

- Curl:
  . Fixed bug #80595 (Resetting POSTFIELDS to empty array breaks request). (cmb)

- Date:
  . Fixed bug #80376 (last day of the month causes runway cpu usage). (Derick)

- DOM:
  . Fixed bug #80537 (Wrong parameter type in DOMElement::removeAttributeNode
    stub). (Nikita)

- Filter:
  . Fixed bug #80584 (0x and 0X are considered valid hex numbers by
    filter_var()). (girgias)

- GMP:
  . Fixed bug #80560 (Strings containing only a base prefix return 0 object).
    (girgias)

- Intl:
  . Fixed bug #80644 (Missing resource causes subsequent get() calls to fail).
    (Nikita)

- MySQLi:
  . Fixed bug #67983 (mysqlnd with MYSQLI_OPT_INT_AND_FLOAT_NATIVE fails to
    interpret bit columns). (Nikita)
  . Fixed bug #64638 (Fetching resultsets from stored procedure with cursor
    fails). (Nikita)
  . Fixed bug #72862 (segfault using prepared statements on stored procedures
    that use a cursor). (Nikita)
  . Fixed bug #77935 (Crash in mysqlnd_fetch_stmt_row_cursor when calling an SP
    with a cursor). (Nikita)

- ODBC:
  . Fixed bug #80592 (all floats are the same in ODBC parameters). (cmb)

- Opcache:
  . Fixed bug #80422 (php_opcache.dll crashes when using Apache 2.4 with JIT).
    (Dmitry)

- PDO_Firebird:
  . Fixed bug #80521 (Parameters with underscores no longer recognized). (cmb,
    Simonov Denis)

- Phar:
  . Fixed bug #76929 (zip-based phar does not respect phar.require_hash).
    (david at bamsoftware, cmb)
  . Fixed bug #77565 (Incorrect locator detection in ZIP-based phars). (cmb)
  . Fixed bug #69279 (Compressed ZIP Phar extractTo() creates garbage files).
    (cmb)

- Phpdbg:
  . Reverted fix for bug #76813 (Access violation near NULL on source operand).
    (cmb)

07 Jan 2021, PHP 8.0.1

- Core:
  . Fixed bug #80345 (PHPIZE configuration has outdated PHP_RELEASE_VERSION).
    (cmb)
  . Fixed bug #72964 (White space not unfolded for CC/Bcc headers). (cmb)
  . Fixed bug #80391 (Iterable not covariant to mixed). (Nikita)
  . Fixed bug #80393 (Build of PHP extension fails due to configuration gap
    with libtool). (kir dot morozov at gmail dot com)
  . Fixed bug #77069 (stream filter loses final block of data). (cmb)

- Fileinfo:
  . Fixed bug #77961 (finfo_open crafted magic parsing SIGABRT). (cmb)

- FPM:
  . Fixed bug #69625 (FPM returns 200 status on request without
    SCRIPT_FILENAME env). (Jakub Zelenka)

- IMAP
  . Fixed bug #80438 (imap_msgno() incorrectly warns and return false on valid UIDs in PHP 8.0.0). (girgias)
  . Fix a regression with valid UIDs in imap_savebody() (girgias)
  . Make warnings for invalid message numbers/UIDs between functions consistent (girgias)

- Intl:
  . Fixed bug #80425 (MessageFormatAdapter::getArgTypeList redefined). (Nikita)

- OCI8
  . Create Windows DLLs for Oracle Client 19c. (cmb)

- Opcache:
  . Fixed bug #80404 (Incorrect range inference result when division results
    in float). (Nikita)
  . Fixed bug #80377 (Opcache misses executor_globals). (Nikita)
  . Fixed bug #80433 (Unable to disable the use of the AVX command when using
    JIT). (Nikita)
  . Fixed bug #80447 (Strange out of memory error when running with JIT).
    (Dmitry)
  . Fixed bug #80480 (Segmentation fault with JIT enabled). (Dmitry)
  . Fixed bug #80506 (Immediate SIGSEGV upon ini_set("opcache.jit_debug", 1)).
    (Dmitry)

- OpenSSL:
  . Fixed bug #80368 (OpenSSL extension fails to build against LibreSSL due to
    lack of OCB support). (Nikita)

- PDO MySQL:
  . Fixed bug #80458 (PDOStatement::fetchAll() throws for upsert queries).
    (Kamil Tekiela)
  . Fixed bug #63185 (nextRowset() ignores MySQL errors with native prepared
    statements). (Nikita)
  . Fixed bug #78152 (PDO::exec() - Bad error handling with multiple commands).
    (Nikita)
  . Fixed bug #66878 (Multiple rowsets not returned unless PDO statement object
    is unset()). (Nikita)
  . Fixed bug #70066 (Unexpected "Cannot execute queries while other unbuffered
    queries"). (Nikita)
  . Fixed bug #71145 (Multiple statements in init command triggers unbuffered
    query error). (Nikita)
  . Fixed bug #76815 (PDOStatement cannot be GCed/closeCursor-ed when a
    PROCEDURE resultset SIGNAL). (Nikita)
  . Fixed bug #79872 (Can't execute query with pending result sets). (Nikita)
  . Fixed bug #79131 (PDO does not throw an exception when parameter values are
    missing). (Nikita)
  . Fixed bug #72368 (PdoStatement->execute() fails but does not throw an
    exception). (Nikita)
  . Fixed bug #62889 (LOAD DATA INFILE broken). (Nikita)
  . Fixed bug #67004 (Executing PDOStatement::fetch() more than once prevents
    releasing resultset). (Nikita)
  . Fixed bug #79132 (PDO re-uses parameter values from earlier calls to
    execute()). (Nikita)

- Phar:
  . Fixed bug #73809 (Phar Zip parse crash - mmap fail). (cmb)
  . Fixed bug #75102 (`PharData` says invalid checksum for valid tar). (cmb)
  . Fixed bug #77322 (PharData::addEmptyDir('/') Possible integer overflow).
    (cmb)

- Phpdbg:
  . Fixed bug #76813 (Access violation near NULL on source operand). (cmb)

- SPL:
  . Fixed #62004 (SplFileObject: fgets after seek returns wrong line). (cmb)

- Standard:
  . Fixed bug #77423 (FILTER_VALIDATE_URL accepts URLs with invalid userinfo).
    (CVE-2020-7071) (cmb)
  . Fixed bug #80366 (Return Value of zend_fstat() not Checked). (sagpant, cmb)

- Tidy:
  . Fixed bug #77594 (ob_tidyhandler is never reset). (cmb)

- Tokenizer:
  . Fixed bug #80462 (Nullsafe operator tokenize with TOKEN_PARSE flag fails).
    (Nikita)

- XML:
  . XmlParser opaque object renamed to XMLParser for consistency with other XML objects. (girgias)

- Zlib:
  . Fixed #48725 (Support for flushing in zlib stream). (cmb)

26 Nov 2020, PHP 8.0.0

- BZ2:
  . Fixed bug #71263 (fread() does not report bzip2.decompress errors). (cmb)

- CLI:
  . Allow debug server binding to an ephemeral port via `-S localhost:0`. (Sara)

- COM:
  . Fixed bug #55847 (DOTNET .NET 4.0 GAC new location). (cmb)
  . Fixed bug #62474 (com_event_sink crashes on certain arguments). (cmb)

- Calendar:
  . Fixed bug #80007 (Potential type confusion in unixtojd() parameter parsing).
    (Andy Postnikov)

- Core:
  . Fixed bug #36365 (scandir duplicates file name at every 65535th file).
    (cmb)
  . Fixed bug #49555 (Fatal error "Function must be a string" message should be
    renamed). (Nikita)
  . Fixed bug #62294 (register_shutdown_function() does not correctly handle
    exit code). (Nikita)
  . Fixed bug #62609 (Allow implementing Traversable on abstract classes).
    (Nikita)
  . Fixed bug #65274 (Enhance undefined class constant error with class name).
    (Nikita)
  . Fixed bug #65275 (Calling exit() in a shutdown function does not change the
    exit value in CLI). (Nikita)
  . Fixed bug #69084 (Unclear error message when not implementing a renamed
    abstract trait function). (Nikita)
  . Fixed bug #70839 (Converting optional argument to variadic forbidden by LSP
    checks). (Nikita)
  . Fixed bug #74558 (Can't rebind closure returned by Closure::fromCallable()).
    (cmb)
  . Fixed bug #77561 (Shebang line not stripped for non-primary script).
    (Nikita)
  . Fixed bug #77619 (Wrong reflection on MultipleIterator::__construct).
    (Fabien Villepinte)
  . Fixed bug #77966 (Cannot alias a method named "namespace"). (Nikita)
  . Fixed bug #78236 (convert error on receiving variables when duplicate [).
    (cmb)
  . Fixed bug #78770 (Incorrect callability check inside internal methods).
    (Nikita)
  . Fixed bug #79108 (Referencing argument in a function makes it a reference
    in the stack trace). (Nikita)
  . Fixed bug #79368 ("Unexpected end of file" is not an acceptable error
    message). (Alex Dowad)
  . Fixed bug #79462 (method_exists and property_exists incoherent behavior).
    (cmb)
  . Fixed bug #79467 (data:// wrappers are writable). (cmb)
  . Fixed bug #79521 (Check __set_state structure). (carusogabriel)
  . Fixed bug #79790 ("Illegal offset type" exception during AST evaluation
    not handled properly). (Nikita)
  . Fixed bug #79791 (Assertion failure when unsetting variable during binary
    op). (Nikita)
  . Fixed bug #79828 (Segfault when trying to access non-existing variable).
    (Nikita)
  . Fixed bug #79841 (Syntax error in configure / unescaped "[]" in php.m4).
    (Nikita)
  . Fixed bug #79852 (count(DOMNodeList) doesn't match
    count(IteratorIterator(DOMNodeList))). (Nikita)
  . Fixed bug #79867 (Promoted untyped properties should get null default
    value). (Nikita)
  . Fixed bug #79897 (Promoted constructor params with attribs cause crash).
    (Deus Kane)
  . Fixed bug #79927 (Generator doesn't throw exception after multiple yield
    from iterable). (Nikita)
  . Fixed bug #79946 (Build fails due to undeclared UINT32_C). (Nikita)
  . Fixed bug #79948 (Exit in auto-prepended file does not abort PHP execution).
    (Nikita)
  . Fixed bug #80045 (memleak after two set_exception_handler calls with
    __call). (Nikita)
  . Fixed bug #80096 (Segmentation fault with named arguments in nested call).
    (Nikita)
  . Fixed bug #80109 (Cannot skip arguments when extended debug is enabled).
    (Nikita)
  . Fixed bug #80225 (broken namespace usage in eval code). (Nikita)
  . Fixed bug #80258 (Windows Deduplication Enabled, randon permission errors).
    (cmb)
  . Fixed bug #80280 (ADD_EXTENSION_DEP() fails for ext/standard and ext/date).
    (cmb)
  . Fixed bug #80334 (assert() vs named parameters - confusing error). (Nikita)
  . Fixed bug #80055 (Abstract trait methods returning "self" cannot be
    fulfilled by traits). (Nikita)
  . Fixed faulty generator cleanup with yield from. (Bob)
  . Implement #[Attr] Attribute syntax as per final vote in RFC
    https://wiki.php.net/rfc/shorter_attribute_syntax_change
  . Implemented FR #47074 (phpinfo() reports "On" as 1 for the some
    extensions). (cmb)
  . Implemented FR #72089 (require() throws fatal error instead of exception).
    (Nikita)
  . Removed the pdo_odbc.db2_instance_name php.ini directive. (Kalle)
  . Use SSE2 instructions do locale independent strtolower. (Laruence)

- Curl:
  . Bumped required libcurl version to 7.29.0. (cmb)
  . Fixed bug #80121 (Null pointer deref if CurlHandle directly instantiated).
    (Nikita)

- DOM:
  . Add property DOMXPath::$registerNodeNamespaces and constructor argument
    that allow global flag to configure query() or evaluate() calls.
  . Fixed bug #79968 (DOMChildNode API crash on unattached nodes). (Benjamin)
  . Fixed bug #80268 (loadHTML() truncates at NUL bytes). (cmb)

- Date:
  . Fixed bug #60302 (DateTime::createFromFormat should new static(), not new
    self()). (Derick)
  . Fixed bug #65547 (Default value for sunrise/sunset zenith still wrong).
    (cmb)
  . Fixed bug #69044 (discrepancy between time and microtime). (krakjoe)
  . Fixed bug #80057 (DateTimeImmutable::createFromFormat() does not populate
    time). (Derick)
  . Implemented FR #79903 (datetime: new format "p", same as "P" but returning
    "Z" for UTC). (gharlan)

- Enchant:
  . Add LIBENCHANT_VERSION macro.
  . Add enchant_dict_add and enchant_dict_is_added functions.
  . Deprecate enchant_broker_set_dict_path, enchant_broker_get_dict_path,
    enchant_dict_add_to_personal and enchant_dict_is_in_session.
  . Use libenchant-2 when available.

- FFI:
  . Added FFI\CType::getName() method. (chopins)
  . Fixed bug #79177 (FFI doesn't handle well PHP exceptions within callback).
    (cmb, Dmitry, Nikita)
  . Fixed bug #79749 (Converting FFI instances to bool fails). (cmb)

- FPM:
  . Add pm.status_listen option. (Jakub Zelenka)

- Fileinfo:
  . Upgrade to libmagic 5.39. (Anatol)

- GD:
  . Added imagegetinterpolation(). (cmb)
  . Fixed bug #55005 (imagepolygon num_points requirement). (cmb)
  . Made the $num_points parameter of php_imagepolygon optional. (cmb)
  . Removed deprecated image2wbmp(). (cmb)
  . Removed deprecated png2wbmp() and jpeg2wbmp(). (cmb)
  . Replaced gd resources with objects. (Mark Randall)

- IMAP:
  . Fixed bug #64076 (imap_sort() does not return FALSE on failure). (cmb)
  . Fixed bug #76618 (segfault on imap_reopen). (girgias)
  . Fixed bug #80213 (imap_mail_compose() segfaults on certain $bodies). (cmb)
  . Fixed bug #80215 (imap_mail_compose() may modify by-val parameters). (cmb)
  . Fixed bug #80216 (imap_mail_compose() does not validate types/encodings).
    (cmb)
  . Fixed bug #80220 (imap_mail_compose() may leak memory). (cmb)
  . Fixed bug #80223 (imap_mail_compose() leaks envelope on malformed bodies).
    (cmb)
  . Fixed bug #80226 (imap_sort() leaks sortpgm memory). (cmb)
  . Fixed bug #80239 (imap_rfc822_write_address() leaks memory). (cmb)
  . Fixed bug #80242 (imap_mail_compose() segfaults for multipart with rfc822).
    (cmb)
  . Fixed minor regression caused by fixing bug #80220. (cmb)

- Iconv:
  . Dropped support for iconv without proper errno setting. (cmb)

- Intl:
  . Removed deprecated INTL_IDNA_VARIANT_2003. (cmb)

- JIT:
  . Fixed bug #77857 (Wrong result if executed with JIT). (Laruence)
  . Fixed bug #79255 (PHP cannot be compiled with enable JIT).
    (Laruence, Dmitry)
  . Fixed bug #79582 (Crash seen when opcache.jit=1235 and
    opcache.jit_debug=2). (Laruence)
  . Fixed bug #79743 (Fatal error when assigning to array property
    with JIT enabled). (Laruence)
  . Fixed bug #79864 (JIT segfault in Symfony OptionsResolver). (Dmitry)
  . Fixed bug #79888 (Incorrect execution with JIT enabled). (Dmitry)

- JSON:
  . The JSON extension is now an integral part of PHP and cannot be disabled
    as per RFC: https://wiki.php.net/rfc/always_enable_json (tandre)

- LDAP:
  . Fixed memory leaks. (ptomulik)
  . Removed deprecated ldap_sort. (mcmic)

- MBString:
  . Fixed bug #76999 (mb_regex_set_options() return current options). (cmb)
  . Removed the unused $is_hex parameter from mb_decode_numericentity(). (cmb)

- MySQLi:
  . Fixed bug #76809 (SSL settings aren't respected when persistent connections
    are used). (fabiomsouto)

- Mysqlnd:
  . Fixed #60594 (mysqlnd exposes 160 lines of stats in phpinfo). (PeeHaa)

- OCI8:
  . Deprecated old OCI8 function aliases. (Jens de Nies)
  . Modernized oci_register_taf_callback() callable argument parsing
    implementation. (girgias)
  . Removed obsolete no-op function oci_internal_debug(). (Jens de Nies)

- ODBC:
  . Fixed bug #22986 (odbc_connect() may reuse persistent connection). (cmb)
  . Fixed bug #44618 (Fetching may rely on uninitialized data). (cmb)

- Opcache:
  . Fixed bug #76535 (Opcache does not replay compile-time warnings). (Nikita)
  . Fixed bug #78654 (Incorrectly computed opcache checksum on files with
    non-ascii characters). (mhagstrand)
  . Fixed bug #79665 (ini_get() and opcache_get_configuration() inconsistency).
    (cmb)
  . Fixed bug #80030 (Optimizer segfault with isset on static property with
    undef dynamic class name). (Nikita)
  . Fixed bug #80175 (PHP8 RC1 - JIT Buffer not working). (cmb)
  . Fixed bug #80184 (Complex expression in while / if statements resolves to
    false incorrectly). (Nikita)
  . Fixed bug #80255 (Opcache bug (bad condition result) in 8.0.0rc1). (Nikita)
  . Fixed run-time binding of preloaded dynamically declared function. (Dmitry)

- OpenSSL:
  . Added Cryptographic Message Syntax (CMS) support. (Eliot Lear)

- PCRE:
  . Don't ignore invalid escape sequences. (sjon)
  . Updated to PCRE2 10.35. (cmb)

- PDO:
  . Changed default PDO error mode to exceptions. (AllenJB)
  . Fixed bug #77849 (Disable cloning of PDO handle/connection objects).
    (camporter)

- PDO_Firebird:
  . Fixed bug #64937 (Firebird PDO preprocessing sql). (Simonov Denis)

- PDO_OCI:
  . Added support for setting and getting the oracle OCI 18c call timeout.
    (camporter)

- PDO_PGSQL:
  . Bumped required libpq version to 9.1. (cmb)

- PGSQL:
  . Bumped required libpq version to 9.1. (cmb)

- Phpdbg:
  . Fixed bug #76596 (phpdbg support for display_errors=stderr). (kabel)
  . Fixed bug #76801 (too many open files). (alekitto)
  . Fixed bug #77800 (phpdbg segfaults on listing some conditional breakpoints).
    (krakjoe)
  . Fixed bug #77805 (phpdbg build fails when readline is shared). (krakjoe)

- Reflection:
  . Fixed bug #64592 (ReflectionClass::getMethods() returns methods out of
    scope). (Nikita)
  . Fixed bug #69180 (Reflection does not honor trait conflict resolution /
    method aliasing). (Nikita)
  . Fixed bug #74939 (Nested traits' aliased methods are lowercased). (Nikita)
  . Fixed bug #77325 (ReflectionClassConstant::$class returns wrong class when
    extending). (Nikita)
  . Fixed bug #78697 (ReflectionClass::implementsInterface - inaccurate error
    message with traits). (villfa)
  . Fixed bug #80190 (ReflectionMethod::getReturnType() does not handle static
    as part of union type). (Nikita)
  . Fixed bug #80299 (ReflectionFunction->invokeArgs confused in arguments).
    (Nikita)
  . Fixed bug #80370 (getAttributes segfault on dynamic properties). (Benjamin
    Eberlei)
  . Implement #79628 (Add $filter parameter for ReflectionClass::getConstants
    and ReflectionClass::getReflectionConstants) (carusogabriel)
  . Implement ReflectionProperty::hasDefaultValue and
    Reflection::getDefaultValue (beberlei)

- SNMP:
  . Fixed bug #70461 (disable md5 code when it is not supported in net-snmp).
    (Alexander Bergmann, cmb)

- SPL:
  . Fixed bug #65006 (spl_autoload_register fails with multiple callables using
    self, same method). (Nikita)
  . Fixed bug #65387 (Circular references in SPL iterators are not garbage
    collected). (Nikita)
  . Fixed bug #71236 (Second call of spl_autoload_register() does nothing if it
    has no arguments). (Nikita)
  . Fixed bug #79987 (Memory leak in SplFileInfo because of missing
    zend_restore_error_handling()). (Dmitry)
  . SplFixedArray is now IteratorAggregate rather than Iterator. (alexdowad)

- SQLite3:
  . Added SQLite3::setAuthorizer() and respective class constants. (bohwaz)

- Session:
  . Fixed bug #73529 (session_decode() silently fails on wrong input). (cmb)
  . Fixed bug #78624 (session_gc return value for user defined session
    handlers). (bshaffer)

- Shmop:
  . Converted shmop resources to objects. (cmb)

- SimpleXML:
  . Fixed bug #63575 (Root elements are not properly cloned). (cmb)
  . Fixed bug #75245 (Don't set content of elements with only whitespaces).
    (eriklundin)

- Sodium:
  . Fixed bug #77646 (sign_detached() strings not terminated). (Frank)

- Standard:
  . Don't force rebuild of symbol table, when populating $http_response_header
    variable by the HTTP stream wrapper. (Dmitry)
  . Fixed bug #47983 (mixed LF and CRLF line endings in mail()). (cmb)
  . Fixed bug #64060 (lstat_stat_variation7.phpt fails on certain file systems).
    (M. Voelker, cmb)
  . Fixed bug #75902 (str_replace should warn when misused with nested arrays).
    (Nikita)
  . Fixed bug #76859 (stream_get_line skips data if used with data-generating
    filter). (kkopachev)
  . Fixed bug #77204 (getimagesize(): Read error! should mention file path).
    (peter279k)
  . Fixed bug #78385 (parse_url() does not include 'query' when question mark
    is the last char). (Islam Israfilov)
  . Fixed bug #79868 (Sorting with array_unique gives unwanted result). (Nikita)
  . Fixed bug #80256 (file_get_contents strip first line with chunked encoding
    redirect). (Nikita)
  . Fixed bug #80266 (parse_url silently drops port number 0). (cmb, Nikita)
  . Fixed bug #80290 (Double free when ASSERT_CALLBACK is used with a dynamic
    message). (Nikita)
  . Implemented FR #78638 (__PHP_Incomplete_Class should be final). (Laruence)
  . Made quoting of cmd execution functions consistent. (cmb)

- Tidy:
  . Removed the unused $use_include_path parameter from tidy_repair_string().
    (cmb)

- Tokenizer:
  . Fixed bug #80328 (PhpToken::getAll() confusing name). (Nikita)

- XML:
  . Fixed bug #76874 (xml_parser_free() should never leak memory). (Nikita)

- XMLWriter:
  . Changed functions to accept/return XMLWriter objects instead of resources.
    (cmb)
  . Implemented FR #79344 (xmlwriter_write_attribute_ns: $prefix should be
    nullable). (cmb)
  . Removed return types from XMLWriter stubs. (cmb)

- Zip:
  . Add "flags" options to ZipArchive::addGlob and addPattern methods
    keeping previous behavior having FL_OVERWRITE by default. (Remi)
  . Add ZipArchive::EM_UNKNOWN and ZipArchive::EM_TRAD_PKWARE constants. (Remi)
  . Add ZipArchive::isCompressionMethodSupported() and
    ZipArchive::isEncryptionMethodSupported() method (libzip 1.7.0). (Remi)
  . Add ZipArchive::replaceFile() method. (Remi)
  . Add ZipArchive::setCancelCallback method (since libzip 1.6.0). (Remi)
  . Add ZipArchive::setMtimeName and ZipArchive::setMtimeIndex methods. (Remi)
  . Add ZipArchive::setProgressCallback method (since libzip 1.3.0). (Remi)
  . Add lastId property to ZipArchive. (Remi)
  . Add optional "flags" parameter to ZipArchive::addEmptyDir, addFile and
    addFromString methods. (Remi)
  . Fixed bug #50678 (files extracted by ZipArchive class lost their
    original modified time). (Remi)
  . Fixed bug #72374 (remove_path strips first char of filename). (tyage, Remi)
  . Implemented FR #77960 (add compression / encryption options for
    ZipArchive::addGlob and ZipArchive::addPattern). (Remi)
  . ZipArchive::status and ZipArchive::statusSys properties and
    ZipArchive::getStatusString() method stay valid after the archive
    is closed. (Remi)

- Zlib:
  . Fixed bug #71417 (fread() does not report zlib.inflate errors). (cmb)
  . Fixed bug #78792 (zlib.output_compression disabled by Content-Type: image/).
    (cmb)
<|MERGE_RESOLUTION|>--- conflicted
+++ resolved
@@ -1,15 +1,9 @@
 PHP                                                                        NEWS
 |||||||||||||||||||||||||||||||||||||||||||||||||||||||||||||||||||||||||||||||
-<<<<<<< HEAD
 ?? ??? 2021, PHP 8.0.4
-=======
-?? ??? 2021, php 7.4.17
 
 - Core:
-  . Fixed bug #80781 (Error handler that throws ErrorException infinite loop).
-    (Nikita)
   . Fixed bug #75776 (Flushing streams with compression filter is broken). (cmb)
->>>>>>> 963e50c8
 
 - Intl:
   . Fixed bug #80763 (msgfmt_format() does not accept DateTime references).
