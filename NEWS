--- conflicted
+++ resolved
@@ -20,11 +20,8 @@
     (nielsdos, ilutov)
   . Fix may_have_extra_named_args flag for ZEND_AST_UNPACK. (nielsdos)
   . Fix NULL arithmetic in System V shared memory emulation for Windows. (cmb)
-<<<<<<< HEAD
   . Fixed bug GH-17597 (#[\Deprecated] does not work for __call() and
     __callStatic()). (timwolla)
-=======
->>>>>>> 8ea9b04a
 
 - DOM:
   . Fixed bug GH-17397 (Assertion failure ext/dom/php_dom.c). (nielsdos)
@@ -65,9 +62,10 @@
   . Fixed bug GH-15981 (Segfault with frameless jumps and minimal JIT).
     (nielsdos)
   . Fixed bug GH-17307 (Internal closure causes JIT failure). (nielsdos)
-<<<<<<< HEAD
   . Fixed bug GH-17428 (Assertion failure ext/opcache/jit/zend_jit_ir.c:8940).
     (nielsdos)
+  . Fixed bug GH-17564 (Potential UB when reading from / writing to struct
+    padding). (ilutov)
 
 - PCNTL:
   . Fixed pcntl_setcpuaffinity exception type from ValueError to TypeError for
@@ -76,10 +74,6 @@
 
 - PCRE:
   . Fixed bug GH-17122 (memory leak in regex). (nielsdos)
-=======
-  . Fixed bug GH-17564 (Potential UB when reading from / writing to struct
-    padding). (ilutov)
->>>>>>> 8ea9b04a
 
 - PDO:
   . Fixed a memory leak when the GC is used to free a PDOStatment. (Girgias)
