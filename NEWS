PHP                                                                        NEWS
|||||||||||||||||||||||||||||||||||||||||||||||||||||||||||||||||||||||||||||||
?? ??? ????, PHP 7.4.19

<<<<<<< HEAD
- Core:
  . Fixed bug #80929 (Method name corruption related to repeated calls to
    call_user_func_array). (twosee)
  . Fixed bug #80960 (opendir() warning wrong info when failed on Windows).
    (cmb)
  . Fixed bug #67792 (HTTP Authorization schemes are treated as case-sensitive).
    (cmb)
  . Fixed bug #80972 (Memory exhaustion on invalid string offset). (girgias)

- FTP:
  . Fixed bug #80901 (Info leak in ftp extension). (cmb)

- pgsql:
  . Fixed php_pgsql_fd_cast() wrt. php_stream_can_cast(). (cmb)

- SPL:
  . Fixed bug #80933 (SplFileObject::DROP_NEW_LINE is broken for NUL and CR).
    (cmb, Nikita)

- Opcache:
  . Fixed bug #80900 (switch statement behavior inside function). (twosee)

29 Apr 2021, PHP 7.4.18

- Core:
  . Fixed bug #80781 (Error handler that throws ErrorException infinite loop).
    (Nikita)
  . Fixed bug #75776 (Flushing streams with compression filter is broken). (cmb)

- Dba:
  . Fixed bug #80817 (dba_popen() may cause segfault during RSHUTDOWN). (cmb)

- DOM:
  . Fixed bug #66783 (UAF when appending DOMDocument to element). (cmb)

- FPM:
  . Fixed bug #80024 (Duplication of info about inherited socket after pool
    removing). (Jakub Zelenka)

- FTP:
  . Fixed bug #80880 (SSL_read on shutdown, ftp/proc_open). (cmb, Jakub
    Zelenka)

- Intl:
  . Fixed bug #80763 (msgfmt_format() does not accept DateTime references).
    (cmb)

- LibXML:
  . Fixed bug #51903 (simplexml_load_file() doesn't use HTTP headers). (cmb)
  . Fixed bug #73533 (Invalid memory access in php_libxml_xmlCheckUTF8). (cmb)

- MySQLnd:
  . Fixed bug #80713 (SegFault when disabling ATTR_EMULATE_PREPARES and
    MySQL 8.0). (Nikita)
  . Fixed bug #80837 (Calling stmt_store_result after fetch doesn't throw an
    error). (Kamil Tekiela)

- Opcache:
  . Fixed bug #80805 (create simple class and get error in opcache.so). (Nikita)
  . Fixed bug #80950 (Variables become null in if statements). (Nikita)
=======
- Imap:
  . Fixed bug #80710 (imap_mail_compose() header injection). (cmb, Stas)
>>>>>>> 60a68a45

- Pcntl:
  . Fixed bug #79812 (Potential integer overflow in pcntl_exec()). (cmb)

- PCRE:
  . Fixed bug #80866 (preg_split ignores limit flag when pattern with \K has
    0-width fullstring match). (Kamil Tekiela)

- PDO_ODBC:
  . Fixed bug #80783 (PDO ODBC truncates BLOB records at every 256th byte).
    (cmb)

- PDO_pgsql:
  . Fixed bug #80892 (PDO::PARAM_INT is treated the same as PDO::PARAM_STR).
    (Matteo)

- phpdbg:
  . Fixed bug #80757 (Exit code is 0 when could not open file). (Felipe)

- Session:
  . Fixed bug #80774 (session_name() problem with backslash). (cmb)
  . Fixed bug #80889 (Cannot set save handler when save_handler is invalid).
    (cmb)

- SOAP:
  . Fixed bug #69668 (SOAP special XML characters in namespace URIs not
    encoded). (cmb)

- Standard:
  . Fixed bug #78719 (http wrapper silently ignores long Location headers).
    (cmb)
  . Fixed bug #80771 (phpinfo(INFO_CREDITS) displays nothing in CLI). (cmb)
  . Fixed bug #80838 (HTTP wrapper waits for HTTP 1 response after HTTP 101).
    (manuelm)
  . Fixed bug #80915 (Taking a reference to $_SERVER hides its values from
    phpinfo()). (Rowan Tommins)

04 Mar 2021, php 7.4.16

- Core:
  . Fixed #80706 (mail(): Headers after Bcc headers may be ignored). (cmb)

- MySQLnd:
  . Fixed bug #78680 (mysqlnd's mysql_clear_password does not transmit
    null-terminated password). (Daniel Black)

- MySQLi:
  . Fixed bug #74779 (x() and y() truncating floats to integers). (cmb)

- OPcache:
  . Fixed bug #80682 (opcache doesn't honour pcre.jit option). (Remi)

- OpenSSL:
  . Fixed bug #80747 (Providing RSA key size < 512 generates key that crash
    PHP). (Nikita)

- Phar:
  . Fixed bug #75850 (Unclear error message wrt. __halt_compiler() w/o
    semicolon) (cmb)
  . Fixed bug #70091 (Phar does not mark UTF-8 filenames in ZIP archives). (cmb)
  . Fixed bug #53467 (Phar cannot compress large archives). (cmb, lserni)

- SPL:
  . Fixed bug#80719 (Iterating after failed ArrayObject::setIteratorClass()
    causes Segmentation fault). (Nikita)

- Standard:
  . Fixed bug #80654 (file_get_contents() maxlen fails above (2**31)-1 bytes).
    (cmb)

- Zip:
  . Fixed bug #80648 (Fix for bug 79296 should be based on runtime version).
    (cmb, Remi)

04 Feb 2021, PHP 7.4.15

- Core:
  . Fixed bug #80523 (bogus parse error on >4GB source code). (Nikita)
  . Fixed bug #80384 (filter buffers entire read until file closed). (Adam
    Seitz, cmb)

- Curl:
  . Fixed bug #80595 (Resetting POSTFIELDS to empty array breaks request). (cmb)

- Date:
  . Fixed bug #80376 (last day of the month causes runway cpu usage. (Derick)

- MySQLi:
  . Fixed bug #67983 (mysqlnd with MYSQLI_OPT_INT_AND_FLOAT_NATIVE fails to
    interpret bit columns). (Nikita)
  . Fixed bug #64638 (Fetching resultsets from stored procedure with cursor
    fails). (Nikita)
  . Fixed bug #72862 (segfault using prepared statements on stored procedures
    that use a cursor). (Nikita)
  . Fixed bug #77935 (Crash in mysqlnd_fetch_stmt_row_cursor when calling an SP
    with a cursor). (Nikita)

- Phar:
  . Fixed bug #77565 (Incorrect locator detection in ZIP-based phars). (cmb)
  . Fixed bug #69279 (Compressed ZIP Phar extractTo() creates garbage files).
    (cmb)

07 Jan 2021, PHP 7.4.14

- Core:
  . Fixed bug #74558 (Can't rebind closure returned by Closure::fromCallable()).
    (cmb)
  . Fixed bug #80345 (PHPIZE configuration has outdated PHP_RELEASE_VERSION).
    (cmb)
  . Fixed bug #72964 (White space not unfolded for CC/Bcc headers). (cmb)
  . Fixed bug #80362 (Running dtrace scripts can cause php to crash).
    (al at coralnet dot name)
  . Fixed bug #80393 (Build of PHP extension fails due to configuration gap
    with libtool). (kir dot morozov at gmail dot com)
  . Fixed bug #80402 (configure filtering out -lpthread). (Nikita)
  . Fixed bug #77069 (stream filter loses final block of data). (cmb)

- Fileinfo:
  . Fixed bug #77961 (finfo_open crafted magic parsing SIGABRT). (cmb)

- FPM:
  . Fixed bug #69625 (FPM returns 200 status on request without
    SCRIPT_FILENAME env). (Jakub Zelenka)

- Intl:
  . Fixed bug #80425 (MessageFormatAdapter::getArgTypeList redefined). (Nikita)

- OpenSSL:
  . Fixed bug #80368 (OpenSSL extension fails to build against LibreSSL due to
    lack of OCB support). (Nikita)

- Phar:
  . Fixed bug #73809 (Phar Zip parse crash - mmap fail). (cmb)
  . Fixed bug #75102 (`PharData` says invalid checksum for valid tar). (cmb)
  . Fixed bug #77322 (PharData::addEmptyDir('/') Possible integer overflow).
    (cmb)

- PDO MySQL:
  . Fixed bug #80458 (PDOStatement::fetchAll() throws for upsert queries).
    (Kamil Tekiela)
  . Fixed bug #63185 (nextRowset() ignores MySQL errors with native prepared
    statements). (Nikita)
  . Fixed bug #78152 (PDO::exec() - Bad error handling with multiple commands).
    (Nikita)
  . Fixed bug #70066 (Unexpected "Cannot execute queries while other unbuffered
    queries"). (Nikita)
  . Fixed bug #71145 (Multiple statements in init command triggers unbuffered
    query error). (Nikita)
  . Fixed bug #76815 (PDOStatement cannot be GCed/closeCursor-ed when a
    PROCEDURE resultset SIGNAL). (Nikita)

- Standard:
  . Fixed bug #77423 (FILTER_VALIDATE_URL accepts URLs with invalid userinfo).
    (CVE-2020-7071) (cmb)
  . Fixed bug #80366 (Return Value of zend_fstat() not Checked). (sagpant, cmb)
  . Fixed bug #80411 (References to null-serialized object break serialize()).
    (Nikita)

- Tidy:
  . Fixed bug #77594 (ob_tidyhandler is never reset). (cmb)

- Zlib:
  . Fixed #48725 (Support for flushing in zlib stream). (cmb)

26 Nov 2020, PHP 7.4.13

- Core:
  . Fixed bug #80280 (ADD_EXTENSION_DEP() fails for ext/standard and ext/date).
    (cmb)
  . Fixed bug #80258 (Windows Deduplication Enabled, randon permission errors).
    (cmb)

- COM:
  . Fixed bug #62474 (com_event_sink crashes on certain arguments). (cmb)

- DOM:
  . Fixed bug #80268 (loadHTML() truncates at NUL bytes). (cmb)

- FFI:
  . Fixed bug #79177 (FFI doesn't handle well PHP exceptions within callback).
    (cmb, Dmitry, Nikita)

- IMAP:
  . Fixed bug #64076 (imap_sort() does not return FALSE on failure). (cmb)
  . Fixed bug #76618 (segfault on imap_reopen). (girgias)
  . Fixed bug #80239 (imap_rfc822_write_address() leaks memory). (cmb)
  . Fixed minor regression caused by fixing bug #80220. (cmb)
  . Fixed bug #80242 (imap_mail_compose() segfaults for multipart with rfc822).
    (cmb)

- MySQLi:
  . Fixed bug #79375 (mysqli_store_result does not report error from lock wait
    timeout). (Kamil Tekiela, Nikita)
  . Fixed bug #76525 (mysqli::commit does not throw if MYSQLI_REPORT_ERROR
    enabled and mysqlnd used). (Kamil Tekiela)
  . Fixed bug #72413 (mysqlnd segfault (fetch_row second parameter
    typemismatch)). (Kamil Tekiela)

- ODBC:
  . Fixed bug #44618 (Fetching may rely on uninitialized data). (cmb)

- Opcache:
  . Fixed bug #79643 (PHP with Opcache crashes when a file with specific name
    is included). (twosee)
  . Fixed run-time binding of preloaded dynamically declared function. (Dmitry)

- OpenSSL:
  . Fixed bug #79983 (openssl_encrypt / openssl_decrypt fail with OCB mode).
    (Nikita)

- PDO MySQL:
  . Fixed bug #66528 (No PDOException or errorCode if database becomes
    unavailable before PDO::commit). (Nikita)
  . Fixed bug #65825 (PDOStatement::fetch() does not throw exception on broken
    server connection). (Nikita)

- SNMP:
  . Fixed bug #70461 (disable md5 code when it is not supported in net-snmp).
    (Alexander Bergmann, cmb)

- Standard:
  . Fixed bug #80266 (parse_url silently drops port number 0). (cmb, Nikita)

29 Oct 2020, PHP 7.4.12

- Core:
  . Fixed bug #80061 (Copying large files may have suboptimal performance).
    (cmb)
  . Fixed bug #79423 (copy command is limited to size of file it can copy).
    (cmb)
  . Fixed bug #80126 (Covariant return types failing compilation). (Nikita)
  . Fixed bug #80186 (Segfault when iterating over FFI object). (Nikita)

- Calendar:
  . Fixed bug #80185 (jdtounix() fails after 2037). (cmb)

- IMAP:
  . Fixed bug #80213 (imap_mail_compose() segfaults on certain $bodies). (cmb)
  . Fixed bug #80215 (imap_mail_compose() may modify by-val parameters). (cmb)
  . Fixed bug #80220 (imap_mail_compose() may leak memory). (cmb)
  . Fixed bug #80223 (imap_mail_compose() leaks envelope on malformed bodies).
    (cmb)
  . Fixed bug #80216 (imap_mail_compose() does not validate types/encodings).
    (cmb)
  . Fixed bug #80226 (imap_sort() leaks sortpgm memory). (cmb)

- MySQLnd:
  . Fixed bug #80115 (mysqlnd.debug doesn't recognize absolute paths with
    slashes). (cmb)
  . Fixed bug #80107 (mysqli_query() fails for ~16 MB long query when
    compression is enabled). (Nikita)

- ODBC:
  . Fixed bug #78470 (odbc_specialcolumns() no longer accepts $nullable). (cmb)
  . Fixed bug #80147 (BINARY strings may not be properly zero-terminated).
    (cmb)
  . Fixed bug #80150 (Failure to fetch error message). (cmb)
  . Fixed bug #80152 (odbc_execute() moves internal pointer of $params). (cmb)
  . Fixed bug #46050 (odbc_next_result corrupts prepared resource). (cmb)

- OPcache:
  . Fixed bug #80083 (Optimizer pass 6 removes variables used for ibm_db2 data
    binding). (Nikita)
  . Fixed bug #80194 (Assertion failure during block assembly of unreachable
    free with leading nop). (Nikita)

- PCRE:
  . Updated to PCRE 10.35. (cmb)
  . Fixed bug #80118 (Erroneous whitespace match with JIT only). (cmb)

- PDO_ODBC:
  . Fixed bug #67465 (NULL Pointer dereference in odbc_handle_preparer). (cmb)

- Standard:
  . Fixed bug #80114 (parse_url does not accept URLs with port 0). (cmb, twosee)
  . Fixed bug #76943 (Inconsistent stream_wrapper_restore() errors). (cmb)
  . Fixed bug #76735 (Incorrect message in fopen on invalid mode). (cmb)

- Tidy:
  . Fixed bug #77040 (tidyNode::isHtml() is completely broken). (cmb)

01 Oct 2020, PHP 7.4.11

- Core:
  . Fixed bug #79979 (passing value to by-ref param via CUFA crashes). (cmb,
    Nikita)
  . Fixed bug #80037 (Typed property must not be accessed before initialization
    when __get() declared). (Nikita)
  . Fixed bug #80048 (Bug #69100 has not been fixed for Windows). (cmb)
  . Fixed bug #80049 (Memleak when coercing integers to string via variadic
    argument). (Nikita)
  . Fixed bug #79699 (PHP parses encoded cookie names so malicious `__Host-`
    cookies can be sent). (CVE-2020-7070) (Stas)

- Calendar:
  . Fixed bug #80007 (Potential type confusion in unixtojd() parameter parsing).
    (Andy Postnikov)

- COM:
  . Fixed bug #64130 (COM obj parameters passed by reference are not updated).
    (cmb)

- OPcache:
  . Fixed bug #80002 (calc free space for new interned string is wrong).
    (t-matsuno)
  . Fixed bug #80046 (FREE for SWITCH_STRING optimized away). (Nikita)
  . Fixed bug #79825 (opcache.file_cache causes SIGSEGV when custom opcode
    handlers changed). (SammyK)

- OpenSSL:
  . Fixed bug #79601 (Wrong ciphertext/tag in AES-CCM encryption for a 12
    bytes IV). (CVE-2020-7069) (Jakub Zelenka)

- PDO:
  . Fixed bug #80027 (Terrible performance using $query->fetch on queries with
    many bind parameters). (Matteo)

- SOAP:
  . Fixed bug #47021 (SoapClient stumbles over WSDL delivered with
    "Transfer-Encoding: chunked"). (Matteo)

- Standard:
  . Fixed bug #79986 (str_ireplace bug with diacritics characters). (cmb)
  . Fixed bug #80077 (getmxrr test bug). (Rainer Jung)
  . Fixed bug #72941 (Modifying bucket->data by-ref has no effect any longer).
    (cmb)
  . Fixed bug #80067 (Omitting the port in bindto setting errors). (cmb)

03 Sep 2020, PHP 7.4.10

- Core:
  . Fixed bug #79884 (PHP_CONFIG_FILE_PATH is meaningless). (cmb)
  . Fixed bug #77932 (File extensions are case-sensitive). (cmb)
  . Fixed bug #79806 (realpath() erroneously resolves link to link). (cmb)
  . Fixed bug #79895 (PHP_CHECK_GCC_ARG does not allow flags with equal sign).
    (Santiago M. Mola)
  . Fixed bug #79919 (Stack use-after-scope in define()). (cmb)
  . Fixed bug #79934 (CRLF-only line in heredoc causes parsing error).
    (Pieter van den Ham)
  . Fixed bug #79947 (Memory leak on invalid offset type in compound
    assignment). (Nikita)

- COM:
  . Fixed bug #48585 (com_load_typelib holds reference, fails on second call).
    (cmb)

- Exif:
  . Fixed bug #75785 (Many errors from exif_read_data).
    (Níckolas Daniel da Silva)

- Gettext:
  . Fixed bug #70574 (Tests fail due to relying on Linux fallback behavior for
    gettext()). (Florian Engelhardt)

- LDAP:
  . Fixed memory leaks. (ptomulik)

- OPcache:
  . Fixed bug #73060 (php failed with error after temp folder cleaned up).
    (cmb)
  . Fixed bug #79917 (File cache segfault with a static variable in inherited
    method). (Nikita)

- PDO:
  . Fixed bug #64705 (errorInfo property of PDOException is null when
    PDO::__construct() fails). (Ahmed Abdou)

- Session:
  . Fixed bug #79724 (Return type does not match in ext/session/mod_mm.c).
    (Nikita)

- Standard:
  . Fixed bug #79930 (array_merge_recursive() crashes when called with array
    with single reference). (Nikita)
  . Fixed bug #79944 (getmxrr always returns true on Alpine linux). (Nikita)
  . Fixed bug #79951 (Memory leak in str_replace of empty string). (Nikita)

- XML:
  . Fixed bug #79922 (Crash after multiple calls to xml_parser_free()). (cmb)

06 Aug 2020, PHP 7.4.9

- Apache:
  . Fixed bug #79030 (Upgrade apache2handler's php_apache_sapi_get_request_time
    to return usec). (Herbert256)

- COM:
  . Fixed bug #63208 (BSTR to PHP string conversion not binary safe). (cmb)
  . Fixed bug #63527 (DCOM does not work with Username, Password parameter).
    (cmb)

- Core:
  . Fixed bug #79877 (getimagesize function silently truncates after a null
    byte) (cmb)
  . Fixed bug #79740 (serialize() and unserialize() methods can not be called
    statically). (Nikita)
  . Fixed bug #79783 (Segfault in php_str_replace_common). (Nikita)
  . Fixed bug #79778 (Assertion failure if dumping closure with unresolved
    static variable). (Nikita)
  . Fixed bug #79779 (Assertion failure when assigning property of string
    offset by reference). (Nikita)
  . Fixed bug #79792 (HT iterators not removed if empty array is destroyed).
    (Nikita)
  . Fixed bug #78598 (Changing array during undef index RW error segfaults).
    (Nikita)
  . Fixed bug #79784 (Use after free if changing array during undef var during
    array write fetch). (Nikita)
  . Fixed bug #79793 (Use after free if string used in undefined index warning
    is changed). (Nikita)
  . Fixed bug #79862 (Public non-static property in child should take priority
    over private static). (Nikita)

- Fileinfo:
  . Fixed bug #79756 (finfo_file crash (FILEINFO_MIME)). (cmb)

- FTP:
  . Fixed bug #55857 (ftp_size on large files). (cmb)

- Mbstring:
  . Fixed bug #79787 (mb_strimwidth does not trim string). (XXiang)

- OpenSSL:
  . Fixed bug #79881 (Memory leak in openssl_pkey_get_public()). (Nikita)

- Phar:
  . Fixed bug #79797 (Use of freed hash key in the phar_parse_zipfile
    function). (CVE-2020-7068) (cmb)

- Reflection:
  . Fixed bug #79487 (::getStaticProperties() ignores property modifications).
    (cmb, Nikita)
  . Fixed bug #69804 (::getStaticPropertyValue() throws on protected props).
    (cmb, Nikita)
  . Fixed bug #79820 (Use after free when type duplicated into
    ReflectionProperty gets resolved). (Christopher Broadbent)

- Standard:
  . Fixed bug #70362 (Can't copy() large 'data://' with open_basedir). (cmb)
  . Fixed bug #78008 (dns_check_record() always return true on Alpine).
    (Andy Postnikov)
  . Fixed bug #79839 (array_walk() does not respect property types). (Nikita)

09 Jul 2020, PHP 7.4.8

- Core:
  . Fixed bug #79595 (zend_init_fpu() alters FPU precision). (cmb, Nikita)
  . Fixed bug #79650 (php-win.exe 100% cpu lockup). (cmb)
  . Fixed bug #79668 (get_defined_functions(true) may miss functions). (cmb,
    Nikita)
  . Fixed bug #79683 (Fake reflection scope affects __toString()). (Nikita)
  . Fixed possibly unsupported timercmp() usage. (cmb)

- Exif:
  . Fixed bug #79687 (Sony picture - PHP Warning - Make, Model, MakerNotes).
    (cmb)

- Fileinfo:
  . Fixed bug #79681 (mime_content_type/finfo returning incorrect mimetype).
    (cmb)

- Filter:
  . Fixed bug #73527 (Invalid memory access in php_filter_strip). (cmb)

- GD:
  . Fixed bug #79676 (imagescale adds black border with IMG_BICUBIC). (cmb)

- OpenSSL:
  . Fixed bug #62890 (default_socket_timeout=-1 causes connection to timeout).
    (cmb)

- PDO SQLite:
  . Fixed bug #79664 (PDOStatement::getColumnMeta fails on empty result set).
    (cmb)

- phpdbg:
  . Fixed bug #73926 (phpdbg will not accept input on restart execution). (cmb)
  . Fixed bug #73927 (phpdbg fails with windows error prompt at "watch array").
    (cmb)
  . Fixed several mostly Windows related phpdbg bugs. (cmb)

- SPL:
  . Fixed bug #79710 (Reproducible segfault in error_handler during GC
    involved an SplFileObject). (Nikita)

- Standard:
  . Fixed bug #74267 (segfault with streams and invalid data). (cmb)
  . Fixed bug #79579 (ZTS build of PHP 7.3.17 doesn't handle ERANGE for
    posix_getgrgid and others). (Böszörményi Zoltán)

11 Jun 2020, PHP 7.4.7

- Core:
  . Fixed bug #79599 (coredump in set_error_handler). (Laruence)
  . Fixed bug #79566 (Private SHM is not private on Windows). (cmb)
  . Fixed bug #79489 (.user.ini does not inherit). (cmb)
  . Fixed bug #79600 (Regression in 7.4.6 when yielding an array based
    generator). (Nikita)
  . Fixed bug #79657 ("yield from" hangs when invalid value encountered).
    (Nikita)

- FFI:
  . Fixed bug #79571 (FFI: var_dumping unions may segfault). (cmb)

- GD:
  . Fixed bug #79615 (Wrong GIF header written in GD GIFEncode). (sageptr, cmb)

- MySQLnd:
  . Fixed bug #79596 (MySQL FLOAT truncates to int some locales). (cmb)

- Opcache:
  . Fixed bug #79588 (Boolean opcache settings ignore on/off values). (cmb)
  . Fixed bug #79548 (Preloading segfault with inherited method using static
    variable). (Nikita)
  . Fixed bug #79603 (RTD collision with opcache). (Nikita)

- Standard:
  . Fixed bug #79561 (dns_get_record() fails with DNS_ALL). (cmb)

14 May 2020, PHP 7.4.6

- Core:
  . Fixed bug #79536 (zend_clear_exception prevent exception's destructor to be
    called). (Laruence)
  . Fixed bug #78434 (Generator yields no items after valid() call). (Nikita)
  . Fixed bug #79477 (casting object into array creates references). (Nikita)
  . Fixed bug #79514 (Memory leaks while including unexistent file). (cmb,
    Nikita)

- DOM:
  . Fixed bug #78221 (DOMNode::normalize() doesn't remove empty text nodes).
    (cmb)

- EXIF:
  . Fixed bug #79336 (ext/exif/tests/bug79046.phpt fails on Big endian arch).
    (Nikita)

- FCGI:
  . Fixed bug #79491 (Search for .user.ini extends up to root dir). (cmb)

- MBString:
  . Fixed bug #79441 (Segfault in mb_chr() if internal encoding is unsupported).
    (Girgias)

- OpenSSL:
  . Fixed bug #79497 (stream_socket_client() throws an unknown error sometimes
    with <1s timeout). (Joe Cai)

- PCRE:
  . Upgraded to PCRE2 10.34. (cmb)

- Phar:
  . Fixed bug #79503 (Memory leak on duplicate metadata). (cmb)

- SimpleXML:
  . Fixed bug #79528 (Different object of the same xml between 7.4.5 and
    7.4.4). (cmb)

- SPL:
  . Fixed bug #69264 (__debugInfo() ignored while extending SPL classes). (cmb)
  . Fixed bug #67369 (ArrayObject serialization drops the iterator class).
    (Alex Dowad)

- Standard:
  . Fixed bug #79468 (SIGSEGV when closing stream handle with a stream filter
    appended). (dinosaur)
  . Fixed bug #79447 (Serializing uninitialized typed properties with __sleep
    should not throw). (nicolas-grekas)

16 Apr 2020, PHP 7.4.5

- Core:
  . Fixed bug #79364 (When copy empty array, next key is unspecified). (cmb)
  . Fixed bug #78210 (Invalid pointer address). (cmb, Nikita)

- CURL:
  . Fixed bug #79199 (curl_copy_handle() memory leak). (cmb)

- Date:
  . Fixed bug #79396 (DateTime hour incorrect during DST jump forward). (Nate
    Brunette)
  . Fixed bug #74940 (DateTimeZone loose comparison always true). (cmb)

- FPM:
  . Implement request #77062 (Allow numeric [UG]ID in FPM listen.{owner,group})
    (Andre Nathan)

- Iconv:
  . Fixed bug #79200 (Some iconv functions cut Windows-1258). (cmb)

- OPcache:
  . Fixed bug #79412 (Opcache chokes and uses 100% CPU on specific script).
    (Dmitry)

- Session:
  . Fixed bug #79413 (session_create_id() fails for active sessions). (cmb)

- Shmop:
  . Fixed bug #79427 (Integer Overflow in shmop_open()). (cmb)

- SimpleXML:
  . Fixed bug #61597 (SXE properties may lack attributes and content). (cmb)

- SOAP:
  . Fixed bug #79357 (SOAP request segfaults when any request parameter is
    missing). (Nikita)

- Spl:
  . Fixed bug #75673 (SplStack::unserialize() behavior). (cmb)
  . Fixed bug #79393 (Null coalescing operator failing with SplFixedArray).
    (cmb)

- Standard:
  . Fixed bug #79330 (shell_exec() silently truncates after a null byte). (stas)
  . Fixed bug #79465 (OOB Read in urldecode()). (CVE-2020-7067) (stas)
  . Fixed bug #79410 (system() swallows last chunk if it is exactly 4095 bytes
    without newline). (Christian Schneider)

- Zip:
  . Fixed Bug #79296 (ZipArchive::open fails on empty file). (Remi)
  . Fixed bug #79424 (php_zip_glob uses gl_pathc after call to globfree).
    (Max Rees)

19 Mar 2020, PHP 7.4.4

- Core:
  . Fixed bug #79244 (php crashes during parsing INI file). (Laruence)
  . Fixed bug #63206 (restore_error_handler does not restore previous errors
    mask). (Mark Plomer)

- COM:
  . Fixed bug #66322 (COMPersistHelper::SaveToFile can save to wrong location).
    (cmb)
  . Fixed bug #79242 (COM error constants don't match com_exception codes on
    x86). (cmb)
  . Fixed bug #79247 (Garbage collecting variant objects segfaults). (cmb)
  . Fixed bug #79248 (Traversing empty VT_ARRAY throws com_exception). (cmb)
  . Fixed bug #79299 (com_print_typeinfo prints duplicate variables). (Litiano
    Moura)
  . Fixed bug #79332 (php_istreams are never freed). (cmb)
  . Fixed bug #79333 (com_print_typeinfo() leaks memory). (cmb)

- CURL:
  . Fixed bug #79019 (Copied cURL handles upload empty file). (cmb)
  . Fixed bug #79013 (Content-Length missing when posting a curlFile with
    curl). (cmb)

- DOM:
  . Fixed bug #77569: (Write Access Violation in DomImplementation). (Nikita,
    cmb)
  . Fixed bug #79271 (DOMDocumentType::$childNodes is NULL). (cmb)

- Enchant:
  . Fixed bug #79311 (enchant_dict_suggest() fails on big endian architecture).
    (cmb)

- EXIF:
  . Fixed bug #79282 (Use-of-uninitialized-value in exif). (CVE-2020-7064)
    (Nikita)

- Fileinfo:
  . Fixed bug #79283 (Segfault in libmagic patch contains a buffer
    overflow). (cmb)

- FPM:
  . Fixed bug #77653 (operator displayed instead of the real error message).
    (Jakub Zelenka)
  . Fixed bug #79014 (PHP-FPM & Primary script unknown). (Jakub Zelenka)

- MBstring:
  . Fixed bug #79371 (mb_strtolower (UTF-32LE): stack-buffer-overflow at
    php_unicode_tolower_full). (CVE-2020-7065) (cmb)

- MySQLi:
  . Fixed bug #64032 (mysqli reports different client_version). (cmb)

- MySQLnd:
  . Implemented FR #79275 (Support auth_plugin_caching_sha2_password on
    Windows). (cmb)

- Opcache:
  . Fixed bug #79252 (preloading causes php-fpm to segfault during exit).
    (Nikita)

- PCRE:
  . Fixed bug #79188 (Memory corruption in preg_replace/preg_replace_callback
    and unicode). (Nikita)
  . Fixed bug #79241 (Segmentation fault on preg_match()). (Nikita)
  . Fixed bug #79257 (Duplicate named groups (?J) prefer last alternative even
    if not matched). (Nikita)

- PDO_ODBC:
  . Fixed bug #79038 (PDOStatement::nextRowset() leaks column values). (cmb)

- Reflection:
  . Fixed bug #79062 (Property with heredoc default value returns false for
    getDocComment). (Nikita)

- SQLite3:
  . Fixed bug #79294 (::columnType() may fail after SQLite3Stmt::reset()). (cmb)

- Standard:
  . Fixed bug #79329 (get_headers() silently truncates after a null byte).
    (CVE-2020-7066) (cmb)
  . Fixed bug #79254 (getenv() w/o arguments not showing changes). (cmb)
  . Fixed bug #79265 (Improper injection of Host header when using fopen for
    http requests). (Miguel Xavier Penha Neto)

- Zip:
  . Fixed bug #79315 (ZipArchive::addFile doesn't honor start/length
    parameters). (Remi)

20 Feb 2020, PHP 7.4.3

- Core:
  . Fixed bug #79146 (cscript can fail to run on some systems). (clarodeus)
  . Fixed bug #79155 (Property nullability lost when using multiple property
    definition). (Nikita)
  . Fixed bug #78323 (Code 0 is returned on invalid options). (Ivan Mikheykin)
  . Fixed bug #78989 (Delayed variance check involving trait segfaults).
    (Nikita)
  . Fixed bug #79174 (cookie values with spaces fail to round-trip). (cmb)
  . Fixed bug #76047 (Use-after-free when accessing already destructed
    backtrace arguments). (Nikita)

- CURL:
  . Fixed bug #79078 (Hypothetical use-after-free in curl_multi_add_handle()).
    (cmb)

- FFI:
  . Fixed bug #79096 (FFI Struct Segfault). (cmb)

- IMAP:
  . Fixed bug #79112 (IMAP extension can't find OpenSSL libraries at configure
    time). (Nikita)

- Intl:
  . Fixed bug #79212 (NumberFormatter::format() may detect wrong type). (cmb)

- Libxml:
  . Fixed bug #79191 (Error in SoapClient ctor disables DOMDocument::save()).
    (Nikita, cmb)

- MBString:
  . Fixed bug #79149 (SEGV in mb_convert_encoding with non-string encodings).
    (cmb)

- MySQLi:
  . Fixed bug #78666 (Properties may emit a warning on var_dump()). (kocsismate)

- MySQLnd:
  . Fixed bug #79084 (mysqlnd may fetch wrong column indexes with MYSQLI_BOTH).
    (cmb)
  . Fixed bug #79011 (MySQL caching_sha2_password Access denied for password
    with more than 20 chars). (Nikita)

- Opcache:
  . Fixed bug #79114 (Eval class during preload causes class to be only half
    available). (Laruence)
  . Fixed bug #79128 (Preloading segfaults if preload_user is used). (Nikita)
  . Fixed bug #79193 (Incorrect type inference for self::$field =& $field).
    (Nikita)

- OpenSSL:
  . Fixed bug #79145 (openssl memory leak). (cmb, Nikita)

- Phar:
  . Fixed bug #79082 (Files added to tar with Phar::buildFromIterator have
    all-access permissions). (CVE-2020-7063) (stas)
  . Fixed bug #79171 (heap-buffer-overflow in phar_extract_file).
    (CVE-2020-7061) (cmb)
  . Fixed bug #76584 (PharFileInfo::decompress not working). (cmb)

- Reflection:
  . Fixed bug #79115 (ReflectionClass::isCloneable call reflected class
    __destruct). (Nikita)

- Session:
  . Fixed bug #79221 (Null Pointer Dereference in PHP Session Upload Progress).
    (CVE-2020-7062) (stas)

- Standard:
  . Fixed bug #78902 (Memory leak when using stream_filter_append). (liudaixiao)
  . Fixed bug #78969 (PASSWORD_DEFAULT should match PASSWORD_BCRYPT instead of being null). (kocsismate)

- Testing:
  . Fixed bug #78090 (bug45161.phpt takes forever to finish). (cmb)

- XSL:
  . Fixed bug #70078 (XSL callbacks with nodes as parameter leak memory). (cmb)

- Zip:
  . Add ZipArchive::CM_LZMA2 and ZipArchive::CM_XZ constants (since libzip 1.6.0). (Remi)
  . Add ZipArchive::RDONLY (since libzip 1.0.0). (Remi)
  . Add ZipArchive::ER_* missing constants. (Remi)
  . Add ZipArchive::LIBZIP_VERSION constant. (Remi)
  . Fixed bug #73119 (Wrong return for ZipArchive::addEmptyDir Method). (Remi)

23 Jan 2020, PHP 7.4.2

- Core:
  . Preloading support on Windows has been disabled. (Nikita)
  . Fixed bug #79022 (class_exists returns True for classes that are not ready
    to be used). (Laruence)
  . Fixed bug #78929 (plus signs in cookie values are converted to spaces).
    (Alexey Kachalin)
  . Fixed bug #78973 (Destructor during CV freeing causes segfault if opline
    never saved). (Nikita)
  . Fixed bug #78776 (Abstract method implementation from trait does not check
    "static"). (Nikita)
  . Fixed bug #78999 (Cycle leak when using function result as temporary).
    (Dmitry)
  . Fixed bug #79008 (General performance regression with PHP 7.4 on Windows).
    (cmb)
  . Fixed bug #79002 (Serializing uninitialized typed properties with __sleep
    makes unserialize throw). (Nikita)

- CURL:
  . Fixed bug #79033 (Curl timeout error with specific url and post). (cmb)
  . Fixed bug #79063 (curl openssl does not respect PKG_CONFIG_PATH). (Nikita)

- Date:
  . Fixed bug #79015 (undefined-behavior in php_date.c). (cmb)

- DBA:
  . Fixed bug #78808 ([LMDB] MDB_MAP_FULL: Environment mapsize limit reached).
    (cmb)

- Exif:
  . Fixed bug #79046 (NaN to int cast undefined behavior in exif). (Nikita)

- Fileinfo:
  . Fixed bug #74170 (locale information change after mime_content_type).
    (Sergei Turchanov)

- GD:
  . Fixed bug #79067 (gdTransformAffineCopy() may use unitialized values). (cmb)
  . Fixed bug #79068 (gdTransformAffineCopy() changes interpolation method).
    (cmb)

- Libxml:
  . Fixed bug #79029 (Use After Free's in XMLReader / XMLWriter). (Laruence)

- OPcache:
  . Fixed bug #78961 (erroneous optimization of re-assigned $GLOBALS). (Dmitry)
  . Fixed bug #78950 (Preloading trait method with static variables). (Nikita)
  . Fixed bug #78903 (Conflict in RTD key for closures results in crash).
    (Nikita)
  . Fixed bug #78986 (Opcache segfaults when inheriting ctor from immutable
    into mutable class). (Nikita)
  . Fixed bug #79040 (Warning Opcode handlers are unusable due to ASLR). (cmb)
  . Fixed bug #79055 (Typed property become unknown with OPcache file cache).
    (Nikita)

- Pcntl:
  . Fixed bug #78402 (Converting null to string in error message is bad DX).
    (SATŌ Kentarō)

- PDO_PgSQL:
  . Fixed bug #78983 (pdo_pgsql config.w32 cannot find libpq-fe.h). (SATŌ
    Kentarō)
  . Fixed bug #78980 (pgsqlGetNotify() overlooks dead connection). (SATŌ
    Kentarō)
  . Fixed bug #78982 (pdo_pgsql returns dead persistent connection). (SATŌ
    Kentarō)

- Session:
  . Fixed bug #79031 (Session unserialization problem). (Nikita)

- Shmop:
  . Fixed bug #78538 (shmop memory leak). (cmb)

- Sqlite3:
  . Fixed bug #79056 (sqlite does not respect PKG_CONFIG_PATH during
    compilation). (Nikita)

- Spl:
  . Fixed bug #78976 (SplFileObject::fputcsv returns -1 on failure). (cmb)

- Standard:
  . Fixed bug #79000 (Non-blocking socket stream reports EAGAIN as error).
    (Nikita)
  . Fixed bug #54298 (Using empty additional_headers adding extraneous CRLF).
    (cmb)

18 Dec 2019, PHP 7.4.1

- Core:
  . Fixed bug #78810 (RW fetches do not throw "uninitialized property"
    exception). (Nikita)
  . Fixed bug #78868 (Calling __autoload() with incorrect EG(fake_scope) value).
    (Antony Dovgal, Dmitry)
  . Fixed bug #78296 (is_file fails to detect file). (cmb)
  . Fixed bug #78883 (fgets(STDIN) fails on Windows). (cmb)
  . Fixed bug #78898 (call_user_func(['parent', ...]) fails while other
    succeed). (Nikita)
  . Fixed bug #78904 (Uninitialized property triggers __get()). (Nikita)
  . Fixed bug #78926 (Segmentation fault on Symfony cache:clear). (Nikita)

- GD:
  . Fixed bug #78849 (GD build broken with -D SIGNED_COMPARE_SLOW). (cmb)
  . Fixed bug #78923 (Artifacts when convoluting image with transparency).
    (wilson chen)

- FPM:
  . Fixed bug #76601 (Partially working php-fpm ater incomplete reload).
    (Maksim Nikulin)
  . Fixed bug #78889 (php-fpm service fails to start). (Jakub Zelenka)
  . Fixed bug #78916 (php-fpm 7.4.0 don't send mail via mail()).
    (Jakub Zelenka)

- Intl:
  . Implemented FR #78912 (INTL Support for accounting format). (cmb)

- Mysqlnd:
  . Fixed bug #78823 (ZLIB_LIBS not added to EXTRA_LIBS). (Arjen de Korte)

- OPcache:
  . Fixed $x = (bool)$x; with opcache (should emit undeclared variable notice).
    (Tyson Andre)
  . Fixed bug #78935 (Preloading removes classes that have dependencies).
    (Nikita, Dmitry)

- PCRE:
  . Fixed bug #78853 (preg_match() may return integer > 1). (cmb)

- Reflection:
  . Fixed bug #78895 (Reflection detects abstract non-static class as abstract
    static. IS_IMPLICIT_ABSTRACT is not longer used). (Dmitry)

- Standard:
  . Fixed bug #77638 (var_export'ing certain class instances segfaults). (cmb)
  . Fixed bug #78840 (imploding $GLOBALS crashes). (cmb)
  . Fixed bug #78833 (Integer overflow in pack causes out-of-bound access).
    (cmb)
  . Fixed bug #78814 (strip_tags allows / in tag name => whitelist bypass).
    (cmb)

28 Nov 2019, PHP 7.4.0

- Core:
  . Implemented RFC: Deprecate curly brace syntax for accessing array elements
    and string offsets.
    https://wiki.php.net/rfc/deprecate_curly_braces_array_access (Andrey Gromov)
  . Implemented RFC: Deprecations for PHP 7.4.
    https://wiki.php.net/rfc/deprecations_php_7_4 (Kalle, Nikita)
  . Fixed bug #52752 (Crash when lexing). (Nikita)
  . Fixed bug #60677 (CGI doesn't properly validate shebang line contains #!).
    (Nikita)
  . Fixed bug #71030 (Self-assignment in list() may have inconsistent behavior).
    (Nikita)
  . Fixed bug #72530 (Use After Free in GC with Certain Destructors). (Nikita)
  . Fixed bug #75921 (Inconsistent: No warning in some cases when stdObj is
    created on the fly). (David Walker)
  . Implemented FR #76148 (Add array_key_exists() to the list of specially
    compiled functions). (Majkl578)
  . Fixed bug #76430 (__METHOD__ inconsistent outside of method).
    (Ryan McCullagh, Nikita)
  . Fixed bug #76451 (Aliases during inheritance type checks affected by
    opcache). (Nikita)
  . Implemented FR #77230 (Support custom CFLAGS and LDFLAGS from environment).
    (cmb)
  . Fixed bug #77345 (Stack Overflow caused by circular reference in garbage
    collection). (Alexandru Patranescu, Nikita, Dmitry)
  . Fixed bug #77812 (Interactive mode does not support PHP 7.3-style heredoc).
    (cmb, Nikita)
  . Fixed bug #77877 (call_user_func() passes $this to static methods).
    (Dmitry)
  . Fixed bug #78066 (PHP eats the first byte of a program that comes from
    process substitution). (Nikita)
  . Fixed bug #78151 (Segfault caused by indirect expressions in PHP 7.4a1).
    (Nikita)
  . Fixed bug #78154 (SEND_VAR_NO_REF does not always send reference). (Nikita)
  . Fixed bug #78182 (Segmentation fault during by-reference property
    assignment). (Nikita)
  . Fixed bug #78212 (Segfault in built-in webserver). (cmb)
  . Fixed bug #78220 (Can't access OneDrive folder). (cmb, ab)
  . Fixed bug #78226 (Unexpected __set behavior with typed properties). (Nikita)
  . Fixed bug #78239 (Deprecation notice during string conversion converted to
    exception hangs). (Nikita)
  . Fixed bug #78335 (Static properties/variables containing cycles report as
    leak). (Nikita)
  . Fixed bug #78340 (Include of stream wrapper not reading whole file).
    (Nikita)
  . Fixed bug #78344 (Segmentation fault on zend_check_protected). (Nikita)
  . Fixed bug #78356 (Array returned from ArrayAccess is incorrectly unpacked
    as argument). (Nikita)
  . Fixed bug #78379 (Cast to object confuses GC, causes crash). (Dmitry)
  . Fixed bug #78386 (fstat mode has unexpected value on PHP 7.4). (cmb)
  . Fixed bug #78396 (Second file_put_contents in Shutdown hangs script).
    (Nikita)
  . Fixed bug #78406 (Broken file includes with user-defined stream filters).
    (Nikita)
  . Fixed bug #78438 (Corruption when __unserializing deeply nested structures).
    (cmb, Nikita)
  . Fixed bug #78441 (Parse error due to heredoc identifier followed by digit).
    (cmb)
  . Fixed bug #78454 (Consecutive numeric separators cause OOM error).
    (Theodore Brown)
  . Fixed bug #78460 (PEAR installation failure). (Peter Kokot, L. Declercq)
  . Fixed bug #78531 (Crash when using undefined variable as object). (Dmitry)
  . Fixed bug #78535 (auto_detect_line_endings value not parsed as bool).
    (bugreportuser)
  . Fixed bug #78604 (token_get_all() does not properly tokenize FOO<?php with
    short_open_tag=0). (Nikita)
  . Fixed bug #78614 (Does not compile with DTRACE anymore).
    (tz at FreeBSD dot org)
  . Fixed bug #78620 (Out of memory error). (cmb, Nikita)
  . Fixed bug #78632 (method_exists() in php74 works differently from php73 in
    checking priv. methods). (Nikita)
  . Fixed bug #78644 (SEGFAULT in ZEND_UNSET_OBJ_SPEC_VAR_CONST_HANDLER).
    (Nikita)
  . Fixed bug #78658 (Memory corruption using Closure::bindTo). (Nikita)
  . Fixed bug #78656 (Parse errors classified as highest log-level). (Erik
    Lundin)
  . Fixed bug #78662 (stream_write bad error detection). (Remi)
  . Fixed bug #78768 (redefinition of typedef zend_property_info). (Nikita)
  . Fixed bug #78788 (./configure generates invalid php_version.h). (max)
  . Fixed incorrect usage of QM_ASSIGN instruction. It must not return IS_VAR.
    As a side effect, this allowed passing left hand list() "by reference",
    instead of compile-time error. (Dmitry)

- CLI:
  . The built-in CLI server now reports the request method in log files.
    (Simon Welsh)

- COM:
  . Deprecated registering of case-insensitive constants from typelibs. (cmb)
  . Fixed bug #78650 (new COM Crash). (cmb)
  . Fixed bug #78694 (Appending to a variant array causes segfault). (cmb)

- CURL:
  . Fixed bug #76480 (Use curl_multi_wait() so that timeouts are respected).
    (Pierrick)
  . Implemented FR #77711 (CURLFile should support UNICODE filenames). (cmb)
  . Deprecated CURLPIPE_HTTP1. (cmb)
  . Deprecated $version parameter of curl_version(). (cmb)

- Date:
  . Updated timelib to 2018.02. (Derick)
  . Fixed bug #69044 (discrepency between time and microtime). (krakjoe)
  . Fixed bug #70153 (\DateInterval incorrectly unserialized). (Maksim Iakunin)
  . Fixed bug #75232 (print_r of DateTime creating side-effect). (Nikita)
  . Fixed bug #78383 (Casting a DateTime to array no longer returns its
    properties). (Nikita)
  . Fixed bug #78751 (Serialising DatePeriod converts DateTimeImmutable). (cmb)

- Exif:
  . Fixed bug #78333 (Exif crash (bus error) due to wrong alignment and
    invalid cast). (Nikita)
  . Fixed bug #78256 (heap-buffer-overflow on exif_process_user_comment).
    (CVE-2019-11042) (Stas)
  . Fixed bug #78222 (heap-buffer-overflow on exif_scan_thumbnail).
    (CVE-2019-11041) (Stas)

- Fileinfo:
  . Fixed bug #78075 (finfo_file treats JSON file as text/plain). (Anatol)
  . Fixed bug #78183 (finfo_file shows wrong mime-type for .tga file).
   (Anatol)

- Filter:
  . The filter extension no longer has the --with-pcre-dir on Unix builds,
    allowing the extension to be once more compiled as shared using
    ./configure. (Kalle)

- FFI:
  . Added FFI extension. (Dmitry)
  . Fixed bug #78488 (OOB in ZEND_FUNCTION(ffi_trampoline)). (Dmitry)
  . Fixed bug #78543 (is_callable() on FFI\CData throws Exception). (cmb)
  . Fixed bug #78716 (Function name mangling is wrong for some parameter
    types). (cmb)
  . Fixed bug #78762 (Failing FFI::cast() may leak memory). (cmb)
  . Fixed bug #78761 (Zend memory heap corruption with preload and casting).
    (cmb)
  . Implement FR #78270 (Support __vectorcall convention with FFI). (cmb)
  . Added missing FFI::isNull(). (Philip Hofstetter)

- FPM:
  . Implemented FR #72510 (systemd service should be hardened). (Craig Andrews)
  . Fixed bug #74083 (master PHP-fpm is stopped on multiple reloads).
    (Maksim Nikulin)
  . Fixed bug #78334 (fpm log prefix message includes wrong stdout/stderr
    notation). (Tsuyoshi Sadakata)
  . Fixed bug #78599 (env_path_info underflow in fpm_main.c can lead to RCE).
    (CVE-2019-11043) (Jakub Zelenka)

- GD:
  . Implemented the scatter filter (IMG_FILTER_SCATTER). (Kalle)
  . The bundled libgd behaves now like system libgd wrt. IMG_CROP_DEFAULT never
    falling back to IMG_CROP_SIDES.
  . The default $mode parameter of imagecropauto() has been changed to
    IMG_CROP_DEFAULT; passing -1 is now deprecated.
  . Added support for aspect ratio preserving scaling to a fixed height for
    imagescale(). (Andreas Treichel)
  . Added TGA read support. (cmb)
  . Fixed bug #73291 (imagecropauto() $threshold differs from external libgd).
    (cmb)
  . Fixed bug #76324 (cannot detect recent versions of freetype with
    pkg-config). (Eli Schwartz)
  . Fixed bug #78314 (missing freetype support/functions with external gd).
    (Remi)

- GMP:
  . Fixed bug #78574 (broken shared build). (Remi)

- Hash:
  . The hash extension is now an integral part of PHP and cannot be disabled
    as per RFC: https://wiki.php.net/rfc/permanent_hash_ext. (Kalle)
  . Implemented FR #71890 (crc32c checksum algorithm). (Andrew Brampton)

- Iconv:
  . Fixed bug #78342 (Bus error in configure test for iconv //IGNORE). (Rainer
    Jung)
  . Fixed bug #78642 (Wrong libiconv version displayed). (gedas at martynas,
    cmb).

- Libxml:
  . Fixed bug #78279 (libxml_disable_entity_loader settings is shared between
    requests (cgi-fcgi)). (Nikita)

- InterBase:
  . Unbundled the InterBase extension and moved it to PECL. (Kalle)

- Intl:
  . Raised requirements to ICU ≥ 50.1. (cmb)
  . Changed ResourceBundle to implement Countable. (LeSuisse)
  . Changed default of $variant parameter of idn_to_ascii() and idn_to_utf8().
    (cmb)

- LDAP:
  . Deprecated ldap_control_paged_result_response and ldap_control_paged_result

- LiteSpeed:
  . Updated to LiteSpeed SAPI V7.5 (Fixed clean shutdown). (George Wang)
  . Updated to LiteSpeed SAPI V7.4.3 (increased response header count limit from
    100 to 1000, added crash handler to cleanly shutdown PHP request, added
    CloudLinux mod_lsapi mode). (George Wang)
  . Fixed bug #76058 (After "POST data can't be buffered", using php://input
    makes huge tmp files). (George Wang)

- MBString:
  . Fixed bug #77907 (mb-functions do not respect default_encoding). (Nikita)
  . Fixed bug #78579 (mb_decode_numericentity: args number inconsistency).
    (cmb)
  . Fixed bug #78609 (mb_check_encoding() no longer supports stringable
    objects). (cmb)

- MySQLi:
  . Fixed bug #67348 (Reading $dbc->stat modifies $dbc->affected_rows).
    (Derick)
  . Fixed bug #76809 (SSL settings aren't respected when persistent connections
    are used). (fabiomsouto)
  . Fixed bug #78179 (MariaDB server version incorrectly detected). (cmb)
  . Fixed bug #78213 (Empty row pocket). (cmb)

- MySQLnd:
  . Fixed connect_attr issues and added the _server_host connection attribute.
    (Qianqian Bu)
  . Fixed bug #60594 (mysqlnd exposes 160 lines of stats in phpinfo). (PeeHaa)

- ODBC:
  . Fixed bug #78473 (odbc_close() closes arbitrary resources). (cmb)

- Opcache:
  . Implemented preloading RFC: https://wiki.php.net/rfc/preload. (Dmitry)
  . Add opcache.preload_user INI directive. (Dmitry)
  . Added new INI directive opcache.cache_id (Windows only). (cmb)
  . Fixed bug #78106 (Path resolution fails if opcache disabled during request).
    (Nikita)
  . Fixed bug #78175 (Preloading segfaults at preload time and at runtime).
    (Dmitry)
  . Fixed bug #78202 (Opcache stats for cache hits are capped at 32bit NUM).
    (cmb)
  . Fixed bug #78271 (Invalid result of if-else). (Nikita)
  . Fixed bug #78341 (Failure to detect smart branch in DFA pass). (Nikita)
  . Fixed bug #78376 (Incorrect preloading of constant static properties).
    (Dmitry)
  . Fixed bug #78429 (opcache_compile_file(__FILE__); segfaults). (cmb)
  . Fixed bug #78512 (Cannot make preload work). (Dmitry)
  . Fixed bug #78514 (Preloading segfaults with inherited typed property).
    (Nikita)
  . Fixed bug #78654 (Incorrectly computed opcache checksum on files with
    non-ascii characters). (mhagstrand)

- OpenSSL:
  . Added TLS 1.3 support to streams including new tlsv1.3 stream.
    (Codarren Velvindron, Jakub Zelenka)
  . Added openssl_x509_verify function. (Ben Scholzen)
  . openssl_random_pseudo_bytes() now throws in error conditions.
    (Sammy Kaye Powers)
  . Changed the default config path (Windows only). (cmb)
  . Fixed bug #78231 (Segmentation fault upon stream_socket_accept of exported
    socket-to-stream). (Nikita)
  . Fixed bug #78391 (Assertion failure in openssl_random_pseudo_bytes).
    (Nikita)
  . Fixed bug #78775 (TLS issues from HTTP request affecting other encrypted
    connections). (Nikita)

- Pcntl:
  . Fixed bug #77335 (PHP is preventing SIGALRM from specifying SA_RESTART).
    (Nikita)

- PCRE:
  . Implemented FR #77094 (Support flags in preg_replace_callback). (Nikita)
  . Fixed bug #72685 (Repeated UTF-8 validation of same string in UTF-8 mode).
    (Nikita)
  . Fixed bug #73948 (Preg_match_all should return NULLs on trailing optional
    capture groups).
  . Fixed bug #78338 (Array cross-border reading in PCRE). (cmb)
  . Fixed bug #78349 (Bundled pcre2 library missing LICENCE file). (Peter Kokot)

- PDO:
  . Implemented FR #71885 (Allow escaping question mark placeholders).
    https://wiki.php.net/rfc/pdo_escape_placeholders (Matteo)
  . Fixed bug #77849 (Disable cloning of PDO handle/connection objects).
    (camporter)
  . Implemented FR #78033 (PDO - support username & password specified in
    DSN). (sjon)

- PDO_Firebird:
  . Implemented FR #65690 (PDO_Firebird should also support dialect 1).
    (Simonov Denis)
  . Implemented FR #77863 (PDO firebird support type Boolean in input
    parameters). (Simonov Denis)

- PDO_MySQL:
  . Fixed bug #41997 (SP call yields additional empty result set). (cmb)
  . Fixed bug #78623 (Regression caused by "SP call yields additional empty
    result set"). (cmb)

- PDO_OCI:
  . Support Oracle Database tracing attributes ACTION, MODULE,
    CLIENT_INFO, and CLIENT_IDENTIFIER. (Cameron Porter)
  . Implemented FR #76908 (PDO_OCI getColumnMeta() not implemented).
    (Valentin Collet, Chris Jones, Remi)

- PDO_SQLite:
  . Implemented sqlite_stmt_readonly in PDO_SQLite. (BohwaZ)
  . Raised requirements to SQLite 3.5.0. (cmb)
  . Fixed bug #78192 (SegFault when reuse statement after schema has changed).
    (Vincent Quatrevieux)
  . Fixed bug #78348 (Remove -lrt from pdo_sqlite.so). (Peter Kokot)

- Phar:
  . Fixed bug #77919 (Potential UAF in Phar RSHUTDOWN). (cmb)

- phpdbg:
  . Fixed bug #76596 (phpdbg support for display_errors=stderr). (kabel)
  . Fixed bug #76801 (too many open files). (alekitto)
  . Fixed bug #77800 (phpdbg segfaults on listing some conditional breakpoints).
    (krakjoe)
  . Fixed bug #77805 (phpdbg build fails when readline is shared). (krakjoe)

- Recode:
  . Unbundled the recode extension. (cmb)

- Reflection:
  . Fixed bug #76737 (Unserialized reflection objects are broken, they
    shouldn't be serializable). (Nikita)
  . Fixed bug #78263 (\ReflectionReference::fromArrayElement() returns null
    while item is a reference). (Nikita)
  . Fixed bug #78410 (Cannot "manually" unserialize class that is final and
    extends an internal one). (Nikita)
  . Fixed bug #78697 (ReflectionClass::implementsInterface - inaccurate error
    message with traits). (villfa)
  . Fixed bug #78774 (ReflectionNamedType on Typed Properties Crash). (Nikita)

- Session:
  . Fixed bug #78624 (session_gc return value for user defined session
    handlers). (bshaffer)

- SimpleXML:
  . Implemented FR #65215 (SimpleXMLElement could register as implementing
    Countable). (LeSuisse)
  . Fixed bug #75245 (Don't set content of elements with only whitespaces).
    (eriklundin)

- Sockets:
  . Fixed bug #67619 (Validate length on socket_write). (thiagooak)
  . Fixed bug #78665 (Multicasting may leak memory). (cmb)

- sodium:
  . Fixed bug #77646 (sign_detached() strings not terminated). (Frank)
  . Fixed bug #78510 (Partially uninitialized buffer returned by
    sodium_crypto_generichash_init()). (Frank Denis, cmb)
  . Fixed bug #78516 (password_hash(): Memory cost is not in allowed range).
    (cmb, Nikita)

- SPL:
  . Fixed bug #77518 (SeekableIterator::seek() should accept 'int' typehint as
    documented). (Nikita)
  . Fixed bug #78409 (Segfault when creating instance of ArrayIterator without
    constructor). (Nikita)
  . Fixed bug #78436 (Missing addref in SplPriorityQueue EXTR_BOTH mode).
    (Nikita)
  . Fixed bug #78456 (Segfault when serializing SplDoublyLinkedList). (Nikita)

- SQLite3:
  . Unbundled libsqlite. (cmb)
  . Raised requirements to SQLite 3.7.4. (cmb)
  . Forbid (un)serialization of SQLite3, SQLite3Stmt and SQLite3Result. (cmb)
  . Added support for the SQLite @name notation. (cmb, BohwaZ)
  . Added SQLite3Stmt::getSQL() to retrieve the SQL of the statement. (Bohwaz)
  . Implement FR ##70950 (Make SQLite3 Online Backup API available). (BohwaZ)

- Standard:
  . Implemented password hashing registry RFC:
    https://wiki.php.net/rfc/password_registry. (Sara)
  . Implemented RFC where password_hash() has argon2i(d) implementations from
    ext/sodium when PHP is built without libargon:
    https://wiki.php.net/rfc/sodium.argon.hash (Sara)
  . Implemented FR #38301 (field enclosure behavior in fputcsv). (cmb)
  . Implemented FR #51496 (fgetcsv should take empty string as an escape). (cmb)
  . Fixed bug #73535 (php_sockop_write() returns 0 on error, can be used to
    trigger Denial of Service). (Nikita)
  . Fixed bug #74764 (Bindto IPv6 works with file_get_contents but fails with
    stream_socket_client). (Ville Hukkamäki)
  . Fixed bug #76859 (stream_get_line skips data if used with data-generating
    filter). (kkopachev)
  . Implemented FR #77377 (No way to handle CTRL+C in Windows). (Anatol)
  . Fixed bug #77930 (stream_copy_to_stream should use mmap more often).
    (Nikita)
  . Implemented FR #78177 (Make proc_open accept command array). (Nikita)
  . Fixed bug #78208 (password_needs_rehash() with an unknown algo should always
    return true). (Sara)
  . Fixed bug #78241 (touch() does not handle dates after 2038 in PHP 64-bit). (cmb)
  . Fixed bug #78282 (atime and mtime mismatch). (cmb)
  . Fixed bug #78326 (improper memory deallocation on stream_get_contents()
    with fixed length buffer). (Albert Casademont)
  . Fixed bug #78346 (strip_tags no longer handling nested php tags). (cmb)
  . Fixed bug #78506 (Error in a php_user_filter::filter() is not reported).
    (Nikita)
  . Fixed bug #78549 (Stack overflow due to nested serialized input). (Nikita)
  . Fixed bug #78759 (array_search in $GLOBALS). (Nikita)

- Testing:
  . Fixed bug #78684 (PCRE bug72463_2 test is sending emails on Linux). (cmb)

- Tidy:
  . Added TIDY_TAG_* constants for HTML5 elements. (cmb)
  . Fixed bug #76736 (wrong reflection for tidy_get_head, tidy_get_html,
    tidy_get_root, and tidy_getopt) (tandre)

- WDDX:
  . Deprecated and unbundled the WDDX extension. (cmb)

- Zip:
  . Fixed bug #78641 (addGlob can modify given remove_path value). (cmb)

21 Nov 2019, PHP 7.3.12

- Core:
  . Fixed bug #78658 (Memory corruption using Closure::bindTo). (Nikita)
  . Fixed bug #78656 (Parse errors classified as highest log-level). (Erik
    Lundin)
  . Fixed bug #78752 (Segfault if GC triggered while generator stack frame is
    being destroyed). (Nikita)
  . Fixed bug #78689 (Closure::fromCallable() doesn't handle
    [Closure, '__invoke']). (Nikita)

- COM:
  . Fixed bug #78694 (Appending to a variant array causes segfault). (cmb)

- Date:
  . Fixed bug #70153 (\DateInterval incorrectly unserialized). (Maksim Iakunin)
  . Fixed bug #78751 (Serialising DatePeriod converts DateTimeImmutable). (cmb)

- Iconv:
  . Fixed bug #78642 (Wrong libiconv version displayed). (gedas at martynas,
    cmb).

- OpCache:
  . Fixed bug #78654 (Incorrectly computed opcache checksum on files with
    non-ascii characters). (mhagstrand)
  . Fixed bug #78747 (OpCache corrupts custom extension result). (Nikita)

- OpenSSL:
  . Fixed bug #78775 (TLS issues from HTTP request affecting other encrypted
    connections). (Nikita)

- Reflection:
  . Fixed bug #78697 (ReflectionClass::ImplementsInterface - inaccurate error
    message with traits). (villfa)

- Sockets:
  . Fixed bug #78665 (Multicasting may leak memory). (cmb)

24 Oct 2019, PHP 7.3.11

- Core:
  . Fixed bug #78535 (auto_detect_line_endings value not parsed as bool).
    (bugreportuser)
  . Fixed bug #78620 (Out of memory error). (cmb, Nikita)

- Exif :
  . Fixed bug #78442 ('Illegal component' on exif_read_data since PHP7)
	(Kalle)

- FPM:
  . Fixed bug #78599 (env_path_info underflow in fpm_main.c can lead to RCE).
    (CVE-2019-11043) (Jakub Zelenka)
  . Fixed bug #78413 (request_terminate_timeout does not take effect after
    fastcgi_finish_request). (Sergei Turchanov)

- MBString:
  . Fixed bug #78633 (Heap buffer overflow (read) in mb_eregi). (cmb)
  . Fixed bug #78579 (mb_decode_numericentity: args number inconsistency).
    (cmb)
  . Fixed bug #78609 (mb_check_encoding() no longer supports stringable
    objects). (cmb)

- MySQLi:
  . Fixed bug #76809 (SSL settings aren't respected when persistent connections
    are used). (fabiomsouto)

- Mysqlnd:
  . Fixed bug #78525 (Memory leak in pdo when reusing native prepared
    statements). (Nikita)

- PCRE:
  . Fixed bug #78272 (calling preg_match() before pcntl_fork() will freeze
    child process). (Nikita)

- PDO_MySQL:
  . Fixed bug #78623 (Regression caused by "SP call yields additional empty
    result set"). (cmb)

- Session:
  . Fixed bug #78624 (session_gc return value for user defined session
    handlers). (bshaffer)

- Standard:
  . Fixed bug #76342 (file_get_contents waits twice specified timeout).
    (Thomas Calvet)
  . Fixed bug #78612 (strtr leaks memory when integer keys are used and the
    subject string shorter). (Nikita)
  . Fixed bug #76859 (stream_get_line skips data if used with data-generating
    filter). (kkopachev)

- Zip:
  . Fixed bug #78641 (addGlob can modify given remove_path value). (cmb)

26 Sep 2019, PHP 7.3.10

- Core:
  . Fixed bug #78220 (Can't access OneDrive folder). (cmb, ab)
  . Fixed bug #77922 (Double release of doc comment on inherited shadow
    property). (Nikita)
  . Fixed bug #78441 (Parse error due to heredoc identifier followed by digit).
    (cmb)
  . Fixed bug #77812 (Interactive mode does not support PHP 7.3-style heredoc).
    (cmb, Nikita)

- FastCGI:
  . Fixed bug #78469 (FastCGI on_accept hook is not called when using named
    pipes on Windows). (Sergei Turchanov)

- FPM:
  . Fixed bug #78334 (fpm log prefix message includes wrong stdout/stderr
    notation). (Tsuyoshi Sadakata)

- Intl:
  . Ensure IDNA2003 rules are used with idn_to_ascii() and idn_to_utf8()
    when requested. (Sara)

- MBString:
  . Fixed bug #78559 (Heap buffer overflow in mb_eregi). (cmb)

- MySQLnd:
  . Fixed connect_attr issues and added the _server_host connection attribute.
    (Qianqian Bu)

- ODBC:
  . Fixed bug #78473 (odbc_close() closes arbitrary resources). (cmb)

- PDO_MySQL:
  . Fixed bug #41997 (SP call yields additional empty result set). (cmb)

- sodium:
  . Fixed bug #78510 (Partially uninitialized buffer returned by
    sodium_crypto_generichash_init()). (Frank Denis, cmb)

29 Aug 2019, PHP 7.3.9

- Core:
  . Fixed bug #78363 (Buffer overflow in zendparse). (Nikita)
  . Fixed bug #78379 (Cast to object confuses GC, causes crash). (Dmitry)
  . Fixed bug #78412 (Generator incorrectly reports non-releasable $this as GC
    child). (Nikita)

- Curl:
  . Fixed bug #77946 (Bad cURL resources returned by curl_multi_info_read()).
    (Abyr Valg)

- Exif:
  . Fixed bug #78333 (Exif crash (bus error) due to wrong alignment and
    invalid cast). (Nikita)

- FPM:
  . Fixed bug #77185 (Use-after-free in FPM master event handling).
    (Maksim Nikulin)

- Iconv:
  . Fixed bug #78342 (Bus error in configure test for iconv //IGNORE). (Rainer
    Jung)

- LiteSpeed:
  . Updated to LiteSpeed SAPI V7.5 (Fixed clean shutdown). (George Wang)

- MBString:
  . Fixed bug #78380 (Oniguruma 6.9.3 fixes CVEs). (CVE-2019-13224) (Stas)

- MySQLnd:
  . Fixed bug #78179 (MariaDB server version incorrectly detected). (cmb)
  . Fixed bug #78213 (Empty row pocket). (cmb)

- Opcache:
  . Fixed bug #77191 (Assertion failure in dce_live_ranges() when silencing is
    used). (Nikita)

- Standard:
  . Fixed bug #69100 (Bus error from stream_copy_to_stream (file -> SSL stream)
    with invalid length). (Nikita)
  . Fixed bug #78282 (atime and mtime mismatch). (cmb)
  . Fixed bug #78326 (improper memory deallocation on stream_get_contents()
    with fixed length buffer). (Albert Casademont)
  . Fixed bug #78346 (strip_tags no longer handling nested php tags). (cmb)

01 Aug 2019, PHP 7.3.8

- Core:
  . Added syslog.filter=raw option. (Erik Lundin)
  . Fixed bug #78212 (Segfault in built-in webserver). (cmb)

- Date:
  . Fixed bug #69044 (discrepency between time and microtime). (krakjoe)
  . Updated timelib to 2018.02. (Derick)

- EXIF:
  . Fixed bug #78256 (heap-buffer-overflow on exif_process_user_comment).
    (CVE-2019-11042) (Stas)
  . Fixed bug #78222 (heap-buffer-overflow on exif_scan_thumbnail).
    (CVE-2019-11041) (Stas)

- FTP:
  . Fixed bug #78039 (FTP with SSL memory leak). (Nikita)

- Libxml:
  . Fixed bug #78279 (libxml_disable_entity_loader settings is shared between
    requests (cgi-fcgi)). (Nikita)

- LiteSpeed:
  . Updated to LiteSpeed SAPI V7.4.3 (increased response header count limit from
    100 to 1000, added crash handler to cleanly shutdown PHP request, added
    CloudLinux mod_lsapi mode). (George Wang)
  . Fixed bug #76058 (After "POST data can't be buffered", using php://input
    makes huge tmp files). (George Wang)

- Openssl:
  . Fixed bug #78231 (Segmentation fault upon stream_socket_accept of exported
    socket-to-stream). (Nikita)

- Opcache:
  . Fixed bug #78189 (file cache strips last character of uname hash). (cmb)
  . Fixed bug #78202 (Opcache stats for cache hits are capped at 32bit NUM).
    (cmb)
  . Fixed bug #78271 (Invalid result of if-else). (Nikita)
  . Fixed bug #78291 (opcache_get_configuration doesn't list all directives).
    (Andrew Collington)
  . Fixed bug #78341 (Failure to detect smart branch in DFA pass). (Nikita)

- PCRE:
  . Fixed bug #78197 (PCRE2 version check in configure fails for "##.##-xxx"
    version strings). (pgnet, Peter Kokot)
  . Fixed bug #78338 (Array cross-border reading in PCRE). (cmb)

- PDO_Sqlite:
  . Fixed bug #78192 (SegFault when reuse statement after schema has changed).
    (Vincent Quatrevieux)

- Phar:
  . Fixed bug #77919 (Potential UAF in Phar RSHUTDOWN). (cmb)

- Phpdbg:
  . Fixed bug #78297 (Include unexistent file memory leak). (Nikita)

- SQLite:
  . Upgraded to SQLite 3.28.0. (cmb)

- Standard:
  . Fixed bug #78241 (touch() does not handle dates after 2038 in PHP 64-bit). (cmb)
  . Fixed bug #78269 (password_hash uses weak options for argon2). (Remi)

04 Jul 2019, PHP 7.3.7

- Core:
  . Fixed bug #76980 (Interface gets skipped if autoloader throws an exception).
    (Nikita)

- DOM:
  . Fixed bug #78025 (segfault when accessing properties of DOMDocumentType).
    (cmb)

- MySQLi:
  . Fixed bug #77956 (When mysqli.allow_local_infile = Off, use a meaningful
    error message). (Sjon Hortensius)
  . Fixed bug #38546 (bindParam incorrect processing of bool types).
    (camporter)

- MySQLnd:
  . Fixed bug #77955 (Random segmentation fault in mysqlnd from php-fpm).
    (Nikita)

- Opcache:
  . Fixed bug #78015 (Incorrect evaluation of expressions involving partials
    arrays in SCCP). (Nikita)
  . Fixed bug #78106 (Path resolution fails if opcache disabled during request).
    (Nikita)

- OpenSSL:
  . Fixed bug #78079 (openssl_encrypt_ccm.phpt fails with OpenSSL 1.1.1c).
    (Jakub Zelenka)

- phpdbg:
  . Fixed bug #78050 (SegFault phpdbg + opcache on include file twice).
    (Nikita)

- Sockets:
  . Fixed bug #78038 (Socket_select fails when resource array contains
    references). (Nikita)

- Sodium:
  . Fixed bug #78114 (segfault when calling sodium_* functions from eval). (cmb)

- Standard:
  . Fixed bug #77135 (Extract with EXTR_SKIP should skip $this).
    (Craig Duncan, Dmitry)
  . Fixed bug #77937 (preg_match failed). (cmb, Anatol)

- Zip:
  . Fixed bug #76345 (zip.h not found). (Michael Maroszek)

30 May 2019, PHP 7.3.6

- cURL:
  . Implemented FR #72189 (Add missing CURL_VERSION_* constants). (Javier
    Spagnoletti)

- Date:
  . Fixed bug #77909 (DatePeriod::__construct() with invalid recurrence count
    value). (Ignace Nyamagana Butera)

- EXIF:
  . Fixed bug #77988 (heap-buffer-overflow on php_jpg_get16).
    (CVE-2019-11040) (Stas)

- FPM:
  . Fixed bug #77934 (php-fpm kill -USR2 not working). (Jakub Zelenka)
  . Fixed bug #77921 (static.php.net doesn't work anymore). (Peter Kokot)

- GD:
  . Fixed bug #77943 (imageantialias($image, false); does not work). (cmb)
  . Fixed bug #77973 (Uninitialized read in gdImageCreateFromXbm).
    (CVE-2019-11038) (cmb)

- Iconv:
  . Fixed bug #78069 (Out-of-bounds read in iconv.c:_php_iconv_mime_decode()
    due to integer overflow). (CVE-2019-11039). (maris dot adam)

- JSON:
  . Fixed bug #77843 (Use after free with json serializer). (Nikita)

- Opcache:
  . Fixed possible crashes, because of inconsistent PCRE cache and opcache
    SHM reset. (Alexey Kalinin, Dmitry)

- PDO_MySQL:
  . Fixed bug #77944 (Wrong meta pdo_type for bigint on LLP64). (cmb)

- Reflection:
  . Fixed bug #75186 (Inconsistent reflection of Closure:::__invoke()). (Nikita)

- Session:
  . Fixed bug #77911 (Wrong warning for session.sid_bits_per_character). (cmb)

- SOAP:
  . Fixed bug #77945 (Segmentation fault when constructing SoapClient with
    WSDL_CACHE_BOTH). (Nikita)

- SPL:
  . Fixed bug #77024 (SplFileObject::__toString() may return array). (Craig
    Duncan)

- SQLite:
  . Fixed bug #77967 (Bypassing open_basedir restrictions via file uris). (Stas)

- Standard:
  . Fixed bug #77931 (Warning for array_map mentions wrong type). (Nikita)
  . Fixed bug #78003 (strip_tags output change since PHP 7.3). (cmb)

02 May 2019, PHP 7.3.5

- Core:
  . Fixed bug #77903 (ArrayIterator stops iterating after offsetSet call).
    (Nikita)

- CLI:
  . Fixed bug #77794 (Incorrect Date header format in built-in server).
    (kelunik)

- EXIF
  . Fixed bug #77950 (Heap-buffer-overflow in _estrndup via exif_process_IFD_TAG).
    (CVE-2019-11036) (Stas)

- Interbase:
  . Fixed bug #72175 (Impossibility of creating multiple connections to
    Interbase with php 7.x). (Nikita)

- Intl:
  . Fixed bug #77895 (IntlDateFormatter::create fails in strict mode if $locale
    = null). (Nikita)

- LDAP:
  . Fixed bug #77869 (Core dump when using server controls) (mcmic)

- Mail
  . Fixed bug #77821 (Potential heap corruption in TSendMail()). (cmb)

- mbstring:
  . Implemented FR #72777 (Implement regex stack limits for mbregex functions).
    (Yasuo Ohgaki, Stas)

- MySQLi:
  . Fixed bug #77773 (Unbuffered queries leak memory - MySQLi / mysqlnd).
    (Nikita)

- PCRE:
  . Fixed bug #77827 (preg_match does not ignore \r in regex flags). (requinix,
    cmb)

- PDO:
  . Fixed bug #77849 (Disable cloning of PDO handle/connection objects).
    (camporter)

- phpdbg:
  . Fixed bug #76801 (too many open files). (alekitto)
  . Fixed bug #77800 (phpdbg segfaults on listing some conditional breakpoints).
    (krakjoe)
  . Fixed bug #77805 (phpdbg build fails when readline is shared). (krakjoe)

- Reflection:
  . Fixed bug #77772 (ReflectionClass::getMethods(null) doesn't work). (Nikita)
  . Fixed bug #77882 (Different behavior: always calls destructor). (Nikita)

- Standard:
  . Fixed bug #77793 (Segmentation fault in extract() when overwriting
    reference with itself). (Nikita)
  . Fixed bug #77844 (Crash due to null pointer in parse_ini_string with
    INI_SCANNER_TYPED). (Nikita)
  . Fixed bug #77853 (Inconsistent substr_compare behaviour with empty
    haystack). (Nikita)

04 Apr 2019, PHP 7.3.4

- Core:
  . Fixed bug #77738 (Nullptr deref in zend_compile_expr). (Laruence)
  . Fixed bug #77660 (Segmentation fault on break 2147483648). (Laruence)
  . Fixed bug #77652 (Anonymous classes can lose their interface information).
    (Nikita)
  . Fixed bug #77345 (Stack Overflow caused by circular reference in garbage
    collection). (Alexandru Patranescu, Nikita, Dmitry)
  . Fixed bug #76956 (Wrong value for 'syslog.filter' documented in php.ini).
    (cmb)

- Apache2Handler:
  . Fixed bug #77648 (BOM in sapi/apache2handler/php_functions.c). (cmb)

- Bcmath:
  . Fixed bug #77742 (bcpow() implementation related to gcc compiler
    optimization). (Nikita)

- CLI Server:
  . Fixed bug #77722 (Incorrect IP set to $_SERVER['REMOTE_ADDR'] on the
    localhost). (Nikita)

- COM:
  . Fixed bug #77578 (Crash when php unload). (cmb)

- EXIF:
  . Fixed bug #77753 (Heap-buffer-overflow in php_ifd_get32s). (CVE-2019-11034)
    (Stas)
  . Fixed bug #77831 (Heap-buffer-overflow in exif_iif_add_value).
    (CVE-2019-11035) (Stas)

- FPM:
  . Fixed bug #77677 (FPM fails to build on AIX due to missing WCOREDUMP).
    (Kevin Adler)

- GD:
  . Fixed bug #77700 (Writing truecolor images as GIF ignores interlace flag).
    (cmb)

- MySQLi:
  . Fixed bug #77597 (mysqli_fetch_field hangs scripts). (Nikita)

- Opcache:
  . Fixed bug #77743 (Incorrect pi node insertion for jmpznz with identical
    successors). (Nikita)

- PCRE:
  . Fixed bug #76127 (preg_split does not raise an error on invalid UTF-8).
    (Nikita)

- Phar:
  . Fixed bug #77697 (Crash on Big_Endian platform). (Laruence)

- phpdbg:
  . Fixed bug #77767 (phpdbg break cmd aliases listed in help do not match
    actual aliases). (Miriam Lauter)

- sodium:
  . Fixed bug #77646 (sign_detached() strings not terminated). (Frank)

- SQLite3:
  . Added sqlite3.defensive INI directive. (BohwaZ)

- Standard:
  . Fixed bug #77664 (Segmentation fault when using undefined constant in
    custom wrapper). (Laruence)
  . Fixed bug #77669 (Crash in extract() when overwriting extracted array).
    (Nikita)
  . Fixed bug #76717 (var_export() does not create a parsable value for
    PHP_INT_MIN). (Nikita)
  . Fixed bug #77765 (FTP stream wrapper should set the directory as
    executable). (Vlad Temian)

07 Mar 2019, PHP 7.3.3

- Core:
  . Fixed bug #77589 (Core dump using parse_ini_string with numeric sections).
    (Laruence)
  . Fixed bug #77329 (Buffer Overflow via overly long Error Messages).
    (Dmitry)
  . Fixed bug #77494 (Disabling class causes segfault on member access).
    (Dmitry)
  . Fixed bug #77498 (Custom extension Segmentation fault when declare static
    property). (Nikita)
  . Fixed bug #77530 (PHP crashes when parsing `(2)::class`). (Ekin)
  . Fixed bug #77546 (iptcembed broken function). (gdegoulet)
  . Fixed bug #77630 (rename() across the device may allow unwanted access
    during processing). (Stas)

- COM:
  . Fixed bug #77621 (Already defined constants are not properly reported).
    (cmb)
  . Fixed bug #77626 (Persistence confusion in php_com_import_typelib()). (cmb)

- EXIF:
  . Fixed bug #77509 (Uninitialized read in exif_process_IFD_in_TIFF). (Stas)
  . Fixed bug #77540 (Invalid Read on exif_process_SOFn). (Stas)
  . Fixed bug #77563 (Uninitialized read in exif_process_IFD_in_MAKERNOTE). (Stas)
  . Fixed bug #77659 (Uninitialized read in exif_process_IFD_in_MAKERNOTE). (Stas)

- Mbstring:
  . Fixed bug #77514 (mb_ereg_replace() with trailing backslash adds null byte).
    (Nikita)

- MySQL
  . Disabled LOCAL INFILE by default, can be enabled using php.ini directive
    mysqli.allow_local_infile for mysqli, or PDO::MYSQL_ATTR_LOCAL_INFILE
    attribute for pdo_mysql. (Darek Slusarczyk)

- OpenSSL:
  . Fixed bug #77390 (feof might hang on TLS streams in case of fragmented TLS
    records). (Abyl Valg, Jakub Zelenka)

- PDO_OCI:
  . Support Oracle Database tracing attributes ACTION, MODULE,
    CLIENT_INFO, and CLIENT_IDENTIFIER. (Cameron Porter)

- PHAR:
  . Fixed bug #77396 (Null Pointer Dereference in phar_create_or_parse_filename).
    (bishop)
  . Fixed bug #77586 (phar_tar_writeheaders_int() buffer overflow). (bishop)

- phpdbg:
  . Fixed bug #76596 (phpdbg support for display_errors=stderr). (kabel)

- SPL:
  . Fixed bug #51068 (DirectoryIterator glob:// don't support current path
    relative queries). (Ahmed Abdou)
  . Fixed bug #77431 (openFile() silently truncates after a null byte). (cmb)

- Standard:
  . Fixed bug #77552 (Unintialized php_stream_statbuf in stat functions).
    (John Stevenson)
  . Fixed bug #77612 (setcookie() sets incorrect SameSite header if all of its
    options filled). (Nikita)

07 Feb 2019, PHP 7.3.2

- Core:
  . Fixed bug #77369 (memcpy with negative length via crafted DNS response). (Stas)
  . Fixed bug #77387 (Recursion detection broken when printing GLOBALS).
    (Laruence)
  . Fixed bug #77376 ("undefined function" message no longer includes
    namespace). (Laruence)
  . Fixed bug #77357 (base64_encode / base64_decode doest not work on nested
    VM). (Nikita)
  . Fixed bug #77339 (__callStatic may get incorrect arguments). (Dmitry)
  . Fixed bug #77317 (__DIR__, __FILE__, realpath() reveal physical path for
    subst virtual drive). (Anatol)
  . Fixed bug #77263 (Segfault when using 2 RecursiveFilterIterator). (Dmitry)
  . Fixed bug #77447 (PHP 7.3 built with ASAN crashes in
    zend_cpu_supports_avx2). (Nikita)
  . Fixed bug #77484 (Zend engine crashes when calling realpath in invalid
    working dir). (Anatol)

- Curl:
  . Fixed bug #76675 (Segfault with H2 server push). (Pedro Magalhães)

- Fileinfo:
  . Fixed bug #77346 (webm files incorrectly detected as
    application/octet-stream). (Anatol)

- FPM:
  . Fixed bug #77430 (php-fpm crashes with Main process exited, code=dumped,
    status=11/SEGV). (Jakub Zelenka)

- GD:
  . Fixed bug #73281 (imagescale(…, IMG_BILINEAR_FIXED) can cause black border).
    (cmb)
  . Fixed bug #73614 (gdImageFilledArc() doesn't properly draw pies). (cmb)
  . Fixed bug #77272 (imagescale() may return image resource on failure). (cmb)
  . Fixed bug #77391 (1bpp BMPs may fail to be loaded). (Romain Déoux, cmb)
  . Fixed bug #77479 (imagewbmp() segfaults with very large images). (cmb)

- ldap:
  . Fixed bug #77440 (ldap_bind using ldaps or ldap_start_tls()=exception in
    libcrypto-1_1-x64.dll). (Anatol)

- Mbstring:
  . Fixed bug #77428 (mb_ereg_replace() doesn't replace a substitution
    variable). (Nikita)
  . Fixed bug #77454 (mb_scrub() silently truncates after a null byte).
    (64796c6e69 at gmail dot com)

- MySQLnd:
  . Fixed bug #77308 (Unbuffered queries memory leak). (Dmitry)
  . Fixed bug #75684 (In mysqlnd_ext_plugin.h the plugin methods family has
      no external visibility). (Anatol)

- Opcache:
  . Fixed bug #77266 (Assertion failed in dce_live_ranges). (Laruence)
  . Fixed bug #77257 (value of variable assigned in a switch() construct gets
    lost). (Nikita)
  . Fixed bug #77434 (php-fpm workers are segfaulting in zend_gc_addre).
    (Nikita)
  . Fixed bug #77361 (configure fails on 64-bit AIX when opcache enabled).
    (Kevin Adler)
  . Fixed bug #77287 (Opcache literal compaction is incompatible with EXT
    opcodes). (Nikita)

- PCRE:
  . Fixed bug #77338 (get_browser with empty string). (Nikita)

- PDO:
  . Fixed bug #77273 (array_walk_recursive corrupts value types leading to PDO
    failure). (Nikita)

- PDO MySQL:
  . Fixed bug #77289 (PDO MySQL segfaults with persistent connection).
    (Lauri Kenttä)

- SOAP:
  . Fixed bug #77410 (Segmentation Fault when executing method with an empty
    parameter). (Nikita)

- Sockets:
  . Fixed bug #76839 (socket_recvfrom may return an invalid 'from' address
    on MacOS). (Michael Meyer)

- SPL:
  . Fixed bug #77298 (segfault occurs when add property to unserialized empty
    ArrayObject). (jhdxr)

- Standard:
  . Fixed bug #77395 (segfault about array_multisort). (Laruence)
  . Fixed bug #77439 (parse_str segfaults when inserting item into existing
    array). (Nikita)

10 Jan 2019, PHP 7.3.1

- Core:
  . Fixed bug #76654 (Build failure on Mac OS X on 32-bit Intel). (Ryandesign)
  . Fixed bug #71041 (zend_signal_startup() needs ZEND_API).
    (Valentin V. Bartenev)
  . Fixed bug #76046 (PHP generates "FE_FREE" opcode on the wrong line).
    (Nikita)
  . Fixed bug #77291 (magic methods inherited from a trait may be ignored).
    (cmb)

- CURL:
  . Fixed bug #77264 (curl_getinfo returning microseconds, not seconds).
    (Pierrick)

- COM:
  . Fixed bug #77177 (Serializing or unserializing COM objects crashes). (cmb)

- Exif:
  . Fixed bug #77184 (Unsigned rational numbers are written out as signed
    rationals). (Colin Basnett)

- GD:
  . Fixed bug #77195 (Incorrect error handling of imagecreatefromjpeg()). (cmb)
  . Fixed bug #77198 (auto cropping has insufficient precision). (cmb)
  . Fixed bug #77200 (imagecropauto(…, GD_CROP_SIDES) crops left but not right).
    (cmb)
  . Fixed bug #77269 (efree() on uninitialized Heap data in imagescale leads to
    use-after-free). (cmb)
  . Fixed bug #77270 (imagecolormatch Out Of Bounds Write on Heap). (cmb)

- MBString:
  . Fixed bug #77367 (Negative size parameter in mb_split). (Stas)
  . Fixed bug #77370 (Buffer overflow on mb regex functions - fetch_token).
    (Stas)
  . Fixed bug #77371 (heap buffer overflow in mb regex functions
    - compile_string_node). (Stas)
  . Fixed bug #77381 (heap buffer overflow in multibyte match_at). (Stas)
  . Fixed bug #77382 (heap buffer overflow due to incorrect length in
    expand_case_fold_string). (Stas)
  . Fixed bug #77385 (buffer overflow in fetch_token). (Stas)
  . Fixed bug #77394 (Buffer overflow in multibyte case folding - unicode).
    (Stas)
  . Fixed bug #77418 (Heap overflow in utf32be_mbc_to_code). (Stas)

- OCI8:
  . Fixed bug #76804 (oci_pconnect with OCI_CRED_EXT not working). (KoenigsKind)
  . Added oci_set_call_timeout() for call timeouts.
  . Added oci_set_db_operation() for the DBOP end-to-end-tracing attribute.

- Opcache:
  . Fixed bug #77215 (CFG assertion failure on multiple finalizing switch
    frees in one block). (Nikita)
  . Fixed bug #77275 (OPcache optimization problem for ArrayAccess->offsetGet).
    (Nikita)

- PCRE:
  . Fixed bug #77193 (Infinite loop in preg_replace_callback). (Anatol)

- PDO:
  . Handle invalid index passed to PDOStatement::fetchColumn() as error. (Sergei
    Morozov)

- Phar:
  . Fixed bug #77247 (heap buffer overflow in phar_detect_phar_fname_ext). (Stas)

- Soap:
  . Fixed bug #77088 (Segfault when using SoapClient with null options).
    (Laruence)

- Sockets:
  . Fixed bug #77136 (Unsupported IPV6_RECVPKTINFO constants on macOS).
    (Mizunashi Mana)

- Sodium:
  . Fixed bug #77297 (SodiumException segfaults on PHP 7.3). (Nikita, Scott)

- SPL:
  . Fixed bug #77359 (spl_autoload causes segfault). (Lauri Kenttä)
  . Fixed bug #77360 (class_uses causes segfault). (Lauri Kenttä)

- SQLite3:
  . Fixed bug #77051 (Issue with re-binding on SQLite3). (BohwaZ)

- Xmlrpc:
  . Fixed bug #77242 (heap out of bounds read in xmlrpc_decode()). (cmb)
  . Fixed bug #77380 (Global out of bounds read in xmlrpc base64 code). (Stas)

06 Dec 2018, PHP 7.3.0

- Core:
  . Improved PHP GC. (Dmitry, Nikita)
  . Redesigned the old ext_skel program written in PHP, run:
    'php ext_skel.php' for all options. This means there are no dependencies,
    thus making it work on Windows out of the box. (Kalle)
  . Removed support for BeOS. (Kalle)
  . Add PHP_VERSION to phpinfo() <title/>. (github/MattJeevas)
  . Add net_get_interfaces(). (Sara, Joe, Anatol)
  . Added gc_status(). (Benjamin Eberlei)
  . Implemented flexible heredoc and nowdoc syntax, per
    RFC https://wiki.php.net/rfc/flexible_heredoc_nowdoc_syntaxes.
    (Thomas Punt)
  . Added support for references in list() and array destructuring, per
    RFC https://wiki.php.net/rfc/list_reference_assignment.
    (David Walker)
  . Improved effectiveness of ZEND_SECURE_ZERO for NetBSD and systems
    without native similar feature. (devnexen)
  . Added syslog.facility and syslog.ident INI entries for customizing syslog
    logging. (Philip Prindeville)
  . Fixed bug #75683 (Memory leak in zend_register_functions() in ZTS mode).
    (Dmitry)
  . Fixed bug #75031 (support append mode in temp/memory streams). (adsr)
  . Fixed bug #74860 (Uncaught exceptions not being formatted properly when
    error_log set to "syslog"). (Philip Prindeville)
  . Fixed bug #75220 (Segfault when calling is_callable on parent).
    (andrewnester)
  . Fixed bug #69954 (broken links and unused config items in distributed ini
    files). (petk)
  . Fixed bug #74922 (Composed class has fatal error with duplicate, equal const
    properties). (pmmaga)
  . Fixed bug #63911 (identical trait methods raise errors during composition).
    (pmmaga)
  . Fixed bug #75677 (Clang ignores fastcall calling convention on variadic
    function). (Li-Wen Hsu)
  . Fixed bug #54043 (Remove inconsitency of internal exceptions and user
    defined exceptions). (Nikita)
  . Fixed bug #53033 (Mathematical operations convert objects to integers).
    (Nikita)
  . Fixed bug #73108 (Internal class cast handler uses integer instead of
    float). (Nikita)
  . Fixed bug #75765 (Fatal error instead of Error exception when base class is
    not found). (Timur Ibragimov)
  . Fixed bug #76198 (Wording: "iterable" is not a scalar type). (Levi Morrison)
  . Fixed bug #76137 (config.guess/config.sub do not recognize RISC-V). (cmb)
  . Fixed bug #76427 (Segfault in zend_objects_store_put). (Laruence)
  . Fixed bug #76422 (ftruncate fails on files > 2GB). (Anatol)
  . Fixed bug #76509 (Inherited static properties can be desynchronized from
    their parent by ref). (Nikita)
  . Fixed bug #76439 (Changed behaviour in unclosed HereDoc). (Nikita, tpunt)
  . Fixed bug #63217 (Constant numeric strings become integers when used as
    ArrayAccess offset). (Rudi Theunissen, Dmitry)
  . Fixed bug #33502 (Some nullary functions don't check the number of
    arguments). (cmb)
  . Fixed bug #76392 (Error relocating sapi/cli/php: unsupported relocation
    type 37). (Peter Kokot)
  . The declaration and use of case-insensitive constants has been deprecated.
    (Nikita)
  . Added syslog.filter INI entry for syslog filtering. (Philip Prindeville)
  . Fixed bug #76667 (Segfault with divide-assign op and __get + __set).
    (Laruence)
  . Fixed bug #76030 (RE2C_FLAGS rarely honoured) (Cristian Rodríguez)
  . Fixed broken zend_read_static_property (Laruence)
  . Fixed bug #76773 (Traits used on the parent are ignored for child classes).
    (daverandom)
  . Fixed bug #76767 (‘asm’ operand has impossible constraints in zend_operators.h).
    (ondrej)
  . Fixed bug #76752 (Crash in ZEND_COALESCE_SPEC_TMP_HANDLER - assertion in
    _get_zval_ptr_tmp failed). (Laruence)
  . Fixed bug #76820 (Z_COPYABLE invalid definition). (mvdwerve, cmb)
  . Fixed bug #76510 (file_exists() stopped working for phar://). (cmb)
  . Fixed bug #76869 (Incorrect bypassing protected method accessibilty check).
    (Dmitry)
  . Fixed bug #72635 (Undefined class used by class constant in constexpr
    generates fatal error). (Nikita)
  . Fixed bug #76947 (file_put_contents() blocks the directory of the file
    (__DIR__)). (Anatol)
  . Fixed bug #76979 (define() error message does not mention resources as
    valid values). (Michael Moravec)
  . Fixed bug #76825 (Undefined symbols ___cpuid_count). (Laruence, cmb)
  . Fixed bug #77110 (undefined symbol zend_string_equal_val in C++ build).
    (Remi)

- BCMath:
  . Implemented FR #67855 (No way to get current scale in use). (Chris Wright,
    cmb)
  . Fixed bug #66364 (BCMath bcmul ignores scale parameter). (cmb)
  . Fixed bug #75164 (split_bc_num() is pointless). (cmb)
  . Fixed bug #75169 (BCMath errors/warnings bypass PHP's error handling). (cmb)

- CLI:
  . Fixed bug #44217 (Output after stdout/stderr closed cause immediate exit
    with status 0). (Robert Lu)
  . Fixed bug #77111 (php-win.exe corrupts unicode symbols from cli
    parameters). (Anatol)

- cURL:
  . Expose curl constants from curl 7.50 to 7.61. (Pierrick)
  . Fixed bug #74125 (Fixed finding CURL on systems with multiarch support).
    (cebe)

- Date:
  . Implemented FR #74668: Add DateTime::createFromImmutable() method.
    (majkl578, Rican7)
  . Fixed bug #75222 (DateInterval microseconds property always 0). (jhdxr)
  . Fixed bug #68406 (calling var_dump on a DateTimeZone object modifies it).
    (jhdxr)
  . Fixed bug #76131 (mismatch arginfo for date_create). (carusogabriel)
  . Updated timelib to 2018.01RC1 to address several bugs:
    . Fixed bug #75577 (DateTime::createFromFormat does not accept 'v' format
      specifier). (Derick)
    . Fixed bug #75642 (Wrap around behaviour for microseconds is not working).
      (Derick)

- DBA:
  . Fixed bug #75264 (compiler warnings emitted). (petk)

- DOM:
  . Fixed bug #76285 (DOMDocument::formatOutput attribute sometimes ignored).
    (Andrew Nester, Laruence, Anatol)

- Fileinfo:
  . Fixed bug #77095 (slowness regression in 7.2/7.3 (compared to 7.1)).
    (Anatol)

- Filter:
  . Added the 'add_slashes' sanitization mode (FILTER_SANITIZE_ADD_SLASHES).
	(Kalle)

- FPM:
  . Added fpm_get_status function. (Till Backhaus)
  . Fixed bug #62596 (getallheaders() missing with PHP-FPM). (Remi)
  . Fixed bug #69031 (Long messages into stdout/stderr are truncated
    incorrectly) - added new log related FPM configuration options:
    log_limit, log_buffering and decorate_workers_output. (Jakub Zelenka)

- ftp:
  . Fixed bug #77151 (ftp_close(): SSL_read on shutdown). (Remi)

- GD:
  . Added support for WebP in imagecreatefromstring(). (Andreas Treichel, cmb)

- GMP:
  . Export internal structures and accessor helpers for GMP object. (Sara)
  . Added gmp_binomial(n, k). (Nikita)
  . Added gmp_lcm(a, b). (Nikita)
  . Added gmp_perfect_power(a). (Nikita)
  . Added gmp_kronecker(a, b). (Nikita)

- iconv:
  . Fixed bug #53891 (iconv_mime_encode() fails to Q-encode UTF-8 string). (cmb)
  . Fixed bug #77147 (Fixing 60494 ignored ICONV_MIME_DECODE_CONTINUE_ON_ERROR).
    (cmb)

- IMAP:
  . Fixed bug #77020 (null pointer dereference in imap_mail). (cmb)
  . Fixed bug #77153 (imap_open allows to run arbitrary shell commands via
    mailbox parameter). (Stas)

- Interbase:
  . Fixed bug #75453 (Incorrect reflection for ibase_[p]connect). (villfa)
  . Fixed bug #76443 (php+php_interbase.dll crash on module_shutdown). (Kalle)


- intl:
  . Fixed bug #75317 (UConverter::setDestinationEncoding changes source instead
    of destination). (andrewnester)
  . Fixed bug #76829 (Incorrect validation of domain on idn_to_utf8()
    function). (Anatol)

- JSON:
  . Added JSON_THROW_ON_ERROR flag. (Andrea)

- LDAP:
  . Added ldap_exop_refresh helper for EXOP REFRESH operation with dds overlay.
    (Come)
  . Added full support for sending and parsing ldap controls. (Come)
  . Fixed bug #49876 (Fix LDAP path lookup on 64-bit distros). (dzuelke)

- libxml2:
  . Fixed bug #75871 (use pkg-config where available). (pmmaga)

- litespeed:
  . Fixed bug #75248 (Binary directory doesn't get created when building
    only litespeed SAPI). (petk)
  . Fixed bug #75251 (Missing program prefix and suffix). (petk)

- MBstring:
  . Updated to Oniguruma 6.9.0. (cmb)
  . Fixed bug #65544 (mb title case conversion-first word in quotation isn't
    capitalized). (Nikita)
  . Fixed bug #71298 (MB_CASE_TITLE misbehaves with curled apostrophe/quote).
    (Nikita)
  . Fixed bug #73528 (Crash in zif_mb_send_mail). (Nikita)
  . Fixed bug #74929 (mbstring functions version 7.1.1 are slow compared to 5.3
    on Windows). (Nikita)
  . Fixed bug #76319 (mb_strtolower with invalid UTF-8 causes segmentation
    fault). (Nikita)
  . Fixed bug #76574 (use of undeclared identifiers INT_MAX and LONG_MAX). (cmb)
  . Fixed bug #76594 (Bus Error due to unaligned access in zend_ini.c
    OnUpdateLong). (cmb, Nikita)
  . Fixed bug #76706 (mbstring.http_output_conv_mimetypes is ignored). (cmb)
  . Fixed bug #76958 (Broken UTF7-IMAP conversion). (Nikita)
  . Fixed bug #77025 (mb_strpos throws Unknown encoding or conversion error).
    (Nikita)
  . Fixed bug #77165 (mb_check_encoding crashes when argument given an empty
    array). (Nikita)

- Mysqlnd:
  . Fixed bug #76386 (Prepared Statement formatter truncates fractional seconds
    from date/time column). (Victor Csiky)

- ODBC:
  . Removed support for ODBCRouter. (Kalle)
  . Removed support for Birdstep. (Kalle)
  . Fixed bug #77079 (odbc_fetch_object has incorrect type signature).
    (Jon Allen)

- Opcache:
  . Fixed bug #76466 (Loop variable confusion). (Dmitry, Laruence, Nikita)
  . Fixed bug #76463 (var has array key type but not value type). (Laruence)
  . Fixed bug #76446 (zend_variables.c:73: zend_string_destroy: Assertion
    `!(zval_gc_flags((str)->gc)). (Nikita, Laruence)
  . Fixed bug #76711 (OPcache enabled triggers false-positive "Illegal string
    offset"). (Dmitry)
  . Fixed bug #77058 (Type inference in opcache causes side effects). (Nikita)
  . Fixed bug #77092 (array_diff_key() - segmentation fault). (Nikita)

- OpenSSL:
  . Added openssl_pkey_derive function. (Jim Zubov)
  . Add min_proto_version and max_proto_version ssl stream options as well as
    related constants for possible TLS protocol values. (Jakub Zelenka)

- PCRE:
  . Implemented https://wiki.php.net/rfc/pcre2-migration. (Anatol, Dmitry)
  . Upgrade PCRE2 to 10.32. (Anatol)
  . Fixed bug #75355 (preg_quote() does not quote # control character).
    (Michael Moravec)
  . Fixed bug #76512 (\w no longer includes unicode characters). (cmb)
  . Fixed bug #76514 (Regression in preg_match makes it fail with
    PREG_JIT_STACKLIMIT_ERROR). (Anatol)
  . Fixed bug #76909 (preg_match difference between 7.3 and < 7.3). (Anatol)

- PDO_DBlib:
  . Implemented FR #69592 (allow 0-column rowsets to be skipped automatically).
    (fandrieu)
  . Expose TDS version as \PDO::DBLIB_ATTR_TDS_VERSION attribute on \PDO
    instance. (fandrieu)
  . Treat DATETIME2 columns like DATETIME. (fandrieu)
  . Fixed bug #74243 (allow locales.conf to drive datetime format). (fandrieu)

- PDO_Firebird:
  . Fixed bug #74462 (PDO_Firebird returns only NULLs for results with boolean
    for FIREBIRD >= 3.0). (Dorin Marcoci)

- PDO_OCI:
  . Fixed bug #74631 (PDO_PCO with PHP-FPM: OCI environment initialized
    before PHP-FPM sets it up). (Ingmar Runge)

- PDO SQLite
  . Add support for additional open flags

- pgsql:
  . Added new error constants for pg_result_error(): PGSQL_DIAG_SCHEMA_NAME,
    PGSQL_DIAG_TABLE_NAME, PGSQL_DIAG_COLUMN_NAME, PGSQL_DIAG_DATATYPE_NAME,
    PGSQL_DIAG_CONSTRAINT_NAME and PGSQL_DIAG_SEVERITY_NONLOCALIZED. (Kalle)
  . Fixed bug #77047 (pg_convert has a broken regex for the 'TIME WITHOUT
    TIMEZONE' data type). (Andy Gajetzki)

- phar:
  . Fixed bug #74991 (include_path has a 4096 char limit in some cases).
    (bwbroersma)
  . Fixed bug #65414 (deal with leading slash when adding files correctly).
    (bishopb)

- readline:
  . Added completion_append_character and completion_suppress_append options
    to readline_info() if linked against libreadline. (krageon)

- Session:
  . Fixed bug #74941 (session fails to start after having headers sent).
    (morozov)

- SimpleXML:
  . Fixed bug #54973 (SimpleXML casts integers wrong). (Nikita)
  . Fixed bug #76712 (Assignment of empty string creates extraneous text node).
    (cmb)

- Sockets:
  . Fixed bug #67619 (Validate length on socket_write). (thiagooak)

- SOAP:
  . Fixed bug #75464 (Wrong reflection on SoapClient::__setSoapHeaders).
    (villfa)
  . Fixed bug #70469 (SoapClient generates E_ERROR even if exceptions=1 is
    used). (Anton Artamonov)
  . Fixed bug #50675 (SoapClient can't handle object references correctly).
    (Cameron Porter)
  . Fixed bug #76348 (WSDL_CACHE_MEMORY causes Segmentation fault). (cmb)
  . Fixed bug #77141 (Signedness issue in SOAP when precision=-1). (cmb)

- SPL:
  . Fixed bug #74977 (Appending AppendIterator leads to segfault).
    (Andrew Nester)
  . Fixed bug #75173 (incorrect behavior of AppendIterator::append in foreach
    loop). (jhdxr)
  . Fixed bug #74372 (autoloading file with syntax error uses next autoloader,
    may hide parse error). (Nikita)
  . Fixed bug #75878 (RecursiveTreeIterator::setPostfix has wrong signature).
    (cmb)
  . Fixed bug #74519 (strange behavior of AppendIterator). (jhdxr)
  . Fixed bug #76131 (mismatch arginfo for splarray constructor).
    (carusogabriel)

- SQLite3:
  . Updated bundled libsqlite to 3.24.0. (cmb)

- Standard:
  . Added is_countable() function. (Gabriel Caruso)
  . Added support for the SameSite cookie directive, including an alternative
    signature for setcookie(), setrawcookie() and session_set_cookie_params().
    (Frederik Bosch, pmmaga)
  . Remove superfluous warnings from inet_ntop()/inet_pton(). (daverandom)
  . Fixed bug #75916 (DNS_CAA record results contain garbage). (Mike,
    Philip Sharp)
  . Fixed unserialize(), to disable creation of unsupported data structures
    through manually crafted strings. (Dmitry)
  . Fixed bug #75409 (accept EFAULT in addition to ENOSYS as indicator
    that getrandom() is missing). (sarciszewski)
  . Fixed bug #74719 (fopen() should accept NULL as context). (Alexander Holman)
  . Fixed bug #69948 (path/domain are not sanitized in setcookie). (cmb)
  . Fixed bug #75996 (incorrect url in header for mt_rand). (tatarbj)
  . Added hrtime() function, to get high resolution time. (welting)
  . Fixed bug #48016 (stdClass::__setState is not defined although var_export()
    uses it). (Andrea)
  . Fixed bug #76136 (stream_socket_get_name should enclose IPv6 in brackets).
    (seliver)
  . Fixed bug #76688 (Disallow excessive parameters after options array).
    (pmmaga)
  . Fixed bug #76713 (Segmentation fault caused by property corruption).
    (Laruence)
  . Fixed bug #76755 (setcookie does not accept "double" type for expire time).
    (Laruence)
  . Fixed bug #76674 (improve array_* failure messages exposing what was passed
    instead of an array). (carusogabriel)
  . Fixed bug #76803 (ftruncate changes file pointer). (Anatol)
  . Fixed bug #76818 (Memory corruption and segfault). (Remi)
  . Fixed bug #77081 (ftruncate() changes seek pointer in c mode). (cmb, Anatol)

- Testing:
  . Implemented FR #62055 (Make run-tests.php support --CGI-- sections). (cmb)

- Tidy:
  . Support using tidyp instead of tidy. (devnexen)
  . Fixed bug #74707 (Tidy has incorrect ReflectionFunction param counts for
    functions taking tidy). (Gabriel Caruso)
  . Fixed arginfo for tidy::__construct(). (Tyson Andre)

- Tokenizer:
  . Fixed bug #76437 (token_get_all with TOKEN_PARSE flag fails to recognise
    close tag). (Laruence)
  . Fixed bug #75218 (Change remaining uncatchable fatal errors for parsing
    into ParseError). (Nikita)
  . Fixed bug #76538 (token_get_all with TOKEN_PARSE flag fails to recognise
    close tag with newline). (Nikita)
  . Fixed bug #76991 (Incorrect tokenization of multiple invalid flexible
    heredoc strings). (Nikita)

- XML:
  . Fixed bug #71592 (External entity processing never fails). (cmb)

- Zlib:
  . Added zlib/level context option for compress.zlib wrapper. (Sara)<|MERGE_RESOLUTION|>--- conflicted
+++ resolved
@@ -2,7 +2,6 @@
 |||||||||||||||||||||||||||||||||||||||||||||||||||||||||||||||||||||||||||||||
 ?? ??? ????, PHP 7.4.19
 
-<<<<<<< HEAD
 - Core:
   . Fixed bug #80929 (Method name corruption related to repeated calls to
     call_user_func_array). (twosee)
@@ -45,6 +44,9 @@
 - FTP:
   . Fixed bug #80880 (SSL_read on shutdown, ftp/proc_open). (cmb, Jakub
     Zelenka)
+
+- Imap:
+  . Fixed bug #80710 (imap_mail_compose() header injection). (cmb, Stas)
 
 - Intl:
   . Fixed bug #80763 (msgfmt_format() does not accept DateTime references).
@@ -63,10 +65,6 @@
 - Opcache:
   . Fixed bug #80805 (create simple class and get error in opcache.so). (Nikita)
   . Fixed bug #80950 (Variables become null in if statements). (Nikita)
-=======
-- Imap:
-  . Fixed bug #80710 (imap_mail_compose() header injection). (cmb, Stas)
->>>>>>> 60a68a45
 
 - Pcntl:
   . Fixed bug #79812 (Potential integer overflow in pcntl_exec()). (cmb)
