--- conflicted
+++ resolved
@@ -2,14 +2,12 @@
 |||||||||||||||||||||||||||||||||||||||||||||||||||||||||||||||||||||||||||||||
 ?? ??? 2021, PHP 8.0.5
 
-<<<<<<< HEAD
+- DOM:
+  . Fixed bug #66783 (UAF when appending DOMDocument to element). (cmb)
+
 - FFI:
   . Fixed bug #80847 (CData structs with fields of type struct can't be passed
     as C function argument). (Nickolas Daniel da Silva, Dmitry)
-=======
-- DOM:
-  . Fixed bug #66783 (UAF when appending DOMDocument to element). (cmb)
->>>>>>> a08847ab
 
 01 Apr 2021, PHP 8.0.4
 
