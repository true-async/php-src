PHP                                                                        NEWS
|||||||||||||||||||||||||||||||||||||||||||||||||||||||||||||||||||||||||||||||
<<<<<<< HEAD
?? ??? ????, PHP 8.2.28

- Core:
  . Fixed bug GH-17211 (observer segfault on function loaded with dl()).
    (Arnaud)

19 Dec 2024, PHP 8.2.27

- Calendar:
  . Fixed jdtogregorian overflow. (David Carlier)
  . Fixed cal_to_jd julian_days argument overflow. (David Carlier)

- COM:
  . Fixed bug GH-16991 (Getting typeinfo of non DISPATCH variant segfaults).
    (cmb)

- Core:
  . Fail early in *nix configuration build script. (hakre)
  . Fixed bug GH-16727 (Opcache bad signal 139 crash in ZTS bookworm
    (frankenphp)). (nielsdos)
  . Fixed bug GH-16799 (Assertion failure at Zend/zend_vm_execute.h:7469).
    (nielsdos)
  . Fixed bug GH-16630 (UAF in lexer with encoding translation and heredocs).
    (nielsdos)
  . Fix is_zend_ptr() huge block comparison. (nielsdos)
  . Fixed potential OOB read in zend_dirname() on Windows. (cmb)

- Curl:
  . Fix various memory leaks in curl mime handling. (nielsdos)

- FPM:
  . Fixed GH-16432 (PHP-FPM 8.2 SIGSEGV in fpm_get_status). (Jakub Zelenka)

- GD:
  . Fixed GH-16776 (imagecreatefromstring overflow). (David Carlier)

- GMP:
  . Revert gmp_pow() overly restrictive overflow checks.
    (David Carlier)

- Hash:
  . Fixed GH-16711: Segfault in mhash(). (Girgias)

- Opcache:
  . Fixed bug GH-16770 (Tracing JIT type mismatch when returning UNDEF).
    (nielsdos, Dmitry)
  . Fixed bug GH-16851 (JIT_G(enabled) not set correctly on other threads).
    (dktapps)
  . Fixed bug GH-16902 (Set of opcache tests fail zts+aarch64). (nielsdos)

- OpenSSL:
  . Prevent unexpected array entry conversion when reading key. (nielsdos)
  . Fix various memory leaks related to openssl exports. (nielsdos)
  . Fix memory leak in php_openssl_pkey_from_zval(). (nielsdos)

- PDO:
  . Fixed memory leak of `setFetchMode()`. (SakiTakamachi)

- Phar:
  . Fixed bug GH-16695 (phar:// tar parser and zero-length file header blocks).
    (nielsdos, Hans Krentel)

- PHPDBG:
  . Fixed bug GH-15208 (Segfault with breakpoint map and phpdbg_clear()).
    (nielsdos)

- SAPI:
  . Fixed bug GH-16998 (UBSAN warning in rfc1867). (nielsdos)

- SimpleXML:
  . Fixed bug GH-16808 (Segmentation fault in RecursiveIteratorIterator
    ->current() with a xml element input). (nielsdos)

- SNMP:
  . Fixed bug GH-16959 (snmget modifies the object_id array).
    (David Carlier)

- Standard:
  . Fixed bug GH-16905 (Internal iterator functions can't handle UNDEF
    properties). (nielsdos)

- Streams:
  . Fixed network connect poll interuption handling. (Jakub Zelenka)

- Windows:
  . Fixed bug GH-16849 (Error dialog causes process to hang). (cmb)

21 Nov 2024, PHP 8.2.26
=======
?? ??? ????, PHP 8.1.32

- Windows:
  . Fixed phpize for Windows 11 (24H2). (bwoebi)

21 Nov 2024, PHP 8.1.31
>>>>>>> 7f6c0511

- CLI:
  . Fixed bug GH-16373 (Shebang is not skipped for router script in cli-server
    started through shebang). (ilutov)
  . Fixed bug GHSA-4w77-75f9-2c8w (Heap-Use-After-Free in sapi_read_post_data
    Processing in CLI SAPI Interface). (nielsdos)

- COM:
  . Fixed out of bound writes to SafeArray data. (cmb)

- Core:
  . Fixed bug GH-16168 (php 8.1 and earlier crash immediately when compiled
    with Xcode 16 clang on macOS 15). (nielsdos)
  . Fixed bug GH-16371 (Assertion failure in Zend/zend_weakrefs.c:646). (Arnaud)
  . Fixed bug GH-16515 (Incorrect propagation of ZEND_ACC_RETURN_REFERENCE for
    call trampoline). (ilutov)
  . Fixed bug GH-16509 (Incorrect line number in function redeclaration error).
    (ilutov)
  . Fixed bug GH-16508 (Incorrect line number in inheritance errors of delayed
    early bound classes). (ilutov)
  . Fixed bug GH-16648 (Use-after-free during array sorting). (ilutov)
  . Fixed bug GH-15915 (overflow with a high value for precision INI).
    (David Carlier / cmb)

- Curl:
  . Fixed bug GH-16302 (CurlMultiHandle holds a reference to CurlHandle if
    curl_multi_add_handle fails). (timwolla)

- Date:
  . Fixed bug GH-16454 (Unhandled INF in date_sunset() with tiny $utcOffset).
    (cmb)
  . Fixed bug GH-16037 (Assertion failure in ext/date/php_date.c). (Derick)
  . Fixed bug GH-14732 (date_sun_info() fails for non-finite values). (cmb)

- DBA:
  . Fixed bug GH-16390 (dba_open() can segfault for "pathless" streams). (cmb)

- DOM:
  . Fixed bug GH-16316 (DOMXPath breaks when not initialized properly).
    (nielsdos)
  . Fixed bug GH-16473 (dom_import_simplexml stub is wrong). (nielsdos)
  . Fixed bug GH-16533 (Segfault when adding attribute to parent that is not
    an element). (nielsdos)
  . Fixed bug GH-16535 (UAF when using document as a child). (nielsdos)
  . Fixed bug GH-16593 (Assertion failure in DOM->replaceChild). (nielsdos)
  . Fixed bug GH-16595 (Another UAF in DOM -> cloneNode). (nielsdos)

- EXIF:
  . Fixed bug GH-16409 (Segfault in exif_thumbnail when not dealing with a
    real file). (nielsdos, cmb)

- FFI:
  . Fixed bug GH-16397 (Segmentation fault when comparing FFI object).
    (nielsdos)

- Filter:
  . Fixed bug GH-16523 (FILTER_FLAG_HOSTNAME accepts ending hyphen). (cmb)

- FPM:
  . Fixed bug GH-16628 (FPM logs are getting corrupted with this log
    statement). (nielsdos)

- GD:
  . Fixed bug GH-16334 (imageaffine overflow on matrix elements).
    (David Carlier)
  . Fixed bug GH-16427 (Unchecked libavif return values). (cmb)
  . Fixed bug GH-16559 (UBSan abort in ext/gd/libgd/gd_interpolation.c:1007).
    (nielsdos)

- GMP:
  . Fixed bug GH-16411 (gmp_export() can cause overflow). (cmb)
  . Fixed bug GH-16501 (gmp_random_bits() can cause overflow).
    (David Carlier)
  . Fixed segfaults and other issues related to operator overloading with
    GMP objects. (Girgias)

- LDAP:
  . Fixed bug GHSA-g665-fm4p-vhff (OOB access in ldap_escape). (CVE-2024-8932)
    (nielsdos)

- MBstring:
  . Fixed bug GH-16361 (mb_substr overflow on start/length arguments).
    (David Carlier)

- MySQLnd:
  . Fixed bug GHSA-h35g-vwh6-m678 (Leak partial content of the heap through
    heap buffer over-read). (CVE-2024-8929) (Jakub Zelenka)

- OpenSSL:
  . Fixed bug GH-16357 (openssl may modify member types of certificate arrays).
    (cmb)
  . Fixed bug GH-16433 (Large values for openssl_csr_sign() $days overflow).
    (cmb)
  . Fix various memory leaks on error conditions in openssl_x509_parse().
    (nielsdos)

- PDO DBLIB:
  . Fixed bug GHSA-5hqh-c84r-qjcv (Integer overflow in the dblib quoter causing
    OOB writes). (CVE-2024-11236) (nielsdos)

- PDO Firebird:
  . Fixed bug GHSA-5hqh-c84r-qjcv (Integer overflow in the firebird quoter
    causing OOB writes). (CVE-2024-11236) (nielsdos)

- PDO ODBC:
  . Fixed bug GH-16450 (PDO_ODBC can inject garbage into field values). (cmb)

<<<<<<< HEAD
- Phar:
  . Fixed bug GH-16406 (Assertion failure in ext/phar/phar.c:2808). (nielsdos)

- PHPDBG:
  . Fixed bug GH-16174 (Empty string is an invalid expression for ev). (cmb)

- Reflection:
  . Fixed bug GH-16601 (Memory leak in Reflection constructors). (nielsdos)
=======
26 Sep 2024, PHP 8.1.30
>>>>>>> 7f6c0511

- Session:
  . Fixed bug GH-16385 (Unexpected null returned by session_set_cookie_params).
    (nielsdos)
  . Fixed bug GH-16290 (overflow on cookie_lifetime ini value).
    (David Carlier)

- SOAP:
  . Fixed bug GH-16429 (Segmentation fault access null pointer in SoapClient).
    (nielsdos)

- Sockets:
  . Fixed bug with overflow socket_recvfrom $length argument. (David Carlier)

- SPL:
  . Fixed bug GH-16337 (Use-after-free in SplHeap). (nielsdos)
  . Fixed bug GH-16464 (Use-after-free in SplDoublyLinkedList::offsetSet()).
    (ilutov)
  . Fixed bug GH-16479 (Use-after-free in SplObjectStorage::setInfo()). (ilutov)
  . Fixed bug GH-16478 (Use-after-free in SplFixedArray::unset()). (ilutov)
  . Fixed bug GH-16588 (UAF in Observer->serialize). (nielsdos)
  . Fix GH-16477 (Segmentation fault when calling __debugInfo() after failed
    SplFileObject::__constructor). (Girgias)
  . Fixed bug GH-16589 (UAF in SplDoublyLinked->serialize()). (nielsdos)
  . Fixed bug GH-14687 (segfault on SplObjectIterator instance).
    (David Carlier)
  . Fixed bug GH-16604 (Memory leaks in SPL constructors). (nielsdos)
  . Fixed bug GH-16646 (UAF in ArrayObject::unset() and
    ArrayObject::exchangeArray()). (ilutov)

- Standard:
  . Fixed bug GH-16293 (Failed assertion when throwing in assert() callback with
    bail enabled). (ilutov)

- Streams:
  . Fixed bug GHSA-c5f2-jwm7-mmq2 (Configuring a proxy in a stream context
    might allow for CRLF injection in URIs). (CVE-2024-11234) (Jakub Zelenka)
  . Fixed bug GHSA-r977-prxv-hc43 (Single byte overread with
    convert.quoted-printable-decode filter). (CVE-2024-11233) (nielsdos)

- SysVMsg:
  . Fixed bug GH-16592 (msg_send() crashes when a type does not properly
    serialized). (David Carlier / cmb)

- SysVShm:
  . Fixed bug GH-16591 (Assertion error in shm_put_var). (nielsdos, cmb)

- XMLReader:
  . Fixed bug GH-16292 (Segmentation fault in ext/xmlreader/php_xmlreader.c).
    (nielsdos)

- Zlib:
  . Fixed bug GH-16326 (Memory management is broken for bad dictionaries.)
    (cmb)

24 Oct 2024, PHP 8.2.25

- Calendar:
  . Fixed GH-16240: jdtounix overflow on argument value. (David Carlier)
  . Fixed GH-16241: easter_days/easter_date overflow on year argument.
    (David Carlier)
  . Fixed GH-16263: jddayofweek overflow. (cmb)
  . Fixed GH-16234: jewishtojd overflow. (nielsdos)

- CLI:
  . Fixed bug GH-16137: duplicate http headers when set several times by
    the client. (David Carlier)

- Core:
  . Fixed bug GH-15712: zend_strtod overflow with precision INI set on
    large value. (David Carlier)
  . Fixed bug GH-15905 (Assertion failure for TRACK_VARS_SERVER). (cmb)
  . Fixed bug GH-15907 (Failed assertion when promoting Serialize deprecation to
    exception). (ilutov)
  . Fixed bug GH-15851 (Segfault when printing backtrace during cleanup of
    nested generator frame). (ilutov)
  . Fixed bug GH-15866 (Core dumped in Zend/zend_generators.c). (Arnaud)
  . Fixed bug GH-16188 (Assertion failure in Zend/zend_exceptions.c). (Arnaud)
  . Fixed bug GH-16233 (Observer segfault when calling user function in
    internal function via trampoline). (nielsdos)

- Date:
  . Fixed bug GH-15582: Crash when not calling parent constructor of
    DateTimeZone. (Derick)
  . Fixed regression where signs after the first one were ignored while parsing
    a signed integer, with the DateTimeInterface::modify() function. (Derick)

- DOM:
  . Fixed bug GH-16039 (Segmentation fault (access null pointer) in
    ext/dom/parentnode/tree.c). (nielsdos)
  . Fixed bug GH-16151 (Assertion failure in ext/dom/parentnode/tree.c).
    (nielsdos)

- GD:
  . Fixed bug GH-16232 (bitshift overflow on wbmp file content reading /
    fix backport from upstream). (David Carlier)
  . Fixed bug GH-12264 (overflow/underflow on imagerotate degrees value)
    (David Carlier)
  . Fixed bug GH-16274 (imagescale underflow on RBG channels /
    fix backport from upstream). (David Carlier)

- LDAP:
  . Fixed bug GH-16032 (Various NULL pointer dereferencements in
    ldap_modify_batch()). (Girgias)
  . Fixed bug GH-16101 (Segfault in ldap_list(), ldap_read(), and ldap_search()
    when LDAPs array is not a list). (Girgias)
  . Fix GH-16132 (php_ldap_do_modify() attempts to free pointer not allocated
    by ZMM.). (Girgias)
  . Fix GH-16136 (Memory leak in php_ldap_do_modify() when entry is not a
    proper dictionary). (Girgias)

- MBString:
  . Fixed bug GH-16261 (Reference invariant broken in mb_convert_variables()).
    (nielsdos)

- OpenSSL:
  . Fixed stub for openssl_csr_new. (Jakub Zelenka)

- PCRE:
  . Fixed bug GH-16189 (underflow on offset argument). (David Carlier)
  . Fixed bug GH-16184 (UBSan address overflowed in ext/pcre/php_pcre.c).
    (nielsdos)

- PHPDBG:
  . Fixed bug GH-15901 (phpdbg: Assertion failure on i funcs). (cmb)
  . Fixed bug GH-16181 (phpdbg: exit in exception handler reports fatal error).
    (cmb)

- Reflection:
  . Fixed bug GH-16187 (Assertion failure in ext/reflection/php_reflection.c).
    (DanielEScherzer)

- SAPI:
  . Fixed bug GH-15395 (php-fpm: zend_mm_heap corrupted with cgi-fcgi request).
    (Jakub Zelenka, David Carlier)

- SimpleXML:
  . Fixed bug GH-15837 (Segmentation fault in ext/simplexml/simplexml.c).
    (nielsdos)

- Sockets:
  . Fixed bug GH-16267 (socket_strerror overflow on errno argument).
    (David Carlier)

- SOAP:
  . Fixed bug #62900 (Wrong namespace on xsd import error message). (nielsdos)
  . Fixed bug GH-16237 (Segmentation fault when cloning SoapServer). (nielsdos)
  . Fix Soap leaking http_msg on error. (nielsdos)
  . Fixed bug GH-16256 (Assertion failure in ext/soap/php_encoding.c:460).
    (nielsdos)
  . Fixed bug GH-16259 (Soap segfault when classmap instantiation fails).
    (nielsdos)

- Standard:
  . Fixed bug GH-15613 (overflow on unpack call hex string repeater).
    (David Carlier)
  . Fixed bug GH-15937 (overflow on stream timeout option value).
    (David Carlier)
  . Fixed bug GH-16053 (Assertion failure in Zend/zend_hash.c). (Arnaud)

- Streams:
  . Fixed bugs GH-15908 and GH-15026 (leak / assertion failure in streams.c).
    (nielsdos)
  . Fixed bug GH-15980 (Signed integer overflow in main/streams/streams.c).
    (cmb)

- TSRM:
  . Prevent closing of unrelated handles. (cmb)

- XML:
  . Fixed bug GH-15868 (Assertion failure in xml_parse_into_struct after
    exception). (nielsdos)

26 Sep 2024, PHP 8.2.24

- CGI:
  . Fixed bug GHSA-p99j-rfp4-xqvq (Bypass of CVE-2024-4577, Parameter Injection
    Vulnerability). (CVE-2024-8926) (nielsdos)
  . Fixed bug GHSA-94p6-54jq-9mwp (cgi.force_redirect configuration is
    bypassable due to the environment variable collision). (CVE-2024-8927)
    (nielsdos)

- Core:
  . Fixed bug GH-15408 (MSan false-positve on zend_max_execution_timer).
    (zeriyoshi)
  . Fixed bug GH-15515 (Configure error grep illegal option q). (Peter Kokot)
  . Fixed bug GH-15514 (Configure error: genif.sh: syntax error). (Peter Kokot)
  . Fixed bug GH-15565 (--disable-ipv6 during compilation produces error
    EAI_SYSTEM not found). (nielsdos)
  . Fixed bug GH-15587 (CRC32 API build error on arm 32-bit).
    (Bernd Kuhls, Thomas Petazzoni)
  . Fixed bug GH-15330 (Do not scan generator frames more than once). (Arnaud)
  . Fixed uninitialized lineno in constant AST of internal enums. (ilutov)

- Curl:
  . FIxed bug GH-15547 (curl_multi_select overflow on timeout argument).
    (David Carlier)

- DOM:
  . Fixed bug GH-15551 (Segmentation fault (access null pointer) in
    ext/dom/xml_common.h). (nielsdos)

- Fileinfo:
  . Fixed bug GH-15752 (Incorrect error message for finfo_file
    with an empty filename argument). (DanielEScherzer)

- FPM:
  . Fixed bug GHSA-865w-9rf3-2wh5 (Logs from childrens may be altered).
    (CVE-2024-9026) (Jakub Zelenka)

- MySQLnd:
  . Fixed bug GH-15432 (Heap corruption when querying a vector). (cmb,
    Kamil Tekiela)

- Opcache:
  . Fixed bug GH-15661 (Access null pointer in
    Zend/Optimizer/zend_inference.c). (nielsdos)
  . Fixed bug GH-15658 (Segmentation fault in Zend/zend_vm_execute.h).
    (nielsdos)

- SAPI:
  . Fixed bug GHSA-9pqp-7h25-4f32 (Erroneous parsing of multipart form data).
    (CVE-2024-8925) (Arnaud)

- SOAP:
  . Fixed bug #73182 (PHP SOAPClient does not support stream context HTTP
    headers in array form). (nielsdos)

- Standard:
  . Fixed bug GH-15552 (Signed integer overflow in ext/standard/scanf.c). (cmb)

- Streams:
  . Fixed bug GH-15628 (php_stream_memory_get_buffer() not zero-terminated).
    (cmb)

29 Aug 2024, PHP 8.2.23

- Core:
  . Fixed bug GH-15020 (Memory leak in Zend/Optimizer/escape_analysis.c).
    (nielsdos)
  . Fixed bug GH-15023 (Memory leak in Zend/zend_ini.c). (nielsdos)
  . Fixed bug GH-13330 (Append -Wno-implicit-fallthrough flag conditionally).
    (Peter Kokot)
  . Fix uninitialized memory in network.c. (nielsdos)
  . Fixed bug GH-15108 (Segfault when destroying generator during shutdown).
    (Arnaud)
  . Fixed bug GH-15275 (Crash during GC of suspended generator delegate).
    (Arnaud)

- Curl:
  . Fixed case when curl_error returns an empty string.
    (David Carlier)

- DOM:
  . Fix UAF when removing doctype and using foreach iteration. (nielsdos)

- FFI:
  . Fixed bug GH-14286 (ffi enum type (when enum has no name) make memory
    leak). (nielsdos, dstogov)

- Hash:
  . Fix crash when converting array data for array in shm in xxh3. (nielsdos)

- Intl:
  . Fixed bug GH-15087 (IntlChar::foldCase()'s $option is not optional). (cmb)

- Opcache:
  . Fixed bug GH-13817 (Segmentation fault for enabled observers after pass 4).
    (Bob)
  . Fixed bug GH-13775 (Memory leak possibly related to opcache SHM placement).
    (Arnaud, nielsdos)

- Output:
  . Fixed bug GH-15179 (Segmentation fault (null pointer dereference) in
    ext/standard/url_scanner_ex.re). (nielsdos)

- PDO_Firebird:
  . Fix bogus fallthrough path in firebird_handle_get_attribute(). (nielsdos)

- PHPDBG:
  . Fixed bug GH-13199 (EOF emits redundant prompt in phpdbg local console mode
    with libedit/readline). (Peter Kokot)
  . Fixed bug GH-15268 (heap buffer overflow in phpdbg
    (zend_hash_num_elements() Zend/zend_hash.h)). (nielsdos)
  . Fixed bug GH-15210 use-after-free on watchpoint allocations. (nielsdos)

- Random:
  . Fixed part of bug GH-15381, checking getrandom availability on solaris.
    (David Carlier)

- Soap:
  . Fixed bug #55639 (Digest autentication dont work). (nielsdos)
  . Fix SoapFault property destruction. (nielsdos)
  . Fixed bug GH-15252 (SOAP XML broken since PHP 8.3.9 when using classmap
    constructor option). (nielsdos)

- Standard:
  . Fix passing non-finite timeout values in stream functions. (nielsdos)
  . Fixed GH-14780 p(f)sockopen timeout overflow. (David Carlier)
  . Fixed GH-15653 overflow on fgetcsv length parameter. (David Carlier)

- Streams:
  . Fixed bug GH-15028 (Memory leak in ext/phar/stream.c). (nielsdos)
  . Fixed bug GH-15034 (Integer overflow on stream_notification_callback
    byte_max parameter with files bigger than 2GB). (nielsdos)

- Tidy:
  . Fix memory leaks in ext/tidy basedir restriction code. (nielsdos)

01 Aug 2024, PHP 8.2.22

- Core:
  . Fixed bug GH-13922 (Fixed support for systems with
    sysconf(_SC_GETPW_R_SIZE_MAX) == -1). (Arnaud)
  . Fixed bug GH-14626 (Fix is_zend_ptr() for huge blocks). (Arnaud)
  . Fixed bug GH-14590 (Memory leak in FPM test gh13563-conf-bool-env.phpt.
    (nielsdos)
  . Fixed OSS-Fuzz #69765. (nielsdos)
  . Fixed bug GH-14741 (Segmentation fault in Zend/zend_types.h). (nielsdos)
  . Fixed bug GH-14969 (Use-after-free in property coercion with __toString()).
    (ilutov)
  . Fixed bug GH-14961 (Comment between -> and keyword results in parse error).
    (ilutov)

- Dom:
  . Fixed bug GH-14702 (DOMDocument::xinclude() crash). (nielsdos)

- Gd:
  . ext/gd/tests/gh10614.phpt: skip if no PNG support. (orlitzky)
  . restored warning instead of fata error. (dryabov)

- LibXML:
  . Fixed bug GH-14563 (Build failure with libxml2 v2.13.0). (nielsdos)

- Opcache:
  . Fixed bug GH-14550 (No warning message when Zend DTrace is enabled that
    opcache.jit is implictly disabled). (nielsdos)

- Output:
  . Fixed bug GH-14808 (Unexpected null pointer in Zend/zend_string.h with
    empty output buffer). (nielsdos)

- PDO:
  . Fixed bug GH-14712 (Crash with PDORow access to null property).
    (David Carlier)

- Phar:
  . Fixed bug GH-14603 (null string from zip entry).
    (David Carlier)

- PHPDBG:
  . Fixed bug GH-14596 (crashes with ASAN and ZEND_RC_DEBUG=1).
    (David Carlier)
  . Fixed bug GH-14553 (echo output trimmed at NULL byte). (nielsdos)

- Shmop:
   . Fixed bug GH-14537 (shmop Windows 11 crashes the process). (nielsdos)

- SimpleXML:
   . Fixed bug GH-14638 (null dereference after XML parsing failure).
     (David Carlier)

- SPL:
  . Fixed bug GH-14639 (Member access within null pointer in
    ext/spl/spl_observer.c). (nielsdos)

- Standard:
  . Fix 32-bit wordwrap test failures. (orlitzky)
  . Fixed bug GH-14774 (time_sleep_until overflow). (David Carlier)

- Tidy:
  . Fix memory leak in tidy_repair_file(). (nielsdos)

- Treewide:
  . Fix compatibility with libxml2 2.13.2. (nielsdos)

- XML:
  . Move away from to-be-deprecated libxml fields. (nielsdos)
  . Fixed bug GH-14834 (Error installing PHP when --with-pear is used).
    (nielsdos)

04 Jul 2024, PHP 8.2.21

- Core:
  . Fixed bug GH-14315 (Incompatible pointer type warnings). (Peter Kokot)
  . Fixed bug GH-12814 (max_execution_time reached too early on MacOS 14
    when running on Apple Silicon). (Manuel Kress)
  . Fixed bug GH-14387 (Crash when stack walking in destructor of yielded from
    values during Generator->throw()). (Bob)
  . Fixed bug GH-14456 (Attempting to initialize class with private constructor
    calls destructor). (Girgias)
  . Fixed bug GH-14549 (Incompatible function pointer type for fclose).
    (Ryan Carsten Schmidt)

- BCMath:
  . Fixed bug (bcpowmod() with mod = -1 returns 1 when it must be 0). (Girgias)

- Curl:
  . Fixed bug GH-14307 (Test curl_basic_024 fails with curl 8.8.0). (nielsdos)

- DOM:
  . Fixed bug GH-14343 (Memory leak in xml and dom). (nielsdos)

- FPM:
  . Fixed bug GH-14037 (PHP-FPM ping.path and ping.response config vars are
    ignored in status pool). (Wilhansen Li, Pierrick Charron)

- GD:
  . Fix parameter numbers for imagecolorset(). (Giovanni Giacobbi)

- Intl:
  . Fix reference handling in SpoofChecker. (nielsdos)

- MySQLnd:
  . Partially fix bug GH-10599 (Apache crash on Windows when using a
    self-referencing anonymous function inside a class with an active
    mysqli connection). (nielsdos)

- Opcache:
  . Fixed bug GH-14267 (opcache.jit=off does not allow enabling JIT at runtime).
    (ilutov)
  . Fixed TLS access in JIT on FreeBSD/amd64. (Arnaud)
  . Fixed bug GH-11188 (Error when building TSRM in ARM64). (nielsdos)

- PDO ODBC:
  . Fixed bug GH-14367 (incompatible SDWORD type with iODBC). (Calvin Buckley)

- PHPDBG:
  . Fixed bug GH-13681 (segfault on watchpoint addition failure). (David Carlier)

- Soap:
  . Fixed bug #47925 (PHPClient can't decompress response). (nielsdos)
  . Fix missing error restore code. (nielsdos)
  . Fix memory leak if calling SoapServer::setObject() twice. (nielsdos)
  . Fix memory leak if calling SoapServer::setClass() twice. (nielsdos)
  . Fix reading zlib ini settings in ext-soap. (nielsdos)
  . Fix memory leaks with string function name lookups. (nielsdos)
  . Fixed bug #69280 (SoapClient classmap doesn't support fully qualified class
    name). (nielsdos)
  . Fixed bug #76232 (SoapClient Cookie Header Semicolon). (nielsdos)
  . Fixed memory leaks when calling SoapFault::__construct() twice. (Girgias)

- Sodium:
  . Fix memory leaks in ext/sodium on failure of some functions. (nielsdos)

- SPL:
  . Fixed bug GH-14290 (Member access within null pointer in extension spl).
    (nielsdos)

- Standard:
  . Fixed bug GH-14483 (Fixed off-by-one error in checking length of abstract
    namespace Unix sockets). (Derick)

- Streams:
  . Fixed bug GH-11078 (PHP Fatal error triggers pointer being freed was not
    allocated and malloc: double free for ptr errors). (nielsdos)

06 Jun 2024, PHP 8.2.20

- CGI:
  . Fixed buffer limit on Windows, replacing read call usage by _read.
    (David Carlier)
  . Fixed bug GHSA-3qgc-jrrr-25jv (Bypass of CVE-2012-1823, Argument Injection
    in PHP-CGI). (CVE-2024-4577) (nielsdos)

- CLI:
  . Fixed bug GH-14189 (PHP Interactive shell input state incorrectly handles
    quoted heredoc literals.). (nielsdos)

- Core:
  . Fixed bug GH-13970 (Incorrect validation of #[Attribute] flags type for
    non-compile-time expressions). (ilutov)
  . Fixed bug GH-14140 (Floating point bug in range operation on Apple Silicon
    hardware). (Derick, Saki)

- DOM:
  . Fix crashes when entity declaration is removed while still having entity
    references. (nielsdos)
  . Fix references not handled correctly in C14N. (nielsdos)
  . Fix crash when calling childNodes next() when iterator is exhausted.
    (nielsdos)
  . Fix crash in ParentNode::append() when dealing with a fragment
    containing text nodes. (nielsdos)

- FFI:
  . Fixed bug GH-14215 (Cannot use FFI::load on CRLF header file with
    apache2handler). (nielsdos)

- Filter:
  . Fixed bug GHSA-w8qr-v226-r27w (Filter bypass in filter_var FILTER_VALIDATE_URL).
    (CVE-2024-5458) (nielsdos)

- FPM:
  . Fix bug GH-14175 (Show decimal number instead of scientific notation in
    systemd status). (Benjamin Cremer)

- Hash:
  . ext/hash: Swap the checking order of `__has_builtin` and `__GNUC__`
    (Saki Takamachi)

- Intl:
  . Fixed build regression on systems without C++17 compilers. (Calvin Buckley,
    Peter Kokot)

- Ini:
  . Fixed bug GH-14100 (Corrected spelling mistake in php.ini files).
    (Marcus Xavier)

- MySQLnd:
  . Fix bug GH-14255 (mysqli_fetch_assoc reports error from
    nested query). (Kamil Tekiela)

- Opcache:
  . Fixed bug GH-14109 (Fix accidental persisting of internal class constant in
    shm). (ilutov)

- OpenSSL:
  . The openssl_private_decrypt function in PHP, when using PKCS1 padding
    (OPENSSL_PKCS1_PADDING, which is the default), is vulnerable to the Marvin Attack
    unless it is used with an OpenSSL version that includes the changes from this pull
    request: https://github.com/openssl/openssl/pull/13817 (rsa_pkcs1_implicit_rejection).
    These changes are part of OpenSSL 3.2 and have also been backported to stable
    versions of various Linux distributions, as well as to the PHP builds provided for
    Windows since the previous release. All distributors and builders should ensure that
    this version is used to prevent PHP from being vulnerable. (CVE-2024-2408)

- Standard:
  . Fixed bug GHSA-9fcc-425m-g385 (Bypass of CVE-2024-1874).
    (CVE-2024-5585) (nielsdos)

- XML:
  . Fixed bug GH-14124 (Segmentation fault with XML extension under certain
    memory limit). (nielsdos)

- XMLReader:
  . Fixed bug GH-14183 (XMLReader::open() can't be overridden). (nielsdos)

09 May 2024, PHP 8.2.19

- Core:
  . Fixed bug GH-13772 (Invalid execute_data->opline pointers in observer fcall
    handlers when JIT is enabled). (Bob)
  . Fixed bug GH-13931 (Applying zero offset to null pointer in
    Zend/zend_opcode.c). (nielsdos)
  . Fixed bug GH-13942 (Align the behavior of zend-max-execution-timers with
    other timeout implementations). (Kévin Dunglas)
  . Fixed bug GH-14003 (Broken cleanup of unfinished calls with callable convert
    parameters). (ilutov)
  . Fixed bug GH-14013 (Erroneous dnl appended in configure). (Peter Kokot)
  . Fixed bug GH-10232 (If autoloading occurs during constant resolution
    filename and lineno are identified incorrectly). (ranvis)
  . Fixed bug GH-13727 (Missing void keyword). (Peter Kokot)

- Fibers:
  . Fixed bug GH-13903 (ASAN false positive underflow when executing copy()).
    (nielsdos)

- FPM:
  . Fixed bug GH-13563 (Setting bool values via env in FPM config fails).
    (Jakub Zelenka)

- Intl:
  . Fixed build for icu 74 and onwards. (dunglas)

- MySQLnd:
  . Fix shift out of bounds on 32-bit non-fast-path platforms. (nielsdos)

- Opcache:
  . Fixed incorrect assumptions across compilation units for static calls.
    (ilutov)

- OpenSSL:
  . Fixed bug GH-10495 (feof on OpenSSL stream hangs indefinitely).
    (Jakub Zelenka)

- PDO SQLite:
  . Fix GH-13984 (Buffer size is now checked before memcmp). (Saki Takamachi)
  . Fix GH-13998 (Manage refcount of agg_context->val correctly).
    (Saki Takamachi)

- Phar:
  . Fixed bug GH-13836 (Renaming a file in a Phar to an already existing
    filename causes a NULL pointer dereference). (nielsdos)
  . Fixed bug GH-13833 (Applying zero offset to null pointer in zend_hash.c).
    (nielsdos)
  . Fix potential NULL pointer dereference before calling EVP_SignInit. (icy17)

- PHPDBG:
  . Fixed bug GH-13827 (Null pointer access of type 'zval' in phpdbg_frame).
    (nielsdos)

- Posix:
  . Fix usage of reentrant functions in ext/posix. (Arnaud)

- Session:
  . Fixed bug GH-13856 (Member access within null pointer of type 'ps_files' in
    ext/session/mod_files.c). (nielsdos)
  . Fixed bug GH-13891 (memleak and segfault when using ini_set with
    session.trans_sid_hosts). (nielsdos, kamil-tekiela)
  . Fixed buffer _read/_write size limit on windows for the file mode. (David Carlier)

- Streams:
  . Fixed file_get_contents() on Windows fails with "errno=22 Invalid
    argument". (Damian Wójcik)
  . Fixed bug GH-13264 (Part 1 - Memory leak on stream filter failure).
    (Jakub Zelenka)
  . Fixed bug GH-13860 (Incorrect PHP_STREAM_OPTION_CHECK_LIVENESS case in
    ext/openssl/xp_ssl.c - causing use of dead socket). (nielsdos)
  . Fixed bug GH-11678 (Build fails on musl 1.2.4 - lfs64). (Arnaud)

- Treewide:
  . Fix gcc-14 Wcalloc-transposed-args warnings. (Cristian Rodríguez)

11 Apr 2024, PHP 8.2.18

- Core:
  . Fixed bug GH-13612 (Corrupted memory in destructor with weak references).
    (nielsdos)
  . Fixed bug GH-13784 (AX_GCC_FUNC_ATTRIBUTE failure). (Remi)
  . Fixed bug GH-13670 (GC does not scale well with a lot of objects created in
    destructor). (Arnaud)

- DOM:
  . Add some missing ZPP checks. (nielsdos)
  . Fix potential memory leak in XPath evaluation results. (nielsdos)
  . Fix phpdoc for DOMDocument load methods. (VincentLanglet)

- FPM
  . Fixed incorrect check in fpm_shm_free(). (nielsdos)

- GD:
  . Fixed bug GH-12019 (add GDLIB_CFLAGS in feature tests). (Michael Orlitzky)

- Gettext:
  . Fixed sigabrt raised with dcgettext/dcngettext calls with gettext 0.22.5
    with category set to LC_ALL. (David Carlier)

- MySQLnd:
  . Fix GH-13452 (Fixed handshake response [mysqlnd]). (Saki Takamachi)
  . Fix incorrect charset length in check_mb_eucjpms(). (nielsdos)

- Opcache:
  . Fixed GH-13508 (JITed QM_ASSIGN may be optimized out when op1 is null).
    (Arnaud, Dmitry)
  . Fixed GH-13712 (Segmentation fault for enabled observers when calling trait
    method of internal trait when opcache is loaded). (Bob)

- PDO:
  . Fix various PDORow bugs. (Girgias)

- Random:
  . Fixed bug GH-13544 (Pre-PHP 8.2 compatibility for mt_srand with unknown
    modes). (timwolla)
  . Fixed bug GH-13690 (Global Mt19937 is not properly reset in-between
    requests when MT_RAND_PHP is used). (timwolla)

- Session:
  . Fixed bug GH-13680 (Segfault with session_decode and compilation error).
    (nielsdos)

- Sockets:
  . Fixed bug GH-13604 (socket_getsockname returns random characters in the end
    of the socket name). (David Carlier)

- SPL:
  . Fixed bug GH-13531 (Unable to resize SplfixedArray after being unserialized
    in PHP 8.2.15). (nielsdos)
  . Fixed bug GH-13685 (Unexpected null pointer in zend_string.h). (nielsdos)

- Standard:
  . Fixed bug GH-11808 (Live filesystem modified by tests). (nielsdos)
  . Fixed GH-13402 (Added validation of `\n` in $additional_headers of mail()).
    (SakiTakamachi)
  . Fixed bug GH-13203 (file_put_contents fail on strings over 4GB on Windows).
    (divinity76)
  . Fixed bug GHSA-pc52-254m-w9w7 (Command injection via array-ish $command
    parameter of proc_open). (CVE-2024-1874) (Jakub Zelenka)
  . Fixed bug GHSA-wpj3-hf5j-x4v4 (__Host-/__Secure- cookie bypass due to
    partial CVE-2022-31629 fix). (CVE-2024-2756) (nielsdos)
  . Fixed bug GHSA-h746-cjrr-wfmr (password_verify can erroneously return true,
    opening ATO risk). (CVE-2024-3096) (Jakub Zelenka)

- XML:
  . Fixed bug GH-13517 (Multiple test failures when building with
    --with-expat). (nielsdos)

14 Mar 2024, PHP 8.2.17

- Core:
  . Fix ZTS persistent resource crashes on shutdown. (nielsdos)

- Curl:
  . Fix failing tests due to string changes in libcurl 8.6.0. (Ayesh)

- DOM:
  . Fix reference access in dimensions for DOMNodeList and DOMNodeMap.
    (nielsdos)

- Fileinfo:
  . Fixed bug GH-13344 (finfo::buffer(): Failed identify data 0:(null),
    backport). (nielsdos)

- FPM:
  . Fixed bug #75712 (getenv in php-fpm should not read $_ENV, $_SERVER).
    (Jakub Zelenka)

- GD:
  . Fixed bug GH-12019 (detection of image formats in system gd library).
    (Michael Orlitzky)

- MySQLnd:
  . Fixed bug GH-11950 ([mysqlnd] Fixed not to set CR_MALFORMED_PACKET to error
    if CR_SERVER_GONE_ERROR is already set). (Saki Takamachi)

- PGSQL:
  . Fixed bug GH-13354 (pg_execute/pg_send_query_params/pg_send_execute
    with null value passed by reference). (George Barbarosie)

- Standard:
  . Fixed array key as hash to string (case insensitive) comparison typo
    for the second operand buffer size (albeit unused for now). (A. Slepykh)

15 Feb 2024, PHP 8.2.16

- Core:
  . Fixed timer leak in zend-max-execution-timers builds. (withinboredom)
  . Fixed bug GH-12349 (linking failure on ARM with mold). (Jan Palus)
  . Fixed bug GH-13097 (Anonymous class reference in trigger_error / thrown
    Exception). (nielsdos)
  . Fixed bug GH-13215 (GCC 14 build failure). (Remi)

- Curl:
  . Fix missing error check in curl_multi_init(). (divinity76)

- FPM:
  . Fixed bug GH-12996 (Incorrect SCRIPT_NAME with Apache ProxyPassMatch when
    plus in path). (Jakub Zelenka)

- GD:
  . Fixed bug GH-10344 (imagettfbbox(): Could not find/open font UNC path).
    (nielsdos)
  . Fixed bug GH-10614 (imagerotate will turn the picture all black, when
    rotated 90). (nielsdos)

- MySQLnd:
  . Fixed bug GH-12107 (When running a stored procedure (that returns a result
    set) twice, PHP crashes). (nielsdos)

- Opcache:
  . Fixed bug GH-13232 (Segmentation fault will be reported when JIT is off but
    JIT_debug is still on). (nielsdos)

- OpenSSL:
  . Fixed LibreSSL undefined reference when OPENSSL_NO_ENGINE not set.
   (David Carlier).

- PDO_Firebird:
  . Fix GH-13119 (Changed to convert float and double values into strings using
    `H` format). (SakiTakamachi)

- Phar:
  . Fixed bug #71465 (PHAR doesn't know about litespeed). (nielsdos)
  . Fixed bug GH-13037 (PharData incorrectly extracts zip file). (nielsdos)

- Random:
  . Fixed bug GH-13138 (Randomizer::pickArrayKeys() does not detect broken
    engines). (timwolla)

- Session:
  . Fixed bug GH-12504 (Corrupted session written when there's a fatal error
    in autoloader). (nielsdos)

- Streams:
  . Fixed bug GH-13071 (Copying large files using mmap-able source streams may
    exhaust available memory and fail). (nielsdos)

18 Jan 2024, PHP 8.2.15

- Core:
  . Fixed bug GH-12953 (false positive SSA integrity verification failed when
    loading composer classmaps with more than 11k elements). (nielsdos)
  . Fixed bug GH-12966 (missing cross-compiling 3rd argument so Autoconf doesn't
    emit warnings). (Peter Kokot)
  . Fixed bug GH-13727 (missing void keyword for C generate code for feature test).
    (Peter Kokot/David Carlier)

- Cli:
  . Fix incorrect timeout in built-in web server when using router script and
    max_input_time. (ilutov)

- FFI:
  . Fixed bug GH-9698 (stream_wrapper_register crashes with FFI\CData).
    (Jakub Zelenka)
  . Fixed bug GH-12905 (FFI::new interacts badly with observers). (nielsdos)

- GD:
  . Fixed GH-13082 undefined behavior with GdFont instances handling with
    imageload* and imagechar*. (David Carlier)

- Intl:
  . Fixed GH-12943 (IntlDateFormatter::__construct accepts 'C' as valid locale).
    (David Carlier)

- Hash:
  . Fixed bug GH-12936 (hash() function hangs endlessly if using sha512 on
    strings >= 4GiB). (nielsdos)

- ODBC:
  . Fix crash on Apache shutdown with persistent connections. (nielsdos)

- Opcache:
  . Fixed oss-fuzz #64727 (JIT undefined array key warning may overwrite DIM
    with NULL when DIM is the same var as result). (ilutov)
  . Added workaround for SELinux mprotect execheap issue.
    See https://bugzilla.kernel.org/show_bug.cgi?id=218258. (ilutov)

- OpenSSL:
  . Fixed bug GH-12987 (openssl_csr_sign might leak new cert on error).
    (Jakub Zelenka)

- PDO:
  . Fix GH-12969 (Fixed PDO::getAttribute() to get PDO::ATTR_STRINGIFY_FETCHES).
    (SakiTakamachi)

- PDO_ODBC:
  . Fixed bug GH-12767 (Unable to turn on autocommit mode with setAttribute()).
    (SakiTakamachi)

- PGSQL:
  . Fixed auto_reset_persistent handling and allow_persistent type. (David Carlier)
  . Fixed bug GH-12974 (Apache crashes on shutdown when using pg_pconnect()).
    (nielsdos)

- Phar:
  . Fixed bug #77432 (Segmentation fault on including phar file). (nielsdos)

- PHPDBG:
  . Fixed bug GH-12962 (Double free of init_file in phpdbg_prompt.c). (nielsdos)

- SimpleXML:
  . Fix getting the address of an uninitialized property of a SimpleXMLElement
    resulting in a crash. (nielsdos)

- Tidy:
  . Fixed bug GH-12980 (tidynode.props.attribute is missing
    "Boolean Attributes" and empty attributes). (nielsdos)

21 Dec 2023, PHP 8.2.14

- Core:
  . Fixed oss-fuzz #54325 (Use-after-free of name in var-var with malicious
    error handler). (ilutov)
  . Fixed oss-fuzz #64209 (In-place modification of filename in
    php_message_handler_for_zend). (ilutov)
  . Fixed bug GH-12758 / GH-12768 (Invalid opline in OOM handlers within
    ZEND_FUNC_GET_ARGS and ZEND_BIND_STATIC). (Florian Engelhardt)
  . Fix various missing NULL checks. (nielsdos, dstogov)
  . Fixed bug GH-12835 (Leak of call->extra_named_params on internal __call).
    (ilutov)

- Date:
  . Fixed improbably integer overflow while parsing really large (or small)
    Unix timestamps. (Derick)

- DOM:
  . Fixed bug GH-12616 (DOM: Removing XMLNS namespace node results in invalid
    default: prefix). (nielsdos)

- FPM:
  . Fixed bug GH-12705 (Segmentation fault in fpm_status_export_to_zval).
    (Patrick Prasse)

- FTP:
  . Fixed bug GH-9348 (FTP & SSL session reuse). (nielsdos)

- Intl:
  . Fixed bug GH-12635 (Test bug69398.phpt fails with ICU 74.1). (nielsdos)

- LibXML:
  . Fixed bug GH-12702 (libxml2 2.12.0 issue building from src). (nono303)
  . Fixed test failures for libxml2 2.12.0. (nielsdos)

- MySQLnd:
  . Avoid using uninitialised struct. (mikhainin)
  . Fixed bug GH-12791 (Possible dereference of NULL in MySQLnd debug code).
    (nielsdos)

- Opcache:
  . Fixed JIT bug (Function JIT emits "Uninitialized string offset" warning
    at the same time as invalid offset Error). (Girgias)
  . Fixed JIT bug (JIT emits "Attempt to assign property of non-object"
    warning at the same time as Error is being thrown). (Girgias)

- OpenSSL:
  . Fixed bug #50713 (openssl_pkcs7_verify() may ignore untrusted CAs).
    (Jakub Zelenka)

- PCRE:
  . Fixed bug GH-12628 (The gh11374 test fails on Alpinelinux). (nielsdos)

- PDO PGSQL:
  . Fixed the default value of $fetchMode in PDO::pgsqlGetNotify() (kocsismate)

- PGSQL:
  . Fixed bug GH-12763 wrong argument type for pg_untrace. (degtyarov)

- PHPDBG:
  . Fixed bug GH-12675 (MEMORY_LEAK in phpdbg_prompt.c). (nielsdos)

- SOAP:
  . Fixed bug GH-12838 ([SOAP] Temporary WSDL cache files not being deleted).
    (nielsdos)

- SPL:
  . Fixed bug GH-12721 (SplFileInfo::getFilename() segfault in combination
    with GlobIterator and no directory separator). (nielsdos)

- SQLite3:
  . Fixed bug GH-12633 (sqlite3_defensive.phpt fails with sqlite 3.44.0).
    (SakiTakamachi)

- Standard:
  . Fix memory leak in syslog device handling. (danog)
  . Fixed bug GH-12621 (browscap segmentation fault when configured in the
    vhost). (nielsdos)
  . Fixed bug GH-12655 (proc_open() does not take into account references
    in the descriptor array). (nielsdos)

- Streams:
  . Fixed bug #79945 (Stream wrappers in imagecreatefrompng causes segfault).
    (Jakub Zelenka)

- Zip:
  . Fixed bug GH-12661 (Inconsistency in ZipArchive::addGlob remove_path Option
    Behavior). (Remi)

23 Nov 2023, PHP 8.2.13

- Core:
  . Fixed double-free of non-interned enum case name. (ilutov)
  . Fixed bug GH-12457 (Incorrect result of stripos with single character
    needle). (SakiTakamachi)
  . Fixed bug GH-12468 (Double-free of doc_comment when overriding static
    property via trait). (ilutov)
  . Fixed segfault caused by weak references to FFI objects. (sj-i)
  . Fixed max_execution_time: don't delete an unitialized timer. (Kévin Dunglas)
  . Fixed bug GH-12558 (Arginfo soft-breaks with namespaced class return type
    if the class name starts with N). (kocsismate)

- DOM:
  . Fix registerNodeClass with abstract class crashing. (nielsdos)
  . Add missing NULL pointer error check. (icy17)
  . Fix validation logic of php:function() callbacks. (nielsdos)

- Fiber:
  . Fixed bug GH-11121 (ReflectionFiber segfault). (danog, trowski, bwoebi)

- FPM:
  . Fixed bug GH-9921 (Loading ext in FPM config does not register module
    handlers). (Jakub Zelenka)
  . Fixed bug GH-12232 (FPM: segfault dynamically loading extension without
    opcache). (Jakub Zelenka)
  . Fixed bug #76922 (FastCGI terminates conn after FCGI_GET_VALUES).
    (Jakub Zelenka)

- Intl:
  . Removed the BC break on IntlDateFormatter::construct which threw an
    exception with an invalid locale. (David Carlier)

- Opcache:
  . Added warning when JIT cannot be enabled. (danog)
  . Fixed bug GH-8143 (Crashes in zend_accel_inheritance_cache_find since
    upgrading to 8.1.3 due to corrupt on-disk file cache). (turchanov)

- OpenSSL:
  . Fixed bug GH-12489 (Missing sigbio creation checking in openssl_cms_verify).
    (Jakub Zelenka)

- PCRE:
  . Fixed bug GH-11374 (Backport upstream fix, Different preg_match result
    with -d pcre.jit=0). (mvorisek)

- SOAP:
  . Fixed bug GH-12392 (Segmentation fault on SoapClient::__getTypes).
    (nielsdos)
  . Fixed bug #66150 (SOAP WSDL cache race condition causes Segmentation
    Fault). (nielsdos)
  . Fixed bug #67617 (SOAP leaves incomplete cache file on ENOSPC). (nielsdos)
  . Fix incorrect uri check in SOAP caching. (nielsdos)
  . Fix segfault and assertion failure with refcounted props and arrays.
    (nielsdos)
  . Fix potential crash with an edge case of persistent encoders. (nielsdos)
  . Fixed bug #75306 (Memleak in SoapClient). (nielsdos)

- Streams:
  . Fixed bug #75708 (getimagesize with "&$imageinfo" fails on StreamWrappers).
    (Jakub Zelenka)

- XMLReader:
  . Add missing NULL pointer error check. (icy17)

- XMLWriter:
  . Add missing NULL pointer error check. (icy17)

- XSL:
  . Add missing module dependency. (nielsdos)
  . Fix validation logic of php:function() callbacks. (nielsdos)

26 Oct 2023, PHP 8.2.12

- Core:
  . Fixed bug GH-12207 (memory leak when class using trait with doc block).
    (rioderelfte)
  . Fixed bug GH-12215 (Module entry being overwritten causes type errors in
    ext/dom). (nielsdos)
  . Fixed bug GH-12273 (__builtin_cpu_init check). (Freaky)
  . Fixed bug #80092 (ZTS + preload = segfault on shutdown). (nielsdos)

- CLI:
  . Ensure a single Date header is present. (coppolafab)

- CType:
  . Fixed bug GH-11997 (ctype_alnum 5 times slower in PHP 8.1 or greater).
    (nielsdos)

- DOM:
  . Restore old namespace reconciliation behaviour. (nielsdos)
  . Fixed bug GH-8996 (DOMNode serialization on PHP ^8.1). (nielsdos)

- Fileinfo:
  . Fixed bug GH-11891 (fileinfo returns text/xml for some svg files). (usarise)

- Filter:
  . Fix explicit FILTER_REQUIRE_SCALAR with FILTER_CALLBACK (ilutov)

- Hash:
  . Fixed bug GH-12186 (segfault copying/cloning a finalized HashContext).
    (MaxSem)

- Intl:
  . Fixed bug GH-12243 (segfault on IntlDateFormatter::construct).
    (David Carlier)
  . Fixed bug GH-12282 (IntlDateFormatter::construct should throw an exception
    on an invalid locale). (David Carlier)

- MySQLnd:
  . Fixed bug GH-12297 (PHP Startup: Invalid library (maybe not a PHP library)
    'mysqlnd.so' in Unknown on line). (nielsdos)

- Opcache:
  . Fixed opcache_invalidate() on deleted file. (mikhainin)
  . Fixed bug GH-12380 (JIT+private array property access inside closure
    accesses private property in child class). (nielsdos)

- PCRE:
  . Fixed bug GH-11956 (Backport upstream fix, PCRE regular expressions with
    JIT enabled gives different result). (nielsdos)

- SimpleXML:
  . Fixed bug GH-12170 (Can't use xpath with comments in SimpleXML). (nielsdos)
  . Fixed bug GH-12223 (Entity reference produces infinite loop in
    var_dump/print_r). (nielsdos)
  . Fixed bug GH-12167 (Unable to get processing instruction contents in
    SimpleXML). (nielsdos)
  . Fixed bug GH-12169 (Unable to get comment contents in SimpleXML).
    (nielsdos)

- Streams:
  . Fixed bug GH-12190 (binding ipv4 address with both address and port at 0).
    (David Carlier)

- XML:
  . Fix return type of stub of xml_parse_into_struct(). (nielsdos)
  . Fix memory leak when calling xml_parse_into_struct() twice. (nielsdos)

- XSL:
  . Fix type error on XSLTProcessor::transformToDoc return value with
    SimpleXML. (nielsdos)

28 Sep 2023, PHP 8.2.11

- Core:
  . Fixed bug GH-11937 (Constant ASTs containing objects). (ilutov)
  . Fixed bug GH-11790 (On riscv64 require libatomic if actually needed).
    (Jeremie Courreges-Anglas)
  . Fixed bug GH-11876: ini_parse_quantity() accepts invalid quantities.
    (Girgias)
  . Fixed bug GH-12073 (Segfault when freeing incompletely initialized
    closures). (ilutov)
  . Fixed bug GH-12060 (Internal iterator rewind handler is called twice).
    (ju1ius)
  . Fixed bug GH-12102 (Incorrect compile error when using array access on TMP
    value in function call). (ilutov)

- DOM:
  . Fix memory leak when setting an invalid DOMDocument encoding. (nielsdos)

- Iconv:
  . Fixed build for NetBSD which still uses the old iconv signature.
    (David Carlier)

- Intl:
  . Fixed bug GH-12020 (intl_get_error_message() broken after
    MessageFormatter::formatMessage() fails). (Girgias)

- MySQLnd:
  . Fixed bug GH-10270 (Invalid error message when connection via SSL fails:
    "trying to connect via (null)"). (Kamil Tekiela)

- ODBC:
  . Fixed memory leak with failed SQLPrepare. (NattyNarwhal)
  . Fixed persistent procedural ODBC connections not getting closed.
    (NattyNarwhal)

- SimpleXML:
  . Fixed bug #52751 (XPath processing-instruction() function is not
    supported). (nielsdos)

- SPL:
  . Fixed bug GH-11972 (RecursiveCallbackFilterIterator regression in 8.1.18).
    (nielsdos)

- SQLite3:
  . Fixed bug GH-11878 (SQLite3 callback functions cause a memory leak with
    a callable array). (nielsdos, arnaud-lb)

31 Aug 2023, PHP 8.2.10

- CLI:
  . Fixed bug GH-11716 (cli server crashes on SIGINT when compiled with
    ZEND_RC_DEBUG=1). (nielsdos)
  . Fixed bug GH-10964 (Improve man page about the built-in server).
    (Alexandre Daubois)

- Date:
  . Fixed bug GH-11416 (Crash with DatePeriod when uninitialised objects are
    passed in). (Derick)

- Core:
  . Fixed strerror_r detection at configuration time. (Kévin Dunglas)
  . Fixed trait typed properties using a DNF type not being correctly bound.
    (Girgias)
  . Fixed trait property types not being arena allocated if copied from
    an internal trait. (Girgias)
  . Fixed deep copy of property DNF type during lazy class load.
    (Girgias, ilutov)
  . Fixed memory freeing of DNF types for non arena allocated types.
    (Girgias, ju1ius)

- DOM:
  . Fix DOMEntity field getter bugs. (nielsdos)
  . Fix incorrect attribute existence check in DOMElement::setAttributeNodeNS.
    (nielsdos)
  . Fix DOMCharacterData::replaceWith() with itself. (nielsdos)
  . Fix empty argument cases for DOMParentNode methods. (nielsdos)
  . Fixed bug GH-11791 (Wrong default value of DOMDocument::xmlStandalone).
    (nielsdos)
  . Fix json_encode result on DOMDocument. (nielsdos)
  . Fix manually calling __construct() on DOM classes. (nielsdos)
  . Fixed bug GH-11830 (ParentNode methods should perform their checks
    upfront). (nielsdos)
  . Fix viable next sibling search for replaceWith. (nielsdos)
  . Fix segfault when DOMParentNode::prepend() is called when the child
    disappears. (nielsdos)

- FFI:
  . Fix leaking definitions when using FFI::cdef()->new(...). (ilutov)

- Hash:
  . Fix use-of-uninitialized-value in hash_pbkdf2(), fix missing $options
    parameter in signature. (ilutov)

- MySQLnd:
  . Fixed bug GH-11440 (authentication to a sha256_password account fails over
    SSL). (nielsdos)
  . Fixed bug GH-11438 (mysqlnd fails to authenticate with sha256_password
    accounts using passwords longer than 19 characters).
    (nielsdos, Kamil Tekiela)
  . Fixed bug GH-11550 (MySQL Statement has a empty query result when
    the response field has changed, also Segmentation fault).
    (Yurunsoft)
  . Fixed invalid error message "Malformed packet" when connection is dropped.
    (Kamil Tekiela)

- Opcache:
  . Fixed bug GH-11715 (opcache.interned_strings_buffer either has no effect or
    opcache_get_status() / phpinfo() is wrong). (nielsdos)
  . Avoid adding an unnecessary read-lock when loading script from shm if
    restart is in progress. (mikhainin)

- PCNTL:
  . Revert behaviour of receiving SIGCHLD signals back to the behaviour
    before 8.1.22. (nielsdos)

- SPL:
  . Fixed bug #81992 (SplFixedArray::setSize() causes use-after-free).
    (nielsdos)

- Standard:
  . Prevent int overflow on $decimals in number_format. (Marc Bennewitz)
  . Fixed bug GH-11870 (Fix off-by-one bug when truncating tempnam prefix)
    (athos-ribeiro)

03 Aug 2023, PHP 8.2.9

- Build:
  . Fixed bug GH-11522 (PHP version check fails with '-' separator).
    (SVGAnimate)

- CLI:
  . Fix interrupted CLI output causing the process to exit. (nielsdos)

- Core:
  . Fixed oss-fuzz #60011 (Mis-compilation of by-reference nullsafe operator).
    (ilutov)
  . Fixed line number of JMP instruction over else block. (ilutov)
  . Fixed use-of-uninitialized-value with ??= on assert. (ilutov)
  . Fixed oss-fuzz #60411 (Fix double-compilation of arrow-functions). (ilutov)
  . Fixed build for FreeBSD before the 11.0 releases. (David Carlier)

- Curl:
  . Fix crash when an invalid callback function is passed to
    CURLMOPT_PUSHFUNCTION. (nielsdos)

- Date:
  . Fixed bug GH-11368 (Date modify returns invalid datetime). (Derick)
  . Fixed bug GH-11600 (Can't parse time strings which include (narrow)
    non-breaking space characters). (Derick)
  . Fixed bug GH-11854 (DateTime:createFromFormat stopped parsing datetime with
    extra space). (nielsdos, Derick)

- DOM:
  . Fixed bug GH-11625 (DOMElement::replaceWith() doesn't replace node with
    DOMDocumentFragment but just deletes node or causes wrapping <></>
    depending on libxml2 version). (nielsdos)

- Fileinfo:
  . Fixed bug GH-11298 (finfo returns wrong mime type for xz files). (Anatol)

- FTP:
  . Fix context option check for "overwrite". (JonasQuinten)
  . Fixed bug GH-10562 (Memory leak and invalid state with consecutive
    ftp_nb_fget). (nielsdos)

- GD:
  . Fix most of the external libgd test failures. (Michael Orlitzky)

- Intl:
  . Fix memory leak in MessageFormatter::format() on failure. (Girgias)

- Libxml:
  . Fixed bug GHSA-3qrf-m4j2-pcrr (Security issue with external entity loading
    in XML without enabling it). (CVE-2023-3823) (nielsdos, ilutov)

- MBString:
  . Fix GH-11300 (license issue: restricted unicode license headers).
    (nielsdos)

- Opcache:
  . Fixed bug GH-10914 (OPCache with Enum and Callback functions results in
    segmentation fault). (nielsdos)
  . Prevent potential deadlock if accelerated globals cannot be allocated.
    (nielsdos)

- PCNTL:
  . Fixed bug GH-11498 (SIGCHLD is not always returned from proc_open).
    (nielsdos)

- PDO:
  . Fix	GH-11587 (After php8.1, when PDO::ATTR_EMULATE_PREPARES is true
    and PDO::ATTR_STRINGIFY_FETCHES is true, decimal zeros are no longer
    filled). (SakiTakamachi)

- PDO SQLite:
  . Fix GH-11492 (Make test failure: ext/pdo_sqlite/tests/bug_42589.phpt).
    (KapitanOczywisty, CViniciusSDias)

- Phar:
  . Add missing check on EVP_VerifyUpdate() in phar util. (nielsdos)
  . Fixed bug GHSA-jqcx-ccgc-xwhv (Buffer mismanagement in phar_dir_read()).
    (CVE-2023-3824) (nielsdos)

- PHPDBG:
  . Fixed bug GH-9669 (phpdbg -h options doesn't list the -z option). (adsr)

- Session:
  . Removed broken url support for transferring session ID. (ilutov)

- Standard:
  . Fix serialization of RC1 objects appearing in object graph twice. (ilutov)

- Streams:
  . Fixed bug GH-11735 (Use-after-free when unregistering user stream wrapper
    from itself). (ilutov)

- SQLite3:
  . Fix replaced error handling in SQLite3Stmt::__construct. (nielsdos)

- XMLReader:
  . Fix GH-11548 (Argument corruption when calling XMLReader::open or
    XMLReader::XML non-statically with observer active). (Bob)

06 Jul 2023, PHP 8.2.8

- CLI:
  . Fixed bug GH-11246 (cli/get_set_process_title fails on MacOS).
    (James Lucas)

- Core:
  . Fixed build for the riscv64 architecture/GCC 12. (Daniil Gentili)

- Curl:
  . Fixed bug GH-11433 (Unable to set CURLOPT_ACCEPT_ENCODING to NULL).
    (nielsdos)

- Date:
  . Fixed bug GH-11455 (Segmentation fault with custom object date properties).
    (nielsdos)

- DOM:
  . Fixed bugs GH-11288 and GH-11289 and GH-11290 and GH-9142 (DOMExceptions
    and segfaults with replaceWith). (nielsdos)
  . Fixed bug GH-10234 (Setting DOMAttr::textContent results in an empty
    attribute value). (nielsdos)
  . Fix return value in stub file for DOMNodeList::item. (divinity76)
  . Fix spec compliance error with '*' namespace for
    DOMDocument::getElementsByTagNameNS. (nielsdos)
  . Fix DOMElement::append() and DOMElement::prepend() hierarchy checks.
    (nielsdos)
  . Fixed bug GH-11347 (Memory leak when calling a static method inside an
    xpath query). (nielsdos)
  . Fixed bug #67440 (append_node of a DOMDocumentFragment does not reconcile
    namespaces). (nielsdos)
  . Fixed bug #81642 (DOMChildNode::replaceWith() bug when replacing a node
    with itself). (nielsdos)
  . Fixed bug #77686 (Removed elements are still returned by getElementById).
    (nielsdos)
  . Fixed bug #70359 (print_r() on DOMAttr causes Segfault in
    php_libxml_node_free_list()). (nielsdos)
  . Fixed bug #78577 (Crash in DOMNameSpace debug info handlers). (nielsdos)
  . Fix lifetime issue with getAttributeNodeNS(). (nielsdos)
  . Fix "invalid state error" with cloned namespace declarations. (nielsdos)
  . Fixed bug #55294 and #47530 and #47847 (various namespace reconciliation
    issues). (nielsdos)
  . Fixed bug #80332 (Completely broken array access functionality with
    DOMNamedNodeMap). (nielsdos)

- Opcache:
  . Fix allocation loop in zend_shared_alloc_startup(). (nielsdos)
  . Access violation on smm_shared_globals with ALLOC_FALLBACK. (KoudelkaB)
  . Fixed bug GH-11336 (php still tries to unlock the shared memory ZendSem
    with opcache.file_cache_only=1 but it was never locked). (nielsdos)

- OpenSSL:
  . Fixed bug GH-9356 Incomplete validation of IPv6 Address fields in
    subjectAltNames (James Lucas, Jakub Zelenka).

- PCRE:
  . Fix preg_replace_callback_array() pattern validation. (ilutov)

- PGSQL:
  . Fixed intermittent segfault with pg_trace. (David Carlier)

- Phar:
  . Fix cross-compilation check in phar generation for FreeBSD. (peter279k)

- SPL:
  . Fixed bug GH-11338 (SplFileInfo empty getBasename with more than one
    slash). (nielsdos)

- Standard:
  . Fix access on NULL pointer in array_merge_recursive(). (ilutov)
  . Fix exception handling in array_multisort(). (ilutov)

- SQLite3:
  . Fixed bug GH-11451 (Invalid associative array containing duplicate
    keys). (nielsdos)

08 Jun 2023, PHP 8.2.7

- Core:
  . Fixed bug GH-11152 (Unable to alias namespaces containing reserved class
    names). (ilutov)
  . Fixed bug GH-9068 (Conditional jump or move depends on uninitialised
    value(s)). (nielsdos)
  . Fixed bug GH-11189 (Exceeding memory limit in zend_hash_do_resize leaves
    the array in an invalid state). (Bob)
  . Fixed bug GH-11063 (Compilation error on old GCC versions). (ingamedeo)
  . Fixed bug GH-11222 (foreach by-ref may jump over keys during a rehash).
    (Bob)

- Date:
  . Fixed bug GH-11281 (DateTimeZone::getName() does not include seconds in
    offset). (nielsdos)

- Exif:
  . Fixed bug GH-10834 (exif_read_data() cannot read smaller stream wrapper
    chunk sizes). (nielsdos)

- FPM:
  . Fixed bug GH-10461 (PHP-FPM segfault due to after free usage of
    child->ev_std(out|err)). (Jakub Zelenka)
  . Fixed bug #64539 (FPM status page: query_string not properly JSON encoded).
    (Jakub Zelenka)
  . Fixed memory leak for invalid primary script file handle. (Jakub Zelenka)

- Hash:
  . Fixed bug GH-11180 (hash_file() appears to be restricted to 3 arguments).
    (nielsdos)

- LibXML:
  . Fixed bug GH-11160 (Few tests failed building with new libxml 2.11.0).
    (nielsdos)

- MBString:
  . Fix bug GH-11217 (Segfault in mb_strrpos / mb_strripos when using negative
    offset and ASCII encoding). (ilutov)

- Opcache:
  . Fixed bug GH-11134 (Incorrect match default branch optimization). (ilutov)
  . Fixed too wide OR and AND range inference. (nielsdos)
  . Fixed missing class redeclaration error with OPcache enabled. (ilutov)
  . Fixed bug GH-11245 (In some specific cases SWITCH with one default
    statement will cause segfault). (nielsdos)

- PCNTL:
  . Fixed maximum argument count of pcntl_forkx(). (nielsdos)

- PGSQL:
  . Fixed parameter parsing of pg_lo_export(). (kocsismate)

- Phar:
  . Fixed bug GH-11099 (Generating phar.php during cross-compile can't be
    done). (peter279k)

- Soap:
  . Fixed bug GHSA-76gg-c692-v2mw (Missing error check and insufficient random
    bytes in HTTP Digest authentication for SOAP).
    (CVE-2023-3247) (nielsdos, timwolla)
  . Fixed bug GH-8426 (make test fail while soap extension build). (nielsdos)

- SPL:
  . Fixed bug GH-11178 (Segmentation fault in spl_array_it_get_current_data
    (PHP 8.1.18)). (nielsdos)

- Standard:
  . Fixed bug GH-11138 (move_uploaded_file() emits open_basedir warning for
    source file). (ilutov)
  . Fixed bug GH-11274 (POST/PATCH request switches to GET after a HTTP 308
    redirect). (nielsdos)

- Streams:
  . Fixed bug GH-10031 ([Stream] STREAM_NOTIFY_PROGRESS over HTTP emitted
    irregularly for last chunk of data). (nielsdos)
  . Fixed bug GH-11175 (Stream Socket Timeout). (nielsdos)
  . Fixed bug GH-11177 (ASAN UndefinedBehaviorSanitizer when timeout = -1
    passed to stream_socket_accept/stream_socket_client). (nielsdos)

11 May 2023, PHP 8.2.6

- Core:
  . Fix inconsistent float negation in constant expressions. (ilutov)
  . Fixed bug GH-8841 (php-cli core dump calling a badly formed function).
    (nielsdos)
  . Fixed bug GH-10737 (PHP 8.1.16 segfaults on line 597 of
    sapi/apache2handler/sapi_apache2.c). (nielsdos, ElliotNB)
  . Fixed bug GH-11028 (Heap Buffer Overflow in zval_undefined_cv.). (nielsdos)
  . Fixed bug GH-11108 (Incorrect CG(memoize_mode) state after bailout in ??=).
    (ilutov)

- Date:
  . Fixed bug where the diff() method would not return the right result around
    DST changeover for date/times associated with a timezone identifier. (Derick)
  . Fixed out-of-range bug when converting to/from around the LONG_MIN unix
    timestamp. (Derick)

- DOM:
  . Fixed bug #80602 (Segfault when using DOMChildNode::before()).
    (Nathan Freeman)
  . Fixed incorrect error handling in dom_zvals_to_fragment(). (nielsdos)

- Exif:
  . Fixed bug GH-9397 (exif read : warnings and errors : Potentially invalid
    endianess, Illegal IFD size and Undefined index). (nielsdos)

- Intl:
  . Fixed bug GH-11071 (TZData version not displayed anymore). (Remi)

- PCRE:
  . Fixed bug GH-10968 (Segfault in preg_replace_callback_array()). (ilutov)

- Reflection:
  . Fixed bug GH-10983 (State-dependant segfault in
    ReflectionObject::getProperties). (nielsdos)

- SPL:
  . Handle indirect zvals and use up-to-date properties in
    SplFixedArray::__serialize. (nielsdos)

- Standard:
  . Fixed bug GH-10990 (mail() throws TypeError after iterating over
    $additional_headers array by reference). (nielsdos)
  . Fixed bug GH-9775 (Duplicates returned by array_unique when using enums).
    (ilutov)

- Streams:
  . Fixed bug GH-10406 (feof() behavior change for UNIX based socket
    resources). (Jakub Zelenka)

13 Apr 2023, PHP 8.2.5

- Core:
  . Added optional support for max_execution_time in ZTS/Linux builds
    (Kévin Dunglas)
  . Fixed use-after-free in recursive AST evaluation. (ilutov)
  . Fixed bug GH-8646 (Memory leak PHP FPM 8.1). (nielsdos)
  . Re-add some CTE functions that were removed from being CTE by a mistake.
    (mvorisek)
  . Remove CTE flag from array_diff_ukey(), which was added by mistake.
    (mvorisek)
  . Fixed bug GH-10801 (Named arguments in CTE functions cause a segfault).
    (nielsdos)
  . Fixed bug GH-8789 (PHP 8.0.20 (ZTS) zend_signal_handler_defer crashes on
    apache). (nielsdos)
  . Fixed bug GH-10015 (zend_signal_handler_defer crashes on apache shutdown).
    (nielsdos)
  . Fixed bug GH-10810 (Fix NUL byte terminating Exception::__toString()).
    (ilutov)
  . Fix potential memory corruption when mixing __callStatic() and FFI. (ilutov)

- Date:
  . Fixed bug GH-10747 (Private and protected properties in serialized Date*
    objects throw). (Derick)

- FPM:
  . Fixed bug GH-10611 (fpm_env_init_main leaks environ). (nielsdos)
  . Destroy file_handle in fpm_main. (Jakub Zelenka, nielsdos)
  . Fixed bug #74129 (Incorrect SCRIPT_NAME with apache ProxyPassMatch when
    spaces are in path). (Jakub Zelenka)

- FTP:
  . Propagate success status of ftp_close(). (nielsdos)
  . Fixed bug GH-10521 (ftp_get/ftp_nb_get resumepos offset is maximum 10GB).
    (nielsdos)

- IMAP:
  . Fix build failure with Clang 16. (orlitzky)

- MySQLnd:
  . Fixed bug GH-8979 (Possible Memory Leak with SSL-enabled MySQL
    connections). (nielsdos)

- Opcache:
  . Fixed build for macOS to cater with pkg-config settings. (David Carlier)
  . Fixed bug GH-8065 (opcache.consistency_checks > 0 causes segfaults in
    PHP >= 8.1.5 in fpm context). (nielsdos)

- OpenSSL:
  . Add missing error checks on file writing functions. (nielsdos)

- PDO Firebird:
  . Fixed bug GH-10908 (Bus error with PDO Firebird on RPI with 64 bit kernel
    and 32 bit userland). (nielsdos)

- Phar:
  . Fixed bug GH-10766 (PharData archive created with Phar::Zip format does
    not keep files metadata (datetime)). (nielsdos)
  . Add missing error checks on EVP_MD_CTX_create() and EVP_VerifyInit().
    (nielsdos)

- PDO ODBC:
  . Fixed missing and inconsistent error checks on SQLAllocHandle. (nielsdos)

- PGSQL:
  . Fixed typo in the array returned from pg_meta_data (extended mode).
    (David Carlier)

- SPL:
  . Fixed bug GH-10519 (Array Data Address Reference Issue). (Nathan Freeman)
  . Fixed bug GH-10907 (Unable to serialize processed SplFixedArrays in
    PHP 8.2.4). (nielsdos)
  . Fixed bug GH-10844 (ArrayIterator allows modification of readonly props).
    (ilutov)

- Standard:
  . Fixed bug GH-10885 (stream_socket_server context leaks). (ilutov)
  . Fixed bug GH-10052 (Browscap crashes PHP 8.1.12 on request shutdown
    (apache2)). (nielsdos)
  . Fixed oss-fuzz #57392 (Buffer-overflow in php_fgetcsv() with \0 delimiter
    and enclosure). (ilutov)
  . Fixed undefined behaviour in unpack(). (nielsdos)

16 Mar 2023, PHP 8.2.4

- Core:
  . Fixed incorrect check condition in ZEND_YIELD. (nielsdos)
  . Fixed incorrect check condition in type inference. (nielsdos)
  . Fix incorrect check in zend_internal_call_should_throw(). (nielsdos)
  . Fixed overflow check in OnUpdateMemoryConsumption. (nielsdos)
  . Fixed bug GH-9916 (Entering shutdown sequence with a fiber suspended in a
    Generator emits an unavoidable fatal error or crashes). (Arnaud)
  . Fixed bug GH-10437 (Segfault/assertion when using fibers in shutdown
    function after bailout). (trowski)
  . Fixed SSA object type update for compound assignment opcodes. (nielsdos)
  . Fixed language scanner generation build. (Daniel Black)
  . Fixed zend_update_static_property() calling zend_update_static_property_ex()
    misleadingly with the wrong return type. (nielsdos)
  . Fix bug GH-10570 (Fixed unknown string hash on property fetch with integer
    constant name). (nielsdos)
  . Fixed php_fopen_primary_script() call resulted on zend_destroy_file_handle()
    freeing dangling pointers on the handle as it was uninitialized. (nielsdos)

- Curl:
  . Fixed deprecation warning at compile time. (Max Kellermann)
  . Fixed bug GH-10270 (Unable to return CURL_READFUNC_PAUSE in readfunc
    callback). (Pierrick Charron)

- Date:
  . Fix GH-10447 ('p' format specifier does not yield 'Z' for 00:00). (Derick)
  . Fix GH-10152 (Custom properties of Date's child classes are not
    serialised). (Derick)

- FFI:
  . Fixed incorrect bitshifting and masking in ffi bitfield. (nielsdos)

- Fiber:
  . Fixed assembly on alpine x86. (nielsdos)
  . Fixed bug GH-10496 (segfault when garbage collector is invoked inside of
    fiber). (Bob, Arnaud)

- FPM:
  . Fixed bug GH-10315 (FPM unknown child alert not valid). (Jakub Zelenka)
  . Fixed bug GH-10385 (FPM successful config test early exit). (nielsdos)

- GMP:
  . Properly implement GMP::__construct(). (nielsdos)

- Intl:
  . Fixed bug GH-10647 (Spoolchecker isSuspicious/areConfusable methods
    error code's argument always returning NULL0. (Nathan Freeman)

- JSON:
  . Fixed JSON scanner and parser generation build.
    (Daniel Black, Jakub Zelenka)

- MBString:
  . ext/mbstring: fix new_value length check. (Max Kellermann)
  . Fix bug GH-10627 (mb_convert_encoding crashes PHP on Windows). (nielsdos)

- Opcache:
  . Fix incorrect page_size check. (nielsdos)
  . Fix readonly modification check when using inc/dec operators on readonly
    property with JIT. (ilutov)

- OpenSSL:
  . Fixed php_openssl_set_server_dh_param() DH params errors handling. (nielsdos)

- PDO OCI:
  . Fixed bug #60994 (Reading a multibyte CLOB caps at 8192 chars).
    (Michael Voříšek)

- PHPDBG:
  . Fixed bug GH-10715 (heap buffer overflow on --run option misuse). (nielsdos)

- PGSQL:
  . Fix GH-10672 (pg_lo_open segfaults in the strict_types mode). (girgias)

- Phar:
  . Fix incorrect check in phar tar parsing. (nielsdos)

- Random:
  . Fix GH-10390 (Do not trust arc4random_buf() on glibc). (timwolla)
  . Fix GH-10292 (Made the default value of the first param of srand() and
    mt_srand() unknown). (kocsismate)

- Reflection:
  . Fixed bug GH-10623 (Reflection::getClosureUsedVariables opcode fix with
    variadic arguments). (nielsdos)
  . Fix Segfault when using ReflectionFiber suspended by an internal function.
    (danog)

- Session:
  . Fixed ps_files_cleanup_dir() on failure code paths with -1 instead of 0 as
    the latter was considered success by callers. (nielsdos).

- Standard:
  . Fixed bug GH-8086 (Introduce mail.mixed_lf_and_crlf INI). (Jakub Zelenka)
  . Fixed bug GH-10292 (Made the default value of the first param of srand() and
    mt_srand() unknown). (kocsismate)
  . Fix incorrect check in cs_8559_5 in map_from_unicode(). (nielsdos)
  . Fix bug GH-9697 for reset/end/next/prev() attempting to move pointer of
    properties table for certain internal classes such as FFI classes
  . Fix incorrect error check in browsecap for pcre2_match(). (nielsdos)

- Streams:
  . Fixed bug GH-10370 (File corruption in _php_stream_copy_to_stream_ex when
    using copy_file_range). (nielsdos)
  . Fixed bug GH-10548 (copy() fails on cifs mounts because of incorrect
    copy_file_range() len). (nielsdos)

- Tidy:
  . Fix memory leaks when attempting to open a non-existing file or a file over
    4GB. (Girgias)
  . Add missing error check on tidyLoadConfig. (nielsdos)

- Zlib:
  . Fixed output_handler directive value's length which counted the string
    terminator. (nieldos)

14 Feb 2023, PHP 8.2.3

- Core:
  . Fixed bug #81744 (Password_verify() always return true with some hash).
    (CVE-2023-0567). (Tim Düsterhus)
  . Fixed bug #81746 (1-byte array overrun in common path resolve code).
    (CVE-2023-0568). (Niels Dossche)

- SAPI:
  . Fixed bug GHSA-54hq-v5wp-fqgv (DOS vulnerability when parsing multipart
    request body). (CVE-2023-0662) (Jakub Zelenka)

02 Feb 2023, PHP 8.2.2

- Core:
  . Fixed bug GH-10200 (zif_get_object_vars:
    Assertion `!(((__ht)->u.flags & (1<<2)) != 0)' failed). (nielsdos)
  . Fix GH-10251 (Assertion `(flag & (1<<3)) == 0' failed). (nielsdos)
  . Fix GH-10240 (Assertion failure when adding more than 2**30 elements to an
    unpacked array). (Arnaud)
  . Fix GH-9735 (Fiber stack variables do not participate in cycle collector).
    (Arnaud)
  . Fix GH-9675 (Broken run_time_cache init for internal enum methods).
    (Petar Obradović, Bob)
  . Fix GH-10248 (Assertion `!(zval_get_type(&(*(property))) == 10)' failed).
    (nielsdos)

- FPM:
  . Fixed bug #77106 (Missing separator in FPM FastCGI errors). (Jakub Zelenka)
  . Fixed bug GH-9981 (FPM does not reset fastcgi.error_header).
    (Jakub Zelenka)
  . Fixed bug #68591 (Configuration test does not perform UID lookups).
    (Jakub Zelenka)
  . Fixed memory leak when running FPM config test. (Jakub Zelenka)
  . Fixed bug #67244 (Wrong owner:group for listening unix socket).
    (Jakub Zelenka)

- Hash:
  . Handle exceptions from __toString in XXH3's initialization (nielsdos)

- LDAP:
  . Fixed bug GH-10112 (LDAP\Connection::__construct() refers to ldap_create()).
    (cmb)

- Opcache:
  . Fix inverted bailout value in zend_runtime_jit() (Max Kellermann).
  . Fix access to uninitialized variable in accel_preload(). (nielsdos)
  . Fix zend_jit_find_trace() crashes. (Max Kellermann)
  . Added missing lock for EXIT_INVALIDATE in zend_jit_trace_exit. (Max Kellermann)

- Phar:
  . Fix wrong flags check for compression method in phar_object.c (nielsdos)

- PHPDBG:
  . Fix undefined behaviour in phpdbg_load_module_or_extension(). (nielsdos)
  . Fix NULL pointer dereference in phpdbg_create_conditional_breal(). (nielsdos)
  . Fix GH-9710: phpdbg memory leaks by option "-h" (nielsdos)
  . Fix phpdbg segmentation fault in case of malformed input (nielsdos)

- Posix:
  . Fix memory leak in posix_ttyname() (girgias)

- Random:
  . Fixed bug GH-10247 (Theoretical file descriptor leak for /dev/urandom). (timwolla)

- Standard:
  . Fix GH-10187 (Segfault in stripslashes() with arm64). (nielsdos)
  . Fixed bug GH-10214 (Incomplete validation of object syntax during
    unserialize()). (timwolla)
  . Fix substr_replace with slots in repl_ht being UNDEF. (nielsdos)

- XMLWriter
  . Fix missing check for xmlTextWriterEndElement (nielsdos)

05 Jan 2023, PHP 8.2.1

- Core:
  . Fixed bug GH-9905 (constant() behaves inconsistent when class is undefined).
    (cmb)
  . Fixed bug GH-9918 (License information for xxHash is not included in
    README.REDIST.BINS file). (Akama Hitoshi)
  . Fixed bug GH-9890 (OpenSSL legacy providers not available on Windows). (cmb)
  . Fixed bug GH-9650 (Can't initialize heap: [0x000001e7]). (Michael Voříšek)
  . Fixed potentially undefined behavior in Windows ftok(3) emulation. (cmb)
  . Fixed GH-9769 (Misleading error message for unpacking of objects). (jhdxr)

- Apache:
  . Fixed bug GH-9949 (Partial content on incomplete POST request). (cmb)

- FPM:
  . Fixed bug GH-9959 (Solaris port event mechanism is still broken after bug
    #66694). (Petr Sumbera)
  . Fixed bug #68207 (Setting fastcgi.error_header can result in a WARNING).
    (Jakub Zelenka)
  . Fixed bug #80669 (FPM numeric user fails to set groups). (Jakub Zelenka)
  . Fixed bug GH-8517 (Random crash of FPM master process in
    fpm_stdio_child_said). (Jakub Zelenka)

- Imap:
  . Fixed bug GH-10051 (IMAP: there's no way to check if a IMAP\Connection is
    still open). (Girgias)

- MBString:
  . Fixed bug GH-9535 (The behavior of mb_strcut in mbstring has been changed in
    PHP8.1). (Nathan Freeman)

- Opcache:
  . Fixed bug GH-9968 (Segmentation Fault during OPCache Preload).
    (Arnaud, michdingpayc)

- OpenSSL:
  . Fixed bug GH-9997 (OpenSSL engine clean up segfault). (Jakub Zelenka)
  . Fixed bug GH-9064 (PHP fails to build if openssl was built with --no-ec).
    (Jakub Zelenka)
  . Fixed bug GH-10000 (OpenSSL test failures when OpenSSL compiled with
    no-dsa). (Jakub Zelenka)

- Pcntl:
  . Fixed bug GH-9298 (Signal handler called after rshutdown leads to crash).
    (Erki Aring)

- PDO_Firebird:
  . Fixed bug GH-9971 (Incorrect NUMERIC value returned from PDO_Firebird).
    (cmb)

- PDO/SQLite:
  . Fixed bug #81740 (PDO::quote() may return unquoted string). (CVE-2022-31631)
    (cmb)

- Session:
  . Fixed GH-9932 (session name silently fails with . and [). (David Carlier)

- SPL:
  . Fixed GH-9883 (SplFileObject::__toString() reads next line). (Girgias)
  . Fixed GH-10011 (Trampoline autoloader will get reregistered and cannot be
    unregistered). (Girgias)

- SQLite3:
  . Fixed bug #81742 (open_basedir bypass in SQLite3 by using file URI). (cmb)

- TSRM:
  . Fixed Windows shmget() wrt. IPC_PRIVATE. (Tyson Andre)

08 Dec 2022, PHP 8.2.0

- CLI:
  . Fixed bug #81496 (Server logs incorrect request method). (lauri)
  . Updated the mime-type table for the builtin-server. (Ayesh Karunaratne)
  . Fixed potential overflow for the builtin server via the
    PHP_CLI_SERVER_WORKERS environment variable. (yiyuaner)
  . Fixed GH-8575 by changing STDOUT, STDERR and STDIN to not close on resource
    destruction. (Jakub Zelenka)
  . Implement built-in web server responding without body to HEAD request on
    a static resource. (Vedran Miletic, Marin Martuslovic)
  . Implement built-in web server responding with HTTP status 405 to
    DELETE/PUT/PATCH request on a static resource.
    (Vedran Miletic, Marin Martuslovic)
  . Fixed bug GH-9709 (Null pointer dereference with -w/-s options).
    (Adam Saponara)

- COM:
  . Fixed bug GH-8750 (Can not create VT_ERROR variant type). (cmb)

- Core:
  . Fixed bug #81380 (Observer may not be initialized properly). (krakjoe)
  . Fixed bug GH-7771 (Fix filename/lineno of constant expressions). (ilutov)
  . Fixed bug GH-7792 (Improve class type in error messages). (ilutov)
  . Support huge pages on MacOS. (David CARLIER)
  . Fixed bug GH-8655 (Casting an object to array does not unwrap refcount=1
    references). (Nicolas Grekas)
  . Fixed bug GH-8661 (Nullsafe in coalesce triggers undefined variable
    warning). (ilutov)
  . Fixed bug GH-7821 and GH-8418 (Allow arbitrary const expressions in backed
    enums). (ilutov)
  . Fixed bug GH-8810 (Incorrect lineno in backtrace of multi-line function
    calls). (ilutov)
  . Optimised code path for newly created file with the stream plain wrapper. (Max Kellermann)
  . Uses safe_perealloc instead of perealloc for the
    ZEND_PTR_STACK_RESIZE_IF_NEEDED to avoid possible overflows. (David Carlier)
  . Reduced the memory footprint of strings returned by var_export(),
    json_encode(), serialize(), iconv_*(), mb_ereg*(), session_create_id(),
    http_build_query(), strstr(), Reflection*::__toString(). (Arnaud)
  . Fixed bug GH-8995 (WeakMap object reference offset causing TypeError).
    (Tobias Bachert)
  . Added error_log_mode ini setting. (Mikhail Galanin)
  . Updated request startup messages. (Eric Norris)
  . Fixed bug GH-7900 (Arrow function with never return type compile-time
    errors). (ilutov)
  . Fixed incorrect double to long casting in latest clang. (zeriyoshi)
  . Added support for defining constants in traits. (sj-i)
  . Stop incorrectly emitting false positive deprecation notice alongside
    unsupported syntax fatal error for `"{$g{'h'}}"`. (TysonAndre)
  . Fix unexpected deprecated dynamic property warning, which occurred when
    exit() in finally block after an exception was thrown without catching.
    (Twosee)
  . Fixed bug GH-9323 (Crash in ZEND_RETURN/GC/zend_call_function)
    (Tim Starling)
  . Fixed bug GH-9227 (Trailing dots and spaces in filenames are ignored).
    (cmb)
  . Fixed bug GH-9285 (Traits cannot be used in readonly classes).
    (kocsismate)
  . Fixed bug GH-9186 (@strict-properties can be bypassed using
    unserialization). (kocsismate)
  . Fixed bug GH-9500 (Using dnf type with parentheses after readonly keyword
    results in a parse error). (ilutov)
  . Fixed bug GH-9516 ((A&B)|D as a param should allow AB or D. Not just A).
    (Girgias)
  . Fixed observer class notify with Opcache file_cache_only=1. (ilutov)
  . Fixes segfault with Fiber on FreeBSD i386 architecture. (David Carlier)
  . Fixed bug GH-9655 (Pure intersection types cannot be implicitly nullable)
    (Girgias)
  . Fixed bug GH-9589 (dl() segfaults when module is already loaded). (cmb,
    Arnaud)
  . Fixed bug GH-9752 (Generator crashes when interrupted during argument
    evaluation with extra named params). (Arnaud)
  . Fixed bug GH-9801 (Generator crashes when memory limit is exceeded during
    initialization). (Arnaud)
  . Fixed a bug with preloaded enums possibly segfaulting. (Bob)
  . Fixed bug GH-9823 (Don’t reset func in zend_closure_internal_handler).
    (Florian Sowade)
  . Fixed potential NULL pointer dereference Windows shm*() functions. (cmb)
  . Fix target validation for internal attributes with constructor property
    promotion. (kooldev)
  . Fixed bug GH-9750 (Generator memory leak when interrupted during argument
    evaluation. (Arnaud)

- Curl:
  . Added support for CURLOPT_XFERINFOFUNCTION. (David Carlier)
  . Added support for CURLOPT_MAXFILESIZE_LARGE. (David Carlier)
  . Added new constants from cURL 7.62 to 7.80. (Pierrick)
  . New function curl_upkeep(). (Pierrick)

- Date:
  . Fixed GH-8458 (DateInterval::createFromDateString does not throw if
    non-relative items are present). (Derick)
  . Fixed bug #52015 (Allow including end date in DatePeriod iterations)
    (Daniel Egeberg, Derick)
  . idate() now accepts format specifiers "N" (ISO Day-of-Week) and "o" (ISO
    Year). (Pavel Djundik)
  . Fixed bug GH-8730 (DateTime::diff miscalculation is same time zone of
    different type). (Derick)
  . Fixed bug GH-8964 (DateTime object comparison after applying delta less
    than 1 second). (Derick)
  . Fixed bug GH-9106: (DateInterval 1.5s added to DateTimeInterface is rounded
    down since PHP 8.1.0). (Derick)
  . Fixed bug #75035 (Datetime fails to unserialize "extreme" dates).
    (Derick)
  . Fixed bug #80483 (DateTime Object with 5-digit year can't unserialized).
    (Derick)
  . Fixed bug #81263 (Wrong result from DateTimeImmutable::diff). (Derick)
  . Fixed bug GH-9431 (DateTime::getLastErrors() not returning false when no
    errors/warnings). (Derick)
  . Fixed bug with parsing large negative numbers with the @ notation. (Derick)

- DBA:
  . Fixed LMDB driver hanging when attempting to delete a non-existing key
    (Girgias)
  . Fixed LMDB driver memory leak on DB creation failure (Girgias)
  . Fixed GH-8856 (dba: lmdb: allow to override the MDB_NOSUBDIR flag). (Girgias)

- FFI:
  . Fixed bug GH-9090 (Support assigning function pointers in FFI). (Adam
    Saponara)

- Fileinfo:
  . Fixed bug GH-8805 (finfo returns wrong mime type for woff/woff2 files).
    (Anatol)

- Filter:
  . Added FILTER_FLAG_GLOBAL_RANGE to filter Global IPs. (vnsavage)

- FPM:
  . Emit error for invalid port setting. (David Carlier)
  . Added extra check for FPM proc dumpable on SELinux based systems.
    (David Carlier)
  . Added support for listening queue on macOS. (David Carlier)
  . Changed default for listen.backlog on Linux to -1. (Cristian Rodríguez)
  . Added listen.setfib pool option to set route FIB on FreeBSD. (David Carlier)
  . Added access.suppress_path pool option to filter access log entries.
    (Mark Gallagher)
  . Fixed on fpm scoreboard occasional warning on acquisition failure.
    (Felix Wiedemann)
  . Fixed bug GH-9754 (SaltStack (using Python subprocess) hangs when running
    php-fpm 8.1.11). (Jakub Zelenka)

- FTP:
  . Fix datetime format string to follow POSIX spec in ftp_mdtm(). (Jihwan Kim)

- GD:
  . Fixed bug #81739: OOB read due to insufficient input validation in
    imageloadfont(). (CVE-2022-31630) (cmb)

- GMP:
  . Fixed bug GH-9308 (GMP throws the wrong error when a GMP object is passed
    to gmp_init()). (Girgias)

- Hash:
  . Fixed bug #81738: buffer overflow in hash_update() on long parameter.
    (CVE-2022-37454) (nicky at mouha dot be)
  . Fixed bug GH-10077: Fix compilation on RHEL 7 ppc64le. (Mattias Ellert)

- Intl:
  . Update all grandfathered language tags with preferred values
  . Fixed GH-7939 (Cannot unserialize IntlTimeZone objects). (cmb)
  . Fixed build for ICU 69.x and onwards. (David Carlier)
  . Declared Transliterator::$id as readonly to unlock subclassing it. (Nicolas
    Grekas)
  . Fixed bug GH-9421 (Incorrect argument number for ValueError in NumberFormatter).
    (Girgias)

- MBString:
  . Fixed bug GH-9248 (Segmentation fault in mb_strimwidth()). (cmb)

- mysqli:
  . Fixed bug GH-9841 (mysqli_query throws warning despite using
    silenced error mode). (Kamil Tekiela)

- MySQLnd:
  . Fixed potential heap corruption due to alignment mismatch. (cmb)

- OCI8:
  . Added oci8.prefetch_lob_size directive to tune LOB query performance
  . Support for building against Oracle Client libraries 10.1 and 10.2 has been
    dropped. Oracle Client libraries 11.2 or newer are now required.

- ODBC:
  . Fixed bug GH-8300 (User input not escaped when building connection string).
    (Calvin Buckley)
  . Fixed bug GH-9347 (Current ODBC liveness checks may be inadequate). (Calvin
    Buckley)

- Opcache:
  . Allocate JIT buffer close to PHP .text segemnt to allow using direct
    IP-relative calls and jumps.
    (Su Tao, Wang Xue, Chen Hu, Lizhen Lizhen, Dmitry)
  . Added initial support for JIT performance profiling generation
    for macOs Instrument. (David Carlier)
  . Fixed bug GH-8030 (Segfault with JIT and large match/switch statements).
    (Arnaud)
  . Added JIT support improvement for macOs for segments and executable permission
    bit handling. (David Carlier)
  . Added JIT buffer allocation near the .text section on FreeNSD. (David Carlier)
  . Fixed bug GH-9371 (Crash with JIT on mac arm64)
    (jdp1024/David Carlier)
  . Fixed bug GH-9259 (opcache.interned_strings_buffer setting integer
    overflow). (Arnaud)
  . Added indirect call reduction for jit on x86 architectures. (wxue1)

- OPcache:
  . Fixed bug GH-9164 (Segfault in zend_accel_class_hash_copy).
    (Arnaud, Sergei Turchanov)

- OpenSSL:
  . Discard poll calls on socket when no timeout/non blocking/MSG_DONTWAIT. (Max Kellermann)
  . Fixed bug GH-9310 (SSL local_cert and local_pk do not respect
    open_basedir). (Jakub Zelenka)
  . Implement FR #76935 ("chacha20-poly1305" is an AEAD but does not work like
    AEAD). (Jakub Zelenka)
  . Added openssl_cipher_key_length function. (Jakub Zelenka)
  . Fixed bug GH-9517 (Compilation error openssl extension related to PR
    GH-9366). (Jakub Zelenka)
  . Fixed missing clean up of OpenSSL engine list - attempt to fix GH-8620.
    (Jakub Zelenka)
  . Fixed bug GH-8430 (OpenSSL compiled with no-md2, no-md4 or no-rmd160 does
    not build). (Jakub Zelenka, fsbruva)

- PCNTL:
  . Fixed pcntl_(get|set)priority error handling for MacOS. (Juan Morales)

- PCRE:
  . Implemented FR #77726 (Allow null character in regex patterns). (tobil4sk)
  . Updated bundled libpcre to 10.40. (cmb)

- PDO:
  . Fixed bug GH-9818 (Initialize run time cache in PDO methods).
    (Florian Sowade)

- PDO_Firebird:
  . Fixed bug GH-8576 (Bad interpretation of length when char is UTF-8). (cmb)

- PDO_ODBC:
  . Fixed bug #80909 (crash with persistent connections in PDO_ODBC). (Calvin
    Buckley)
  . Fixed bug GH-8300 (User input not escaped when building connection string).
    (Calvin Buckley)
  . Fixed bug GH-9347 (Current ODBC liveness checks may be inadequate). (Calvin
    Buckley)
  . Fixed bug GH-9372 (HY010 when binding overlong parameter). (cmb)

- PDO_PGSQL:
  . Fixed bug GH-9411 (PgSQL large object resource is incorrectly closed).
    (Yurunsoft)

- Random:
  . Added new random extension. (Go Kudo)
  . Fixed bug GH-9067 (random extension is not thread safe). (cmb)
  . Fixed bug GH-9055 (segmentation fault if user engine throws). (timwolla)
  . Fixed bug GH-9066 (signed integer overflow). (zeriyoshi)
  . Fixed bug GH-9083 (undefined behavior during shifting). (timwolla)
  . Fixed bug GH-9088, GH-9056 (incorrect expansion of bytes when
    generating uniform integers within a given range). (timwolla)
  . Fixed bug GH-9089 (Fix memory leak on Randomizer::__construct()
    call twice). (zeriyoshi)
  . Fixed bug GH-9212 (PcgOneseq128XslRr64::jump() should not allow negative
    $advance). (Anton Smirnov)
  . Changed Mt19937 to throw a ValueError instead of InvalidArgumentException
    for invalid $mode. (timwolla)
  . Splitted Random\Randomizer::getInt() (without arguments) to
    Random\Randomizer::nextInt(). (zeriyoshi)
  . Fixed bug GH-9235 (non-existant $sequence parameter in stub for
    PcgOneseq128XslRr64::__construct()). (timwolla)
  . Fixed bug GH-9190, GH-9191 (undefined behavior for MT_RAND_PHP when
    handling large ranges). (timwolla)
  . Fixed bug GH-9249 (Xoshiro256StarStar does not reject the invalid
    all-zero state). (timwolla)
  . Removed redundant RuntimeExceptions from Randomizer methods. The
    exceptions thrown by the engines will be exposed directly. (timwolla)
  . Added extension specific Exceptions/Errors (RandomException, RandomError,
    BrokenRandomEngineError). (timwolla)
  . Fixed bug GH-9415 (Randomizer::getInt(0, 2**32 - 1) with Mt19937
    always returns 1). (timwolla)
  . Fixed Randomizer::getInt() consistency for 32-bit engines. (timwolla)
  . Fixed bug GH-9464 (build on older macOs releases). (David Bohman)
  . Fixed bug GH-9839 (Pre-PHP 8.2 output compatibility for non-mt_rand()
    functions for MT_RAND_PHP). (timwolla)

- Reflection:
  . Added ReflectionFunction::isAnonymous(). (Nicolas Grekas)
  . Added ReflectionMethod::hasPrototype(). (Ollie Read)
  . Narrow ReflectionEnum::getBackingType() return type to ReflectionNamedType.
    (SamMousa)
  . Fixed bug GH-8932 (ReflectionFunction provides no way to get the called
    class of a Closure). (cmb, Nicolas Grekas)

- Session:
  . Fixed bug GH-7787 (Improve session write failure message for user error
    handlers). (ilutov)
  . Fixed GH-9200 (setcookie has an obsolete expires date format). (timwolla)
  . Fixed GH-9584 (Avoid memory corruption when not unregistering custom session
    handler). (ilutov)
  . Fixed bug GH-9583 (session_create_id() fails with user defined save handler
      that doesn't have a validateId() method). (Girgias)

- SOAP:
  . Fixed bug GH-9720 (Null pointer dereference while serializing the response).
    (cmb)

- Sockets:
  . Added TCP_NOTSENT_LOWAT socket option. (David Carlier)
  . Added SO_MEMINFO socket option. (David Carlier)
  . Added SO_RTABLE socket option (OpenBSD), equivalent of SO_MARK (Linux).
    (David Carlier)
  . Added TCP_KEEPALIVE, TCP_KEEPIDLE, TCP_KEEPINTVL, TCP_KEEPCNT socket
    options. (David Carlier)
  . Added ancillary data support for FreeBSD. (David Carlier)
  . Added ancillary data support for NetBSD. (David Carlier)
  . Added SO_BPF_EXTENSIONS socket option. (David Carlier)
  . Added SO_SETFIB socket option. (David Carlier)
  . Added TCP_CONGESTION socket option. (David Carlier)
  . Added SO_ZEROCOPY/MSG_ZEROCOPY options. (David Carlier)
  . Added SOL_FILTER socket option for Solaris. (David Carlier)
  . Fixed socket constants regression as of PHP 8.2.0beta3. (Bruce Dou)

- Sodium:
  . Added sodium_crypto_stream_xchacha20_xor_ic(). (Scott)

- SPL:
  . Uses safe_erealloc instead of erealloc to handle heap growth
    for the SplHeap::insert method to avoid possible overflows. (David Carlier)
  . Widen iterator_to_array() and iterator_count()'s $iterator parameter to
    iterable. (timwolla)
  . Fixed bug #69181 (READ_CSV|DROP_NEW_LINE drops newlines within fields).
    (cmb)
  . Fixed bug #65069 (GlobIterator incorrect handling of open_basedir check).
    (Jakub Zelenka)

- SQLite3:
  . Changed sqlite3.defensive from PHP_INI_SYSTEM to PHP_INI_USER. (bohwaz)

- Standard:
  . net_get_interfaces() also reports wireless network interfaces on Windows.
    (Yurun)
  . Finished AVIF support in getimagesize(). (Yannis Guyon)
  . Fixed bug GH-7847 (stripos with large haystack has bad performance).
    (ilutov)
  . New function memory_reset_peak_usage(). (Patrick Allaert)
  . Fixed parse_url(): can not recognize port without scheme. (pandaLIU)
  . Deprecated utf8_encode() and utf8_decode(). (Rowan Tommins)
  . Fixed the crypt_sha256/512 api build with clang > 12. (David Carlier)
  . Uses safe_erealloc instead of erealloc to handle options in getopt
    to avoid possible overflows. (David Carlier)
  . Implemented FR GH-8924 (str_split should return empty array for empty
    string). (Michael Vorisek)
  . Added ini_parse_quantity function to convert ini quantities shorthand
    notation to int. (Dennis Snell)
  . Enable arc4random_buf for Linux glibc 2.36 and onwards
    for the random_bytes. (Cristian Rodriguez)
  . Uses CCRandomGenerateBytes instead of arc4random_buf on macOs. (David Carlier).
  . Fixed bug #65489 (glob() basedir check is inconsistent). (Jakub Zelenka)
  . Fixed GH-9200 (setcookie has an obsolete expires date format). (Derick)
  . Fixed GH-9244 (Segfault with array_multisort + array_shift). (cmb)
  . Fixed bug GH-9296 (`ksort` behaves incorrectly on arrays with mixed keys).
    (Denis Vaksman)
  . Marked crypt()'s $string parameter as #[\SensitiveParameter]. (timwolla)
  . Fixed bug GH-9464 (build on older macOs releases). (David Bohman)
  . Fixed bug GH-9518 (Disabling IPv6 support disables unrelated constants).
    (cmb)
  . Revert "Fixed parse_url(): can not recognize port without scheme."
    (andypost)

- Streams:
  . Set IP_BIND_ADDRESS_NO_PORT if available when connecting to remote host.
    (Cristian Rodríguez)
  . Fixed bug GH-8548 (stream_wrapper_unregister() leaks memory). (ilutov)
  . Discard poll calls on socket when no timeout/non blocking/MSG_DONTWAIT. (Max Kellermann)
  . Fixed bug GH-9316 ($http_response_header is wrong for long status line).
    (cmb, timwolla)
  . Fixed bug GH-9590 (stream_select does not abort upon exception or empty
    valid fd set). (Arnaud)
  . Fixed bug GH-9653 (file copy between different filesystems). (David Carlier)
  . Fixed bug GH-9779 (stream_copy_to_stream fails if dest in append mode).
    (Jakub Zelenka)

- Windows:
  . Added preliminary support for (cross-)building for ARM64. (Yun Dou)

- XML:
  . Added libxml_get_external_entity_loader() function. (Tim Starling)

- Zip:
  . add ZipArchive::clearError() method
  . add ZipArchive::getStreamName() method
  . add ZipArchive::getStreamIndex() method
  . On Windows, the Zip extension is now built as shared library (DLL) by
    default. (cmb)
  . Implement fseek for zip stream when possible with libzip 1.9.1. (Remi)<|MERGE_RESOLUTION|>--- conflicted
+++ resolved
@@ -1,11 +1,13 @@
 PHP                                                                        NEWS
 |||||||||||||||||||||||||||||||||||||||||||||||||||||||||||||||||||||||||||||||
-<<<<<<< HEAD
 ?? ??? ????, PHP 8.2.28
 
 - Core:
   . Fixed bug GH-17211 (observer segfault on function loaded with dl()).
     (Arnaud)
+
+- Windows:
+  . Fixed phpize for Windows 11 (24H2). (bwoebi)
 
 19 Dec 2024, PHP 8.2.27
 
@@ -89,14 +91,6 @@
   . Fixed bug GH-16849 (Error dialog causes process to hang). (cmb)
 
 21 Nov 2024, PHP 8.2.26
-=======
-?? ??? ????, PHP 8.1.32
-
-- Windows:
-  . Fixed phpize for Windows 11 (24H2). (bwoebi)
-
-21 Nov 2024, PHP 8.1.31
->>>>>>> 7f6c0511
 
 - CLI:
   . Fixed bug GH-16373 (Shebang is not skipped for router script in cli-server
@@ -204,7 +198,6 @@
 - PDO ODBC:
   . Fixed bug GH-16450 (PDO_ODBC can inject garbage into field values). (cmb)
 
-<<<<<<< HEAD
 - Phar:
   . Fixed bug GH-16406 (Assertion failure in ext/phar/phar.c:2808). (nielsdos)
 
@@ -213,9 +206,6 @@
 
 - Reflection:
   . Fixed bug GH-16601 (Memory leak in Reflection constructors). (nielsdos)
-=======
-26 Sep 2024, PHP 8.1.30
->>>>>>> 7f6c0511
 
 - Session:
   . Fixed bug GH-16385 (Unexpected null returned by session_set_cookie_params).
