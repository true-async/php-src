PHP                                                                        NEWS
|||||||||||||||||||||||||||||||||||||||||||||||||||||||||||||||||||||||||||||||
?? ??? ????, PHP 8.2.6

- Core:
  . Fix inconsistent float negation in constant expressions. (ilutov)

- DOM:
  . Fixed bug #80602 (Segfault when using DOMChildNode::before()).
    (Nathan Freeman)

<<<<<<< HEAD
- SPL:
  . Handle indirect zvals and use up-to-date properties in
    SplFixedArray::__serialize. (nielsdos)

- Streams:
  . Fixed bug GH-10406 (feof() behavior change for UNIX based socket
    resources). (Jakub Zelenka)

13 Apr 2023, PHP 8.2.5
=======
- PCRE:
  . Fixed bug GH-10968 (Segfault in preg_replace_callback_array()). (ilutov)

13 Apr 2023, PHP 8.1.18
>>>>>>> 66ce2057

- Core:
  . Added optional support for max_execution_time in ZTS/Linux builds
    (Kévin Dunglas)
  . Fixed use-after-free in recursive AST evaluation. (ilutov)
  . Fixed bug GH-8646 (Memory leak PHP FPM 8.1). (nielsdos)
  . Re-add some CTE functions that were removed from being CTE by a mistake.
    (mvorisek)
  . Remove CTE flag from array_diff_ukey(), which was added by mistake.
    (mvorisek)
  . Fixed bug GH-10801 (Named arguments in CTE functions cause a segfault).
    (nielsdos)
  . Fixed bug GH-8789 (PHP 8.0.20 (ZTS) zend_signal_handler_defer crashes on
    apache). (nielsdos)
  . Fixed bug GH-10015 (zend_signal_handler_defer crashes on apache shutdown).
    (nielsdos)
  . Fixed bug GH-10810 (Fix NUL byte terminating Exception::__toString()).
    (ilutov)
  . Fix potential memory corruption when mixing __callStatic() and FFI. (ilutov)

- Date:
  . Fixed bug GH-10747 (Private and protected properties in serialized Date*
    objects throw). (Derick)

- FPM:
  . Fixed bug GH-10611 (fpm_env_init_main leaks environ). (nielsdos)
  . Destroy file_handle in fpm_main. (Jakub Zelenka, nielsdos)
  . Fixed bug #74129 (Incorrect SCRIPT_NAME with apache ProxyPassMatch when
    spaces are in path). (Jakub Zelenka)

- FTP:
  . Propagate success status of ftp_close(). (nielsdos)
  . Fixed bug GH-10521 (ftp_get/ftp_nb_get resumepos offset is maximum 10GB).
    (nielsdos)

- IMAP:
  . Fix build failure with Clang 16. (orlitzky)

- MySQLnd:
  . Fixed bug GH-8979 (Possible Memory Leak with SSL-enabled MySQL
    connections). (nielsdos)

- Opcache:
  . Fixed build for macOS to cater with pkg-config settings. (David Carlier)
  . Fixed bug GH-8065 (opcache.consistency_checks > 0 causes segfaults in
    PHP >= 8.1.5 in fpm context). (nielsdos)

- OpenSSL:
  . Add missing error checks on file writing functions. (nielsdos)

- PDO Firebird:
  . Fixed bug GH-10908 (Bus error with PDO Firebird on RPI with 64 bit kernel
    and 32 bit userland). (nielsdos)

- Phar:
  . Fixed bug GH-10766 (PharData archive created with Phar::Zip format does
    not keep files metadata (datetime)). (nielsdos)
  . Add missing error checks on EVP_MD_CTX_create() and EVP_VerifyInit().
    (nielsdos)

- PDO ODBC:
  . Fixed missing and inconsistent error checks on SQLAllocHandle. (nielsdos)

- PGSQL:
  . Fixed typo in the array returned from pg_meta_data (extended mode).
    (David Carlier)

- SPL:
  . Fixed bug GH-10519 (Array Data Address Reference Issue). (Nathan Freeman)
  . Fixed bug GH-10907 (Unable to serialize processed SplFixedArrays in
    PHP 8.2.4). (nielsdos)
  . Fixed bug GH-10844 (ArrayIterator allows modification of readonly props).
    (ilutov)

- Standard:
  . Fixed bug GH-10885 (stream_socket_server context leaks). (ilutov)
  . Fixed bug GH-10052 (Browscap crashes PHP 8.1.12 on request shutdown
    (apache2)). (nielsdos)
  . Fixed oss-fuzz #57392 (Buffer-overflow in php_fgetcsv() with \0 delimiter
    and enclosure). (ilutov)
  . Fixed undefined behaviour in unpack(). (nielsdos)

16 Mar 2023, PHP 8.2.4

- Core:
  . Fixed incorrect check condition in ZEND_YIELD. (nielsdos)
  . Fixed incorrect check condition in type inference. (nielsdos)
  . Fix incorrect check in zend_internal_call_should_throw(). (nielsdos)
  . Fixed overflow check in OnUpdateMemoryConsumption. (nielsdos)
  . Fixed bug GH-9916 (Entering shutdown sequence with a fiber suspended in a
    Generator emits an unavoidable fatal error or crashes). (Arnaud)
  . Fixed bug GH-10437 (Segfault/assertion when using fibers in shutdown
    function after bailout). (trowski)
  . Fixed SSA object type update for compound assignment opcodes. (nielsdos)
  . Fixed language scanner generation build. (Daniel Black)
  . Fixed zend_update_static_property() calling zend_update_static_property_ex()
    misleadingly with the wrong return type. (nielsdos)
  . Fix bug GH-10570 (Fixed unknown string hash on property fetch with integer
    constant name). (nielsdos)
  . Fixed php_fopen_primary_script() call resulted on zend_destroy_file_handle()
    freeing dangling pointers on the handle as it was uninitialized. (nielsdos)

- Curl:
  . Fixed deprecation warning at compile time. (Max Kellermann)
  . Fixed bug GH-10270 (Unable to return CURL_READFUNC_PAUSE in readfunc
    callback). (Pierrick Charron)

- Date:
  . Fix GH-10447 ('p' format specifier does not yield 'Z' for 00:00). (Derick)
  . Fix GH-10152 (Custom properties of Date's child classes are not
    serialised). (Derick)

- FFI:
  . Fixed incorrect bitshifting and masking in ffi bitfield. (nielsdos)

- Fiber:
  . Fixed assembly on alpine x86. (nielsdos)
  . Fixed bug GH-10496 (segfault when garbage collector is invoked inside of
    fiber). (Bob, Arnaud)

- FPM:
  . Fixed bug GH-10315 (FPM unknown child alert not valid). (Jakub Zelenka)
  . Fixed bug GH-10385 (FPM successful config test early exit). (nielsdos)

- GMP:
  . Properly implement GMP::__construct(). (nielsdos)

- Intl:
  . Fixed bug GH-10647 (Spoolchecker isSuspicious/areConfusable methods
    error code's argument always returning NULL0. (Nathan Freeman)

- JSON:
  . Fixed JSON scanner and parser generation build.
    (Daniel Black, Jakub Zelenka)

- MBString:
  . ext/mbstring: fix new_value length check. (Max Kellermann)
  . Fix bug GH-10627 (mb_convert_encoding crashes PHP on Windows). (nielsdos)

- Opcache:
  . Fix incorrect page_size check. (nielsdos)
  . Fix readonly modification check when using inc/dec operators on readonly
    property with JIT. (ilutov)

- OpenSSL:
  . Fixed php_openssl_set_server_dh_param() DH params errors handling. (nielsdos)

- PDO OCI:
  . Fixed bug #60994 (Reading a multibyte CLOB caps at 8192 chars).
    (Michael Voříšek)

- PHPDBG:
  . Fixed bug GH-10715 (heap buffer overflow on --run option misuse). (nielsdos)

- PGSQL:
  . Fix GH-10672 (pg_lo_open segfaults in the strict_types mode). (girgias)

- Phar:
  . Fix incorrect check in phar tar parsing. (nielsdos)

- Random:
  . Fix GH-10390 (Do not trust arc4random_buf() on glibc). (timwolla)
  . Fix GH-10292 (Made the default value of the first param of srand() and
    mt_srand() unknown). (kocsismate)

- Reflection:
  . Fixed bug GH-10623 (Reflection::getClosureUsedVariables opcode fix with
    variadic arguments). (nielsdos)
  . Fix Segfault when using ReflectionFiber suspended by an internal function.
    (danog)

- Session:
  . Fixed ps_files_cleanup_dir() on failure code paths with -1 instead of 0 as
    the latter was considered success by callers. (nielsdos).

- Standard:
  . Fixed bug GH-8086 (Introduce mail.mixed_lf_and_crlf INI). (Jakub Zelenka)
  . Fixed bug GH-10292 (Made the default value of the first param of srand() and
    mt_srand() unknown). (kocsismate)
  . Fix incorrect check in cs_8559_5 in map_from_unicode(). (nielsdos)
  . Fix bug GH-9697 for reset/end/next/prev() attempting to move pointer of
    properties table for certain internal classes such as FFI classes
  . Fix incorrect error check in browsecap for pcre2_match(). (nielsdos)

- Streams:
  . Fixed bug GH-10370 (File corruption in _php_stream_copy_to_stream_ex when
    using copy_file_range). (nielsdos)
  . Fixed bug GH-10548 (copy() fails on cifs mounts because of incorrect
    copy_file_range() len). (nielsdos)

- Tidy:
  . Fix memory leaks when attempting to open a non-existing file or a file over
    4GB. (Girgias)
  . Add missing error check on tidyLoadConfig. (nielsdos)

- Zlib:
  . Fixed output_handler directive value's length which counted the string
    terminator. (nieldos)

14 Feb 2023, PHP 8.2.3

- Core:
  . Fixed bug #81744 (Password_verify() always return true with some hash).
    (CVE-2023-0567). (Tim Düsterhus)
  . Fixed bug #81746 (1-byte array overrun in common path resolve code).
    (CVE-2023-0568). (Niels Dossche)

- SAPI:
  . Fixed bug GHSA-54hq-v5wp-fqgv (DOS vulnerability when parsing multipart
    request body). (CVE-2023-0662) (Jakub Zelenka)

02 Feb 2023, PHP 8.2.2

- Core:
  . Fixed bug GH-10200 (zif_get_object_vars:
    Assertion `!(((__ht)->u.flags & (1<<2)) != 0)' failed). (nielsdos)
  . Fix GH-10251 (Assertion `(flag & (1<<3)) == 0' failed). (nielsdos)
  . Fix GH-10240 (Assertion failure when adding more than 2**30 elements to an
    unpacked array). (Arnaud)
  . Fix GH-9735 (Fiber stack variables do not participate in cycle collector).
    (Arnaud)
  . Fix GH-9675 (Broken run_time_cache init for internal enum methods).
    (Petar Obradović, Bob)
  . Fix GH-10248 (Assertion `!(zval_get_type(&(*(property))) == 10)' failed).
    (nielsdos)

- FPM:
  . Fixed bug #77106 (Missing separator in FPM FastCGI errors). (Jakub Zelenka)
  . Fixed bug GH-9981 (FPM does not reset fastcgi.error_header).
    (Jakub Zelenka)
  . Fixed bug #68591 (Configuration test does not perform UID lookups).
    (Jakub Zelenka)
  . Fixed memory leak when running FPM config test. (Jakub Zelenka)
  . Fixed bug #67244 (Wrong owner:group for listening unix socket).
    (Jakub Zelenka)

- Hash:
  . Handle exceptions from __toString in XXH3's initialization (nielsdos)

- LDAP:
  . Fixed bug GH-10112 (LDAP\Connection::__construct() refers to ldap_create()).
    (cmb)

- Opcache:
  . Fix inverted bailout value in zend_runtime_jit() (Max Kellermann).
  . Fix access to uninitialized variable in accel_preload(). (nielsdos)
  . Fix zend_jit_find_trace() crashes. (Max Kellermann)
  . Added missing lock for EXIT_INVALIDATE in zend_jit_trace_exit. (Max Kellermann)

- Phar:
  . Fix wrong flags check for compression method in phar_object.c (nielsdos)

- PHPDBG:
  . Fix undefined behaviour in phpdbg_load_module_or_extension(). (nielsdos)
  . Fix NULL pointer dereference in phpdbg_create_conditional_breal(). (nielsdos)
  . Fix GH-9710: phpdbg memory leaks by option "-h" (nielsdos)
  . Fix phpdbg segmentation fault in case of malformed input (nielsdos)

- Posix:
  . Fix memory leak in posix_ttyname() (girgias)

- Random:
  . Fixed bug GH-10247 (Theoretical file descriptor leak for /dev/urandom). (timwolla)

- Standard:
  . Fix GH-10187 (Segfault in stripslashes() with arm64). (nielsdos)
  . Fixed bug GH-10214 (Incomplete validation of object syntax during
    unserialize()). (timwolla)
  . Fix substr_replace with slots in repl_ht being UNDEF. (nielsdos)

- XMLWriter
  . Fix missing check for xmlTextWriterEndElement (nielsdos)

05 Jan 2023, PHP 8.2.1

- Core:
  . Fixed bug GH-9905 (constant() behaves inconsistent when class is undefined).
    (cmb)
  . Fixed bug GH-9918 (License information for xxHash is not included in
    README.REDIST.BINS file). (Akama Hitoshi)
  . Fixed bug GH-9890 (OpenSSL legacy providers not available on Windows). (cmb)
  . Fixed bug GH-9650 (Can't initialize heap: [0x000001e7]). (Michael Voříšek)
  . Fixed potentially undefined behavior in Windows ftok(3) emulation. (cmb)
  . Fixed GH-9769 (Misleading error message for unpacking of objects). (jhdxr)

- Apache:
  . Fixed bug GH-9949 (Partial content on incomplete POST request). (cmb)

- FPM:
  . Fixed bug GH-9959 (Solaris port event mechanism is still broken after bug
    #66694). (Petr Sumbera)
  . Fixed bug #68207 (Setting fastcgi.error_header can result in a WARNING).
    (Jakub Zelenka)
  . Fixed bug #80669 (FPM numeric user fails to set groups). (Jakub Zelenka)
  . Fixed bug GH-8517 (Random crash of FPM master process in
    fpm_stdio_child_said). (Jakub Zelenka)

- Imap:
  . Fixed bug GH-10051 (IMAP: there's no way to check if a IMAP\Connection is
    still open). (Girgias)

- MBString:
  . Fixed bug GH-9535 (The behavior of mb_strcut in mbstring has been changed in
    PHP8.1). (Nathan Freeman)

- Opcache:
  . Fixed bug GH-9968 (Segmentation Fault during OPCache Preload).
    (Arnaud, michdingpayc)

- OpenSSL:
  . Fixed bug GH-9997 (OpenSSL engine clean up segfault). (Jakub Zelenka)
  . Fixed bug GH-9064 (PHP fails to build if openssl was built with --no-ec).
    (Jakub Zelenka)
  . Fixed bug GH-10000 (OpenSSL test failures when OpenSSL compiled with
    no-dsa). (Jakub Zelenka)

- Pcntl:
  . Fixed bug GH-9298 (Signal handler called after rshutdown leads to crash).
    (Erki Aring)

- PDO_Firebird:
  . Fixed bug GH-9971 (Incorrect NUMERIC value returned from PDO_Firebird).
    (cmb)

- PDO/SQLite:
  . Fixed bug #81740 (PDO::quote() may return unquoted string). (CVE-2022-31631)
    (cmb)

- Session:
  . Fixed GH-9932 (session name silently fails with . and [). (David Carlier)

- SPL:
  . Fixed GH-9883 (SplFileObject::__toString() reads next line). (Girgias)
  . Fixed GH-10011 (Trampoline autoloader will get reregistered and cannot be
    unregistered). (Girgias)

- SQLite3:
  . Fixed bug #81742 (open_basedir bypass in SQLite3 by using file URI). (cmb)

- TSRM:
  . Fixed Windows shmget() wrt. IPC_PRIVATE. (Tyson Andre)

08 Dec 2022, PHP 8.2.0

- CLI:
  . Fixed bug #81496 (Server logs incorrect request method). (lauri)
  . Updated the mime-type table for the builtin-server. (Ayesh Karunaratne)
  . Fixed potential overflow for the builtin server via the
    PHP_CLI_SERVER_WORKERS environment variable. (yiyuaner)
  . Fixed GH-8575 by changing STDOUT, STDERR and STDIN to not close on resource
    destruction. (Jakub Zelenka)
  . Implement built-in web server responding without body to HEAD request on
    a static resource. (Vedran Miletic, Marin Martuslovic)
  . Implement built-in web server responding with HTTP status 405 to
    DELETE/PUT/PATCH request on a static resource.
    (Vedran Miletic, Marin Martuslovic)
  . Fixed bug GH-9709 (Null pointer dereference with -w/-s options).
    (Adam Saponara)

- COM:
  . Fixed bug GH-8750 (Can not create VT_ERROR variant type). (cmb)

- Core:
  . Fixed bug #81380 (Observer may not be initialized properly). (krakjoe)
  . Fixed bug GH-7771 (Fix filename/lineno of constant expressions). (ilutov)
  . Fixed bug GH-7792 (Improve class type in error messages). (ilutov)
  . Support huge pages on MacOS. (David CARLIER)
  . Fixed bug GH-8655 (Casting an object to array does not unwrap refcount=1
    references). (Nicolas Grekas)
  . Fixed bug GH-8661 (Nullsafe in coalesce triggers undefined variable
    warning). (ilutov)
  . Fixed bug GH-7821 and GH-8418 (Allow arbitrary const expressions in backed
    enums). (ilutov)
  . Fixed bug GH-8810 (Incorrect lineno in backtrace of multi-line function
    calls). (ilutov)
  . Optimised code path for newly created file with the stream plain wrapper. (Max Kellermann)
  . Uses safe_perealloc instead of perealloc for the
    ZEND_PTR_STACK_RESIZE_IF_NEEDED to avoid possible overflows. (David Carlier)
  . Reduced the memory footprint of strings returned by var_export(),
    json_encode(), serialize(), iconv_*(), mb_ereg*(), session_create_id(),
    http_build_query(), strstr(), Reflection*::__toString(). (Arnaud)
  . Fixed bug GH-8995 (WeakMap object reference offset causing TypeError).
    (Tobias Bachert)
  . Added error_log_mode ini setting. (Mikhail Galanin)
  . Updated request startup messages. (Eric Norris)
  . Fixed bug GH-7900 (Arrow function with never return type compile-time
    errors). (ilutov)
  . Fixed incorrect double to long casting in latest clang. (zeriyoshi)
  . Added support for defining constants in traits. (sj-i)
  . Stop incorrectly emitting false positive deprecation notice alongside
    unsupported syntax fatal error for `"{$g{'h'}}"`. (TysonAndre)
  . Fix unexpected deprecated dynamic property warning, which occurred when
    exit() in finally block after an exception was thrown without catching.
    (Twosee)
  . Fixed bug GH-9323 (Crash in ZEND_RETURN/GC/zend_call_function)
    (Tim Starling)
  . Fixed bug GH-9227 (Trailing dots and spaces in filenames are ignored).
    (cmb)
  . Fixed bug GH-9285 (Traits cannot be used in readonly classes).
    (kocsismate)
  . Fixed bug GH-9186 (@strict-properties can be bypassed using
    unserialization). (kocsismate)
  . Fixed bug GH-9500 (Using dnf type with parentheses after readonly keyword
    results in a parse error). (ilutov)
  . Fixed bug GH-9516 ((A&B)|D as a param should allow AB or D. Not just A).
    (Girgias)
  . Fixed observer class notify with Opcache file_cache_only=1. (ilutov)
  . Fixes segfault with Fiber on FreeBSD i386 architecture. (David Carlier)
  . Fixed bug GH-9655 (Pure intersection types cannot be implicitly nullable)
    (Girgias)
  . Fixed bug GH-9589 (dl() segfaults when module is already loaded). (cmb,
    Arnaud)
  . Fixed bug GH-9752 (Generator crashes when interrupted during argument
    evaluation with extra named params). (Arnaud)
  . Fixed bug GH-9801 (Generator crashes when memory limit is exceeded during
    initialization). (Arnaud)
  . Fixed a bug with preloaded enums possibly segfaulting. (Bob)
  . Fixed bug GH-9823 (Don’t reset func in zend_closure_internal_handler).
    (Florian Sowade)
  . Fixed potential NULL pointer dereference Windows shm*() functions. (cmb)
  . Fix target validation for internal attributes with constructor property
    promotion. (kooldev)
  . Fixed bug GH-9750 (Generator memory leak when interrupted during argument
    evaluation. (Arnaud)

- Curl:
  . Added support for CURLOPT_XFERINFOFUNCTION. (David Carlier)
  . Added support for CURLOPT_MAXFILESIZE_LARGE. (David Carlier)
  . Added new constants from cURL 7.62 to 7.80. (Pierrick)
  . New function curl_upkeep(). (Pierrick)

- Date:
  . Fixed GH-8458 (DateInterval::createFromDateString does not throw if
    non-relative items are present). (Derick)
  . Fixed bug #52015 (Allow including end date in DatePeriod iterations)
    (Daniel Egeberg, Derick)
  . idate() now accepts format specifiers "N" (ISO Day-of-Week) and "o" (ISO
    Year). (Pavel Djundik)
  . Fixed bug GH-8730 (DateTime::diff miscalculation is same time zone of
    different type). (Derick)
  . Fixed bug GH-8964 (DateTime object comparison after applying delta less
    than 1 second). (Derick)
  . Fixed bug GH-9106: (DateInterval 1.5s added to DateTimeInterface is rounded
    down since PHP 8.1.0). (Derick)
  . Fixed bug #75035 (Datetime fails to unserialize "extreme" dates).
    (Derick)
  . Fixed bug #80483 (DateTime Object with 5-digit year can't unserialized).
    (Derick)
  . Fixed bug #81263 (Wrong result from DateTimeImmutable::diff). (Derick)
  . Fixed bug GH-9431 (DateTime::getLastErrors() not returning false when no
    errors/warnings). (Derick)
  . Fixed bug with parsing large negative numbers with the @ notation. (Derick)

- DBA:
  . Fixed LMDB driver hanging when attempting to delete a non-existing key
    (Girgias)
  . Fixed LMDB driver memory leak on DB creation failure (Girgias)
  . Fixed GH-8856 (dba: lmdb: allow to override the MDB_NOSUBDIR flag). (Girgias)

- FFI:
  . Fixed bug GH-9090 (Support assigning function pointers in FFI). (Adam
    Saponara)

- Fileinfo:
  . Fixed bug GH-8805 (finfo returns wrong mime type for woff/woff2 files).
    (Anatol)

- Filter:
  . Added FILTER_FLAG_GLOBAL_RANGE to filter Global IPs. (vnsavage)

- FPM:
  . Emit error for invalid port setting. (David Carlier)
  . Added extra check for FPM proc dumpable on SELinux based systems.
    (David Carlier)
  . Added support for listening queue on macOS. (David Carlier)
  . Changed default for listen.backlog on Linux to -1. (Cristian Rodríguez)
  . Added listen.setfib pool option to set route FIB on FreeBSD. (David Carlier)
  . Added access.suppress_path pool option to filter access log entries.
    (Mark Gallagher)
  . Fixed on fpm scoreboard occasional warning on acquisition failure.
    (Felix Wiedemann)
  . Fixed bug GH-9754 (SaltStack (using Python subprocess) hangs when running
    php-fpm 8.1.11). (Jakub Zelenka)

- FTP:
  . Fix datetime format string to follow POSIX spec in ftp_mdtm(). (Jihwan Kim)

- GD:
  . Fixed bug #81739: OOB read due to insufficient input validation in
    imageloadfont(). (CVE-2022-31630) (cmb)

- GMP:
  . Fixed bug GH-9308 (GMP throws the wrong error when a GMP object is passed
    to gmp_init()). (Girgias)

- Hash:
  . Fixed bug #81738: buffer overflow in hash_update() on long parameter.
    (CVE-2022-37454) (nicky at mouha dot be)
  . Fixed bug GH-10077: Fix compilation on RHEL 7 ppc64le. (Mattias Ellert)

- Intl:
  . Update all grandfathered language tags with preferred values
  . Fixed GH-7939 (Cannot unserialize IntlTimeZone objects). (cmb)
  . Fixed build for ICU 69.x and onwards. (David Carlier)
  . Declared Transliterator::$id as readonly to unlock subclassing it. (Nicolas
    Grekas)
  . Fixed bug GH-9421 (Incorrect argument number for ValueError in NumberFormatter).
    (Girgias)

- MBString:
  . Fixed bug GH-9248 (Segmentation fault in mb_strimwidth()). (cmb)

- mysqli:
  . Fixed bug GH-9841 (mysqli_query throws warning despite using
    silenced error mode). (Kamil Tekiela)

- MySQLnd:
  . Fixed potential heap corruption due to alignment mismatch. (cmb)

- OCI8:
  . Added oci8.prefetch_lob_size directive to tune LOB query performance
  . Support for building against Oracle Client libraries 10.1 and 10.2 has been
    dropped. Oracle Client libraries 11.2 or newer are now required.

- ODBC:
  . Fixed bug GH-8300 (User input not escaped when building connection string).
    (Calvin Buckley)
  . Fixed bug GH-9347 (Current ODBC liveness checks may be inadequate). (Calvin
    Buckley)

- Opcache:
  . Allocate JIT buffer close to PHP .text segemnt to allow using direct
    IP-relative calls and jumps.
    (Su Tao, Wang Xue, Chen Hu, Lizhen Lizhen, Dmitry)
  . Added initial support for JIT performance profiling generation
    for macOs Instrument. (David Carlier)
  . Fixed bug GH-8030 (Segfault with JIT and large match/switch statements).
    (Arnaud)
  . Added JIT support improvement for macOs for segments and executable permission
    bit handling. (David Carlier)
  . Added JIT buffer allocation near the .text section on FreeNSD. (David Carlier)
  . Fixed bug GH-9371 (Crash with JIT on mac arm64)
    (jdp1024/David Carlier)
  . Fixed bug GH-9259 (opcache.interned_strings_buffer setting integer
    overflow). (Arnaud)
  . Added indirect call reduction for jit on x86 architectures. (wxue1)

- OPcache:
  . Fixed bug GH-9164 (Segfault in zend_accel_class_hash_copy).
    (Arnaud, Sergei Turchanov)

- OpenSSL:
  . Discard poll calls on socket when no timeout/non blocking/MSG_DONTWAIT. (Max Kellermann)
  . Fixed bug GH-9310 (SSL local_cert and local_pk do not respect
    open_basedir). (Jakub Zelenka)
  . Implement FR #76935 ("chacha20-poly1305" is an AEAD but does not work like
    AEAD). (Jakub Zelenka)
  . Added openssl_cipher_key_length function. (Jakub Zelenka)
  . Fixed bug GH-9517 (Compilation error openssl extension related to PR
    GH-9366). (Jakub Zelenka)
  . Fixed missing clean up of OpenSSL engine list - attempt to fix GH-8620.
    (Jakub Zelenka)
  . Fixed bug GH-8430 (OpenSSL compiled with no-md2, no-md4 or no-rmd160 does
    not build). (Jakub Zelenka, fsbruva)

- PCNTL:
  . Fixed pcntl_(get|set)priority error handling for MacOS. (Juan Morales)

- PCRE:
  . Implemented FR #77726 (Allow null character in regex patterns). (tobil4sk)
  . Updated bundled libpcre to 10.40. (cmb)

- PDO:
  . Fixed bug GH-9818 (Initialize run time cache in PDO methods).
    (Florian Sowade)

- PDO_Firebird:
  . Fixed bug GH-8576 (Bad interpretation of length when char is UTF-8). (cmb)

- PDO_ODBC:
  . Fixed bug #80909 (crash with persistent connections in PDO_ODBC). (Calvin
    Buckley)
  . Fixed bug GH-8300 (User input not escaped when building connection string).
    (Calvin Buckley)
  . Fixed bug GH-9347 (Current ODBC liveness checks may be inadequate). (Calvin
    Buckley)
  . Fixed bug GH-9372 (HY010 when binding overlong parameter). (cmb)

- PDO_PGSQL:
  . Fixed bug GH-9411 (PgSQL large object resource is incorrectly closed).
    (Yurunsoft)

- Random:
  . Added new random extension. (Go Kudo)
  . Fixed bug GH-9067 (random extension is not thread safe). (cmb)
  . Fixed bug GH-9055 (segmentation fault if user engine throws). (timwolla)
  . Fixed bug GH-9066 (signed integer overflow). (zeriyoshi)
  . Fixed bug GH-9083 (undefined behavior during shifting). (timwolla)
  . Fixed bug GH-9088, GH-9056 (incorrect expansion of bytes when
    generating uniform integers within a given range). (timwolla)
  . Fixed bug GH-9089 (Fix memory leak on Randomizer::__construct()
    call twice). (zeriyoshi)
  . Fixed bug GH-9212 (PcgOneseq128XslRr64::jump() should not allow negative
    $advance). (Anton Smirnov)
  . Changed Mt19937 to throw a ValueError instead of InvalidArgumentException
    for invalid $mode. (timwolla)
  . Splitted Random\Randomizer::getInt() (without arguments) to
    Random\Randomizer::nextInt(). (zeriyoshi)
  . Fixed bug GH-9235 (non-existant $sequence parameter in stub for
    PcgOneseq128XslRr64::__construct()). (timwolla)
  . Fixed bug GH-9190, GH-9191 (undefined behavior for MT_RAND_PHP when
    handling large ranges). (timwolla)
  . Fixed bug GH-9249 (Xoshiro256StarStar does not reject the invalid
    all-zero state). (timwolla)
  . Removed redundant RuntimeExceptions from Randomizer methods. The
    exceptions thrown by the engines will be exposed directly. (timwolla)
  . Added extension specific Exceptions/Errors (RandomException, RandomError,
    BrokenRandomEngineError). (timwolla)
  . Fixed bug GH-9415 (Randomizer::getInt(0, 2**32 - 1) with Mt19937
    always returns 1). (timwolla)
  . Fixed Randomizer::getInt() consistency for 32-bit engines. (timwolla)
  . Fixed bug GH-9464 (build on older macOs releases). (David Bohman)
  . Fixed bug GH-9839 (Pre-PHP 8.2 output compatibility for non-mt_rand()
    functions for MT_RAND_PHP). (timwolla)

- Reflection:
  . Added ReflectionFunction::isAnonymous(). (Nicolas Grekas)
  . Added ReflectionMethod::hasPrototype(). (Ollie Read)
  . Narrow ReflectionEnum::getBackingType() return type to ReflectionNamedType.
    (SamMousa)
  . Fixed bug GH-8932 (ReflectionFunction provides no way to get the called
    class of a Closure). (cmb, Nicolas Grekas)

- Session:
  . Fixed bug GH-7787 (Improve session write failure message for user error
    handlers). (ilutov)
  . Fixed GH-9200 (setcookie has an obsolete expires date format). (timwolla)
  . Fixed GH-9584 (Avoid memory corruption when not unregistering custom session
    handler). (ilutov)
  . Fixed bug GH-9583 (session_create_id() fails with user defined save handler
      that doesn't have a validateId() method). (Girgias)

- SOAP:
  . Fixed bug GH-9720 (Null pointer dereference while serializing the response).
    (cmb)

- Sockets:
  . Added TCP_NOTSENT_LOWAT socket option. (David Carlier)
  . Added SO_MEMINFO socket option. (David Carlier)
  . Added SO_RTABLE socket option (OpenBSD), equivalent of SO_MARK (Linux).
    (David Carlier)
  . Added TCP_KEEPALIVE, TCP_KEEPIDLE, TCP_KEEPINTVL, TCP_KEEPCNT socket
    options. (David Carlier)
  . Added ancillary data support for FreeBSD. (David Carlier)
  . Added ancillary data support for NetBSD. (David Carlier)
  . Added SO_BPF_EXTENSIONS socket option. (David Carlier)
  . Added SO_SETFIB socket option. (David Carlier)
  . Added TCP_CONGESTION socket option. (David Carlier)
  . Added SO_ZEROCOPY/MSG_ZEROCOPY options. (David Carlier)
  . Added SOL_FILTER socket option for Solaris. (David Carlier)
  . Fixed socket constants regression as of PHP 8.2.0beta3. (Bruce Dou)

- Sodium:
  . Added sodium_crypto_stream_xchacha20_xor_ic(). (Scott)

- SPL:
  . Uses safe_erealloc instead of erealloc to handle heap growth
    for the SplHeap::insert method to avoid possible overflows. (David Carlier)
  . Widen iterator_to_array() and iterator_count()'s $iterator parameter to
    iterable. (timwolla)
  . Fixed bug #69181 (READ_CSV|DROP_NEW_LINE drops newlines within fields).
    (cmb)
  . Fixed bug #65069 (GlobIterator incorrect handling of open_basedir check).
    (Jakub Zelenka)

- SQLite3:
  . Changed sqlite3.defensive from PHP_INI_SYSTEM to PHP_INI_USER. (bohwaz)

- Standard:
  . net_get_interfaces() also reports wireless network interfaces on Windows.
    (Yurun)
  . Finished AVIF support in getimagesize(). (Yannis Guyon)
  . Fixed bug GH-7847 (stripos with large haystack has bad performance).
    (ilutov)
  . New function memory_reset_peak_usage(). (Patrick Allaert)
  . Fixed parse_url(): can not recognize port without scheme. (pandaLIU)
  . Deprecated utf8_encode() and utf8_decode(). (Rowan Tommins)
  . Fixed the crypt_sha256/512 api build with clang > 12. (David Carlier)
  . Uses safe_erealloc instead of erealloc to handle options in getopt
    to avoid possible overflows. (David Carlier)
  . Implemented FR GH-8924 (str_split should return empty array for empty
    string). (Michael Vorisek)
  . Added ini_parse_quantity function to convert ini quantities shorthand
    notation to int. (Dennis Snell)
  . Enable arc4random_buf for Linux glibc 2.36 and onwards
    for the random_bytes. (Cristian Rodriguez)
  . Uses CCRandomGenerateBytes instead of arc4random_buf on macOs. (David Carlier).
  . Fixed bug #65489 (glob() basedir check is inconsistent). (Jakub Zelenka)
  . Fixed GH-9200 (setcookie has an obsolete expires date format). (Derick)
  . Fixed GH-9244 (Segfault with array_multisort + array_shift). (cmb)
  . Fixed bug GH-9296 (`ksort` behaves incorrectly on arrays with mixed keys).
    (Denis Vaksman)
  . Marked crypt()'s $string parameter as #[\SensitiveParameter]. (timwolla)
  . Fixed bug GH-9464 (build on older macOs releases). (David Bohman)
  . Fixed bug GH-9518 (Disabling IPv6 support disables unrelated constants).
    (cmb)
  . Revert "Fixed parse_url(): can not recognize port without scheme."
    (andypost)

- Streams:
  . Set IP_BIND_ADDRESS_NO_PORT if available when connecting to remote host.
    (Cristian Rodríguez)
  . Fixed bug GH-8548 (stream_wrapper_unregister() leaks memory). (ilutov)
  . Discard poll calls on socket when no timeout/non blocking/MSG_DONTWAIT. (Max Kellermann)
  . Fixed bug GH-9316 ($http_response_header is wrong for long status line).
    (cmb, timwolla)
  . Fixed bug GH-9590 (stream_select does not abort upon exception or empty
    valid fd set). (Arnaud)
  . Fixed bug GH-9653 (file copy between different filesystems). (David Carlier)
  . Fixed bug GH-9779 (stream_copy_to_stream fails if dest in append mode).
    (Jakub Zelenka)

- Windows:
  . Added preliminary support for (cross-)building for ARM64. (Yun Dou)

- XML:
  . Added libxml_get_external_entity_loader() function. (Tim Starling)

- Zip:
  . add ZipArchive::clearError() method
  . add ZipArchive::getStreamName() method
  . add ZipArchive::getStreamIndex() method
  . On Windows, the Zip extension is now built as shared library (DLL) by
    default. (cmb)
  . Implement fseek for zip stream when possible with libzip 1.9.1. (Remi)<|MERGE_RESOLUTION|>--- conflicted
+++ resolved
@@ -9,7 +9,9 @@
   . Fixed bug #80602 (Segfault when using DOMChildNode::before()).
     (Nathan Freeman)
 
-<<<<<<< HEAD
+- PCRE:
+  . Fixed bug GH-10968 (Segfault in preg_replace_callback_array()). (ilutov)
+
 - SPL:
   . Handle indirect zvals and use up-to-date properties in
     SplFixedArray::__serialize. (nielsdos)
@@ -19,12 +21,6 @@
     resources). (Jakub Zelenka)
 
 13 Apr 2023, PHP 8.2.5
-=======
-- PCRE:
-  . Fixed bug GH-10968 (Segfault in preg_replace_callback_array()). (ilutov)
-
-13 Apr 2023, PHP 8.1.18
->>>>>>> 66ce2057
 
 - Core:
   . Added optional support for max_execution_time in ZTS/Linux builds
