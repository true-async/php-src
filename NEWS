PHP                                                                        NEWS
|||||||||||||||||||||||||||||||||||||||||||||||||||||||||||||||||||||||||||||||
<<<<<<< HEAD
?? ??? ????, PHP 8.4.0alpha1
=======
?? ??? ????, PHP 8.3.0RC2

- Core:
  . Fixed GH-11847 (DTrace enabled build is broken). (Filip Zrůst)
  . Fixed bug GH-11876: ini_parse_quantity() accepts invalid quantities.
    (Girgias)
  . Fixed bug GH-12073 (Segfault when freeing incompletely initialized
    closures). (ilutov)

- FPM:
  . Fixed GH-12077 (PHP 8.3.0RC1 borked socket-close-on-exec.phpt).
    (Jakub Zelenka)

- Intl:
  . Fixed bug GH-12020 (intl_get_error_message() broken after
    MessageFormatter::formatMessage() fails). (Girgias)

- ODBC:
  . Fixed memory leak with failed SQLPrepare. (NattyNarwhal)

- SPL:
  . Fixed bug GH-11972 (RecursiveCallbackFilterIterator regression in 8.1.18).
    (nielsdos)

31 Aug 2023, PHP 8.3.0RC1

- Core:
  . Fixed bug GH-11937 (Constant ASTs containing objects). (ilutov)
  . Introduced Zend guard recursion protection to fix __debugInfo issue.
    (Jakub Zelenka)
  . Fixed bug GH-11790 (On riscv64 require libatomic if actually needed).
    (Jeremie Courreges-Anglas)
  . Fixed oss-fuzz #61712 (assertion failure with error handler during binary
    op). (nielsdos)

- DOM:
  . Fixed GH-11952 (Confusing warning when blocking entity loading via
    libxml_set_external_entity_loader). (nielsdos)

- FFI:
  . Implement GH-11934 (Allow to pass CData into struct and/or union fields).
    (nielsdos, KapitanOczywisty)

- FPM:
  . Fixed bug #76067 (system() function call leaks php-fpm listening sockets).
    (Mikhail Galanin, Jakub Zelenka)

- Standard:
  . Added $before_needle argument to strrchr(). (HypeMC)
  . Fixed GH-11982 (str_getcsv returns null byte for unterminated enclosure).
    (Jakub Zelenka)

- Streams:
  . Fixed bug #52335 (fseek() on memory stream behavior different than file).
    (Jakub Zelenka)
  . Fixed bug #76857 (Can read "non-existant" files). (Jakub Zelenka)

17 Aug 2023, PHP 8.3.0beta3

- Core:
  . Fixed strerror_r detection at configuration time. (Kévin Dunglas)
  . Fixed segfault during freeing of some incompletely initialized objects due
    to OOM error (PDO, SPL, XSL). (ilutov)
  . Fixed trait typed properties using a DNF type not being correctly bound.
    (Girgias)
  . Fixed trait property types not being arena allocated if copied from
    an internal trait. (Girgias)
  . Fixed deep copy of property DNF type during lazy class load.
    (Girgias, ilutov)
  . Fixed memory freeing of DNF types for non arena allocated types.
    (Girgias, ju1ius)

- DOM:
  . adoptNode now respects the strict error checking property. (nielsdos)
  . Align DOMChildNode parent checks with spec. (nielsdos)
  . Fixed bug #80927 (Removing documentElement after creating attribute node:
    possible use-after-free). (nielsdos)
  . Fix various namespace prefix conflict resolution bugs. (nielsdos)
  . Fix calling createAttributeNS() without prefix causing the default
    namespace of the element to change. (nielsdos)

- Opcache:
  . Avoid resetting JIT counter handlers from multiple processes/threads.
    (ilutov)

- Standard:
  . Fixed bug GH-11870 (Fix off-by-one bug when truncating tempnam prefix)
    (athos-ribeiro)

03 Aug 2023, PHP 8.3.0beta2

- Bcmath
  . Fixed GH-11761 (removing trailing zeros from numbers) (jorgsowa)

- Core:
  . Fixed oss-fuzz #60741 (Leak in open_basedir). (ilutov)

- DOM:
  . Fixed bug GH-11792 (LIBXML_NOXMLDECL is not implemented or broken).
    (nielsdos)

- FFI:
  . Fix leaking definitions when using FFI::cdef()->new(...). (ilutov)

- Libxml:
  . Fixed bug GHSA-3qrf-m4j2-pcrr (Security issue with external entity loading
    in XML without enabling it). (CVE-2023-3823) (nielsdos, ilutov)

- MBString:
  . Fix use-after-free of mb_list_encodings() return value. (ilutov)

- Opcache:
  . Avoid adding an unnecessary read-lock when loading script from shm if
    restart is in progress. (mikhainin)

- Phar:
  . Fixed bug GHSA-jqcx-ccgc-xwhv (Buffer mismanagement in phar_dir_read()).
    (CVE-2023-3824) (nielsdos)

- Streams:
  . Fixed bug GH-11735 (Use-after-free when unregistering user stream wrapper
    from itself). (ilutov)

20 Jul 2023, PHP 8.3.0beta1

- CLI:
  . Implement GH-10024 (support linting multiple files at once using php -l).
    (nielsdos)

- Core:
  . Fixed line number of JMP instruction over else block. (ilutov)
  . Fixed use-of-uninitialized-value with ??= on assert. (ilutov)
  . Fixed bug GH-11601 (Incorrect handling of unwind and graceful exit
    exceptions). (ilutov)
  . Added zend_call_stack_get implementation for OpenBSD. (David Carlier)
  . Fixed oss-fuzz #60411 (Fix double-compilation of arrow-functions). (ilutov)
  . Fixed build for FreeBSD before the 11.0 releases. (David Carlier)
  . Add stack limit check in zend_eval_const_expr(). (Arnaud)
  . Expose time spent collecting cycles in gc_status(). (Arnaud)
  . Remove WeakMap entries whose key is only reachable through the entry value.
    (Arnaud)
  . Resolve open_basedir paths on INI update. (ilutov)

- Curl:
  . Added Curl options and constants up to (including) version 7.87.
    (nielsdos, adoy)

- DOM:
  . Added DOMNode::contains() and DOMNameSpaceNode::contains(). (nielsdos)
  . Added DOMElement::getAttributeNames(). (nielsdos)
  . Added DOMNode::getRootNode(). (nielsdos)
  . Added DOMElement::className and DOMElement::id. (nielsdos)
  . Added DOMParentNode::replaceChildren(). (nielsdos)
  . Added DOMNode::isConnected and DOMNameSpaceNode::isConnected. (nielsdos)
  . Added DOMNode::parentElement and DOMNameSpaceNode::parentElement.
    (nielsdos)
  . Added DOMNode::isEqualNode(). (nielsdos)
  . Added DOMElement::insertAdjacentElement() and
    DOMElement::insertAdjacentText(). (nielsdos)
  . Added DOMElement::toggleAttribute(). (nielsdos)

- FPM:
  . Added warning to log when fpm socket was not registered on the expected
    path. (Joshua Behrens, Jakub Zelenka)

- Hash:
  . Fix use-of-uninitialized-value in hash_pbkdf2(), fix missing $options
    parameter in signature. (ilutov)

- Intl:
  . Fix memory leak in MessageFormatter::format() on failure. (Girgias)

- LDAP:
  . Deprecate calling ldap_connect() with separate hostname and port.
    (heiglandreas)

- OpenSSL:
  . Added support for additional EC parameters in openssl_pkey_new. (Eno-CN)

- PDO:
  . Fix	GH-11587 (After php8.1, when PDO::ATTR_EMULATE_PREPARES is true
    and PDO::ATTR_STRINGIFY_FETCHES is true, decimal zeros are no longer
    filled). (SakiTakamachi)

- Random:
  . Deprecate MT_RAND_PHP. (timwolla)

- SPL:
  . Fixed GH-11573 (RecursiveDirectoryIterator::hasChildren is slow).
    (nielsdos)

- Standard:
  . Added support for rounding negative places in number_format().
    (Marc Bennewitz)
  . Prevent precision loss on formatting decimal integers in number_format().
    (Marc Bennewitz)
  . Added usage of posix_spawn for proc_open when supported by OS.
    (Cristian Rodriguez)

- Streams:
  . Implemented GH-11242 (_php_stream_copy_to_mem: Allow specifying a maximum
    length without allocating a buffer of that size). (Jakub Zelenka)

06 Jul 2023, PHP 8.3.0alpha3

- Core:
  . Fixed bug GH-11507 (String concatenation performance regression in 8.3).
    (nielsdos)
  . Fixed oss-fuzz #60011 (Mis-compilation of by-reference nullsafe operator).
    (ilutov)
  . Fixed GH-11488 (Missing "Optional parameter before required" deprecation on
    union null type). (ilutov)
  . Implement the #[\Override] attribute RFC. (timwolla)

- DOM:
  . Fixed bug GH-11500 (Namespace reuse in createElementNS() generates wrong
    output). (nielsdos)
  . Implemented DOMDocument::adoptNode(). Previously this always threw a
    "not yet implemented" exception. (nielsdos)
  . Fixed bug GH-9628 (Implicitly removing nodes from \DOMDocument breaks
    existing references). (nielsdos)

- Fileinfo:
  . Fix GH-11408 (Unable to build PHP 8.3.0 alpha 1 / fileinfo extension).
    (nielsdos)

- MBString:
  . Implement mb_str_pad() RFC. (nielsdos)
  . Fixed bug GH-11514 (PHP 8.3 build fails with --enable-mbstring enabled).
    (nielsdos)

- Session:
  . Fixed bug GH-11529 (Crash after dealing with an Apache request). (nielsdos)

- Standard:
  . Fix serialization of RC1 objects appearing in object graph twice. (ilutov)

- XMLReader:
  . Fix GH-11548 (Argument corruption when calling XMLReader::open or
    XMLReader::XML non-statically with observer active). (Bob)

- zip:
  . zip extension version 1.22.0 for libzip 1.10.0. (Remi)
  . add new error macros (ER_DATA_LENGTH and ER_NOT_ALLOWED). (Remi)
  . add new archive global flags (ER_AFL_*). (Remi)
  . add ZipArchive::setArchiveFlag and ZipArchive::getArchiveFlag methods.
    (Remi)


22 Jun 2023, PHP 8.3.0alpha2

- Core:
  . Fix GH-11388 (Allow "final" modifier when importing a method from a trait).
    (nielsdos)
  . Fixed bug GH-11406 (segfault with unpacking and magic method closure).
    (nielsdos)

- DOM:
  . Fix #79700 (wrong use of libxml oldNs leads to performance problem).
    (nielsdos)
  . Fix #77894 (DOMNode::C14N() very slow on generated DOMDocuments even after
    normalisation). (nielsdos)
  . Revert changes to DOMAttr::$value and DOMAttr::$nodeValue expansion.
    (nielsdos)

- GD:
  . Removed imagerotate "ignore_transparent" argument since it has no effect.
    (David Carlier)

- Streams:
  . Implement GH-8641 (STREAM_NOTIFY_COMPLETED over HTTP never emitted).
    (nielsdos, Jakub Zelenka)
  . Fix bug GH-10406 (fgets on a redis socket connection fails on PHP 8.3).
    (Jakub Zelenka)

08 Jun 2023, PHP 8.3.0alpha1

- CLI:
  . Added pdeathsig to builtin server to terminate workers when the master
    process is killed. (ilutov)
  . Fixed bug GH-11104 (STDIN/STDOUT/STDERR is not available for CLI without
    a script). (nielsdos)

- Core:
  . Fixed bug GH-9388 (Improve unset property and __get type incompatibility
    error message). (ilutov)
  . SA_ONSTACK is now set for signal handlers to be friendlier to other
    in-process code such as Go's cgo. (Kévin Dunglas)
  . SA_ONSTACK is now set when signals are disabled. (Kévin Dunglas)
  . Fix GH-9649: Signal handlers now do a no-op instead of crashing when
    executed on threads not managed by TSRM. (Kévin Dunglas)
  . Fixed potential NULL pointer dereference Windows shm*() functions. (cmb)
  . Added shadow stack support for fibers. (Chen Hu)
  . Fix bug GH-9965 (Fix accidental caching of default arguments with side
    effects). (ilutov)
  . Implement GH-10217 (Use strlen() for determining the class_name length).
    (Dennis Buteyn)
  . Fix bug GH-8821 (Improve line numbers for errors in constant expressions).
    (ilutov)
  . Fix bug GH-10083 (Allow comments between & and parameter). (ilutov)
  . Zend Max Execution Timers is now enabled by default for ZTS builds on
    Linux. (Kévin Dunglas)
  . Fix bug GH-10469 (Disallow .. in open_basedir paths set at runtime).
    (ilutov)
  . Fix bug GH-10168, GH-10582 (Various segfaults with destructors and VM return
    values). (dstogov, nielsdos, ilutov)
  . Fix bug GH-10935 (Use of trait doesn't redeclare static property if class
    has inherited it from its parent). (ilutov)
  . Fix bug GH-11154 (Negative indices on empty array don't affect next chosen
    index). (ColinHDev)
  . Fix bug GH-8846 (Implement delayed early binding for classes without
    parents). (ilutov)
  . Fix bug #79836 (Segfault in concat_function). (nielsdos)
  . Fix bug #81705 (type confusion/UAF on set_error_handler with concat
    operation). (nielsdos)
  . Fix GH-11348 (Closure created from magic method does not accept named
    arguments). (nielsdos)

- Date:
  . Implement More Appropriate Date/Time Exceptions RFC. (Derick)

- DOM:
  . Fix bug GH-8388 (DOMAttr unescapes character reference). (Tim Starling)
  . Fix bug GH-11308 (getElementsByTagName() is O(N^2)). (nielsdos)

- Exif:
  . Removed unneeded codepaths in exif_process_TIFF_in_JPEG(). (nielsdos)

- Fileinfo:
  . Upgrade bundled libmagic to 5.43. (Anatol)

- FPM:
  . The status.listen shared pool now uses the same php_values (including
    expose_php) and php_admin_value as the pool it is shared with. (dwxh)

- GD:
  . Fixed bug #81739: OOB read due to insufficient input validation in
    imageloadfont(). (CVE-2022-31630) (cmb)

- Hash:
  . Fixed bug #81738: buffer overflow in hash_update() on long parameter.
    (CVE-2022-37454) (nicky at mouha dot be)

- Intl:
  . Added pattern format error infos for numfmt_set_pattern. (David Carlier)
  . Added MIXED_NUMBERS and HIDDEN_OVERLAY constants for
    the Spoofchecker's class. (David Carlier)
  . Updated datefmt_set_timezone/IntlDateformatter::setTimezone returns type.
    (David Carlier).
  . Updated IntlBreakInterator::setText return type. (David Carlier)
  . Updated IntlChar::enumCharNames return type. (David Carlier)

- JSON:
  . Added json_validate(). (Juan Morales)

- MBString:
  . mb_detect_encoding is better able to identify the correct encoding for
    Turkish text. (Alex Dowad)
  . mb_detect_encoding's "non-strict" mode now behaves as described in the
    documentation. Previously, it would return false if the same byte
    (for example, the first byte) of the input string was invalid in all
    candidate encodings. More generally, it would eliminate candidate
    encodings from consideration when an invalid byte was seen, and if the
    same input byte eliminated all remaining encodings still under
    consideration, it would return false. On the other hand, if all candidate
    encodings but one were eliminated from consideration, it would return the
    last remaining one without regard for how many encoding errors might be
    encountered later in the string. This is different from the behavior
    described in the documentation, which says: "If strict is set to false,
    the closest matching encoding will be returned." (Alex Dowad)
  . mb_strtolower, mb_strtotitle, and mb_convert_case implement conditional
    casing rules for the Greek letter sigma. For mb_convert_case, conditional
    casing only applies to MB_CASE_LOWER and MB_CASE_TITLE modes, not to
    MB_CASE_LOWER_SIMPLE and MB_CASE_TITLE_SIMPLE. (Alex Dowad)
  . mb_detect_encoding is better able to identify UTF-8 and UTF-16 strings
    with a byte-order mark. (Alex Dowad)
  . mb_decode_mimeheader interprets underscores in QPrint-encoded MIME
    encoded words as required by RFC 2047; they are converted to spaces.
    Underscores must be encoded as "=5F" in such MIME encoded words.
    (Alex Dowad)
  . mb_encode_mimeheader no longer drops NUL (zero) bytes when
    QPrint-encoding the input string. This previously caused strings in
    certain text encodings, especially UTF-16 and UTF-32, to be
    corrupted by mb_encode_mimeheader. (Alex Dowad)

- mysqli:
  . mysqli_fetch_object raises a ValueError instead of an Exception.
    (David Carlier)

- Opcache:
  . Added start, restart and force restart time to opcache's
    phpinfo section. (Mikhail Galanin)
  . Fix GH-9139: Allow FFI in opcache.preload when opcache.preload_user=root.
    (Arnaud, Kapitan Oczywisty)
  . Made opcache.preload_user always optional in the cli and phpdbg SAPIs.
    (Arnaud)
  . Allows W/X bits on page creation on FreeBSD despite system settings.
    (David Carlier)
  . Added memfd api usage, on Linux, for zend_shared_alloc_create_lock()
    to create an abstract anonymous file for the opcache's lock. (Max Kellermann)

- OpenSSL:
  . Added OPENSSL_CMS_OLDMIMETYPE and PKCS7_NOOLDMIMETYPE contants to switch
    between mime content types. (Daniel Kesselberg)
  . Fixed GH-11054: Reset OpenSSL errors when using a PEM public key.
    (Florian Moser)

- PCNTL:
  . SA_ONSTACK is now set for pcntl_signal. (Kévin Dunglas)
  . Added SIGINFO constant. (David Carlier)

- PGSQL:
  . pg_fetch_object raises a ValueError instead of an Exception.
    (David Carlier)
  . Added GH-9344, pipeline mode support. (David Carlier)
  . pg_cancel use thread safe PQcancel api instead. (David Carlier)
  . pg_trace new PGSQL_TRACE_SUPPRESS_TIMESTAMPS/PGSQL_TRACE_REGRESS_MODE
    contants support. (David Carlier)
  . pg_set_error_verbosity adding PGSQL_ERRORS_STATE constant. (David Carlier)
  . pg_convert/pg_insert E_WARNING on type errors had been converted to
    ValueError/TypeError exceptions. (David Carlier)
  . Added pg_set_error_context_visibility to set the context's visibility
    within the error messages. (David Carlier)

- Phar:
  . Fix memory leak in phar_rename_archive(). (stkeke)

- Posix:
  . Added posix_sysconf. (David Carlier)
  . Added posix_pathconf. (David Carlier)
  . Added posix_fpathconf. (David Carlier)
  . Fixed zend_parse_arg_long's bool pointer argument assignment. (Cristian Rodriguez)
  . Added posix_eaccess. (David Carlier)

- Random:
  . Added Randomizer::getBytesFromString(). (Joshua Rüsweg)
  . Added Randomizer::nextFloat(), ::getFloat(), and IntervalBoundary. (timwolla)
  . Fix GH-10292 (Made the default value of the first param of srand() and
    mt_srand() nullable). (kocsismate)
  . Enable getrandom() for NetBSD (from 10.x). (David Carlier)

- Reflection:
  . Fix GH-9470 (ReflectionMethod constructor should not find private parent
    method). (ilutov)
  . Fix GH-10259 (ReflectionClass::getStaticProperties doesn't need null return
    type). (kocsismate)
  . Fix Segfault when using ReflectionFiber suspended by an internal function.
    (danog)

- SAPI:
  . Fixed GH-11141 (Could not open input file: should be sent to stderr).
    (nielsdos)

- Sockets:
  . Added SO_ATTACH_REUSEPORT_CBPF socket option, to give tighter control
    over socket binding for a cpu core. (David Carlier)
  . Added SKF_AD_QUEUE for cbpf filters. (David Carlier)
  . Added socket_atmark if send/recv needs using MSG_OOB. (David Carlier)
  . Added TCP_QUICKACK constant, to give tigher control over
    ACK delays. (David Carlier)
  . Added DONTFRAGMENT support for path MTU discovery purpose. (David Carlier)
  . Added AF_DIVERT for raw socket for divert ports. (David Carlier)
  . Added SOL_UPDLITE, UDPLITE_RECV_CSCOV and UDPLITE_SEND_CSCOV for updlite
    protocol support. (David Carlier)
  . Added SO_RERROR, SO_ZEROIZE and SO_SPLICE netbsd and openbsd constants.
    (David Carlier)
  . Added TCP_REPAIR for quietly close a connection. (David Carlier)
  . Added SO_REUSEPORT_LB freebsd constant. (David Carlier)
  . Added IP_BIND_ADDRESS_NO_PORT. (David Carlier)

- Standard:
  . E_NOTICEs emitted by unserialize() have been promoted to E_WARNING. (timwolla)
  . unserialize() now emits a new E_WARNING if the input contains unconsumed
    bytes. (timwolla)
  . Make array_pad's $length warning less confusing. (nielsdos)
  . E_WARNING emitted by strtok in the caase both arguments are not provided when
    starting tokenisation. (David Carlier)
  . password_hash() will now chain the original RandomException to the ValueError
    on salt generation failure. (timwolla)
  . Fix GH-10239 (proc_close after proc_get_status always returns -1). (nielsdos)
  . Improve the warning message for unpack() in case not enough values were
    provided. (nielsdos)
  . Fix GH-11010 (parse_ini_string() now preserves formatting of unquoted
    strings starting with numbers when the INI_SCANNER_TYPED flag is
    specified). (ilutov)
  . Fix GH-10742 (http_response_code emits no error when headers were already
    sent). (NattyNarwhal)

- Streams:
  . Fixed bug #51056: blocking fread() will block even if data is available.
    (Jakub Zelenka)
  . Added storing of the original path used to open xport stream.
    (Luc Vieillescazes)

- XSLTProcessor:
  . Fixed bug #69168 (DomNode::getNodePath() returns invalid path). (nielsdos)
>>>>>>> baf74ed1

<<< NOTE: Insert NEWS from last stable release here prior to actual release! >>><|MERGE_RESOLUTION|>--- conflicted
+++ resolved
@@ -1,504 +1,9 @@
 PHP                                                                        NEWS
 |||||||||||||||||||||||||||||||||||||||||||||||||||||||||||||||||||||||||||||||
-<<<<<<< HEAD
 ?? ??? ????, PHP 8.4.0alpha1
-=======
-?? ??? ????, PHP 8.3.0RC2
 
-- Core:
-  . Fixed GH-11847 (DTrace enabled build is broken). (Filip Zrůst)
-  . Fixed bug GH-11876: ini_parse_quantity() accepts invalid quantities.
-    (Girgias)
+Core:
   . Fixed bug GH-12073 (Segfault when freeing incompletely initialized
     closures). (ilutov)
 
-- FPM:
-  . Fixed GH-12077 (PHP 8.3.0RC1 borked socket-close-on-exec.phpt).
-    (Jakub Zelenka)
-
-- Intl:
-  . Fixed bug GH-12020 (intl_get_error_message() broken after
-    MessageFormatter::formatMessage() fails). (Girgias)
-
-- ODBC:
-  . Fixed memory leak with failed SQLPrepare. (NattyNarwhal)
-
-- SPL:
-  . Fixed bug GH-11972 (RecursiveCallbackFilterIterator regression in 8.1.18).
-    (nielsdos)
-
-31 Aug 2023, PHP 8.3.0RC1
-
-- Core:
-  . Fixed bug GH-11937 (Constant ASTs containing objects). (ilutov)
-  . Introduced Zend guard recursion protection to fix __debugInfo issue.
-    (Jakub Zelenka)
-  . Fixed bug GH-11790 (On riscv64 require libatomic if actually needed).
-    (Jeremie Courreges-Anglas)
-  . Fixed oss-fuzz #61712 (assertion failure with error handler during binary
-    op). (nielsdos)
-
-- DOM:
-  . Fixed GH-11952 (Confusing warning when blocking entity loading via
-    libxml_set_external_entity_loader). (nielsdos)
-
-- FFI:
-  . Implement GH-11934 (Allow to pass CData into struct and/or union fields).
-    (nielsdos, KapitanOczywisty)
-
-- FPM:
-  . Fixed bug #76067 (system() function call leaks php-fpm listening sockets).
-    (Mikhail Galanin, Jakub Zelenka)
-
-- Standard:
-  . Added $before_needle argument to strrchr(). (HypeMC)
-  . Fixed GH-11982 (str_getcsv returns null byte for unterminated enclosure).
-    (Jakub Zelenka)
-
-- Streams:
-  . Fixed bug #52335 (fseek() on memory stream behavior different than file).
-    (Jakub Zelenka)
-  . Fixed bug #76857 (Can read "non-existant" files). (Jakub Zelenka)
-
-17 Aug 2023, PHP 8.3.0beta3
-
-- Core:
-  . Fixed strerror_r detection at configuration time. (Kévin Dunglas)
-  . Fixed segfault during freeing of some incompletely initialized objects due
-    to OOM error (PDO, SPL, XSL). (ilutov)
-  . Fixed trait typed properties using a DNF type not being correctly bound.
-    (Girgias)
-  . Fixed trait property types not being arena allocated if copied from
-    an internal trait. (Girgias)
-  . Fixed deep copy of property DNF type during lazy class load.
-    (Girgias, ilutov)
-  . Fixed memory freeing of DNF types for non arena allocated types.
-    (Girgias, ju1ius)
-
-- DOM:
-  . adoptNode now respects the strict error checking property. (nielsdos)
-  . Align DOMChildNode parent checks with spec. (nielsdos)
-  . Fixed bug #80927 (Removing documentElement after creating attribute node:
-    possible use-after-free). (nielsdos)
-  . Fix various namespace prefix conflict resolution bugs. (nielsdos)
-  . Fix calling createAttributeNS() without prefix causing the default
-    namespace of the element to change. (nielsdos)
-
-- Opcache:
-  . Avoid resetting JIT counter handlers from multiple processes/threads.
-    (ilutov)
-
-- Standard:
-  . Fixed bug GH-11870 (Fix off-by-one bug when truncating tempnam prefix)
-    (athos-ribeiro)
-
-03 Aug 2023, PHP 8.3.0beta2
-
-- Bcmath
-  . Fixed GH-11761 (removing trailing zeros from numbers) (jorgsowa)
-
-- Core:
-  . Fixed oss-fuzz #60741 (Leak in open_basedir). (ilutov)
-
-- DOM:
-  . Fixed bug GH-11792 (LIBXML_NOXMLDECL is not implemented or broken).
-    (nielsdos)
-
-- FFI:
-  . Fix leaking definitions when using FFI::cdef()->new(...). (ilutov)
-
-- Libxml:
-  . Fixed bug GHSA-3qrf-m4j2-pcrr (Security issue with external entity loading
-    in XML without enabling it). (CVE-2023-3823) (nielsdos, ilutov)
-
-- MBString:
-  . Fix use-after-free of mb_list_encodings() return value. (ilutov)
-
-- Opcache:
-  . Avoid adding an unnecessary read-lock when loading script from shm if
-    restart is in progress. (mikhainin)
-
-- Phar:
-  . Fixed bug GHSA-jqcx-ccgc-xwhv (Buffer mismanagement in phar_dir_read()).
-    (CVE-2023-3824) (nielsdos)
-
-- Streams:
-  . Fixed bug GH-11735 (Use-after-free when unregistering user stream wrapper
-    from itself). (ilutov)
-
-20 Jul 2023, PHP 8.3.0beta1
-
-- CLI:
-  . Implement GH-10024 (support linting multiple files at once using php -l).
-    (nielsdos)
-
-- Core:
-  . Fixed line number of JMP instruction over else block. (ilutov)
-  . Fixed use-of-uninitialized-value with ??= on assert. (ilutov)
-  . Fixed bug GH-11601 (Incorrect handling of unwind and graceful exit
-    exceptions). (ilutov)
-  . Added zend_call_stack_get implementation for OpenBSD. (David Carlier)
-  . Fixed oss-fuzz #60411 (Fix double-compilation of arrow-functions). (ilutov)
-  . Fixed build for FreeBSD before the 11.0 releases. (David Carlier)
-  . Add stack limit check in zend_eval_const_expr(). (Arnaud)
-  . Expose time spent collecting cycles in gc_status(). (Arnaud)
-  . Remove WeakMap entries whose key is only reachable through the entry value.
-    (Arnaud)
-  . Resolve open_basedir paths on INI update. (ilutov)
-
-- Curl:
-  . Added Curl options and constants up to (including) version 7.87.
-    (nielsdos, adoy)
-
-- DOM:
-  . Added DOMNode::contains() and DOMNameSpaceNode::contains(). (nielsdos)
-  . Added DOMElement::getAttributeNames(). (nielsdos)
-  . Added DOMNode::getRootNode(). (nielsdos)
-  . Added DOMElement::className and DOMElement::id. (nielsdos)
-  . Added DOMParentNode::replaceChildren(). (nielsdos)
-  . Added DOMNode::isConnected and DOMNameSpaceNode::isConnected. (nielsdos)
-  . Added DOMNode::parentElement and DOMNameSpaceNode::parentElement.
-    (nielsdos)
-  . Added DOMNode::isEqualNode(). (nielsdos)
-  . Added DOMElement::insertAdjacentElement() and
-    DOMElement::insertAdjacentText(). (nielsdos)
-  . Added DOMElement::toggleAttribute(). (nielsdos)
-
-- FPM:
-  . Added warning to log when fpm socket was not registered on the expected
-    path. (Joshua Behrens, Jakub Zelenka)
-
-- Hash:
-  . Fix use-of-uninitialized-value in hash_pbkdf2(), fix missing $options
-    parameter in signature. (ilutov)
-
-- Intl:
-  . Fix memory leak in MessageFormatter::format() on failure. (Girgias)
-
-- LDAP:
-  . Deprecate calling ldap_connect() with separate hostname and port.
-    (heiglandreas)
-
-- OpenSSL:
-  . Added support for additional EC parameters in openssl_pkey_new. (Eno-CN)
-
-- PDO:
-  . Fix	GH-11587 (After php8.1, when PDO::ATTR_EMULATE_PREPARES is true
-    and PDO::ATTR_STRINGIFY_FETCHES is true, decimal zeros are no longer
-    filled). (SakiTakamachi)
-
-- Random:
-  . Deprecate MT_RAND_PHP. (timwolla)
-
-- SPL:
-  . Fixed GH-11573 (RecursiveDirectoryIterator::hasChildren is slow).
-    (nielsdos)
-
-- Standard:
-  . Added support for rounding negative places in number_format().
-    (Marc Bennewitz)
-  . Prevent precision loss on formatting decimal integers in number_format().
-    (Marc Bennewitz)
-  . Added usage of posix_spawn for proc_open when supported by OS.
-    (Cristian Rodriguez)
-
-- Streams:
-  . Implemented GH-11242 (_php_stream_copy_to_mem: Allow specifying a maximum
-    length without allocating a buffer of that size). (Jakub Zelenka)
-
-06 Jul 2023, PHP 8.3.0alpha3
-
-- Core:
-  . Fixed bug GH-11507 (String concatenation performance regression in 8.3).
-    (nielsdos)
-  . Fixed oss-fuzz #60011 (Mis-compilation of by-reference nullsafe operator).
-    (ilutov)
-  . Fixed GH-11488 (Missing "Optional parameter before required" deprecation on
-    union null type). (ilutov)
-  . Implement the #[\Override] attribute RFC. (timwolla)
-
-- DOM:
-  . Fixed bug GH-11500 (Namespace reuse in createElementNS() generates wrong
-    output). (nielsdos)
-  . Implemented DOMDocument::adoptNode(). Previously this always threw a
-    "not yet implemented" exception. (nielsdos)
-  . Fixed bug GH-9628 (Implicitly removing nodes from \DOMDocument breaks
-    existing references). (nielsdos)
-
-- Fileinfo:
-  . Fix GH-11408 (Unable to build PHP 8.3.0 alpha 1 / fileinfo extension).
-    (nielsdos)
-
-- MBString:
-  . Implement mb_str_pad() RFC. (nielsdos)
-  . Fixed bug GH-11514 (PHP 8.3 build fails with --enable-mbstring enabled).
-    (nielsdos)
-
-- Session:
-  . Fixed bug GH-11529 (Crash after dealing with an Apache request). (nielsdos)
-
-- Standard:
-  . Fix serialization of RC1 objects appearing in object graph twice. (ilutov)
-
-- XMLReader:
-  . Fix GH-11548 (Argument corruption when calling XMLReader::open or
-    XMLReader::XML non-statically with observer active). (Bob)
-
-- zip:
-  . zip extension version 1.22.0 for libzip 1.10.0. (Remi)
-  . add new error macros (ER_DATA_LENGTH and ER_NOT_ALLOWED). (Remi)
-  . add new archive global flags (ER_AFL_*). (Remi)
-  . add ZipArchive::setArchiveFlag and ZipArchive::getArchiveFlag methods.
-    (Remi)
-
-
-22 Jun 2023, PHP 8.3.0alpha2
-
-- Core:
-  . Fix GH-11388 (Allow "final" modifier when importing a method from a trait).
-    (nielsdos)
-  . Fixed bug GH-11406 (segfault with unpacking and magic method closure).
-    (nielsdos)
-
-- DOM:
-  . Fix #79700 (wrong use of libxml oldNs leads to performance problem).
-    (nielsdos)
-  . Fix #77894 (DOMNode::C14N() very slow on generated DOMDocuments even after
-    normalisation). (nielsdos)
-  . Revert changes to DOMAttr::$value and DOMAttr::$nodeValue expansion.
-    (nielsdos)
-
-- GD:
-  . Removed imagerotate "ignore_transparent" argument since it has no effect.
-    (David Carlier)
-
-- Streams:
-  . Implement GH-8641 (STREAM_NOTIFY_COMPLETED over HTTP never emitted).
-    (nielsdos, Jakub Zelenka)
-  . Fix bug GH-10406 (fgets on a redis socket connection fails on PHP 8.3).
-    (Jakub Zelenka)
-
-08 Jun 2023, PHP 8.3.0alpha1
-
-- CLI:
-  . Added pdeathsig to builtin server to terminate workers when the master
-    process is killed. (ilutov)
-  . Fixed bug GH-11104 (STDIN/STDOUT/STDERR is not available for CLI without
-    a script). (nielsdos)
-
-- Core:
-  . Fixed bug GH-9388 (Improve unset property and __get type incompatibility
-    error message). (ilutov)
-  . SA_ONSTACK is now set for signal handlers to be friendlier to other
-    in-process code such as Go's cgo. (Kévin Dunglas)
-  . SA_ONSTACK is now set when signals are disabled. (Kévin Dunglas)
-  . Fix GH-9649: Signal handlers now do a no-op instead of crashing when
-    executed on threads not managed by TSRM. (Kévin Dunglas)
-  . Fixed potential NULL pointer dereference Windows shm*() functions. (cmb)
-  . Added shadow stack support for fibers. (Chen Hu)
-  . Fix bug GH-9965 (Fix accidental caching of default arguments with side
-    effects). (ilutov)
-  . Implement GH-10217 (Use strlen() for determining the class_name length).
-    (Dennis Buteyn)
-  . Fix bug GH-8821 (Improve line numbers for errors in constant expressions).
-    (ilutov)
-  . Fix bug GH-10083 (Allow comments between & and parameter). (ilutov)
-  . Zend Max Execution Timers is now enabled by default for ZTS builds on
-    Linux. (Kévin Dunglas)
-  . Fix bug GH-10469 (Disallow .. in open_basedir paths set at runtime).
-    (ilutov)
-  . Fix bug GH-10168, GH-10582 (Various segfaults with destructors and VM return
-    values). (dstogov, nielsdos, ilutov)
-  . Fix bug GH-10935 (Use of trait doesn't redeclare static property if class
-    has inherited it from its parent). (ilutov)
-  . Fix bug GH-11154 (Negative indices on empty array don't affect next chosen
-    index). (ColinHDev)
-  . Fix bug GH-8846 (Implement delayed early binding for classes without
-    parents). (ilutov)
-  . Fix bug #79836 (Segfault in concat_function). (nielsdos)
-  . Fix bug #81705 (type confusion/UAF on set_error_handler with concat
-    operation). (nielsdos)
-  . Fix GH-11348 (Closure created from magic method does not accept named
-    arguments). (nielsdos)
-
-- Date:
-  . Implement More Appropriate Date/Time Exceptions RFC. (Derick)
-
-- DOM:
-  . Fix bug GH-8388 (DOMAttr unescapes character reference). (Tim Starling)
-  . Fix bug GH-11308 (getElementsByTagName() is O(N^2)). (nielsdos)
-
-- Exif:
-  . Removed unneeded codepaths in exif_process_TIFF_in_JPEG(). (nielsdos)
-
-- Fileinfo:
-  . Upgrade bundled libmagic to 5.43. (Anatol)
-
-- FPM:
-  . The status.listen shared pool now uses the same php_values (including
-    expose_php) and php_admin_value as the pool it is shared with. (dwxh)
-
-- GD:
-  . Fixed bug #81739: OOB read due to insufficient input validation in
-    imageloadfont(). (CVE-2022-31630) (cmb)
-
-- Hash:
-  . Fixed bug #81738: buffer overflow in hash_update() on long parameter.
-    (CVE-2022-37454) (nicky at mouha dot be)
-
-- Intl:
-  . Added pattern format error infos for numfmt_set_pattern. (David Carlier)
-  . Added MIXED_NUMBERS and HIDDEN_OVERLAY constants for
-    the Spoofchecker's class. (David Carlier)
-  . Updated datefmt_set_timezone/IntlDateformatter::setTimezone returns type.
-    (David Carlier).
-  . Updated IntlBreakInterator::setText return type. (David Carlier)
-  . Updated IntlChar::enumCharNames return type. (David Carlier)
-
-- JSON:
-  . Added json_validate(). (Juan Morales)
-
-- MBString:
-  . mb_detect_encoding is better able to identify the correct encoding for
-    Turkish text. (Alex Dowad)
-  . mb_detect_encoding's "non-strict" mode now behaves as described in the
-    documentation. Previously, it would return false if the same byte
-    (for example, the first byte) of the input string was invalid in all
-    candidate encodings. More generally, it would eliminate candidate
-    encodings from consideration when an invalid byte was seen, and if the
-    same input byte eliminated all remaining encodings still under
-    consideration, it would return false. On the other hand, if all candidate
-    encodings but one were eliminated from consideration, it would return the
-    last remaining one without regard for how many encoding errors might be
-    encountered later in the string. This is different from the behavior
-    described in the documentation, which says: "If strict is set to false,
-    the closest matching encoding will be returned." (Alex Dowad)
-  . mb_strtolower, mb_strtotitle, and mb_convert_case implement conditional
-    casing rules for the Greek letter sigma. For mb_convert_case, conditional
-    casing only applies to MB_CASE_LOWER and MB_CASE_TITLE modes, not to
-    MB_CASE_LOWER_SIMPLE and MB_CASE_TITLE_SIMPLE. (Alex Dowad)
-  . mb_detect_encoding is better able to identify UTF-8 and UTF-16 strings
-    with a byte-order mark. (Alex Dowad)
-  . mb_decode_mimeheader interprets underscores in QPrint-encoded MIME
-    encoded words as required by RFC 2047; they are converted to spaces.
-    Underscores must be encoded as "=5F" in such MIME encoded words.
-    (Alex Dowad)
-  . mb_encode_mimeheader no longer drops NUL (zero) bytes when
-    QPrint-encoding the input string. This previously caused strings in
-    certain text encodings, especially UTF-16 and UTF-32, to be
-    corrupted by mb_encode_mimeheader. (Alex Dowad)
-
-- mysqli:
-  . mysqli_fetch_object raises a ValueError instead of an Exception.
-    (David Carlier)
-
-- Opcache:
-  . Added start, restart and force restart time to opcache's
-    phpinfo section. (Mikhail Galanin)
-  . Fix GH-9139: Allow FFI in opcache.preload when opcache.preload_user=root.
-    (Arnaud, Kapitan Oczywisty)
-  . Made opcache.preload_user always optional in the cli and phpdbg SAPIs.
-    (Arnaud)
-  . Allows W/X bits on page creation on FreeBSD despite system settings.
-    (David Carlier)
-  . Added memfd api usage, on Linux, for zend_shared_alloc_create_lock()
-    to create an abstract anonymous file for the opcache's lock. (Max Kellermann)
-
-- OpenSSL:
-  . Added OPENSSL_CMS_OLDMIMETYPE and PKCS7_NOOLDMIMETYPE contants to switch
-    between mime content types. (Daniel Kesselberg)
-  . Fixed GH-11054: Reset OpenSSL errors when using a PEM public key.
-    (Florian Moser)
-
-- PCNTL:
-  . SA_ONSTACK is now set for pcntl_signal. (Kévin Dunglas)
-  . Added SIGINFO constant. (David Carlier)
-
-- PGSQL:
-  . pg_fetch_object raises a ValueError instead of an Exception.
-    (David Carlier)
-  . Added GH-9344, pipeline mode support. (David Carlier)
-  . pg_cancel use thread safe PQcancel api instead. (David Carlier)
-  . pg_trace new PGSQL_TRACE_SUPPRESS_TIMESTAMPS/PGSQL_TRACE_REGRESS_MODE
-    contants support. (David Carlier)
-  . pg_set_error_verbosity adding PGSQL_ERRORS_STATE constant. (David Carlier)
-  . pg_convert/pg_insert E_WARNING on type errors had been converted to
-    ValueError/TypeError exceptions. (David Carlier)
-  . Added pg_set_error_context_visibility to set the context's visibility
-    within the error messages. (David Carlier)
-
-- Phar:
-  . Fix memory leak in phar_rename_archive(). (stkeke)
-
-- Posix:
-  . Added posix_sysconf. (David Carlier)
-  . Added posix_pathconf. (David Carlier)
-  . Added posix_fpathconf. (David Carlier)
-  . Fixed zend_parse_arg_long's bool pointer argument assignment. (Cristian Rodriguez)
-  . Added posix_eaccess. (David Carlier)
-
-- Random:
-  . Added Randomizer::getBytesFromString(). (Joshua Rüsweg)
-  . Added Randomizer::nextFloat(), ::getFloat(), and IntervalBoundary. (timwolla)
-  . Fix GH-10292 (Made the default value of the first param of srand() and
-    mt_srand() nullable). (kocsismate)
-  . Enable getrandom() for NetBSD (from 10.x). (David Carlier)
-
-- Reflection:
-  . Fix GH-9470 (ReflectionMethod constructor should not find private parent
-    method). (ilutov)
-  . Fix GH-10259 (ReflectionClass::getStaticProperties doesn't need null return
-    type). (kocsismate)
-  . Fix Segfault when using ReflectionFiber suspended by an internal function.
-    (danog)
-
-- SAPI:
-  . Fixed GH-11141 (Could not open input file: should be sent to stderr).
-    (nielsdos)
-
-- Sockets:
-  . Added SO_ATTACH_REUSEPORT_CBPF socket option, to give tighter control
-    over socket binding for a cpu core. (David Carlier)
-  . Added SKF_AD_QUEUE for cbpf filters. (David Carlier)
-  . Added socket_atmark if send/recv needs using MSG_OOB. (David Carlier)
-  . Added TCP_QUICKACK constant, to give tigher control over
-    ACK delays. (David Carlier)
-  . Added DONTFRAGMENT support for path MTU discovery purpose. (David Carlier)
-  . Added AF_DIVERT for raw socket for divert ports. (David Carlier)
-  . Added SOL_UPDLITE, UDPLITE_RECV_CSCOV and UDPLITE_SEND_CSCOV for updlite
-    protocol support. (David Carlier)
-  . Added SO_RERROR, SO_ZEROIZE and SO_SPLICE netbsd and openbsd constants.
-    (David Carlier)
-  . Added TCP_REPAIR for quietly close a connection. (David Carlier)
-  . Added SO_REUSEPORT_LB freebsd constant. (David Carlier)
-  . Added IP_BIND_ADDRESS_NO_PORT. (David Carlier)
-
-- Standard:
-  . E_NOTICEs emitted by unserialize() have been promoted to E_WARNING. (timwolla)
-  . unserialize() now emits a new E_WARNING if the input contains unconsumed
-    bytes. (timwolla)
-  . Make array_pad's $length warning less confusing. (nielsdos)
-  . E_WARNING emitted by strtok in the caase both arguments are not provided when
-    starting tokenisation. (David Carlier)
-  . password_hash() will now chain the original RandomException to the ValueError
-    on salt generation failure. (timwolla)
-  . Fix GH-10239 (proc_close after proc_get_status always returns -1). (nielsdos)
-  . Improve the warning message for unpack() in case not enough values were
-    provided. (nielsdos)
-  . Fix GH-11010 (parse_ini_string() now preserves formatting of unquoted
-    strings starting with numbers when the INI_SCANNER_TYPED flag is
-    specified). (ilutov)
-  . Fix GH-10742 (http_response_code emits no error when headers were already
-    sent). (NattyNarwhal)
-
-- Streams:
-  . Fixed bug #51056: blocking fread() will block even if data is available.
-    (Jakub Zelenka)
-  . Added storing of the original path used to open xport stream.
-    (Luc Vieillescazes)
-
-- XSLTProcessor:
-  . Fixed bug #69168 (DomNode::getNodePath() returns invalid path). (nielsdos)
->>>>>>> baf74ed1
-
 <<< NOTE: Insert NEWS from last stable release here prior to actual release! >>>