--- conflicted
+++ resolved
@@ -2,13 +2,11 @@
 |||||||||||||||||||||||||||||||||||||||||||||||||||||||||||||||||||||||||||||||
 ?? ??? ????, PHP 7.3.7
 
-<<<<<<< HEAD
-16 May 2019, PHP 7.3.6RC1
-=======
 - Core:
   . Fixed bug #76980 (Interface gets skipped if autoloader throws an exception).
     (Nikita)
->>>>>>> 35353dc4
+
+16 May 2019, PHP 7.3.6RC1
 
 - cURL:
   . Implemented FR #72189 (Add missing CURL_VERSION_* constants). (Javier
