PHP                                                                        NEWS
|||||||||||||||||||||||||||||||||||||||||||||||||||||||||||||||||||||||||||||||

?? ??? ????, PHP 7.4.2

- Core:
  . Fixed bug #79022 (class_exists returns True for classes that are not ready
    to be used). (Laruence)
  . Fixed bug #78929 (plus signs in cookie values are converted to spaces).
    (Alexey Kachalin)
  . Fixed bug #78973 (Destructor during CV freeing causes segfault if opline
    never saved). (Nikita)
  . Fixed bug #78776 (Abstract method implementation from trait does not check
    "static"). (Nikita)
  . Fixed bug #78999 (Cycle leak when using function result as temporary).
    (Dmitry)
  . Fixed bug #79008 (General performance regression with PHP 7.4 on Windows).
    (cmb)

- CURL:
  . Fixed bug #79033 (Curl timeout error with specific url and post). (cmb)

- Date:
  . Fixed bug #79015 (undefined-behavior in php_date.c). (cmb)

- Exif:
  . Fixed bug #79046 (NaN to int cast undefined behavior in exif). (Nikita)

- Fileinfo:
  . Fixed bug #74170 (locale information change after mime_content_type).
    (Sergei Turchanov)

- Libxml:
  . Fixed bug #79029 (Use After Free's in XMLReader / XMLWriter). (Laruence)

- OPcache:
  . Fixed bug #78961 (erroneous optimization of re-assigned $GLOBALS). (Dmitry)
  . Fixed bug #78950 (Preloading trait method with static variables). (Nikita)
  . Fixed bug #78903 (Conflict in RTD key for closures results in crash).
    (Nikita)
  . Fixed bug #78986 (Opcache segfaults when inheriting ctor from immutable
    into mutable class). (Nikita)
  . Fixed bug #79040 (Warning Opcode handlers are unusable due to ASLR). (cmb)
  . Fixed bug #79055 (Typed property become unknown with OPcache file cache).
    (Nikita)

- Pcntl:
  . Fixed bug #78402 (Converting null to string in error message is bad DX).
    (SATŌ Kentarō)

- PDO_PgSQL:
  . Fixed bug #78983 (pdo_pgsql config.w32 cannot find libpq-fe.h). (SATŌ
    Kentarō)
  . Fixed bug #78980 (pgsqlGetNotify() overlooks dead connection). (SATŌ
    Kentarō)
  . Fixed bug #78982 (pdo_pgsql returns dead persistent connection). (SATŌ
    Kentarō)

<<<<<<< HEAD
- Session:
  . Fixed bug #79031 (Session unserialization problem). (Nikita)
=======
- Shmop:
  . Fixed bug #78538 (shmop memory leak). (cmb)

18 Dec 2019, PHP 7.3.13
>>>>>>> 18172303

- Sqlite3:
  . Fixed bug #79056 (sqlite does not respect PKG_CONFIG_PATH during
    compilation). (Nikita)

- Spl:
  . Fixed bug #78976 (SplFileObject::fputcsv returns -1 on failure). (cmb)

- Standard:
  . Fixed bug #79000 (Non-blocking socket stream reports EAGAIN as error).
    (Nikita)

18 Dec 2019, PHP 7.4.1

- Core:
  . Fixed bug #78810 (RW fetches do not throw "uninitialized property"
    exception). (Nikita)
  . Fixed bug #78868 (Calling __autoload() with incorrect EG(fake_scope) value).
    (Antony Dovgal, Dmitry)
  . Fixed bug #78296 (is_file fails to detect file). (cmb)
  . Fixed bug #78883 (fgets(STDIN) fails on Windows). (cmb)
  . Fixed bug #78898 (call_user_func(['parent', ...]) fails while other
    succeed). (Nikita)
  . Fixed bug #78904 (Uninitialized property triggers __get()). (Nikita)
  . Fixed bug #78926 (Segmentation fault on Symfony cache:clear). (Nikita)

- GD:
  . Fixed bug #78849 (GD build broken with -D SIGNED_COMPARE_SLOW). (cmb)
  . Fixed bug #78923 (Artifacts when convoluting image with transparency).
    (wilson chen)

- FPM:
  . Fixed bug #76601 (Partially working php-fpm ater incomplete reload).
    (Maksim Nikulin)
  . Fixed bug #78889 (php-fpm service fails to start). (Jakub Zelenka)
  . Fixed bug #78916 (php-fpm 7.4.0 don't send mail via mail()).
    (Jakub Zelenka)

- Intl:
  . Implemented FR #78912 (INTL Support for accounting format). (cmb)

- Mysqlnd:
  . Fixed bug #78823 (ZLIB_LIBS not added to EXTRA_LIBS). (Arjen de Korte)

- OPcache:
  . Fixed $x = (bool)$x; with opcache (should emit undeclared variable notice).
    (Tyson Andre)
  . Fixed bug #78935 (Preloading removes classes that have dependencies).
    (Nikita, Dmitry)

- PCRE:
  . Fixed bug #78853 (preg_match() may return integer > 1). (cmb)

- Reflection:
  . Fixed bug #78895 (Reflection detects abstract non-static class as abstract
    static. IS_IMPLICIT_ABSTRACT is not longer used). (Dmitry)

- Standard:
  . Fixed bug #77638 (var_export'ing certain class instances segfaults). (cmb)
  . Fixed bug #78840 (imploding $GLOBALS crashes). (cmb)
  . Fixed bug #78833 (Integer overflow in pack causes out-of-bound access).
    (cmb)
  . Fixed bug #78814 (strip_tags allows / in tag name => whitelist bypass).
    (cmb)

28 Nov 2019, PHP 7.4.0

- Core:
  . Implemented RFC: Deprecate curly brace syntax for accessing array elements
    and string offsets.
    https://wiki.php.net/rfc/deprecate_curly_braces_array_access (Andrey Gromov)
  . Implemented RFC: Deprecations for PHP 7.4.
    https://wiki.php.net/rfc/deprecations_php_7_4 (Kalle, Nikita)
  . Fixed bug #52752 (Crash when lexing). (Nikita)
  . Fixed bug #60677 (CGI doesn't properly validate shebang line contains #!).
    (Nikita)
  . Fixed bug #71030 (Self-assignment in list() may have inconsistent behavior).
    (Nikita)
  . Fixed bug #72530 (Use After Free in GC with Certain Destructors). (Nikita)
  . Fixed bug #75921 (Inconsistent: No warning in some cases when stdObj is
    created on the fly). (David Walker)
  . Implemented FR #76148 (Add array_key_exists() to the list of specially
    compiled functions). (Majkl578)
  . Fixed bug #76430 (__METHOD__ inconsistent outside of method).
    (Ryan McCullagh, Nikita)
  . Fixed bug #76451 (Aliases during inheritance type checks affected by
    opcache). (Nikita)
  . Implemented FR #77230 (Support custom CFLAGS and LDFLAGS from environment).
    (cmb)
  . Fixed bug #77345 (Stack Overflow caused by circular reference in garbage
    collection). (Alexandru Patranescu, Nikita, Dmitry)
  . Fixed bug #77812 (Interactive mode does not support PHP 7.3-style heredoc).
    (cmb, Nikita)
  . Fixed bug #77877 (call_user_func() passes $this to static methods).
    (Dmitry)
  . Fixed bug #78066 (PHP eats the first byte of a program that comes from
    process substitution). (Nikita)
  . Fixed bug #78151 (Segfault caused by indirect expressions in PHP 7.4a1).
    (Nikita)
  . Fixed bug #78154 (SEND_VAR_NO_REF does not always send reference). (Nikita)
  . Fixed bug #78182 (Segmentation fault during by-reference property
    assignment). (Nikita)
  . Fixed bug #78212 (Segfault in built-in webserver). (cmb)
  . Fixed bug #78220 (Can't access OneDrive folder). (cmb, ab)
  . Fixed bug #78226 (Unexpected __set behavior with typed properties). (Nikita)
  . Fixed bug #78239 (Deprecation notice during string conversion converted to
    exception hangs). (Nikita)
  . Fixed bug #78335 (Static properties/variables containing cycles report as
    leak). (Nikita)
  . Fixed bug #78340 (Include of stream wrapper not reading whole file).
    (Nikita)
  . Fixed bug #78344 (Segmentation fault on zend_check_protected). (Nikita)
  . Fixed bug #78356 (Array returned from ArrayAccess is incorrectly unpacked
    as argument). (Nikita)
  . Fixed bug #78379 (Cast to object confuses GC, causes crash). (Dmitry)
  . Fixed bug #78386 (fstat mode has unexpected value on PHP 7.4). (cmb)
  . Fixed bug #78396 (Second file_put_contents in Shutdown hangs script).
    (Nikita)
  . Fixed bug #78406 (Broken file includes with user-defined stream filters).
    (Nikita)
  . Fixed bug #78438 (Corruption when __unserializing deeply nested structures).
    (cmb, Nikita)
  . Fixed bug #78441 (Parse error due to heredoc identifier followed by digit).
    (cmb)
  . Fixed bug #78454 (Consecutive numeric separators cause OOM error).
    (Theodore Brown)
  . Fixed bug #78460 (PEAR installation failure). (Peter Kokot, L. Declercq)
  . Fixed bug #78531 (Crash when using undefined variable as object). (Dmitry)
  . Fixed bug #78535 (auto_detect_line_endings value not parsed as bool).
    (bugreportuser)
  . Fixed bug #78604 (token_get_all() does not properly tokenize FOO<?php with
    short_open_tag=0). (Nikita)
  . Fixed bug #78614 (Does not compile with DTRACE anymore).
    (tz at FreeBSD dot org)
  . Fixed bug #78620 (Out of memory error). (cmb, Nikita)
  . Fixed bug #78632 (method_exists() in php74 works differently from php73 in
    checking priv. methods). (Nikita)
  . Fixed bug #78644 (SEGFAULT in ZEND_UNSET_OBJ_SPEC_VAR_CONST_HANDLER).
    (Nikita)
  . Fixed bug #78658 (Memory corruption using Closure::bindTo). (Nikita)
  . Fixed bug #78656 (Parse errors classified as highest log-level). (Erik
    Lundin)
  . Fixed bug #78662 (stream_write bad error detection). (Remi)
  . Fixed bug #78768 (redefinition of typedef zend_property_info). (Nikita)
  . Fixed bug #78788 (./configure generates invalid php_version.h). (max)
  . Fixed incorrect usage of QM_ASSIGN instruction. It must not return IS_VAR.
    As a side effect, this allowed passing left hand list() "by reference",
    instead of compile-time error. (Dmitry)

- CLI:
  . The built-in CLI server now reports the request method in log files.
    (Simon Welsh)

- COM:
  . Deprecated registering of case-insensitive constants from typelibs. (cmb)
  . Fixed bug #78650 (new COM Crash). (cmb)
  . Fixed bug #78694 (Appending to a variant array causes segfault). (cmb)

- CURL:
  . Fixed bug #76480 (Use curl_multi_wait() so that timeouts are respected).
    (Pierrick)
  . Implemented FR #77711 (CURLFile should support UNICODE filenames). (cmb)
  . Deprecated CURLPIPE_HTTP1. (cmb)
  . Deprecated $version parameter of curl_version(). (cmb)

- Date:
  . Updated timelib to 2018.02. (Derick)
  . Fixed bug #69044 (discrepency between time and microtime). (krakjoe)
  . Fixed bug #70153 (\DateInterval incorrectly unserialized). (Maksim Iakunin)
  . Fixed bug #75232 (print_r of DateTime creating side-effect). (Nikita)
  . Fixed bug #78383 (Casting a DateTime to array no longer returns its
    properties). (Nikita)
  . Fixed bug #78751 (Serialising DatePeriod converts DateTimeImmutable). (cmb)

- Exif:
  . Fixed bug #78333 (Exif crash (bus error) due to wrong alignment and
    invalid cast). (Nikita)
  . Fixed bug #78256 (heap-buffer-overflow on exif_process_user_comment).
    (CVE-2019-11042) (Stas)
  . Fixed bug #78222 (heap-buffer-overflow on exif_scan_thumbnail).
    (CVE-2019-11041) (Stas)

- Fileinfo:
  . Fixed bug #78075 (finfo_file treats JSON file as text/plain). (Anatol)
  . Fixed bug #78183 (finfo_file shows wrong mime-type for .tga file).
   (Anatol)

- Filter:
  . The filter extension no longer has the --with-pcre-dir on Unix builds,
    allowing the extension to be once more compiled as shared using
    ./configure. (Kalle)

- FFI:
  . Added FFI extension. (Dmitry)
  . Fixed bug #78488 (OOB in ZEND_FUNCTION(ffi_trampoline)). (Dmitry)
  . Fixed bug #78543 (is_callable() on FFI\CData throws Exception). (cmb)
  . Fixed bug #78716 (Function name mangling is wrong for some parameter
    types). (cmb)
  . Fixed bug #78762 (Failing FFI::cast() may leak memory). (cmb)
  . Fixed bug #78761 (Zend memory heap corruption with preload and casting).
    (cmb)
  . Implement FR #78270 (Support __vectorcall convention with FFI). (cmb)
  . Added missing FFI::isNull(). (Philip Hofstetter)

- FPM:
  . Implemented FR #72510 (systemd service should be hardened). (Craig Andrews)
  . Fixed bug #74083 (master PHP-fpm is stopped on multiple reloads).
    (Maksim Nikulin)
  . Fixed bug #78334 (fpm log prefix message includes wrong stdout/stderr
    notation). (Tsuyoshi Sadakata)
  . Fixed bug #78599 (env_path_info underflow in fpm_main.c can lead to RCE).
    (CVE-2019-11043) (Jakub Zelenka)

- GD:
  . Implemented the scatter filter (IMG_FILTER_SCATTER). (Kalle)
  . The bundled libgd behaves now like system libgd wrt. IMG_CROP_DEFAULT never
    falling back to IMG_CROP_SIDES.
  . The default $mode parameter of imagecropauto() has been changed to
    IMG_CROP_DEFAULT; passing -1 is now deprecated.
  . Added support for aspect ratio preserving scaling to a fixed height for
    imagescale(). (Andreas Treichel)
  . Added TGA read support. (cmb)
  . Fixed bug #73291 (imagecropauto() $threshold differs from external libgd).
    (cmb)
  . Fixed bug #76324 (cannot detect recent versions of freetype with
    pkg-config). (Eli Schwartz)
  . Fixed bug #78314 (missing freetype support/functions with external gd).
    (Remi)

- GMP:
  . Fixed bug #78574 (broken shared build). (Remi)

- Hash:
  . The hash extension is now an integral part of PHP and cannot be disabled
    as per RFC: https://wiki.php.net/rfc/permanent_hash_ext. (Kalle)
  . Implemented FR #71890 (crc32c checksum algorithm). (Andrew Brampton)

- Iconv:
  . Fixed bug #78342 (Bus error in configure test for iconv //IGNORE). (Rainer
    Jung)
  . Fixed bug #78642 (Wrong libiconv version displayed). (gedas at martynas,
    cmb).

- Libxml:
  . Fixed bug #78279 (libxml_disable_entity_loader settings is shared between
    requests (cgi-fcgi)). (Nikita)

- InterBase:
  . Unbundled the InterBase extension and moved it to PECL. (Kalle)

- Intl:
  . Raised requirements to ICU ≥ 50.1. (cmb)
  . Changed ResourceBundle to implement Countable. (LeSuisse)
  . Changed default of $variant parameter of idn_to_ascii() and idn_to_utf8().
    (cmb)

- LDAP:
  . Deprecated ldap_control_paged_result_response and ldap_control_paged_result

- LiteSpeed:
  . Updated to LiteSpeed SAPI V7.5 (Fixed clean shutdown). (George Wang)
  . Updated to LiteSpeed SAPI V7.4.3 (increased response header count limit from
    100 to 1000, added crash handler to cleanly shutdown PHP request, added
    CloudLinux mod_lsapi mode). (George Wang)
  . Fixed bug #76058 (After "POST data can't be buffered", using php://input
    makes huge tmp files). (George Wang)

- MBString:
  . Fixed bug #77907 (mb-functions do not respect default_encoding). (Nikita)
  . Fixed bug #78579 (mb_decode_numericentity: args number inconsistency).
    (cmb)
  . Fixed bug #78609 (mb_check_encoding() no longer supports stringable
    objects). (cmb)

- MySQLi:
  . Fixed bug #67348 (Reading $dbc->stat modifies $dbc->affected_rows).
    (Derick)
  . Fixed bug #76809 (SSL settings aren't respected when persistent connections
    are used). (fabiomsouto)
  . Fixed bug #78179 (MariaDB server version incorrectly detected). (cmb)
  . Fixed bug #78213 (Empty row pocket). (cmb)

- MySQLnd:
  . Fixed connect_attr issues and added the _server_host connection attribute.
    (Qianqian Bu)
  . Fixed bug #60594 (mysqlnd exposes 160 lines of stats in phpinfo). (PeeHaa)

- ODBC:
  . Fixed bug #78473 (odbc_close() closes arbitrary resources). (cmb)

- Opcache:
  . Implemented preloading RFC: https://wiki.php.net/rfc/preload. (Dmitry)
  . Add opcache.preload_user INI directive. (Dmitry)
  . Added new INI directive opcache.cache_id (Windows only). (cmb)
  . Fixed bug #78106 (Path resolution fails if opcache disabled during request).
    (Nikita)
  . Fixed bug #78175 (Preloading segfaults at preload time and at runtime).
    (Dmitry)
  . Fixed bug #78202 (Opcache stats for cache hits are capped at 32bit NUM).
    (cmb)
  . Fixed bug #78271 (Invalid result of if-else). (Nikita)
  . Fixed bug #78341 (Failure to detect smart branch in DFA pass). (Nikita)
  . Fixed bug #78376 (Incorrect preloading of constant static properties).
    (Dmitry)
  . Fixed bug #78429 (opcache_compile_file(__FILE__); segfaults). (cmb)
  . Fixed bug #78512 (Cannot make preload work). (Dmitry)
  . Fixed bug #78514 (Preloading segfaults with inherited typed property).
    (Nikita)
  . Fixed bug #78654 (Incorrectly computed opcache checksum on files with
    non-ascii characters). (mhagstrand)

- OpenSSL:
  . Added TLS 1.3 support to streams including new tlsv1.3 stream.
    (Codarren Velvindron, Jakub Zelenka)
  . Added openssl_x509_verify function. (Ben Scholzen)
  . openssl_random_pseudo_bytes() now throws in error conditions.
    (Sammy Kaye Powers)
  . Changed the default config path (Windows only). (cmb)
  . Fixed bug #78231 (Segmentation fault upon stream_socket_accept of exported
    socket-to-stream). (Nikita)
  . Fixed bug #78391 (Assertion failure in openssl_random_pseudo_bytes).
    (Nikita)
  . Fixed bug #78775 (TLS issues from HTTP request affecting other encrypted
    connections). (Nikita)

- Pcntl:
  . Fixed bug #77335 (PHP is preventing SIGALRM from specifying SA_RESTART).
    (Nikita)

- PCRE:
  . Implemented FR #77094 (Support flags in preg_replace_callback). (Nikita)
  . Fixed bug #72685 (Repeated UTF-8 validation of same string in UTF-8 mode).
    (Nikita)
  . Fixed bug #73948 (Preg_match_all should return NULLs on trailing optional
    capture groups).
  . Fixed bug #78338 (Array cross-border reading in PCRE). (cmb)
  . Fixed bug #78349 (Bundled pcre2 library missing LICENCE file). (Peter Kokot)

- PDO:
  . Implemented FR #71885 (Allow escaping question mark placeholders).
    https://wiki.php.net/rfc/pdo_escape_placeholders (Matteo)
  . Fixed bug #77849 (Disable cloning of PDO handle/connection objects).
    (camporter)
  . Implemented FR #78033 (PDO - support username & password specified in
    DSN). (sjon)

- PDO_Firebird:
  . Implemented FR #65690 (PDO_Firebird should also support dialect 1).
    (Simonov Denis)
  . Implemented FR #77863 (PDO firebird support type Boolean in input
    parameters). (Simonov Denis)

- PDO_MySQL:
  . Fixed bug #41997 (SP call yields additional empty result set). (cmb)
  . Fixed bug #78623 (Regression caused by "SP call yields additional empty
    result set"). (cmb)

- PDO_OCI:
  . Support Oracle Database tracing attributes ACTION, MODULE,
    CLIENT_INFO, and CLIENT_IDENTIFIER. (Cameron Porter)
  . Implemented FR #76908 (PDO_OCI getColumnMeta() not implemented).
    (Valentin Collet, Chris Jones, Remi)

- PDO_SQLite:
  . Implemented sqlite_stmt_readonly in PDO_SQLite. (BohwaZ)
  . Raised requirements to SQLite 3.5.0. (cmb)
  . Fixed bug #78192 (SegFault when reuse statement after schema has changed).
    (Vincent Quatrevieux)
  . Fixed bug #78348 (Remove -lrt from pdo_sqlite.so). (Peter Kokot)

- Phar:
  . Fixed bug #77919 (Potential UAF in Phar RSHUTDOWN). (cmb)

- phpdbg:
  . Fixed bug #76596 (phpdbg support for display_errors=stderr). (kabel)
  . Fixed bug #76801 (too many open files). (alekitto)
  . Fixed bug #77800 (phpdbg segfaults on listing some conditional breakpoints).
    (krakjoe)
  . Fixed bug #77805 (phpdbg build fails when readline is shared). (krakjoe)

- Recode:
  . Unbundled the recode extension. (cmb)

- Reflection:
  . Fixed bug #76737 (Unserialized reflection objects are broken, they
    shouldn't be serializable). (Nikita)
  . Fixed bug #78263 (\ReflectionReference::fromArrayElement() returns null
    while item is a reference). (Nikita)
  . Fixed bug #78410 (Cannot "manually" unserialize class that is final and
    extends an internal one). (Nikita)
  . Fixed bug #78697 (ReflectionClass::implementsInterface - inaccurate error
    message with traits). (villfa)
  . Fixed bug #78774 (ReflectionNamedType on Typed Properties Crash). (Nikita)

- Session:
  . Fixed bug #78624 (session_gc return value for user defined session
    handlers). (bshaffer)

- SimpleXML:
  . Implemented FR #65215 (SimpleXMLElement could register as implementing
    Countable). (LeSuisse)
  . Fixed bug #75245 (Don't set content of elements with only whitespaces).
    (eriklundin)

- Sockets:
  . Fixed bug #67619 (Validate length on socket_write). (thiagooak)
  . Fixed bug #78665 (Multicasting may leak memory). (cmb)

- sodium:
  . Fixed bug #77646 (sign_detached() strings not terminated). (Frank)
  . Fixed bug #78510 (Partially uninitialized buffer returned by
    sodium_crypto_generichash_init()). (Frank Denis, cmb)
  . Fixed bug #78516 (password_hash(): Memory cost is not in allowed range).
    (cmb, Nikita)

- SPL:
  . Fixed bug #77518 (SeekableIterator::seek() should accept 'int' typehint as
    documented). (Nikita)
  . Fixed bug #78409 (Segfault when creating instance of ArrayIterator without
    constructor). (Nikita)
  . Fixed bug #78436 (Missing addref in SplPriorityQueue EXTR_BOTH mode).
    (Nikita)
  . Fixed bug #78456 (Segfault when serializing SplDoublyLinkedList). (Nikita)

- SQLite3:
  . Unbundled libsqlite. (cmb)
  . Raised requirements to SQLite 3.7.4. (cmb)
  . Forbid (un)serialization of SQLite3, SQLite3Stmt and SQLite3Result. (cmb)
  . Added support for the SQLite @name notation. (cmb, BohwaZ)
  . Added SQLite3Stmt::getSQL() to retrieve the SQL of the statement. (Bohwaz)
  . Implement FR ##70950 (Make SQLite3 Online Backup API available). (BohwaZ)

- Standard:
  . Implemented password hashing registry RFC:
    https://wiki.php.net/rfc/password_registry. (Sara)
  . Implemented RFC where password_hash() has argon2i(d) implementations from
    ext/sodium when PHP is built without libargon:
    https://wiki.php.net/rfc/sodium.argon.hash (Sara)
  . Implemented FR #38301 (field enclosure behavior in fputcsv). (cmb)
  . Implemented FR #51496 (fgetcsv should take empty string as an escape). (cmb)
  . Fixed bug #73535 (php_sockop_write() returns 0 on error, can be used to
    trigger Denial of Service). (Nikita)
  . Fixed bug #74764 (Bindto IPv6 works with file_get_contents but fails with
    stream_socket_client). (Ville Hukkamäki)
  . Fixed bug #76859 (stream_get_line skips data if used with data-generating
    filter). (kkopachev)
  . Implemented FR #77377 (No way to handle CTRL+C in Windows). (Anatol)
  . Fixed bug #77930 (stream_copy_to_stream should use mmap more often).
    (Nikita)
  . Implemented FR #78177 (Make proc_open accept command array). (Nikita)
  . Fixed bug #78208 (password_needs_rehash() with an unknown algo should always
    return true). (Sara)
  . Fixed bug #78241 (touch() does not handle dates after 2038 in PHP 64-bit). (cmb)
  . Fixed bug #78282 (atime and mtime mismatch). (cmb)
  . Fixed bug #78326 (improper memory deallocation on stream_get_contents()
    with fixed length buffer). (Albert Casademont)
  . Fixed bug #78346 (strip_tags no longer handling nested php tags). (cmb)
  . Fixed bug #78506 (Error in a php_user_filter::filter() is not reported).
    (Nikita)
  . Fixed bug #78549 (Stack overflow due to nested serialized input). (Nikita)
  . Fixed bug #78759 (array_search in $GLOBALS). (Nikita)

- Testing:
  . Fixed bug #78684 (PCRE bug72463_2 test is sending emails on Linux). (cmb)

- Tidy:
  . Added TIDY_TAG_* constants for HTML5 elements. (cmb)
  . Fixed bug #76736 (wrong reflection for tidy_get_head, tidy_get_html,
    tidy_get_root, and tidy_getopt) (tandre)

- WDDX:
  . Deprecated and unbundled the WDDX extension. (cmb)

- Zip:
  . Fixed bug #78641 (addGlob can modify given remove_path value). (cmb)

21 Nov 2019, PHP 7.3.12

- Core:
  . Fixed bug #78658 (Memory corruption using Closure::bindTo). (Nikita)
  . Fixed bug #78656 (Parse errors classified as highest log-level). (Erik
    Lundin)
  . Fixed bug #78752 (Segfault if GC triggered while generator stack frame is
    being destroyed). (Nikita)
  . Fixed bug #78689 (Closure::fromCallable() doesn't handle
    [Closure, '__invoke']). (Nikita)

- COM:
  . Fixed bug #78694 (Appending to a variant array causes segfault). (cmb)

- Date:
  . Fixed bug #70153 (\DateInterval incorrectly unserialized). (Maksim Iakunin)
  . Fixed bug #78751 (Serialising DatePeriod converts DateTimeImmutable). (cmb)

- Iconv:
  . Fixed bug #78642 (Wrong libiconv version displayed). (gedas at martynas,
    cmb).

- OpCache:
  . Fixed bug #78654 (Incorrectly computed opcache checksum on files with
    non-ascii characters). (mhagstrand)
  . Fixed bug #78747 (OpCache corrupts custom extension result). (Nikita)

- OpenSSL:
  . Fixed bug #78775 (TLS issues from HTTP request affecting other encrypted
    connections). (Nikita)

- Reflection:
  . Fixed bug #78697 (ReflectionClass::ImplementsInterface - inaccurate error
    message with traits). (villfa)

- Sockets:
  . Fixed bug #78665 (Multicasting may leak memory). (cmb)

24 Oct 2019, PHP 7.3.11

- Core:
  . Fixed bug #78535 (auto_detect_line_endings value not parsed as bool).
    (bugreportuser)
  . Fixed bug #78620 (Out of memory error). (cmb, Nikita)

- Exif :
  . Fixed bug #78442 ('Illegal component' on exif_read_data since PHP7)
	(Kalle)

- FPM:
  . Fixed bug #78599 (env_path_info underflow in fpm_main.c can lead to RCE).
    (CVE-2019-11043) (Jakub Zelenka)
  . Fixed bug #78413 (request_terminate_timeout does not take effect after
    fastcgi_finish_request). (Sergei Turchanov)

- MBString:
  . Fixed bug #78633 (Heap buffer overflow (read) in mb_eregi). (cmb)
  . Fixed bug #78579 (mb_decode_numericentity: args number inconsistency).
    (cmb)
  . Fixed bug #78609 (mb_check_encoding() no longer supports stringable
    objects). (cmb)

- MySQLi:
  . Fixed bug #76809 (SSL settings aren't respected when persistent connections
    are used). (fabiomsouto)

- Mysqlnd:
  . Fixed bug #78525 (Memory leak in pdo when reusing native prepared
    statements). (Nikita)

- PCRE:
  . Fixed bug #78272 (calling preg_match() before pcntl_fork() will freeze
    child process). (Nikita)

- PDO_MySQL:
  . Fixed bug #78623 (Regression caused by "SP call yields additional empty
    result set"). (cmb)

- Session:
  . Fixed bug #78624 (session_gc return value for user defined session
    handlers). (bshaffer)

- Standard:
  . Fixed bug #76342 (file_get_contents waits twice specified timeout).
    (Thomas Calvet)
  . Fixed bug #78612 (strtr leaks memory when integer keys are used and the
    subject string shorter). (Nikita)
  . Fixed bug #76859 (stream_get_line skips data if used with data-generating
    filter). (kkopachev)

- Zip:
  . Fixed bug #78641 (addGlob can modify given remove_path value). (cmb)

26 Sep 2019, PHP 7.3.10

- Core:
  . Fixed bug #78220 (Can't access OneDrive folder). (cmb, ab)
  . Fixed bug #77922 (Double release of doc comment on inherited shadow
    property). (Nikita)
  . Fixed bug #78441 (Parse error due to heredoc identifier followed by digit).
    (cmb)
  . Fixed bug #77812 (Interactive mode does not support PHP 7.3-style heredoc).
    (cmb, Nikita)

- FastCGI:
  . Fixed bug #78469 (FastCGI on_accept hook is not called when using named
    pipes on Windows). (Sergei Turchanov)

- FPM:
  . Fixed bug #78334 (fpm log prefix message includes wrong stdout/stderr
    notation). (Tsuyoshi Sadakata)

- Intl:
  . Ensure IDNA2003 rules are used with idn_to_ascii() and idn_to_utf8()
    when requested. (Sara)

- MBString:
  . Fixed bug #78559 (Heap buffer overflow in mb_eregi). (cmb)

- MySQLnd:
  . Fixed connect_attr issues and added the _server_host connection attribute.
    (Qianqian Bu)

- ODBC:
  . Fixed bug #78473 (odbc_close() closes arbitrary resources). (cmb)

- PDO_MySQL:
  . Fixed bug #41997 (SP call yields additional empty result set). (cmb)

- sodium:
  . Fixed bug #78510 (Partially uninitialized buffer returned by
    sodium_crypto_generichash_init()). (Frank Denis, cmb)

29 Aug 2019, PHP 7.3.9

- Core:
  . Fixed bug #78363 (Buffer overflow in zendparse). (Nikita)
  . Fixed bug #78379 (Cast to object confuses GC, causes crash). (Dmitry)
  . Fixed bug #78412 (Generator incorrectly reports non-releasable $this as GC
    child). (Nikita)

- Curl:
  . Fixed bug #77946 (Bad cURL resources returned by curl_multi_info_read()).
    (Abyr Valg)

- Exif:
  . Fixed bug #78333 (Exif crash (bus error) due to wrong alignment and
    invalid cast). (Nikita)

- FPM:
  . Fixed bug #77185 (Use-after-free in FPM master event handling).
    (Maksim Nikulin)

- Iconv:
  . Fixed bug #78342 (Bus error in configure test for iconv //IGNORE). (Rainer
    Jung)

- LiteSpeed:
  . Updated to LiteSpeed SAPI V7.5 (Fixed clean shutdown). (George Wang)

- MBString:
  . Fixed bug #78380 (Oniguruma 6.9.3 fixes CVEs). (CVE-2019-13224) (Stas)

- MySQLnd:
  . Fixed bug #78179 (MariaDB server version incorrectly detected). (cmb)
  . Fixed bug #78213 (Empty row pocket). (cmb)

- Opcache:
  . Fixed bug #77191 (Assertion failure in dce_live_ranges() when silencing is
    used). (Nikita)

- Standard:
  . Fixed bug #69100 (Bus error from stream_copy_to_stream (file -> SSL stream)
    with invalid length). (Nikita)
  . Fixed bug #78282 (atime and mtime mismatch). (cmb)
  . Fixed bug #78326 (improper memory deallocation on stream_get_contents()
    with fixed length buffer). (Albert Casademont)
  . Fixed bug #78346 (strip_tags no longer handling nested php tags). (cmb)

01 Aug 2019, PHP 7.3.8

- Core:
  . Added syslog.filter=raw option. (Erik Lundin)
  . Fixed bug #78212 (Segfault in built-in webserver). (cmb)

- Date:
  . Fixed bug #69044 (discrepency between time and microtime). (krakjoe)
  . Updated timelib to 2018.02. (Derick)

- EXIF:
  . Fixed bug #78256 (heap-buffer-overflow on exif_process_user_comment).
    (CVE-2019-11042) (Stas)
  . Fixed bug #78222 (heap-buffer-overflow on exif_scan_thumbnail).
    (CVE-2019-11041) (Stas)

- FTP:
  . Fixed bug #78039 (FTP with SSL memory leak). (Nikita)

- Libxml:
  . Fixed bug #78279 (libxml_disable_entity_loader settings is shared between
    requests (cgi-fcgi)). (Nikita)

- LiteSpeed:
  . Updated to LiteSpeed SAPI V7.4.3 (increased response header count limit from
    100 to 1000, added crash handler to cleanly shutdown PHP request, added
    CloudLinux mod_lsapi mode). (George Wang)
  . Fixed bug #76058 (After "POST data can't be buffered", using php://input
    makes huge tmp files). (George Wang)

- Openssl:
  . Fixed bug #78231 (Segmentation fault upon stream_socket_accept of exported
    socket-to-stream). (Nikita)

- Opcache:
  . Fixed bug #78189 (file cache strips last character of uname hash). (cmb)
  . Fixed bug #78202 (Opcache stats for cache hits are capped at 32bit NUM).
    (cmb)
  . Fixed bug #78271 (Invalid result of if-else). (Nikita)
  . Fixed bug #78291 (opcache_get_configuration doesn't list all directives).
    (Andrew Collington)
  . Fixed bug #78341 (Failure to detect smart branch in DFA pass). (Nikita)

- PCRE:
  . Fixed bug #78197 (PCRE2 version check in configure fails for "##.##-xxx"
    version strings). (pgnet, Peter Kokot)
  . Fixed bug #78338 (Array cross-border reading in PCRE). (cmb)

- PDO_Sqlite:
  . Fixed bug #78192 (SegFault when reuse statement after schema has changed).
    (Vincent Quatrevieux)

- Phar:
  . Fixed bug #77919 (Potential UAF in Phar RSHUTDOWN). (cmb)

- Phpdbg:
  . Fixed bug #78297 (Include unexistent file memory leak). (Nikita)

- SQLite:
  . Upgraded to SQLite 3.28.0. (cmb)

- Standard:
  . Fixed bug #78241 (touch() does not handle dates after 2038 in PHP 64-bit). (cmb)
  . Fixed bug #78269 (password_hash uses weak options for argon2). (Remi)

04 Jul 2019, PHP 7.3.7

- Core:
  . Fixed bug #76980 (Interface gets skipped if autoloader throws an exception).
    (Nikita)

- DOM:
  . Fixed bug #78025 (segfault when accessing properties of DOMDocumentType).
    (cmb)

- MySQLi:
  . Fixed bug #77956 (When mysqli.allow_local_infile = Off, use a meaningful
    error message). (Sjon Hortensius)
  . Fixed bug #38546 (bindParam incorrect processing of bool types).
    (camporter)

- MySQLnd:
  . Fixed bug #77955 (Random segmentation fault in mysqlnd from php-fpm).
    (Nikita)

- Opcache:
  . Fixed bug #78015 (Incorrect evaluation of expressions involving partials
    arrays in SCCP). (Nikita)
  . Fixed bug #78106 (Path resolution fails if opcache disabled during request).
    (Nikita)

- OpenSSL:
  . Fixed bug #78079 (openssl_encrypt_ccm.phpt fails with OpenSSL 1.1.1c).
    (Jakub Zelenka)

- phpdbg:
  . Fixed bug #78050 (SegFault phpdbg + opcache on include file twice).
    (Nikita)

- Sockets:
  . Fixed bug #78038 (Socket_select fails when resource array contains
    references). (Nikita)

- Sodium:
  . Fixed bug #78114 (segfault when calling sodium_* functions from eval). (cmb)

- Standard:
  . Fixed bug #77135 (Extract with EXTR_SKIP should skip $this).
    (Craig Duncan, Dmitry)
  . Fixed bug #77937 (preg_match failed). (cmb, Anatol)

- Zip:
  . Fixed bug #76345 (zip.h not found). (Michael Maroszek)

30 May 2019, PHP 7.3.6

- cURL:
  . Implemented FR #72189 (Add missing CURL_VERSION_* constants). (Javier
    Spagnoletti)

- Date:
  . Fixed bug #77909 (DatePeriod::__construct() with invalid recurrence count
    value). (Ignace Nyamagana Butera)

- EXIF:
  . Fixed bug #77988 (heap-buffer-overflow on php_jpg_get16).
    (CVE-2019-11040) (Stas)

- FPM:
  . Fixed bug #77934 (php-fpm kill -USR2 not working). (Jakub Zelenka)
  . Fixed bug #77921 (static.php.net doesn't work anymore). (Peter Kokot)

- GD:
  . Fixed bug #77943 (imageantialias($image, false); does not work). (cmb)
  . Fixed bug #77973 (Uninitialized read in gdImageCreateFromXbm).
    (CVE-2019-11038) (cmb)

- Iconv:
  . Fixed bug #78069 (Out-of-bounds read in iconv.c:_php_iconv_mime_decode()
    due to integer overflow). (CVE-2019-11039). (maris dot adam)

- JSON:
  . Fixed bug #77843 (Use after free with json serializer). (Nikita)

- Opcache:
  . Fixed possible crashes, because of inconsistent PCRE cache and opcache
    SHM reset. (Alexey Kalinin, Dmitry)

- PDO_MySQL:
  . Fixed bug #77944 (Wrong meta pdo_type for bigint on LLP64). (cmb)

- Reflection:
  . Fixed bug #75186 (Inconsistent reflection of Closure:::__invoke()). (Nikita)

- Session:
  . Fixed bug #77911 (Wrong warning for session.sid_bits_per_character). (cmb)

- SOAP:
  . Fixed bug #77945 (Segmentation fault when constructing SoapClient with
    WSDL_CACHE_BOTH). (Nikita)

- SPL:
  . Fixed bug #77024 (SplFileObject::__toString() may return array). (Craig
    Duncan)

- SQLite:
  . Fixed bug #77967 (Bypassing open_basedir restrictions via file uris). (Stas)

- Standard:
  . Fixed bug #77931 (Warning for array_map mentions wrong type). (Nikita)
  . Fixed bug #78003 (strip_tags output change since PHP 7.3). (cmb)

02 May 2019, PHP 7.3.5

- Core:
  . Fixed bug #77903 (ArrayIterator stops iterating after offsetSet call).
    (Nikita)

- CLI:
  . Fixed bug #77794 (Incorrect Date header format in built-in server).
    (kelunik)

- EXIF
  . Fixed bug #77950 (Heap-buffer-overflow in _estrndup via exif_process_IFD_TAG).
    (CVE-2019-11036) (Stas)

- Interbase:
  . Fixed bug #72175 (Impossibility of creating multiple connections to
    Interbase with php 7.x). (Nikita)

- Intl:
  . Fixed bug #77895 (IntlDateFormatter::create fails in strict mode if $locale
    = null). (Nikita)

- LDAP:
  . Fixed bug #77869 (Core dump when using server controls) (mcmic)

- Mail
  . Fixed bug #77821 (Potential heap corruption in TSendMail()). (cmb)

- mbstring:
  . Implemented FR #72777 (Implement regex stack limits for mbregex functions).
    (Yasuo Ohgaki, Stas)

- MySQLi:
  . Fixed bug #77773 (Unbuffered queries leak memory - MySQLi / mysqlnd).
    (Nikita)

- PCRE:
  . Fixed bug #77827 (preg_match does not ignore \r in regex flags). (requinix,
    cmb)

- PDO:
  . Fixed bug #77849 (Disable cloning of PDO handle/connection objects).
    (camporter)

- phpdbg:
  . Fixed bug #76801 (too many open files). (alekitto)
  . Fixed bug #77800 (phpdbg segfaults on listing some conditional breakpoints).
    (krakjoe)
  . Fixed bug #77805 (phpdbg build fails when readline is shared). (krakjoe)

- Reflection:
  . Fixed bug #77772 (ReflectionClass::getMethods(null) doesn't work). (Nikita)
  . Fixed bug #77882 (Different behavior: always calls destructor). (Nikita)

- Standard:
  . Fixed bug #77793 (Segmentation fault in extract() when overwriting
    reference with itself). (Nikita)
  . Fixed bug #77844 (Crash due to null pointer in parse_ini_string with
    INI_SCANNER_TYPED). (Nikita)
  . Fixed bug #77853 (Inconsistent substr_compare behaviour with empty
    haystack). (Nikita)

04 Apr 2019, PHP 7.3.4

- Core:
  . Fixed bug #77738 (Nullptr deref in zend_compile_expr). (Laruence)
  . Fixed bug #77660 (Segmentation fault on break 2147483648). (Laruence)
  . Fixed bug #77652 (Anonymous classes can lose their interface information).
    (Nikita)
  . Fixed bug #77345 (Stack Overflow caused by circular reference in garbage
    collection). (Alexandru Patranescu, Nikita, Dmitry)
  . Fixed bug #76956 (Wrong value for 'syslog.filter' documented in php.ini).
    (cmb)

- Apache2Handler:
  . Fixed bug #77648 (BOM in sapi/apache2handler/php_functions.c). (cmb)

- Bcmath:
  . Fixed bug #77742 (bcpow() implementation related to gcc compiler
    optimization). (Nikita)

- CLI Server:
  . Fixed bug #77722 (Incorrect IP set to $_SERVER['REMOTE_ADDR'] on the
    localhost). (Nikita)

- COM:
  . Fixed bug #77578 (Crash when php unload). (cmb)

- EXIF:
  . Fixed bug #77753 (Heap-buffer-overflow in php_ifd_get32s). (CVE-2019-11034)
    (Stas)
  . Fixed bug #77831 (Heap-buffer-overflow in exif_iif_add_value).
    (CVE-2019-11035) (Stas)

- FPM:
  . Fixed bug #77677 (FPM fails to build on AIX due to missing WCOREDUMP).
    (Kevin Adler)

- GD:
  . Fixed bug #77700 (Writing truecolor images as GIF ignores interlace flag).
    (cmb)

- MySQLi:
  . Fixed bug #77597 (mysqli_fetch_field hangs scripts). (Nikita)

- Opcache:
  . Fixed bug #77743 (Incorrect pi node insertion for jmpznz with identical
    successors). (Nikita)

- PCRE:
  . Fixed bug #76127 (preg_split does not raise an error on invalid UTF-8).
    (Nikita)

- Phar:
  . Fixed bug #77697 (Crash on Big_Endian platform). (Laruence)

- phpdbg:
  . Fixed bug #77767 (phpdbg break cmd aliases listed in help do not match
    actual aliases). (Miriam Lauter)

- sodium:
  . Fixed bug #77646 (sign_detached() strings not terminated). (Frank)

- SQLite3:
  . Added sqlite3.defensive INI directive. (BohwaZ)

- Standard:
  . Fixed bug #77664 (Segmentation fault when using undefined constant in
    custom wrapper). (Laruence)
  . Fixed bug #77669 (Crash in extract() when overwriting extracted array).
    (Nikita)
  . Fixed bug #76717 (var_export() does not create a parsable value for
    PHP_INT_MIN). (Nikita)
  . Fixed bug #77765 (FTP stream wrapper should set the directory as
    executable). (Vlad Temian)

07 Mar 2019, PHP 7.3.3

- Core:
  . Fixed bug #77589 (Core dump using parse_ini_string with numeric sections).
    (Laruence)
  . Fixed bug #77329 (Buffer Overflow via overly long Error Messages).
    (Dmitry)
  . Fixed bug #77494 (Disabling class causes segfault on member access).
    (Dmitry)
  . Fixed bug #77498 (Custom extension Segmentation fault when declare static
    property). (Nikita)
  . Fixed bug #77530 (PHP crashes when parsing `(2)::class`). (Ekin)
  . Fixed bug #77546 (iptcembed broken function). (gdegoulet)
  . Fixed bug #77630 (rename() across the device may allow unwanted access
    during processing). (Stas)

- COM:
  . Fixed bug #77621 (Already defined constants are not properly reported).
    (cmb)
  . Fixed bug #77626 (Persistence confusion in php_com_import_typelib()). (cmb)

- EXIF:
  . Fixed bug #77509 (Uninitialized read in exif_process_IFD_in_TIFF). (Stas)
  . Fixed bug #77540 (Invalid Read on exif_process_SOFn). (Stas)
  . Fixed bug #77563 (Uninitialized read in exif_process_IFD_in_MAKERNOTE). (Stas)
  . Fixed bug #77659 (Uninitialized read in exif_process_IFD_in_MAKERNOTE). (Stas)

- Mbstring:
  . Fixed bug #77514 (mb_ereg_replace() with trailing backslash adds null byte).
    (Nikita)

- MySQL
  . Disabled LOCAL INFILE by default, can be enabled using php.ini directive
    mysqli.allow_local_infile for mysqli, or PDO::MYSQL_ATTR_LOCAL_INFILE
    attribute for pdo_mysql. (Darek Slusarczyk)

- OpenSSL:
  . Fixed bug #77390 (feof might hang on TLS streams in case of fragmented TLS
    records). (Abyl Valg, Jakub Zelenka)

- PDO_OCI:
  . Support Oracle Database tracing attributes ACTION, MODULE,
    CLIENT_INFO, and CLIENT_IDENTIFIER. (Cameron Porter)

- PHAR:
  . Fixed bug #77396 (Null Pointer Dereference in phar_create_or_parse_filename).
    (bishop)
  . Fixed bug #77586 (phar_tar_writeheaders_int() buffer overflow). (bishop)

- phpdbg:
  . Fixed bug #76596 (phpdbg support for display_errors=stderr). (kabel)

- SPL:
  . Fixed bug #51068 (DirectoryIterator glob:// don't support current path
    relative queries). (Ahmed Abdou)
  . Fixed bug #77431 (openFile() silently truncates after a null byte). (cmb)

- Standard:
  . Fixed bug #77552 (Unintialized php_stream_statbuf in stat functions).
    (John Stevenson)
  . Fixed bug #77612 (setcookie() sets incorrect SameSite header if all of its
    options filled). (Nikita)

07 Feb 2019, PHP 7.3.2

- Core:
  . Fixed bug #77369 (memcpy with negative length via crafted DNS response). (Stas)
  . Fixed bug #77387 (Recursion detection broken when printing GLOBALS).
    (Laruence)
  . Fixed bug #77376 ("undefined function" message no longer includes
    namespace). (Laruence)
  . Fixed bug #77357 (base64_encode / base64_decode doest not work on nested
    VM). (Nikita)
  . Fixed bug #77339 (__callStatic may get incorrect arguments). (Dmitry)
  . Fixed bug #77317 (__DIR__, __FILE__, realpath() reveal physical path for
    subst virtual drive). (Anatol)
  . Fixed bug #77263 (Segfault when using 2 RecursiveFilterIterator). (Dmitry)
  . Fixed bug #77447 (PHP 7.3 built with ASAN crashes in
    zend_cpu_supports_avx2). (Nikita)
  . Fixed bug #77484 (Zend engine crashes when calling realpath in invalid
    working dir). (Anatol)

- Curl:
  . Fixed bug #76675 (Segfault with H2 server push). (Pedro Magalhães)

- Fileinfo:
  . Fixed bug #77346 (webm files incorrectly detected as
    application/octet-stream). (Anatol)

- FPM:
  . Fixed bug #77430 (php-fpm crashes with Main process exited, code=dumped,
    status=11/SEGV). (Jakub Zelenka)

- GD:
  . Fixed bug #73281 (imagescale(…, IMG_BILINEAR_FIXED) can cause black border).
    (cmb)
  . Fixed bug #73614 (gdImageFilledArc() doesn't properly draw pies). (cmb)
  . Fixed bug #77272 (imagescale() may return image resource on failure). (cmb)
  . Fixed bug #77391 (1bpp BMPs may fail to be loaded). (Romain Déoux, cmb)
  . Fixed bug #77479 (imagewbmp() segfaults with very large images). (cmb)

- ldap:
  . Fixed bug #77440 (ldap_bind using ldaps or ldap_start_tls()=exception in
    libcrypto-1_1-x64.dll). (Anatol)

- Mbstring:
  . Fixed bug #77428 (mb_ereg_replace() doesn't replace a substitution
    variable). (Nikita)
  . Fixed bug #77454 (mb_scrub() silently truncates after a null byte).
    (64796c6e69 at gmail dot com)

- MySQLnd:
  . Fixed bug #77308 (Unbuffered queries memory leak). (Dmitry)
  . Fixed bug #75684 (In mysqlnd_ext_plugin.h the plugin methods family has
      no external visibility). (Anatol)

- Opcache:
  . Fixed bug #77266 (Assertion failed in dce_live_ranges). (Laruence)
  . Fixed bug #77257 (value of variable assigned in a switch() construct gets
    lost). (Nikita)
  . Fixed bug #77434 (php-fpm workers are segfaulting in zend_gc_addre).
    (Nikita)
  . Fixed bug #77361 (configure fails on 64-bit AIX when opcache enabled).
    (Kevin Adler)
  . Fixed bug #77287 (Opcache literal compaction is incompatible with EXT
    opcodes). (Nikita)

- PCRE:
  . Fixed bug #77338 (get_browser with empty string). (Nikita)

- PDO:
  . Fixed bug #77273 (array_walk_recursive corrupts value types leading to PDO
    failure). (Nikita)

- PDO MySQL:
  . Fixed bug #77289 (PDO MySQL segfaults with persistent connection).
    (Lauri Kenttä)

- SOAP:
  . Fixed bug #77410 (Segmentation Fault when executing method with an empty
    parameter). (Nikita)

- Sockets:
  . Fixed bug #76839 (socket_recvfrom may return an invalid 'from' address
    on MacOS). (Michael Meyer)

- SPL:
  . Fixed bug #77298 (segfault occurs when add property to unserialized empty
    ArrayObject). (jhdxr)

- Standard:
  . Fixed bug #77395 (segfault about array_multisort). (Laruence)
  . Fixed bug #77439 (parse_str segfaults when inserting item into existing
    array). (Nikita)

10 Jan 2019, PHP 7.3.1

- Core:
  . Fixed bug #76654 (Build failure on Mac OS X on 32-bit Intel). (Ryandesign)
  . Fixed bug #71041 (zend_signal_startup() needs ZEND_API).
    (Valentin V. Bartenev)
  . Fixed bug #76046 (PHP generates "FE_FREE" opcode on the wrong line).
    (Nikita)
  . Fixed bug #77291 (magic methods inherited from a trait may be ignored).
    (cmb)

- CURL:
  . Fixed bug #77264 (curl_getinfo returning microseconds, not seconds).
    (Pierrick)

- COM:
  . Fixed bug #77177 (Serializing or unserializing COM objects crashes). (cmb)

- Exif:
  . Fixed bug #77184 (Unsigned rational numbers are written out as signed
    rationals). (Colin Basnett)

- GD:
  . Fixed bug #77195 (Incorrect error handling of imagecreatefromjpeg()). (cmb)
  . Fixed bug #77198 (auto cropping has insufficient precision). (cmb)
  . Fixed bug #77200 (imagecropauto(…, GD_CROP_SIDES) crops left but not right).
    (cmb)
  . Fixed bug #77269 (efree() on uninitialized Heap data in imagescale leads to
    use-after-free). (cmb)
  . Fixed bug #77270 (imagecolormatch Out Of Bounds Write on Heap). (cmb)

- MBString:
  . Fixed bug #77367 (Negative size parameter in mb_split). (Stas)
  . Fixed bug #77370 (Buffer overflow on mb regex functions - fetch_token).
    (Stas)
  . Fixed bug #77371 (heap buffer overflow in mb regex functions
    - compile_string_node). (Stas)
  . Fixed bug #77381 (heap buffer overflow in multibyte match_at). (Stas)
  . Fixed bug #77382 (heap buffer overflow due to incorrect length in
    expand_case_fold_string). (Stas)
  . Fixed bug #77385 (buffer overflow in fetch_token). (Stas)
  . Fixed bug #77394 (Buffer overflow in multibyte case folding - unicode).
    (Stas)
  . Fixed bug #77418 (Heap overflow in utf32be_mbc_to_code). (Stas)

- OCI8:
  . Fixed bug #76804 (oci_pconnect with OCI_CRED_EXT not working). (KoenigsKind)
  . Added oci_set_call_timeout() for call timeouts.
  . Added oci_set_db_operation() for the DBOP end-to-end-tracing attribute.

- Opcache:
  . Fixed bug #77215 (CFG assertion failure on multiple finalizing switch
    frees in one block). (Nikita)
  . Fixed bug #77275 (OPcache optimization problem for ArrayAccess->offsetGet).
    (Nikita)

- PCRE:
  . Fixed bug #77193 (Infinite loop in preg_replace_callback). (Anatol)

- PDO:
  . Handle invalid index passed to PDOStatement::fetchColumn() as error. (Sergei
    Morozov)

- Phar:
  . Fixed bug #77247 (heap buffer overflow in phar_detect_phar_fname_ext). (Stas)

- Soap:
  . Fixed bug #77088 (Segfault when using SoapClient with null options).
    (Laruence)

- Sockets:
  . Fixed bug #77136 (Unsupported IPV6_RECVPKTINFO constants on macOS).
    (Mizunashi Mana)

- Sodium:
  . Fixed bug #77297 (SodiumException segfaults on PHP 7.3). (Nikita, Scott)

- SPL:
  . Fixed bug #77359 (spl_autoload causes segfault). (Lauri Kenttä)
  . Fixed bug #77360 (class_uses causes segfault). (Lauri Kenttä)

- SQLite3:
  . Fixed bug #77051 (Issue with re-binding on SQLite3). (BohwaZ)

- Xmlrpc:
  . Fixed bug #77242 (heap out of bounds read in xmlrpc_decode()). (cmb)
  . Fixed bug #77380 (Global out of bounds read in xmlrpc base64 code). (Stas)

06 Dec 2018, PHP 7.3.0

- Core:
  . Improved PHP GC. (Dmitry, Nikita)
  . Redesigned the old ext_skel program written in PHP, run:
    'php ext_skel.php' for all options. This means there are no dependencies,
    thus making it work on Windows out of the box. (Kalle)
  . Removed support for BeOS. (Kalle)
  . Add PHP_VERSION to phpinfo() <title/>. (github/MattJeevas)
  . Add net_get_interfaces(). (Sara, Joe, Anatol)
  . Added gc_status(). (Benjamin Eberlei)
  . Implemented flexible heredoc and nowdoc syntax, per
    RFC https://wiki.php.net/rfc/flexible_heredoc_nowdoc_syntaxes.
    (Thomas Punt)
  . Added support for references in list() and array destructuring, per
    RFC https://wiki.php.net/rfc/list_reference_assignment.
    (David Walker)
  . Improved effectiveness of ZEND_SECURE_ZERO for NetBSD and systems
    without native similar feature. (devnexen)
  . Added syslog.facility and syslog.ident INI entries for customizing syslog
    logging. (Philip Prindeville)
  . Fixed bug #75683 (Memory leak in zend_register_functions() in ZTS mode).
    (Dmitry)
  . Fixed bug #75031 (support append mode in temp/memory streams). (adsr)
  . Fixed bug #74860 (Uncaught exceptions not being formatted properly when
    error_log set to "syslog"). (Philip Prindeville)
  . Fixed bug #75220 (Segfault when calling is_callable on parent).
    (andrewnester)
  . Fixed bug #69954 (broken links and unused config items in distributed ini
    files). (petk)
  . Fixed bug #74922 (Composed class has fatal error with duplicate, equal const
    properties). (pmmaga)
  . Fixed bug #63911 (identical trait methods raise errors during composition).
    (pmmaga)
  . Fixed bug #75677 (Clang ignores fastcall calling convention on variadic
    function). (Li-Wen Hsu)
  . Fixed bug #54043 (Remove inconsitency of internal exceptions and user
    defined exceptions). (Nikita)
  . Fixed bug #53033 (Mathematical operations convert objects to integers).
    (Nikita)
  . Fixed bug #73108 (Internal class cast handler uses integer instead of
    float). (Nikita)
  . Fixed bug #75765 (Fatal error instead of Error exception when base class is
    not found). (Timur Ibragimov)
  . Fixed bug #76198 (Wording: "iterable" is not a scalar type). (Levi Morrison)
  . Fixed bug #76137 (config.guess/config.sub do not recognize RISC-V). (cmb)
  . Fixed bug #76427 (Segfault in zend_objects_store_put). (Laruence)
  . Fixed bug #76422 (ftruncate fails on files > 2GB). (Anatol)
  . Fixed bug #76509 (Inherited static properties can be desynchronized from
    their parent by ref). (Nikita)
  . Fixed bug #76439 (Changed behaviour in unclosed HereDoc). (Nikita, tpunt)
  . Fixed bug #63217 (Constant numeric strings become integers when used as
    ArrayAccess offset). (Rudi Theunissen, Dmitry)
  . Fixed bug #33502 (Some nullary functions don't check the number of
    arguments). (cmb)
  . Fixed bug #76392 (Error relocating sapi/cli/php: unsupported relocation
    type 37). (Peter Kokot)
  . The declaration and use of case-insensitive constants has been deprecated.
    (Nikita)
  . Added syslog.filter INI entry for syslog filtering. (Philip Prindeville)
  . Fixed bug #76667 (Segfault with divide-assign op and __get + __set).
    (Laruence)
  . Fixed bug #76030 (RE2C_FLAGS rarely honoured) (Cristian Rodríguez)
  . Fixed broken zend_read_static_property (Laruence)
  . Fixed bug #76773 (Traits used on the parent are ignored for child classes).
    (daverandom)
  . Fixed bug #76767 (‘asm’ operand has impossible constraints in zend_operators.h).
    (ondrej)
  . Fixed bug #76752 (Crash in ZEND_COALESCE_SPEC_TMP_HANDLER - assertion in
    _get_zval_ptr_tmp failed). (Laruence)
  . Fixed bug #76820 (Z_COPYABLE invalid definition). (mvdwerve, cmb)
  . Fixed bug #76510 (file_exists() stopped working for phar://). (cmb)
  . Fixed bug #76869 (Incorrect bypassing protected method accessibilty check).
    (Dmitry)
  . Fixed bug #72635 (Undefined class used by class constant in constexpr
    generates fatal error). (Nikita)
  . Fixed bug #76947 (file_put_contents() blocks the directory of the file
    (__DIR__)). (Anatol)
  . Fixed bug #76979 (define() error message does not mention resources as
    valid values). (Michael Moravec)
  . Fixed bug #76825 (Undefined symbols ___cpuid_count). (Laruence, cmb)
  . Fixed bug #77110 (undefined symbol zend_string_equal_val in C++ build).
    (Remi)

- BCMath:
  . Implemented FR #67855 (No way to get current scale in use). (Chris Wright,
    cmb)
  . Fixed bug #66364 (BCMath bcmul ignores scale parameter). (cmb)
  . Fixed bug #75164 (split_bc_num() is pointless). (cmb)
  . Fixed bug #75169 (BCMath errors/warnings bypass PHP's error handling). (cmb)

- CLI:
  . Fixed bug #44217 (Output after stdout/stderr closed cause immediate exit
    with status 0). (Robert Lu)
  . Fixed bug #77111 (php-win.exe corrupts unicode symbols from cli
    parameters). (Anatol)

- cURL:
  . Expose curl constants from curl 7.50 to 7.61. (Pierrick)
  . Fixed bug #74125 (Fixed finding CURL on systems with multiarch support).
    (cebe)

- Date:
  . Implemented FR #74668: Add DateTime::createFromImmutable() method.
    (majkl578, Rican7)
  . Fixed bug #75222 (DateInterval microseconds property always 0). (jhdxr)
  . Fixed bug #68406 (calling var_dump on a DateTimeZone object modifies it).
    (jhdxr)
  . Fixed bug #76131 (mismatch arginfo for date_create). (carusogabriel)
  . Updated timelib to 2018.01RC1 to address several bugs:
    . Fixed bug #75577 (DateTime::createFromFormat does not accept 'v' format
      specifier). (Derick)
    . Fixed bug #75642 (Wrap around behaviour for microseconds is not working).
      (Derick)

- DBA:
  . Fixed bug #75264 (compiler warnings emitted). (petk)

- DOM:
  . Fixed bug #76285 (DOMDocument::formatOutput attribute sometimes ignored).
    (Andrew Nester, Laruence, Anatol)

- Fileinfo:
  . Fixed bug #77095 (slowness regression in 7.2/7.3 (compared to 7.1)).
    (Anatol)

- Filter:
  . Added the 'add_slashes' sanitization mode (FILTER_SANITIZE_ADD_SLASHES).
	(Kalle)

- FPM:
  . Added fpm_get_status function. (Till Backhaus)
  . Fixed bug #62596 (getallheaders() missing with PHP-FPM). (Remi)
  . Fixed bug #69031 (Long messages into stdout/stderr are truncated
    incorrectly) - added new log related FPM configuration options:
    log_limit, log_buffering and decorate_workers_output. (Jakub Zelenka)

- ftp:
  . Fixed bug #77151 (ftp_close(): SSL_read on shutdown). (Remi)

- GD:
  . Added support for WebP in imagecreatefromstring(). (Andreas Treichel, cmb)

- GMP:
  . Export internal structures and accessor helpers for GMP object. (Sara)
  . Added gmp_binomial(n, k). (Nikita)
  . Added gmp_lcm(a, b). (Nikita)
  . Added gmp_perfect_power(a). (Nikita)
  . Added gmp_kronecker(a, b). (Nikita)

- iconv:
  . Fixed bug #53891 (iconv_mime_encode() fails to Q-encode UTF-8 string). (cmb)
  . Fixed bug #77147 (Fixing 60494 ignored ICONV_MIME_DECODE_CONTINUE_ON_ERROR).
    (cmb)

- IMAP:
  . Fixed bug #77020 (null pointer dereference in imap_mail). (cmb)
  . Fixed bug #77153 (imap_open allows to run arbitrary shell commands via
    mailbox parameter). (Stas)

- Interbase:
  . Fixed bug #75453 (Incorrect reflection for ibase_[p]connect). (villfa)
  . Fixed bug #76443 (php+php_interbase.dll crash on module_shutdown). (Kalle)


- intl:
  . Fixed bug #75317 (UConverter::setDestinationEncoding changes source instead
    of destination). (andrewnester)
  . Fixed bug #76829 (Incorrect validation of domain on idn_to_utf8()
    function). (Anatol)

- JSON:
  . Added JSON_THROW_ON_ERROR flag. (Andrea)

- LDAP:
  . Added ldap_exop_refresh helper for EXOP REFRESH operation with dds overlay.
    (Come)
  . Added full support for sending and parsing ldap controls. (Come)
  . Fixed bug #49876 (Fix LDAP path lookup on 64-bit distros). (dzuelke)

- libxml2:
  . Fixed bug #75871 (use pkg-config where available). (pmmaga)

- litespeed:
  . Fixed bug #75248 (Binary directory doesn't get created when building
    only litespeed SAPI). (petk)
  . Fixed bug #75251 (Missing program prefix and suffix). (petk)

- MBstring:
  . Updated to Oniguruma 6.9.0. (cmb)
  . Fixed bug #65544 (mb title case conversion-first word in quotation isn't
    capitalized). (Nikita)
  . Fixed bug #71298 (MB_CASE_TITLE misbehaves with curled apostrophe/quote).
    (Nikita)
  . Fixed bug #73528 (Crash in zif_mb_send_mail). (Nikita)
  . Fixed bug #74929 (mbstring functions version 7.1.1 are slow compared to 5.3
    on Windows). (Nikita)
  . Fixed bug #76319 (mb_strtolower with invalid UTF-8 causes segmentation
    fault). (Nikita)
  . Fixed bug #76574 (use of undeclared identifiers INT_MAX and LONG_MAX). (cmb)
  . Fixed bug #76594 (Bus Error due to unaligned access in zend_ini.c
    OnUpdateLong). (cmb, Nikita)
  . Fixed bug #76706 (mbstring.http_output_conv_mimetypes is ignored). (cmb)
  . Fixed bug #76958 (Broken UTF7-IMAP conversion). (Nikita)
  . Fixed bug #77025 (mb_strpos throws Unknown encoding or conversion error).
    (Nikita)
  . Fixed bug #77165 (mb_check_encoding crashes when argument given an empty
    array). (Nikita)

- Mysqlnd:
  . Fixed bug #76386 (Prepared Statement formatter truncates fractional seconds
    from date/time column). (Victor Csiky)

- ODBC:
  . Removed support for ODBCRouter. (Kalle)
  . Removed support for Birdstep. (Kalle)
  . Fixed bug #77079 (odbc_fetch_object has incorrect type signature).
    (Jon Allen)

- Opcache:
  . Fixed bug #76466 (Loop variable confusion). (Dmitry, Laruence, Nikita)
  . Fixed bug #76463 (var has array key type but not value type). (Laruence)
  . Fixed bug #76446 (zend_variables.c:73: zend_string_destroy: Assertion
    `!(zval_gc_flags((str)->gc)). (Nikita, Laruence)
  . Fixed bug #76711 (OPcache enabled triggers false-positive "Illegal string
    offset"). (Dmitry)
  . Fixed bug #77058 (Type inference in opcache causes side effects). (Nikita)
  . Fixed bug #77092 (array_diff_key() - segmentation fault). (Nikita)

- OpenSSL:
  . Added openssl_pkey_derive function. (Jim Zubov)
  . Add min_proto_version and max_proto_version ssl stream options as well as
    related constants for possible TLS protocol values. (Jakub Zelenka)

- PCRE:
  . Implemented https://wiki.php.net/rfc/pcre2-migration. (Anatol, Dmitry)
  . Upgrade PCRE2 to 10.32. (Anatol)
  . Fixed bug #75355 (preg_quote() does not quote # control character).
    (Michael Moravec)
  . Fixed bug #76512 (\w no longer includes unicode characters). (cmb)
  . Fixed bug #76514 (Regression in preg_match makes it fail with
    PREG_JIT_STACKLIMIT_ERROR). (Anatol)
  . Fixed bug #76909 (preg_match difference between 7.3 and < 7.3). (Anatol)

- PDO_DBlib:
  . Implemented FR #69592 (allow 0-column rowsets to be skipped automatically).
    (fandrieu)
  . Expose TDS version as \PDO::DBLIB_ATTR_TDS_VERSION attribute on \PDO
    instance. (fandrieu)
  . Treat DATETIME2 columns like DATETIME. (fandrieu)
  . Fixed bug #74243 (allow locales.conf to drive datetime format). (fandrieu)

- PDO_Firebird:
  . Fixed bug #74462 (PDO_Firebird returns only NULLs for results with boolean
    for FIREBIRD >= 3.0). (Dorin Marcoci)

- PDO_OCI:
  . Fixed bug #74631 (PDO_PCO with PHP-FPM: OCI environment initialized
    before PHP-FPM sets it up). (Ingmar Runge)

- PDO SQLite
  . Add support for additional open flags

- pgsql:
  . Added new error constants for pg_result_error(): PGSQL_DIAG_SCHEMA_NAME,
    PGSQL_DIAG_TABLE_NAME, PGSQL_DIAG_COLUMN_NAME, PGSQL_DIAG_DATATYPE_NAME,
    PGSQL_DIAG_CONSTRAINT_NAME and PGSQL_DIAG_SEVERITY_NONLOCALIZED. (Kalle)
  . Fixed bug #77047 (pg_convert has a broken regex for the 'TIME WITHOUT
    TIMEZONE' data type). (Andy Gajetzki)

- phar:
  . Fixed bug #74991 (include_path has a 4096 char limit in some cases).
    (bwbroersma)
  . Fixed bug #65414 (deal with leading slash when adding files correctly).
    (bishopb)

- readline:
  . Added completion_append_character and completion_suppress_append options
    to readline_info() if linked against libreadline. (krageon)

- Session:
  . Fixed bug #74941 (session fails to start after having headers sent).
    (morozov)

- SimpleXML:
  . Fixed bug #54973 (SimpleXML casts integers wrong). (Nikita)
  . Fixed bug #76712 (Assignment of empty string creates extraneous text node).
    (cmb)

- Sockets:
  . Fixed bug #67619 (Validate length on socket_write). (thiagooak)

- SOAP:
  . Fixed bug #75464 (Wrong reflection on SoapClient::__setSoapHeaders).
    (villfa)
  . Fixed bug #70469 (SoapClient generates E_ERROR even if exceptions=1 is
    used). (Anton Artamonov)
  . Fixed bug #50675 (SoapClient can't handle object references correctly).
    (Cameron Porter)
  . Fixed bug #76348 (WSDL_CACHE_MEMORY causes Segmentation fault). (cmb)
  . Fixed bug #77141 (Signedness issue in SOAP when precision=-1). (cmb)

- SPL:
  . Fixed bug #74977 (Appending AppendIterator leads to segfault).
    (Andrew Nester)
  . Fixed bug #75173 (incorrect behavior of AppendIterator::append in foreach
    loop). (jhdxr)
  . Fixed bug #74372 (autoloading file with syntax error uses next autoloader,
    may hide parse error). (Nikita)
  . Fixed bug #75878 (RecursiveTreeIterator::setPostfix has wrong signature).
    (cmb)
  . Fixed bug #74519 (strange behavior of AppendIterator). (jhdxr)
  . Fixed bug #76131 (mismatch arginfo for splarray constructor).
    (carusogabriel)

- SQLite3:
  . Updated bundled libsqlite to 3.24.0. (cmb)

- Standard:
  . Added is_countable() function. (Gabriel Caruso)
  . Added support for the SameSite cookie directive, including an alternative
    signature for setcookie(), setrawcookie() and session_set_cookie_params().
    (Frederik Bosch, pmmaga)
  . Remove superfluous warnings from inet_ntop()/inet_pton(). (daverandom)
  . Fixed bug #75916 (DNS_CAA record results contain garbage). (Mike,
    Philip Sharp)
  . Fixed unserialize(), to disable creation of unsupported data structures
    through manually crafted strings. (Dmitry)
  . Fixed bug #75409 (accept EFAULT in addition to ENOSYS as indicator
    that getrandom() is missing). (sarciszewski)
  . Fixed bug #74719 (fopen() should accept NULL as context). (Alexander Holman)
  . Fixed bug #69948 (path/domain are not sanitized in setcookie). (cmb)
  . Fixed bug #75996 (incorrect url in header for mt_rand). (tatarbj)
  . Added hrtime() function, to get high resolution time. (welting)
  . Fixed bug #48016 (stdClass::__setState is not defined although var_export()
    uses it). (Andrea)
  . Fixed bug #76136 (stream_socket_get_name should enclose IPv6 in brackets).
    (seliver)
  . Fixed bug #76688 (Disallow excessive parameters after options array).
    (pmmaga)
  . Fixed bug #76713 (Segmentation fault caused by property corruption).
    (Laruence)
  . Fixed bug #76755 (setcookie does not accept "double" type for expire time).
    (Laruence)
  . Fixed bug #76674 (improve array_* failure messages exposing what was passed
    instead of an array). (carusogabriel)
  . Fixed bug #76803 (ftruncate changes file pointer). (Anatol)
  . Fixed bug #76818 (Memory corruption and segfault). (Remi)
  . Fixed bug #77081 (ftruncate() changes seek pointer in c mode). (cmb, Anatol)

- Testing:
  . Implemented FR #62055 (Make run-tests.php support --CGI-- sections). (cmb)

- Tidy:
  . Support using tidyp instead of tidy. (devnexen)
  . Fixed bug #74707 (Tidy has incorrect ReflectionFunction param counts for
    functions taking tidy). (Gabriel Caruso)
  . Fixed arginfo for tidy::__construct(). (Tyson Andre)

- Tokenizer:
  . Fixed bug #76437 (token_get_all with TOKEN_PARSE flag fails to recognise
    close tag). (Laruence)
  . Fixed bug #75218 (Change remaining uncatchable fatal errors for parsing
    into ParseError). (Nikita)
  . Fixed bug #76538 (token_get_all with TOKEN_PARSE flag fails to recognise
    close tag with newline). (Nikita)
  . Fixed bug #76991 (Incorrect tokenization of multiple invalid flexible
    heredoc strings). (Nikita)

- XML:
  . Fixed bug #71592 (External entity processing never fails). (cmb)

- Zlib:
  . Added zlib/level context option for compress.zlib wrapper. (Sara)<|MERGE_RESOLUTION|>--- conflicted
+++ resolved
@@ -56,15 +56,11 @@
   . Fixed bug #78982 (pdo_pgsql returns dead persistent connection). (SATŌ
     Kentarō)
 
-<<<<<<< HEAD
 - Session:
   . Fixed bug #79031 (Session unserialization problem). (Nikita)
-=======
+
 - Shmop:
   . Fixed bug #78538 (shmop memory leak). (cmb)
-
-18 Dec 2019, PHP 7.3.13
->>>>>>> 18172303
 
 - Sqlite3:
   . Fixed bug #79056 (sqlite does not respect PKG_CONFIG_PATH during
