PHP                                                                        NEWS
|||||||||||||||||||||||||||||||||||||||||||||||||||||||||||||||||||||||||||||||
?? ??? ????, PHP 8.4.0RC2

- CGI:
  . Fixed bug GHSA-p99j-rfp4-xqvq (Bypass of CVE-2024-4577, Parameter Injection
    Vulnerability). (CVE-2024-8926) (nielsdos)
  . Fixed bug GHSA-94p6-54jq-9mwp (cgi.force_redirect configuration is
    bypassable due to the environment variable collision). (CVE-2024-8927)
    (nielsdos)

- Core:
  . Fixed bug GH-16040 (Use-after-free of object released in hook). (ilutov)
  . Fixed bug GH-16054 (Segmentation fault when resizing hash table iterator
    list while adding). (nielsdos)
  . Fixed bug GH-15905 (Assertion failure for TRACK_VARS_SERVER). (cmb)
  . Fixed bug GH-15907 (Failed assertion when promoting Serialize deprecation to
    exception). (ilutov)
  . Fixed bug GH-15851 (Segfault when printing backtrace during cleanup of
    nested generator frame). (ilutov)
  . Fixed bug GH-16026 (Reuse of dtor fiber during shutdown). (Arnaud)
  . Fixed bug GH-15999 (zend_std_write_property() assertion failure with lazy
    objects). (Arnaud)
  . Fixed bug GH-15866 (Core dumped in Zend/zend_generators.c). (Arnaud)
  . Fixed bug GH-15960 (Foreach edge cases with lazy objects). (Arnaud)

- DOM:
  . Fixed bug GH-16039 (Segmentation fault (access null pointer) in
    ext/dom/parentnode/tree.c). (nielsdos)
  . Fixed bug GH-16149 (Null pointer dereference in
    DOMElement->getAttributeNames()). (nielsdos)
  . Fixed bug GH-16151 (Assertion failure in ext/dom/parentnode/tree.c).
    (nielsdos)
<<<<<<< HEAD
  . Fixed bug GH-16190 (Using reflection to call Dom\Node::__construct
    causes assertion failure). (nielsdos)

- FPM:
  . Fixed bug GHSA-865w-9rf3-2wh5 (Logs from childrens may be altered).
    (CVE-2024-9026) (Jakub Zelenka)
=======
  . Fixed bug GH-16150 (Use after free in php_dom.c). (nielsdos)
  . Fixed bug GH-16152 (Memory leak in DOMProcessingInstruction/DOMDocument).
    (nielsdos)
>>>>>>> d4a4d2e7

- JSON:
  . Fixed bug GH-15168 (stack overflow in json_encode()). (nielsdos)

- LDAP:
  . Fixed bug GH-16032 (Various NULL pointer dereferencements in
    ldap_modify_batch()). (Girgias)
  . Fixed bug GH-16101 (Segfault in ldap_list(), ldap_read(), and ldap_search()
    when LDAPs array is not a list). (Girgias)
  . Fix GH-16132 (php_ldap_do_modify() attempts to free pointer not allocated
    by ZMM.). (Girgias)
  . Fix GH-16136 (Memory leak in php_ldap_do_modify() when entry is not a
    proper dictionary). (Girgias)

- Opcache:
  . Fixed bug GH-16009 (Segmentation fault with frameless functions and
    undefined CVs). (nielsdos)

- PHPDBG:
  . Fixed bug GH-16181 (phpdbg: exit in exception handler reports fatal error).
    (cmb)
  . Fixed bug GH-16041 (Support stack limit in phpdbg). (Arnaud)

- Reflection:
  . Fixed bug GH-16122 (The return value of ReflectionFunction::getNamespaceName()
    and ReflectionFunction::inNamespace() for closures is incorrect). (timwolla)

- SAPI:
  . Fixed bug GHSA-9pqp-7h25-4f32 (Erroneous parsing of multipart form data).
    (CVE-2024-8925) (Arnaud)

- Standard:
  . Fixed bug GH-16053 (Assertion failure in Zend/zend_hash.c). (Arnaud)
  . Fixed bug GH-15169 (stack overflow when var serialization in
    ext/standard/var). (nielsdos)

- Windows:
  . Fixed bug GH-16199 (GREP_HEADER() is broken). (Peter Kokot)

26 Sep 2024, PHP 8.4.0RC1

- BcMath:
  . bcpow() performance improvement. (Jorg Sowa)
  . ext/bcmath: Check for scale overflow. (SakiTakamachi)
  . [RFC] ext/bcmath: Added bcdivmod. (SakiTakamachi)
  . Fix GH-15968 (Avoid converting objects to strings in operator calculations).
    (SakiTakamachi)

- Curl:
  . Added CURLOPT_DEBUGFUNCTION as a Curl option. (Ayesh Karunaratne)

- Debugging:
  . Fixed bug GH-15923 (GDB: Python Exception <class 'TypeError'>:
    exceptions must derive from BaseException). (nielsdos)

- DOM:
  . Fix XML serializer errata: xmlns="" serialization should be allowed.
    (nielsdos)
  . Fixed bug GH-15910 (Assertion failure in ext/dom/element.c). (nielsdos)
  . Fix unsetting DOM properties. (nielsdos)

- MBString:
  . Fixed bug GH-15824 (mb_detect_encoding(): Argument $encodings contains
    invalid encoding "UTF8"). (Yuya Hamada)
  . Updated Unicode data tables to Unicode 16.0. (Ayesh Karunaratne)

- Opcache:
  . Fixed bug GH-15657 (Segmentation fault in dasm_x86.h). (nielsdos)
  . Added opcache_jit_blacklist() function. (Bob)

- PCRE:
  . Fixed GH-16189 (underflow on offset argument). (David Carlier)

- PHPDBG:
  . Fixed bug GH-15901 (phpdbg: Assertion failure on i funcs). (cmb)

- PCRE:
  . Fix UAF issues with PCRE after request shutdown. (nielsdos)

- PDO_PGSQL:
  . Fixed GH-15986 (Double-free due to Pdo\Pgsql::setNoticeCallback()). (cmb,
    nielsdos)
  . Fixed GH-12940 (Using PQclosePrepared when available instead of
    the DEALLOCATE command to free statements resources). (David Carlier)

- Reflection:
  . Add missing ReflectionProperty::hasHook[s]() methods. (ilutov)
  . Add missing ReflectionProperty::isFinal() method. (ilutov)

- SimpleXML:
  . Fixed bug GH-15837 (Segmentation fault in ext/simplexml/simplexml.c).
    (nielsdos)

- SOAP:
  . Fixed bug #73182 (PHP SOAPClient does not support stream context HTTP
    headers in array form). (nielsdos)
  . Fixed bug #62900 (Wrong namespace on xsd import error message). (nielsdos)
  . Fixed bug GH-15711 (SoapClient can't convert BackedEnum to scalar value).
    (nielsdos)

- SPL:
  . Fixed bug GH-15918 (Assertion failure in ext/spl/spl_fixedarray.c).
    (nielsdos)

- Standard:
  . Add support for backed enums in http_build_query(). (ilutov)
  . Fixed bug GH-15982 (Assertion failure with array_find when references are
    involved). (nielsdos)

- Streams:
  . Fixed bugs GH-15908 and GH-15026 (leak / assertion failure in streams.c).
    (nielsdos)
  . Fixed bug GH-15980 (Signed integer overflow in main/streams/streams.c).
    (cmb)

- TSRM:
  . Prevent closing of unrelated handles. (cmb)

- Windows:
  . Fixed minimal Windows version. (cmb)

- Zip:
  . Added ZipArchive::ER_TRUNCATED_ZIP added in libzip 1.11. (Remi)

12 Sep 2024, PHP 8.4.0beta5

- BCMath:
  . Fixed LONG_MAX in BCMath ext. (Saki Takamachi)
  . Fixed bcdiv() div by one. (Saki Takamachi)
  . [RFC] Support object types in BCMath. (Saki Takamachi)

- Core:
  . Fixed bug GH-15330 (Do not scan generator frames more than once). (Arnaud)
  . Fixed bug GH-15644 (Asymmetric visibility doesn't work with hooks). (ilutov)
  . Implemented lazy objects RFC. (Arnaud)
  . Fixed bug GH-15686 (Building shared iconv with external iconv library).
    (Peter Kokot, zeriyoshi)
  . Fixed missing error when adding asymmetric visibility to unilateral virtual
    property. (ilutov)
  . Fixed bug GH-15693 (Unnecessary include in main.c bloats binary).
    (nielsdos)
  . Fixed bug GH-15731 (AllowDynamicProperties validation should error on
    enums). (DanielEScherzer)
  . Fixed uninitialized lineno in constant AST of internal enums. (ilutov)

- Curl:
  . The CURLOPT_DNS_USE_GLOBAL_CACHE option is now silently ignored. (Ayesh Karunaratne)

- DOM:
  . Fixed bug GH-13988 (Storing DOMElement consume 4 times more memory in
    PHP 8.1 than in PHP 8.0). (nielsdos)
  . Fixed bug GH-15654 (Signed integer overflow in ext/dom/nodelist.c).
    (nielsdos)

- GD:
  . Added gdImageClone to bundled libgd. (David Carlier)

- Hash:
  . Fixed bug GH-15742 (php_hash_sha.h incompatible with C++). (cmb)

- OpenSSL:
  . Implement GH-13514 PASSWORD_ARGON2 from OpenSSL 3.2. (Remi)

- PDO:
  . The internal header php_pdo_int.h is no longer installed; it is not
    supposed to be used by PDO drivers. (cmb)

- PDO_Firebird:
  . Fixed GH-15604 (Always make input parameters nullable). (sim1984)

- Reflection:
  . Fixed bug GH-15718 (Segfault on ReflectionProperty::get{Hook,Hooks}() on
    dynamic properties). (DanielEScherzer)
  . Fixed bug GH-15694 (ReflectionProperty::isInitialized() is incorrect for
    hooked properties). (ilutov)

- SOAP:
  . Fixed bug #61525 (SOAP functions require at least one space after HTTP
    header colon). (nielsdos)
  . Implement request #47317 (SoapServer::__getLastResponse()). (nielsdos)

- Standard:
  . Fixed bug GH-15552 (Signed integer overflow in ext/standard/scanf.c). (cmb)
  . Implemented GH-15685 (improve proc_open error reporting on Windows). (cmb)

- Streams:
  . Fixed bug GH-15628 (php_stream_memory_get_buffer() not zero-terminated).
    (cmb)

29 Aug 2024, PHP 8.4.0beta4

- Core:
  . Fixed bug GH-15408 (MSan false-positve on zend_max_execution_timer).
    (zeriyoshi)
  . Fixed bug GH-15438 (Hooks on constructor promoted properties without
    visibility are ignored). (ilutov)
  . Fixed bug GH-15419 (Missing readonly+hook incompatibility check for readonly
    classes). (ilutov)
  . Fixed bug GH-15187 (Various hooked object iterator issues). (ilutov)
  . Fixed bug GH-15456 (Crash in get_class_vars() on virtual properties).
    (ilutov)
  . Fixed bug GH-15501 (Windows HAVE_<header>_H macros defined to 1 or
    undefined). (Peter Kokot)
  . Fixed bug GH-15565 (--disable-ipv6 during compilation produces error
    EAI_SYSTEM not found). (nielsdos)
  . Implemented asymmetric visibility for properties. (ilutov)

- Curl:
  . Added CURLOPT_PREREQFUNCTION Curl option to set a custom callback
    after the connection is established, but before the request is
    performed. (Ayesh Karunaratne)
  . Added CURLOPT_SERVER_RESPONSE_TIMEOUT, which was formerly known as
    CURLOPT_FTP_RESPONSE_TIMEOUT. (Ayesh Karunaratne)

- Date:
  . Fixed bug GH-13773 (DatePeriod not taking into account microseconds for end
    date). (Mark Bennewitz, Derick)

- DOM:
  . Fixed bug GH-15551 (Segmentation fault (access null pointer) in
    ext/dom/xml_common.h). (nielsdos)
  . Fixed bug GH-15570 (Segmentation fault (access null pointer) in
    ext/dom/html5_serializer.c). (nielsdos)

- FPM:
  . Added memory peak to the scoreboard / status page. (Flávio Heleno)

- MySQLnd:
  . Fixed bug GH-15432 (Heap corruption when querying a vector). (cmb,
    Kamil Tekiela)

- Opcache:
  . Fixed bug GH-15490 (Building of callgraph modifies preloaded symbols).
    (ilutov)
  . Fixed bug GH-15178 (Assertion in tracing JIT on hooks). (ilutov)

- PDO_MYSQL:
  . mysqlnd: support ER_CLIENT_INTERACTION_TIMEOUT. (Appla)

- Session:
  . Emit warnings for non-positive values of session.gc_divisor and negative values
    of session.gc_probability. (Jorg Sowa)

- Standard:
  . The "allowed_classes" option for unserialize() now throws TypeErrors and
    ValueErrors	if it is not an	array of class names. (Girgias)

- Streams:
  . Fixed bug GH-14930 (Custom stream wrapper dir_readdir output truncated to
    255 characters in PHP 8.3). (Joe Cai)


15 Aug 2024, PHP 8.4.0beta3

- Core:
  . Exiting a namespace now clears seen symbols. (ilutov)
  . The exit (and die) language constructs now behave more like a function.
    They can be passed liked callables, are affected by the strict_types
    declare statement, and now perform the usual type coercions instead of
    casting any non-integer value to a string.
    As such, passing invalid types to exit/die may now result in a TypeError
    being thrown. (Girgias)

- CURL:
  . Added CURLOPT_TCP_KEEPCNT to set the number of probes to send before
    dropping the connection. (David Carlier)

- Hash:
  . Fix GH-15384 (Build fails on Alpine / Musl for amd64). (timwolla)

- Sockets:
  . Added SO_BINDTOIFINDEX to bind a socket to an interface index.
    (David Carlier)

- Standard:
  . php_uname() now throws ValueErrors on invalid inputs. (Girgias)

15 Aug 2024, PHP 8.4.0beta1

- Core:
  . Updated build system scripts config.guess to 2024-07-27 and config.sub to
    2024-05-27. (Peter Kokot)
  . Fixed bug GH-15240 (Infinite recursion in trait hook). (ilutov)
  . Fixed bug GH-15140 (Missing variance check for abstract set with asymmetric
    type). (ilutov)
  . Fixed bug GH-15181 (Disabled output handler is flushed again). (cmb)
  . Passing E_USER_ERROR to trigger_error() is now deprecated. (Girgias)
  . Fixed bug GH-15292 (Dynamic AVX detection is broken for MSVC). (nielsdos)
  . Using "_" as a class name is now deprecated. (Girgias)

- Curl:
  . Added constants CURL_HTTP_VERSION_3 (libcurl 7.66) and CURL_HTTP_VERSION_3ONLY
    (libcurl 7.88) as options for CURLOPT_HTTP_VERSION (Ayesh Karunaratne)

- Date:
  . Constants SUNFUNCS_RET_TIMESTAMP, SUNFUNCS_RET_STRING, and SUNFUNCS_RET_DOUBLE
    are now deprecated. (Jorg Sowa)

- DBA:
  . Passing null or false to dba_key_split() is deprecated. (Grigias)

- DOM:
  . Fixed bug GH-15192 (Segmentation fault in dom extension
    (html5_serializer)). (nielsdos)
  . Deprecated DOM_PHP_ERR constant. (nielsdos)
  . Removed DOMImplementation::getFeature(). (nielsdos)
  . Fixed bug GH-15331 (Element::$substitutedNodeValue test failed). (nielsdos)

- Hash:
  . Deprecated passing incorrect data types for options to ext/hash functions.
    (nielsdos)
  . Added SSE2 and SHA-NI implementation of SHA-256. (timwolla, Colin Percival,
    Graham Percival)

- Mysqli:
  . The mysqli_ping() function and mysqli::ping() method are now deprecated,
    as the reconnect feature was removed in PHP 8.2. (Kamil Tekiela)
  . The mysqli_kill() function and mysqli::kill() method are now deprecated.
    If this functionality is needed a SQL "KILL" command can be used instead.
    (Kamil Tekiela)
  . The mysqli_refresh() function and mysqli::refresh() method are now deprecated.
    If this functionality is needed a SQL "FLUSH" command can be used instead.
    (Kamil Tekiela)
  . Passing explicitly the $mode parameter to mysqli_store_result() has been
    deprecated. As the MYSQLI_STORE_RESULT_COPY_DATA constant was only used in
    conjunction with this function it has also been deprecated. (Girgias)

- PDO_Firebird:
  . Support proper formatting of time zone types. (sim1984)

- PHPDBG:
  . array out of bounds, stack overflow handled for segfault handler on windows.
    (David Carlier)

- Random:
  . lcg_value() is now deprecated. (timwolla)

- Readline:
  . Fixed bug #51558 (Shared readline build fails). (Peter Kokot)

- Session:
  . INI settings session.sid_length and session.sid_bits_per_character are now
    deprecated. (timwolla)

- SOAP:
  . Passing an int to SoapServer::addFunction() is now deprecated.
    If all PHP functions need to be provided flatten the array returned by
    get_defined_functions(). (Girgias)
  . The SOAP_FUNCTIONS_ALL constant is now deprecated. (Girgias)

- Sockets:
  . Added IP_PORTRANGE* constants for BSD systems to control ephemeral port
    ranges. (David Carlier)
  . Added SOCK_NONBLOCK/SOCK_CLOEXEC constants for socket_create and
    socket_create_pair to apply O_NONBLOCK/O_CLOEXEC flags to the
    newly created sockets. (David Carlier)

- SPL:
  . The SplFixedArray::__wakeup() method has been deprecated as it implements
    __serialize() and __unserialize() which need to be overwritten instead.
    (TysonAndre)
  . Passing a non-empty string for the $escape parameter of:
    - SplFileObject::setCsvControl()
    - SplFileObject::fputcsv()
    - SplFileObject::fgetcsv()
    is now deprecated. (Girgias)

- Standard:
  . Unserializing the uppercase 'S' tag is now deprecated. (timwolla)
  . Enables crc32 auxiliary detection on OpenBSD. (David Carlier)
  . Passing a non-empty string for the $escape parameter of:
    - fputcsv()
    - fgetcsv()
    - str_getcsv()
    is now deprecated. (Girgias)
  . The str_getcsv() function now throws ValueErrors when the $separator and
    $enclosure arguments are not one byte long, or if the $escape is not one
    byte long or the empty string. This aligns the behaviour to be identical
    to that of fputcsv() and fgetcsv(). (Girgias)

- Streams:
  . Implemented GH-15155 (Stream context is lost when custom stream wrapper is
    being filtered). (Quentin Dreyer)

- XML:
  . The xml_set_object() function has been deprecated. (Girgias)
  . Passing non-callable strings to the xml_set_*_handler() functions is now
    deprecated. (Girgias)

01 Aug 2024, PHP 8.4.0alpha4

- GMP:
  . RFC: Change GMP bool cast behavior. (Saki Takamachi)

01 Aug 2024, PHP 8.4.0alpha3

- Core:
  . Fix GH-14978 (The xmlreader extension phpize build). (Peter Kokot)
  . Throw Error exception when encountering recursion during comparison, rather
    than fatal error. (ilutov)
  . Added missing cstddef include for C++ builds. (cmb)
  . Fixed bug GH-15108 (Segfault when destroying generator during shutdown).
    (Arnaud)
  . Fixed bug GH-15275 (Crash during GC of suspended generator delegate).
    (Arnaud)

- BCMath:
  . Adjust bcround()'s $mode parameter to only accept the RoundingMode
    enum. (timwolla, saki)

- DOM:
  . Fix trampoline leak in xpath callables. (nielsdos)
  . Throw instead of silently failing when creating a too long text node in
    (DOM)ParentNode and (DOM)ChildNode. (nielsdos)

- FPM:
  . /dev/poll events.mechanism for Solaris/Illumos setting had been retired.
    (David Carlier)

- GMP:
  . The GMP class is now final and cannot be extended anymore. (Girgias)

- Intl:
  . Added SpoofChecker::setAllowedChars to set unicode chars ranges.
    (David Carlier)
  . Fixed bug GH-15087 (IntlChar::foldCase()'s $option is not optional). (cmb)

- Opcache:
  . Fixed bug GH-13775 (Memory leak possibly related to opcache SHM placement).
    (Arnaud, nielsdos)

- OpenSSL:
  . Bumped minimum required OpenSSL version to 1.1.0. (cmb)

- PDO_FIREBIRD:
  . Added Pdo\Firebird::ATTR_API_VERSION. (SakiTakamachi)
  . Added getApiVersion() and removed from getAttribute().
    (SakiTakamachi)
  . Supported Firebird 4.0 datatypes. (sim1984)

- PGSQL:
  . pg_convert/pg_insert/pg_update/pg_delete ; regexes are now cached.
    (David Carlier)

- Random:
  . Fixed bug GH-15094 (php_random_default_engine() is not C++ conforming).
    (cmb)

- Readline:
  . Fixed readline_info, rl_line_buffer_length/rl_len globals on update.
    (David Carlier)

- Standard:
  . Fix references in request_parse_body() options array. (nielsdos)
  . Add RoundingMode enum. (timwolla, saki)

- Tidy:
  . Failures in the constructor now throw exceptions rather than emitting
    warnings and having a broken object. (nielsdos)
  . Add tidyNode::getNextSibling() and tidyNode::getPreviousSibling().
    (nielsdos)

- XMLReader:
  . Fixed bug GH-15123 (var_dump doesn't actually work on XMLReader).
    (nielsdos)

- XSL:
  . Fix trampoline leak in xpath callables. (nielsdos)

18 Jul 2024, PHP 8.4.0alpha2

- Core:
  . Fixed bug GH-14801 (Fix build for armv7). (andypost)
  . Implemented property hooks RFC. (ilutov)

- DOM:
  . Improve support for template elements. (nielsdos)

- GD:
  . Check overflow/underflow for imagescale/imagefilter. (David Carlier)

- LibXML:
  . Added LIBXML_NO_XXE constant. (nielsdos)

- Opcache:
  . Fixed bug GH-14873 (PHP 8.4 min function fails on typed integer).
    (nielsdos)

- PDO:
  . Fixed bug GH-14792 (Compilation failure on pdo_* extensions).
    (Peter Kokot)

- Standard:
  . Change highlight_string() and print_r() return type to string|true. (Ayesh)

- Windows:
  . Update the icon of the Windows executables, e.g. php.exe. (Ayesh,
    Nurudin Imširović)

- XML:
  . Fixed bug #81481 (xml_get_current_byte_index limited to 32-bit numbers on
    64-bit builds). (nielsdos)

04 Jul 2024, PHP 8.4.0alpha1

- BCMath:
  . [RFC] Add bcfloor, bcceil and bcround to BCMath. (Saki Takamachi)
  . Improve performance. (Saki Takamachi, nielsdos)

- Core:
  . Added zend_call_stack_get implementation for NetBSD, DragonFlyBSD,
    Solaris and Haiku. (David Carlier)
  . Enabled ifunc checks on FreeBSD from the 12.x releases. (Freaky)
  . Changed the type of PHP_DEBUG and PHP_ZTS constants to bool. (haszi)
  . Fixed bug GH-13142 (Undefined variable name is shortened when contains \0).
    (nielsdos)
  . Fixed bug GH-13178 (Iterator positions incorrect when converting packed
    array to hashed). (ilutov)
  . Fixed zend fiber build for solaris default mode (32 bits). (David Carlier)
  . Fixed zend call stack size for macOs/arm64. (David Carlier)
  . Added support for Zend Max Execution Timers on FreeBSD. (Kévin Dunglas)
  . Ensure fiber stack is not backed by THP. (crrodriguez)
  . Implement GH-13609 (Dump wrapped object in WeakReference class). (nielsdos)
  . Added sparc64 arch assembly support for zend fiber. (Claudio Jeker)
  . Fixed GH-13581 no space available for TLS on NetBSD. (Paul Ripke)
  . Added fiber Sys-V loongarch64 support. (qiangxuhui)
  . Adjusted closure names to include the parent function's name. (timwolla)
  . Improve randomness of uploaded file names and files created by tempnam().
    (Arnaud)
  . Added gc and shutdown callbacks to zend_mm custom handlers.
    (Florian Engelhardt)
  . Fixed bug GH-14650 (Compute the size of pages before allocating memory).
    (Julien Voisin)
  . Fixed bug GH-11928 (The --enable-re2c-cgoto doesn't add the -g flag).
    (Peter Kokot)
  . Added the #[\Deprecated] attribute. (beberlei, timwolla)
  . Fixed GH-11389 (Allow suspending fibers in destructors). (Arnaud, trowski)

- Curl:
  . Deprecated the CURLOPT_BINARYTRANSFER constant. (divinity76)
  . Bumped required libcurl version to 7.61.0. (Ayesh)
  . Added feature_list key to the curl_version() return value. (Ayesh)

- Date:
  . Added DateTime[Immutable]::createFromTimestamp. (Marc Bennewitz)
  . Added DateTime[Immutable]::[get|set]Microsecond. (Marc Bennewitz)

- DOM:
  . Added DOMNode::compareDocumentPosition(). (nielsdos)
  . Implement #53655 (Improve speed of DOMNode::C14N() on large XML documents).
    (nielsdos)
  . Fix cloning attribute with namespace disappearing namespace. (nielsdos)
  . Implement DOM HTML5 parsing and serialization RFC. (nielsdos)
  . Fix DOMElement->prefix with empty string creates bogus prefix. (nielsdos)
  . Handle OOM more consistently. (nielsdos)
  . Implemented "Improve callbacks in ext/dom and ext/xsl" RFC. (nielsdos)
  . Added DOMXPath::quote() static method. (divinity76)
  . Implemented opt-in ext/dom spec compliance RFC. (nielsdos)
  . Fixed bug #79701 (getElementById does not correctly work with duplicate
    definitions). (nielsdos)
  . Implemented "New ext-dom features in PHP 8.4" RFC. (nielsdos)
  . Fixed GH-14698 (segfault on DOM node dereference). (David Carlier)

- Fileinfo:
  . Update to libmagic 5.45. (nielsdos)
  . Fixed bug #65106 (PHP fails to compile ext/fileinfo). (Guillaume Outters)

- FPM:
  . Implement GH-12385 (flush headers without body when calling flush()).
    (nielsdos)
  . Added DragonFlyBSD system to the list which set FPM_BACKLOG_DEFAULT
    to SOMAXCONN. (David Carlier)

- FTP:
  . Removed the deprecated inet_ntoa call support. (David Carlier)
  . Fixed bug #63937 (Upload speed 10 times slower with PHP). (nielsdos)

- GD:
  . Fix parameter numbers and missing alpha check for imagecolorset().
    (Giovanni Giacobbi)
  . imagepng/imagejpeg/imagewep/imageavif now throw an exception on
    invalid quality parameter. (David Carlier)

- Gettext:
  . bind_textdomain_codeset, textdomain and d(*)gettext functions
    now throw an exception on empty domain. (David Carlier)

- Hash:
  . Changed return type of hash_update() to true. (nielsdos)
  . Added HashContext::__debugInfo(). (timwolla)

- IMAP:
  . Moved to PECL. (Derick Rethans)

- Intl:
  . Added IntlDateFormatter::PATTERN constant. (David Carlier)
  . Fixed Numberformatter::__construct when the locale is invalid, now
    throws an exception. (David Carlier)
  . Added NumberFormatter::ROUND_TOWARD_ZERO and ::ROUND_AWAY_FROM_ZERO as
    aliases for ::ROUND_DOWN and ::ROUND_UP. (Jorg Sowa)
  . Added NumberFormatter::ROUND_HALFODD. (Ayesh Karunaratne)
  . Added PROPERTY_IDS_UNARY_OPERATOR, PROPERTY_ID_COMPAT_MATH_START and
    PROPERTY_ID_COMPAT_MATH_CONTINUE constants. (David Carlier)
  . Added IntlDateFormatter::getIanaID/intltz_get_iana_id method/function.
    (David Carlier)
  . Set to C++17 standard for icu 74 and onwards. (David Carlier)
  . resourcebundle_get(), ResourceBundle::get(), and accessing offsets on a
    ResourceBundle object now throw:
    - TypeError for invalid offset types
    - ValueError for an empty string
    - ValueError if the integer index does not fit in a signed 32 bit integer
  . ResourceBundle::get() now has a tentative return type of:
    ResourceBundle|array|string|int|null
  . Added the new Grapheme function grapheme_str_split. (youkidearitai)
  . Added IntlDateFormatter::parseToCalendar. (David Carlier)

- LDAP:
  . Added LDAP_OPT_X_TLS_PROTOCOL_MAX/LDAP_OPT_X_TLS_PROTOCOL_TLS1_3
    constants. (StephenWall)

- LibXML:
  . Added LIBXML_RECOVER constant. (nielsdos)
  . libxml_set_streams_context() now throws immediately on an invalid context
    instead of at the use-site. (nielsdos)

- MBString:
  . Added mb_trim, mb_ltrim and mb_rtrim. (Yuya Hamada)
  . Added mb_ucfirst and mb_lcfirst. (Yuya Hamada)
  . Updated Unicode data tables to Unicode 15.1. (Ayesh Karunaratne)

- MySQLnd:
  . Fixed bug GH-13440 (PDO quote bottleneck). (nielsdos)
  . Fixed bug GH-10599 (Apache crash on Windows when using a self-referencing
    anonymous function inside a class with an active mysqli connection).
    (nielsdos)

- Opcache:
  . Added large shared segments support for FreeBSD. (David Carlier)
  . If JIT is enabled, PHP will now exit with a fatal error on startup in case
    of JIT startup initialization issues. (danog)
  . Increased the maximum value of opcache.interned_strings_buffer to 32767 on
    64bit archs. (Arnaud)
  . Fixed bug GH-13834 (Applying non-zero offset 36 to null pointer in
    zend_jit.c). (nielsdos)
  . Fixed bug GH-14361 (Deep recursion in zend_cfg.c causes segfault).
    (nielsdos)

- OpenSSL:
  . Fixed bug #80269 (OpenSSL sets Subject wrong with extraattribs parameter).
    (Jakub Zelenka)
  . Implement request #48520 (openssl_csr_new - allow multiple values in DN).
    (Jakub Zelenka)
  . Introduced new serial_hex parameter to openssl_csr_sign. (Jakub Zelenka,
    Florian Sowade)
  . Added X509_PURPOSE_OCSP_HELPER and X509_PURPOSE_TIMESTAMP_SIGN constants.
    (Vincent Jardin)
  . Bumped minimum required OpenSSL version to 1.1.1. (Ayesh Karunaratne)
  . Added compile-time option --with-openssl-legacy-provider to enable legacy
    provider. (Adam Saponara)
  . Added support for Curve25519 + Curve448 based keys. (Manuel Mausz)
  . Fixed bug GH-13343 (openssl_x509_parse should not allow omitted seconds in
    UTCTimes). (Jakub Zelenka)

- Output:
  . Clear output handler status flags during handler initialization. (haszi)
  . Fixed bug with url_rewriter.hosts not used by output_add_rewrite_var().
    (haszi)

- PCNTL:
  . Added pcntl_setns for Linux. (David Carlier)
  . Added pcntl_getcpuaffinity/pcntl_setcpuaffinity. (David Carlier)
  . Updated pcntl_get_signal_handler signal id upper limit to be
    more in line with platforms limits. (David Carlier)
  . Added pcntl_getcpu for Linux/FreeBSD/Solaris/Illumos. (David Carlier)
  . Added pcntl_getqos_class/pcntl_setqos_class for macOs. (David Carlier)
  . Added SIGCKPT/SIGCKPTEXIT constants for DragonFlyBSD. (David Carlier)
  . Added FreeBSD's SIGTRAP handling to pcntl_siginfo_to_zval. (David Carlier)
  . Added POSIX pcntl_waitid. (Vladimir Vrzić)

- PCRE:
  . Upgrade bundled pcre2lib to version 10.43. (nielsdos)
  . Add "/r" modifier. (Ayesh)
  . Upgrade bundled pcre2lib to version 10.44. (Ayesh)

- PDO:
  . Fixed setAttribute and getAttribute. (SakiTakamachi)
  . Implemented PDO driver-specific subclasses RFC. (danack, kocsismate)
  . Added support for PDO driver-specific SQL parsers. (Matteo Beccati)

- PDO_DBLIB:
  . Fixed setAttribute and getAttribute. (SakiTakamachi)
  . Added class Pdo\DbLib. (danack, kocsismate)

- PDO_FIREBIRD:
  . Fixed setAttribute and getAttribute. (SakiTakamachi)
  . Feature: Add transaction isolation level and mode settings to pdo_firebird.
    (SakiTakamachi)
  . Added class Pdo\Firebird. (danack, kocsismate)

- PDO_MYSQL:
  . Fixed setAttribute and getAttribute. (SakiTakamachi)
  . Added class Pdo\Mysql. (danack, kocsismate)
  . Added custom SQL parser. (Matteo Beccati)

- PDO_ODBC:
  . Added class Pdo\Odbc. (danack, kocsismate)

- PDO_PGSQL:
  . Fixed GH-12423, DSN credentials being prioritized over the user/password
    PDO constructor arguments. (SakiTakamachi)
  . Fixed native float support with pdo_pgsql query results. (Yurunsoft)
  . Added class Pdo\Pgsql. (danack, kocsismate)
  . Retrieve the memory usage of the query result resource. (KentarouTakeda)
  . Added Pdo\Pgsql::setNoticeCallBack method to receive DB notices.
    (outtersg)
  . Added custom SQL parser. (Matteo Beccati)

- PDO_SQLITE:
  . Added class Pdo\Sqlite. (danack, kocsismate)
  . Fixed bug #81227 (PDO::inTransaction reports false when in transaction).
    (nielsdos)
  . Added custom SQL parser. (Matteo Beccati)

- PGSQL:
  . Added the possibility to have no conditions for pg_select. (OmarEmaraDev)
  . Persistent connections support the PGSQL_CONNECT_FORCE_RENEW flag.
    (David Carlier)
  . Added pg_result_memory_size to get the query result memory usage.
    (KentarouTakeda)
  . Added pg_change_password to alter an user's password. (David Carlier)
  . Added pg_put_copy_data/pg_put_copy_end to send COPY commands and signal
    the end of the COPY. (David Carlier)
  . Added pg_socket_poll to poll on the connection. (David Carlier)
  . Added pg_jit to get infos on server JIT support. (David Carlier)
  . Added pg_set_chunked_rows_size to fetch results per chunk. (David Carlier)

- Phar:
  . Fixed bug GH-12532 (PharData created from zip has incorrect timestamp).
    (nielsdos)

- POSIX:
  . Added POSIX_SC_CHILD_MAX and POSIX_SC_CLK_TCK constants. (Jakub Zelenka)
  . Updated posix_isatty to set the error number on file descriptors.
    (David Carlier)

- PSpell:
  . Moved to PECL. (Derick Rethans)

- Reflection:
  . Implement GH-12908 (Show attribute name/class in ReflectionAttribute dump).
    (nielsdos)
  . Make ReflectionGenerator::getFunction() legal after generator termination.
    (timwolla)
  . Added ReflectionGenerator::isClosed(). (timwolla)

- SimpleXML:
  . Fixed bug GH-12192 (SimpleXML infinite loop when getName() is called
    within foreach). (nielsdos)
  . Fixed bug GH-12208 (SimpleXML infinite loop when a cast is used inside a
    foreach). (nielsdos)
  . Fixed bug #55098 (SimpleXML iteration produces infinite loop). (nielsdos)
  . Fix signature of simplexml_import_dom(). (nielsdos)

- Sockets:
  . Added multicast group support for ipv4 on FreeBSD. (jonathan@tangential.ca)
  . Added the TCP_SYNCNT constant for Linux to set number of attempts to send
    SYN packets from the client. (David Carlier)
  . Added the SO_EXCLBIND constant for exclusive socket binding on illumos/solaris.
    (David Carlier)
  . Updated the socket_create_listen backlog argument default value to SOMAXCONN.
    (David Carlier)
  . Added the SO_NOSIGPIPE constant to control the generation of SIGPIPE for
    macOs and FreeBSD. (David Carlier)
  . Added SO_LINGER_SEC for macOs, true equivalent of SO_LINGER in other platforms.
    (David Carlier)
  . Add close-on-exec on socket created with socket_accept on unixes. (David Carlier)

- SNMP:
  . Removed the deprecated inet_ntoa call support. (David Carlier)

- SOAP:
  . Add support for clark notation for namespaces in class map. (lxShaDoWxl)
  . Mitigate #51561 (SoapServer with a extented class and using sessions,
    lost the setPersistence()). (nielsdos)
  . Fixed bug #49278 (SoapClient::__getLastResponseHeaders returns NULL if
    wsdl operation !has output). (nielsdos)
  . Fixed bug #44383 (PHP DateTime not converted to xsd:datetime). (nielsdos)
  . Fixed bug GH-11941 (soap with session persistence will silently fail when
    "session" built as a shared object). (nielsdos)

- Sockets:
  . Removed the deprecated inet_ntoa call support. (David Carlier)
  . Added the SO_EXECLUSIVEADDRUSE windows constant. (David Carlier)
  . Added the SOCK_CONN_DGRAM/SOCK_DCCP netbsd constants. (David Carlier)

- Sodium:
  . Add support for AEGIS-128L and AEGIS-256. (jedisct1)
  . Enable AES-GCM on aarch64 with the ARM crypto extensions. (jedisct1)

- SPL:
  . Implement SeekableIterator for SplObjectStorage. (nielsdos)

- Standard:
  . Implement GH-12188 (Indication for the int size in phpinfo()). (timwolla)
  . Partly fix GH-12143 (Incorrect round() result for 0.49999999999999994).
    (timwolla)
  . Fix GH-12252 (round(): Validate the rounding mode). (timwolla)
  . Increase the default BCrypt cost to 12. (timwolla)
  . Fixed bug GH-12592 (strcspn() odd behaviour with NUL bytes and empty mask).
    (nielsdos)
  . Removed the deprecated inet_ntoa call support. (David Carlier)
  . Cast large floats that are within int range to int in number_format so
    the precision is not lost. (Marc Bennewitz)
  . Add support for 4 new rounding modes to the round() function. (Jorg Sowa)
  . debug_zval_dump() now indicates whether an array is packed. (Max Semenik)
  . Fix GH-12143 (Optimize round). (SakiTakamachi)
  . Changed return type of long2ip to string from string|false. (Jorg Sowa)
  . Fix GH-12143 (Extend the maximum precision round can handle by one digit).
    (SakiTakamachi)
  . Added the http_get_last_response_headers() and
    http_clear_last_response_headers() that allows retrieving the same content
    as the magic $http_response_header variable.
  . Add php_base64_encode_ex() API. (Remi)
  . Implemented "Raising zero to the power of negative number" RFC. (Jorg Sowa)
  . Added array_find(), array_find_key(), array_all(), and array_any(). (josh)

- XML:
  . Added XML_OPTION_PARSE_HUGE parser option. (nielsdos)

- XMLReader:
  . Declares class constant types. (Ayesh)
  . Add XMLReader::fromStream(), XMLReader::fromUri(), XMLReader::fromString(). (nielsdos)

- XMLWriter:
  . Add XMLWriter::toStream(), XMLWriter::toUri(), XMLWriter::toMemory(). (nielsdos)

- XSL:
  . Implement request #64137 (XSLTProcessor::setParameter() should allow both
    quotes to be used). (nielsdos)
  . Implemented "Improve callbacks in ext/dom and ext/xsl" RFC. (nielsdos)
  . Added XSLTProcessor::$maxTemplateDepth and XSLTProcessor::$maxTemplateVars.
    (nielsdos)

<<< NOTE: Insert NEWS from last stable release here prior to actual release! >>><|MERGE_RESOLUTION|>--- conflicted
+++ resolved
@@ -31,18 +31,15 @@
     DOMElement->getAttributeNames()). (nielsdos)
   . Fixed bug GH-16151 (Assertion failure in ext/dom/parentnode/tree.c).
     (nielsdos)
-<<<<<<< HEAD
   . Fixed bug GH-16190 (Using reflection to call Dom\Node::__construct
     causes assertion failure). (nielsdos)
+  . Fixed bug GH-16150 (Use after free in php_dom.c). (nielsdos)
+  . Fixed bug GH-16152 (Memory leak in DOMProcessingInstruction/DOMDocument).
+    (nielsdos)
 
 - FPM:
   . Fixed bug GHSA-865w-9rf3-2wh5 (Logs from childrens may be altered).
     (CVE-2024-9026) (Jakub Zelenka)
-=======
-  . Fixed bug GH-16150 (Use after free in php_dom.c). (nielsdos)
-  . Fixed bug GH-16152 (Memory leak in DOMProcessingInstruction/DOMDocument).
-    (nielsdos)
->>>>>>> d4a4d2e7
 
 - JSON:
   . Fixed bug GH-15168 (stack overflow in json_encode()). (nielsdos)
