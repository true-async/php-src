--- conflicted
+++ resolved
@@ -3,18 +3,9 @@
 ?? ??? ????, PHP 8.2.2
 
 - Core:
-<<<<<<< HEAD
   . Fixed bug GH-10200 (zif_get_object_vars:
     Assertion `!(((__ht)->u.flags & (1<<2)) != 0)' failed). (nielsdos)
-=======
-  . Fixed bug GH-10072 (PHP crashes when execute_ex is overridden and a __call
-    trampoline is used from internal code). (Derick)
   . Fix GH-10251 (Assertion `(flag & (1<<3)) == 0' failed). (nielsdos)
-
-- Date:
-  . Fixed bug GH-9891 (DateTime modify with unixtimestamp (@) must work like
-    setTimestamp). (Derick)
->>>>>>> d03025bf
 
 - FPM:
   . Fixed bug #77106 (Missing separator in FPM FastCGI errors). (Jakub Zelenka)
