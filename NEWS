PHP                                                                        NEWS
|||||||||||||||||||||||||||||||||||||||||||||||||||||||||||||||||||||||||||||||
?? ??? ????, PHP 8.4.0beta4

- Core:
  . Fixed bug GH-15408 (MSan false-positve on zend_max_execution_timer).
    (zeriyoshi)
<<<<<<< HEAD
  . Fixed bug GH-15438 (Hooks on constructor promoted properties without
    visibility are ignored). (ilutov)
  . Fixed bug GH-15419 (Missing readonly+hook incompatibility check for readonly
    classes). (ilutov)
  . Fixed bug GH-15187 (Various hooked object iterator issues). (ilutov)
  . Fixed bug GH-15456 (Crash in get_class_vars() on virtual properties).
    (ilutov)
  . Fixed bug GH-15501 (Windows HAVE_<header>_H macros defined to 1 or
    undefined). (Peter Kokot)

- Date:
  . Fixed bug GH-13773 (DatePeriod not taking into account microseconds for end
    date). (Mark Bennewitz, Derick)
=======
  . Fixed bug GH-15515 (Configure error grep illegal option q). (Peter Kokot)
  . Fixed bug GH-15514 (Configure error: genif.sh: syntax error). (Peter Kokot)
  . Fixed bug GH-15565 (--disable-ipv6 during compilation produces error
    EAI_SYSTEM not found). (nielsdos)
>>>>>>> 8da94cfc

- DOM:
  . Fixed bug GH-15551 (Segmentation fault (access null pointer) in
    ext/dom/xml_common.h). (nielsdos)

- MySQLnd:
  . Fixed bug GH-15432 (Heap corruption when querying a vector). (cmb,
    Kamil Tekiela)

- Session:
  . Emit warnings for non-positive values of session.gc_divisor and negative values
    of session.gc_probability. (Jorg Sowa)

- Standard:
  . The "allowed_classes" option for unserialize() now throws TypeErrors and
    ValueErrors	if it is not an	array of class names. (Girgias)

- Streams:
  . Fixed bug GH-14930 (Custom stream wrapper dir_readdir output truncated to
    255 characters in PHP 8.3). (Joe Cai)


15 Aug 2024, PHP 8.4.0beta3

- Core:
  . Exiting a namespace now clears seen symbols. (ilutov)
  . The exit (and die) language constructs now behave more like a function.
    They can be passed liked callables, are affected by the strict_types
    declare statement, and now perform the usual type coercions instead of
    casting any non-integer value to a string.
    As such, passing invalid types to exit/die may now result in a TypeError
    being thrown. (Girgias)

- CURL:
  . Added CURLOPT_TCP_KEEPCNT to set the number of probes to send before
    dropping the connection. (David Carlier)

- Hash:
  . Fix GH-15384 (Build fails on Alpine / Musl for amd64). (timwolla)

- Sockets:
  . Added SO_BINDTOIFINDEX to bind a socket to an interface index.
    (David Carlier)

- Standard:
  . php_uname() now throws ValueErrors on invalid inputs. (Girgias)

15 Aug 2024, PHP 8.4.0beta1

- Core:
  . Updated build system scripts config.guess to 2024-07-27 and config.sub to
    2024-05-27. (Peter Kokot)
  . Fixed bug GH-15240 (Infinite recursion in trait hook). (ilutov)
  . Fixed bug GH-15140 (Missing variance check for abstract set with asymmetric
    type). (ilutov)
  . Fixed bug GH-15181 (Disabled output handler is flushed again). (cmb)
  . Passing E_USER_ERROR to trigger_error() is now deprecated. (Girgias)
  . Fixed bug GH-15292 (Dynamic AVX detection is broken for MSVC). (nielsdos)
  . Using "_" as a class name is now deprecated. (Girgias)

- Curl:
  . Added constants CURL_HTTP_VERSION_3 (libcurl 7.66) and CURL_HTTP_VERSION_3ONLY
    (libcurl 7.88) as options for CURLOPT_HTTP_VERSION (Ayesh Karunaratne)

- Date:
  . Constants SUNFUNCS_RET_TIMESTAMP, SUNFUNCS_RET_STRING, and SUNFUNCS_RET_DOUBLE
    are now deprecated. (Jorg Sowa)

- DBA:
  . Passing null or false to dba_key_split() is deprecated. (Grigias)

- DOM:
  . Fixed bug GH-15192 (Segmentation fault in dom extension
    (html5_serializer)). (nielsdos)
  . Deprecated DOM_PHP_ERR constant. (nielsdos)
  . Removed DOMImplementation::getFeature(). (nielsdos)
  . Fixed bug GH-15331 (Element::$substitutedNodeValue test failed). (nielsdos)

- Hash:
  . Deprecated passing incorrect data types for options to ext/hash functions.
    (nielsdos)
  . Added SSE2 and SHA-NI implementation of SHA-256. (timwolla, Colin Percival,
    Graham Percival)

- Mysqli:
  . The mysqli_ping() function and mysqli::ping() method are now deprecated,
    as the reconnect feature was removed in PHP 8.2. (Kamil Tekiela)
  . The mysqli_kill() function and mysqli::kill() method are now deprecated.
    If this functionality is needed a SQL "KILL" command can be used instead.
    (Kamil Tekiela)
  . The mysqli_refresh() function and mysqli::refresh() method are now deprecated.
    If this functionality is needed a SQL "FLUSH" command can be used instead.
    (Kamil Tekiela)
  . Passing explicitly the $mode parameter to mysqli_store_result() has been
    deprecated. As the MYSQLI_STORE_RESULT_COPY_DATA constant was only used in
    conjunction with this function it has also been deprecated. (Girgias)

- PDO_Firebird:
  . Support proper formatting of time zone types. (sim1984)

- PHPDBG:
  . array out of bounds, stack overflow handled for segfault handler on windows.
    (David Carlier)

- Random:
  . lcg_value() is now deprecated. (timwolla)

- Readline:
  . Fixed bug #51558 (Shared readline build fails). (Peter Kokot)

- Session:
  . INI settings session.sid_length and session.sid_bits_per_character are now
    deprecated. (timwolla)

- SOAP:
  . Passing an int to SoapServer::addFunction() is now deprecated.
    If all PHP functions need to be provided flatten the array returned by
    get_defined_functions(). (Girgias)
  . The SOAP_FUNCTIONS_ALL constant is now deprecated. (Girgias)

- Sockets:
  . Added IP_PORTRANGE* constants for BSD systems to control ephemeral port
    ranges. (David Carlier)
  . Added SOCK_NONBLOCK/SOCK_CLOEXEC constants for socket_create and
    socket_create_pair to apply O_NONBLOCK/O_CLOEXEC flags to the
    newly created sockets. (David Carlier)

- SPL:
  . The SplFixedArray::__wakeup() method has been deprecated as it implements
    __serialize() and __unserialize() which need to be overwritten instead.
    (TysonAndre)
  . Passing a non-empty string for the $enclosure parameter of:
    - SplFileObject::setCsvControl()
    - SplFileObject::fputcsv()
    - SplFileObject::fgetcsv()
    is now deprecated. (Girgias)

- Standard:
  . Unserializing the uppercase 'S' tag is now deprecated. (timwolla)
  . Enables crc32 auxiliary detection on OpenBSD. (David Carlier)
  . Passing a non-empty string for the $enclosure parameter of:
    - fputcsv()
    - fgetcsv()
    - str_getcsv()
    is now deprecated. (Girgias)
  . The str_getcsv() function now throws ValueErrors when the $separator and
    $enclosure arguments are not one byte long, or if the $escape is not one
    byte long or the empty string. This aligns the behaviour to be identical
    to that of fputcsv() and fgetcsv(). (Girgias)

- Streams:
  . Implemented GH-15155 (Stream context is lost when custom stream wrapper is
    being filtered). (Quentin Dreyer)

- XML:
  . The xml_set_object() function has been deprecated. (Girgias)
  . Passing non-callable strings to the xml_set_*_handler() functions is now
    deprecated. (Girgias)

01 Aug 2024, PHP 8.4.0alpha4

- GMP:
  . RFC: Change GMP bool cast behavior. (Saki Takamachi)

01 Aug 2024, PHP 8.4.0alpha3

- Core:
  . Fix GH-14978 (The xmlreader extension phpize build). (Peter Kokot)
  . Throw Error exception when encountering recursion during comparison, rather
    than fatal error. (ilutov)
  . Added missing cstddef include for C++ builds. (cmb)
  . Fixed bug GH-15108 (Segfault when destroying generator during shutdown).
    (Arnaud)
  . Fixed bug GH-15275 (Crash during GC of suspended generator delegate).
    (Arnaud)

- BCMath:
  . Adjust bcround()'s $mode parameter to only accept the RoundingMode
    enum. (timwolla, saki)

- DOM:
  . Fix trampoline leak in xpath callables. (nielsdos)
  . Throw instead of silently failing when creating a too long text node in
    (DOM)ParentNode and (DOM)ChildNode. (nielsdos)

- FPM:
  . /dev/poll events.mechanism for Solaris/Illumos setting had been retired.
    (David Carlier)

- GMP:
  . The GMP class is now final and cannot be extended anymore. (Girgias)

- Intl:
  . Added SpoofChecker::setAllowedChars to set unicode chars ranges.
    (David Carlier)
  . Fixed bug GH-15087 (IntlChar::foldCase()'s $option is not optional). (cmb)

- Opcache:
  . Fixed bug GH-13775 (Memory leak possibly related to opcache SHM placement).
    (Arnaud, nielsdos)

- OpenSSL:
  . Bumped minimum required OpenSSL version to 1.1.0. (cmb)

- PDO_FIREBIRD:
  . Added Pdo\Firebird::ATTR_API_VERSION. (SakiTakamachi)
  . Added getApiVersion() and removed from getAttribute().
    (SakiTakamachi)
  . Supported Firebird 4.0 datatypes. (sim1984)

- PGSQL:
  . pg_convert/pg_insert/pg_update/pg_delete ; regexes are now cached.
    (David Carlier)

- Random:
  . Fixed bug GH-15094 (php_random_default_engine() is not C++ conforming).
    (cmb)

- Readline:
  . Fixed readline_info, rl_line_buffer_length/rl_len globals on update.
    (David Carlier)

- Standard:
  . Fix references in request_parse_body() options array. (nielsdos)
  . Add RoundingMode enum. (timwolla, saki)

- Tidy:
  . Failures in the constructor now throw exceptions rather than emitting
    warnings and having a broken object. (nielsdos)
  . Add tidyNode::getNextSibling() and tidyNode::getPreviousSibling().
    (nielsdos)

- XMLReader:
  . Fixed bug GH-15123 (var_dump doesn't actually work on XMLReader).
    (nielsdos)

- XSL:
  . Fix trampoline leak in xpath callables. (nielsdos)

18 Jul 2024, PHP 8.4.0alpha2

- Core:
  . Fixed bug GH-14801 (Fix build for armv7). (andypost)
  . Implemented property hooks RFC. (ilutov)

- DOM:
  . Improve support for template elements. (nielsdos)

- GD:
  . Check overflow/underflow for imagescale/imagefilter. (David Carlier)

- LibXML:
  . Added LIBXML_NO_XXE constant. (nielsdos)

- Opcache:
  . Fixed bug GH-14873 (PHP 8.4 min function fails on typed integer).
    (nielsdos)

- PDO:
  . Fixed bug GH-14792 (Compilation failure on pdo_* extensions).
    (Peter Kokot)

- Standard:
  . Change highlight_string() and print_r() return type to string|true. (Ayesh)

- Windows:
  . Update the icon of the Windows executables, e.g. php.exe. (Ayesh,
    Nurudin Imširović)

- XML:
  . Fixed bug #81481 (xml_get_current_byte_index limited to 32-bit numbers on
    64-bit builds). (nielsdos)

04 Jul 2024, PHP 8.4.0alpha1

- BCMath:
  . [RFC] Add bcfloor, bcceil and bcround to BCMath. (Saki Takamachi)
  . Improve performance. (Saki Takamachi, nielsdos)

- Core:
  . Added zend_call_stack_get implementation for NetBSD, DragonFlyBSD,
    Solaris and Haiku. (David Carlier)
  . Enabled ifunc checks on FreeBSD from the 12.x releases. (Freaky)
  . Changed the type of PHP_DEBUG and PHP_ZTS constants to bool. (haszi)
  . Fixed bug GH-13142 (Undefined variable name is shortened when contains \0).
    (nielsdos)
  . Fixed bug GH-13178 (Iterator positions incorrect when converting packed
    array to hashed). (ilutov)
  . Fixed zend fiber build for solaris default mode (32 bits). (David Carlier)
  . Fixed zend call stack size for macOs/arm64. (David Carlier)
  . Added support for Zend Max Execution Timers on FreeBSD. (Kévin Dunglas)
  . Ensure fiber stack is not backed by THP. (crrodriguez)
  . Implement GH-13609 (Dump wrapped object in WeakReference class). (nielsdos)
  . Added sparc64 arch assembly support for zend fiber. (Claudio Jeker)
  . Fixed GH-13581 no space available for TLS on NetBSD. (Paul Ripke)
  . Added fiber Sys-V loongarch64 support. (qiangxuhui)
  . Adjusted closure names to include the parent function's name. (timwolla)
  . Improve randomness of uploaded file names and files created by tempnam().
    (Arnaud)
  . Added gc and shutdown callbacks to zend_mm custom handlers.
    (Florian Engelhardt)
  . Fixed bug GH-14650 (Compute the size of pages before allocating memory).
    (Julien Voisin)
  . Fixed bug GH-11928 (The --enable-re2c-cgoto doesn't add the -g flag).
    (Peter Kokot)
  . Added the #[\Deprecated] attribute. (beberlei, timwolla)
  . Fixed GH-11389 (Allow suspending fibers in destructors). (Arnaud, trowski)

- Curl:
  . Deprecated the CURLOPT_BINARYTRANSFER constant. (divinity76)
  . Bumped required libcurl version to 7.61.0. (Ayesh)
  . Added feature_list key to the curl_version() return value. (Ayesh)

- Date:
  . Added DateTime[Immutable]::createFromTimestamp. (Marc Bennewitz)
  . Added DateTime[Immutable]::[get|set]Microsecond. (Marc Bennewitz)

- DOM:
  . Added DOMNode::compareDocumentPosition(). (nielsdos)
  . Implement #53655 (Improve speed of DOMNode::C14N() on large XML documents).
    (nielsdos)
  . Fix cloning attribute with namespace disappearing namespace. (nielsdos)
  . Implement DOM HTML5 parsing and serialization RFC. (nielsdos)
  . Fix DOMElement->prefix with empty string creates bogus prefix. (nielsdos)
  . Handle OOM more consistently. (nielsdos)
  . Implemented "Improve callbacks in ext/dom and ext/xsl" RFC. (nielsdos)
  . Added DOMXPath::quote() static method. (divinity76)
  . Implemented opt-in ext/dom spec compliance RFC. (nielsdos)
  . Fixed bug #79701 (getElementById does not correctly work with duplicate
    definitions). (nielsdos)
  . Implemented "New ext-dom features in PHP 8.4" RFC. (nielsdos)
  . Fixed GH-14698 (segfault on DOM node dereference). (David Carlier)

- Fileinfo:
  . Update to libmagic 5.45. (nielsdos)
  . Fixed bug #65106 (PHP fails to compile ext/fileinfo). (Guillaume Outters)

- FPM:
  . Implement GH-12385 (flush headers without body when calling flush()).
    (nielsdos)
  . Added DragonFlyBSD system to the list which set FPM_BACKLOG_DEFAULT
    to SOMAXCONN. (David Carlier)

- FTP:
  . Removed the deprecated inet_ntoa call support. (David Carlier)
  . Fixed bug #63937 (Upload speed 10 times slower with PHP). (nielsdos)

- GD:
  . Fix parameter numbers and missing alpha check for imagecolorset().
    (Giovanni Giacobbi)
  . imagepng/imagejpeg/imagewep/imageavif now throw an exception on
    invalid quality parameter. (David Carlier)

- Gettext:
  . bind_textdomain_codeset, textdomain and d(*)gettext functions
    now throw an exception on empty domain. (David Carlier)

- Hash:
  . Changed return type of hash_update() to true. (nielsdos)
  . Added HashContext::__debugInfo(). (timwolla)

- IMAP:
  . Moved to PECL. (Derick Rethans)

- Intl:
  . Added IntlDateFormatter::PATTERN constant. (David Carlier)
  . Fixed Numberformatter::__construct when the locale is invalid, now
    throws an exception. (David Carlier)
  . Added NumberFormatter::ROUND_TOWARD_ZERO and ::ROUND_AWAY_FROM_ZERO as
    aliases for ::ROUND_DOWN and ::ROUND_UP. (Jorg Sowa)
  . Added NumberFormatter::ROUND_HALFODD. (Ayesh Karunaratne)
  . Added PROPERTY_IDS_UNARY_OPERATOR, PROPERTY_ID_COMPAT_MATH_START and
    PROPERTY_ID_COMPAT_MATH_CONTINUE constants. (David Carlier)
  . Added IntlDateFormatter::getIanaID/intltz_get_iana_id method/function.
    (David Carlier)
  . Set to C++17 standard for icu 74 and onwards. (David Carlier)
  . resourcebundle_get(), ResourceBundle::get(), and accessing offsets on a
    ResourceBundle object now throw:
    - TypeError for invalid offset types
    - ValueError for an empty string
    - ValueError if the integer index does not fit in a signed 32 bit integer
  . ResourceBundle::get() now has a tentative return type of:
    ResourceBundle|array|string|int|null
  . Added the new Grapheme function grapheme_str_split. (youkidearitai)
  . Added IntlDateFormatter::parseToCalendar. (David Carlier)

- LDAP:
  . Added LDAP_OPT_X_TLS_PROTOCOL_MAX/LDAP_OPT_X_TLS_PROTOCOL_TLS1_3
    constants. (StephenWall)

- LibXML:
  . Added LIBXML_RECOVER constant. (nielsdos)
  . libxml_set_streams_context() now throws immediately on an invalid context
    instead of at the use-site. (nielsdos)

- MBString:
  . Added mb_trim, mb_ltrim and mb_rtrim. (Yuya Hamada)
  . Added mb_ucfirst and mb_lcfirst. (Yuya Hamada)
  . Updated Unicode data tables to Unicode 15.1. (Ayesh Karunaratne)

- MySQLnd:
  . Fixed bug GH-13440 (PDO quote bottleneck). (nielsdos)
  . Fixed bug GH-10599 (Apache crash on Windows when using a self-referencing
    anonymous function inside a class with an active mysqli connection).
    (nielsdos)

- Opcache:
  . Added large shared segments support for FreeBSD. (David Carlier)
  . If JIT is enabled, PHP will now exit with a fatal error on startup in case
    of JIT startup initialization issues. (danog)
  . Increased the maximum value of opcache.interned_strings_buffer to 32767 on
    64bit archs. (Arnaud)
  . Fixed bug GH-13834 (Applying non-zero offset 36 to null pointer in
    zend_jit.c). (nielsdos)
  . Fixed bug GH-14361 (Deep recursion in zend_cfg.c causes segfault).
    (nielsdos)

- OpenSSL:
  . Fixed bug #80269 (OpenSSL sets Subject wrong with extraattribs parameter).
    (Jakub Zelenka)
  . Implement request #48520 (openssl_csr_new - allow multiple values in DN).
    (Jakub Zelenka)
  . Introduced new serial_hex parameter to openssl_csr_sign. (Jakub Zelenka,
    Florian Sowade)
  . Added X509_PURPOSE_OCSP_HELPER and X509_PURPOSE_TIMESTAMP_SIGN constants.
    (Vincent Jardin)
  . Bumped minimum required OpenSSL version to 1.1.1. (Ayesh Karunaratne)
  . Added compile-time option --with-openssl-legacy-provider to enable legacy
    provider. (Adam Saponara)
  . Added support for Curve25519 + Curve448 based keys. (Manuel Mausz)
  . Fixed bug GH-13343 (openssl_x509_parse should not allow omitted seconds in
    UTCTimes). (Jakub Zelenka)

- Output:
  . Clear output handler status flags during handler initialization. (haszi)
  . Fixed bug with url_rewriter.hosts not used by output_add_rewrite_var().
    (haszi)

- PCNTL:
  . Added pcntl_setns for Linux. (David Carlier)
  . Added pcntl_getcpuaffinity/pcntl_setcpuaffinity. (David Carlier)
  . Updated pcntl_get_signal_handler signal id upper limit to be
    more in line with platforms limits. (David Carlier)
  . Added pcntl_getcpu for Linux/FreeBSD/Solaris/Illumos. (David Carlier)
  . Added pcntl_getqos_class/pcntl_setqos_class for macOs. (David Carlier)
  . Added SIGCKPT/SIGCKPTEXIT constants for DragonFlyBSD. (David Carlier)
  . Added FreeBSD's SIGTRAP handling to pcntl_siginfo_to_zval. (David Carlier)
  . Added POSIX pcntl_waitid. (Vladimir Vrzić)

- PCRE:
  . Upgrade bundled pcre2lib to version 10.43. (nielsdos)
  . Add "/r" modifier. (Ayesh)
  . Upgrade bundled pcre2lib to version 10.44. (Ayesh)

- PDO:
  . Fixed setAttribute and getAttribute. (SakiTakamachi)
  . Implemented PDO driver-specific subclasses RFC. (danack, kocsismate)
  . Added support for PDO driver-specific SQL parsers. (Matteo Beccati)

- PDO_DBLIB:
  . Fixed setAttribute and getAttribute. (SakiTakamachi)
  . Added class Pdo\DbLib. (danack, kocsismate)

- PDO_FIREBIRD:
  . Fixed setAttribute and getAttribute. (SakiTakamachi)
  . Feature: Add transaction isolation level and mode settings to pdo_firebird.
    (SakiTakamachi)
  . Added class Pdo\Firebird. (danack, kocsismate)

- PDO_MYSQL:
  . Fixed setAttribute and getAttribute. (SakiTakamachi)
  . Added class Pdo\Mysql. (danack, kocsismate)
  . Added custom SQL parser. (Matteo Beccati)

- PDO_ODBC:
  . Added class Pdo\Odbc. (danack, kocsismate)

- PDO_PGSQL:
  . Fixed GH-12423, DSN credentials being prioritized over the user/password
    PDO constructor arguments. (SakiTakamachi)
  . Fixed native float support with pdo_pgsql query results. (Yurunsoft)
  . Added class Pdo\Pgsql. (danack, kocsismate)
  . Retrieve the memory usage of the query result resource. (KentarouTakeda)
  . Added Pdo\Pgsql::setNoticeCallBack method to receive DB notices.
    (outtersg)
  . Added custom SQL parser. (Matteo Beccati)

- PDO_SQLITE:
  . Added class Pdo\Sqlite. (danack, kocsismate)
  . Fixed bug #81227 (PDO::inTransaction reports false when in transaction).
    (nielsdos)
  . Added custom SQL parser. (Matteo Beccati)

- PGSQL:
  . Added the possibility to have no conditions for pg_select. (OmarEmaraDev)
  . Persistent connections support the PGSQL_CONNECT_FORCE_RENEW flag.
    (David Carlier)
  . Added pg_result_memory_size to get the query result memory usage.
    (KentarouTakeda)
  . Added pg_change_password to alter an user's password. (David Carlier)
  . Added pg_put_copy_data/pg_put_copy_end to send COPY commands and signal
    the end of the COPY. (David Carlier)
  . Added pg_socket_poll to poll on the connection. (David Carlier)
  . Added pg_jit to get infos on server JIT support. (David Carlier)
  . Added pg_set_chunked_rows_size to fetch results per chunk. (David Carlier)

- Phar:
  . Fixed bug GH-12532 (PharData created from zip has incorrect timestamp).
    (nielsdos)

- POSIX:
  . Added POSIX_SC_CHILD_MAX and POSIX_SC_CLK_TCK constants. (Jakub Zelenka)
  . Updated posix_isatty to set the error number on file descriptors.
    (David Carlier)

- PSpell:
  . Moved to PECL. (Derick Rethans)

- Reflection:
  . Implement GH-12908 (Show attribute name/class in ReflectionAttribute dump).
    (nielsdos)
  . Make ReflectionGenerator::getFunction() legal after generator termination.
    (timwolla)
  . Added ReflectionGenerator::isClosed(). (timwolla)

- SimpleXML:
  . Fixed bug GH-12192 (SimpleXML infinite loop when getName() is called
    within foreach). (nielsdos)
  . Fixed bug GH-12208 (SimpleXML infinite loop when a cast is used inside a
    foreach). (nielsdos)
  . Fixed bug #55098 (SimpleXML iteration produces infinite loop). (nielsdos)
  . Fix signature of simplexml_import_dom(). (nielsdos)

- Sockets:
  . Added multicast group support for ipv4 on FreeBSD. (jonathan@tangential.ca)
  . Added the TCP_SYNCNT constant for Linux to set number of attempts to send
    SYN packets from the client. (David Carlier)
  . Added the SO_EXCLBIND constant for exclusive socket binding on illumos/solaris.
    (David Carlier)
  . Updated the socket_create_listen backlog argument default value to SOMAXCONN.
    (David Carlier)
  . Added the SO_NOSIGPIPE constant to control the generation of SIGPIPE for
    macOs and FreeBSD. (David Carlier)
  . Added SO_LINGER_SEC for macOs, true equivalent of SO_LINGER in other platforms.
    (David Carlier)
  . Add close-on-exec on socket created with socket_accept on unixes. (David Carlier)

- SNMP:
  . Removed the deprecated inet_ntoa call support. (David Carlier)

- SOAP:
  . Add support for clark notation for namespaces in class map. (lxShaDoWxl)
  . Mitigate #51561 (SoapServer with a extented class and using sessions,
    lost the setPersistence()). (nielsdos)
  . Fixed bug #49278 (SoapClient::__getLastResponseHeaders returns NULL if
    wsdl operation !has output). (nielsdos)
  . Fixed bug #44383 (PHP DateTime not converted to xsd:datetime). (nielsdos)
  . Fixed bug GH-11941 (soap with session persistence will silently fail when
    "session" built as a shared object). (nielsdos)

- Sockets:
  . Removed the deprecated inet_ntoa call support. (David Carlier)
  . Added the SO_EXECLUSIVEADDRUSE windows constant. (David Carlier)
  . Added the SOCK_CONN_DGRAM/SOCK_DCCP netbsd constants. (David Carlier)

- Sodium:
  . Add support for AEGIS-128L and AEGIS-256. (jedisct1)
  . Enable AES-GCM on aarch64 with the ARM crypto extensions. (jedisct1)

- SPL:
  . Implement SeekableIterator for SplObjectStorage. (nielsdos)

- Standard:
  . Implement GH-12188 (Indication for the int size in phpinfo()). (timwolla)
  . Partly fix GH-12143 (Incorrect round() result for 0.49999999999999994).
    (timwolla)
  . Fix GH-12252 (round(): Validate the rounding mode). (timwolla)
  . Increase the default BCrypt cost to 12. (timwolla)
  . Fixed bug GH-12592 (strcspn() odd behaviour with NUL bytes and empty mask).
    (nielsdos)
  . Removed the deprecated inet_ntoa call support. (David Carlier)
  . Cast large floats that are within int range to int in number_format so
    the precision is not lost. (Marc Bennewitz)
  . Add support for 4 new rounding modes to the round() function. (Jorg Sowa)
  . debug_zval_dump() now indicates whether an array is packed. (Max Semenik)
  . Fix GH-12143 (Optimize round). (SakiTakamachi)
  . Changed return type of long2ip to string from string|false. (Jorg Sowa)
  . Fix GH-12143 (Extend the maximum precision round can handle by one digit).
    (SakiTakamachi)
  . Added the http_get_last_response_headers() and
    http_clear_last_response_headers() that allows retrieving the same content
    as the magic $http_response_header variable.
  . Add php_base64_encode_ex() API. (Remi)
  . Implemented "Raising zero to the power of negative number" RFC. (Jorg Sowa)
  . Added array_find(), array_find_key(), array_all(), and array_any(). (josh)

- XML:
  . Added XML_OPTION_PARSE_HUGE parser option. (nielsdos)

- XMLReader:
  . Declares class constant types. (Ayesh)
  . Add XMLReader::fromStream(), XMLReader::fromUri(), XMLReader::fromString(). (nielsdos)

- XMLWriter:
  . Add XMLWriter::toStream(), XMLWriter::toUri(), XMLWriter::toMemory(). (nielsdos)

- XSL:
  . Implement request #64137 (XSLTProcessor::setParameter() should allow both
    quotes to be used). (nielsdos)
  . Implemented "Improve callbacks in ext/dom and ext/xsl" RFC. (nielsdos)
  . Added XSLTProcessor::$maxTemplateDepth and XSLTProcessor::$maxTemplateVars.
    (nielsdos)

<<< NOTE: Insert NEWS from last stable release here prior to actual release! >>><|MERGE_RESOLUTION|>--- conflicted
+++ resolved
@@ -5,7 +5,6 @@
 - Core:
   . Fixed bug GH-15408 (MSan false-positve on zend_max_execution_timer).
     (zeriyoshi)
-<<<<<<< HEAD
   . Fixed bug GH-15438 (Hooks on constructor promoted properties without
     visibility are ignored). (ilutov)
   . Fixed bug GH-15419 (Missing readonly+hook incompatibility check for readonly
@@ -15,16 +14,12 @@
     (ilutov)
   . Fixed bug GH-15501 (Windows HAVE_<header>_H macros defined to 1 or
     undefined). (Peter Kokot)
+  . Fixed bug GH-15565 (--disable-ipv6 during compilation produces error
+    EAI_SYSTEM not found). (nielsdos)
 
 - Date:
   . Fixed bug GH-13773 (DatePeriod not taking into account microseconds for end
     date). (Mark Bennewitz, Derick)
-=======
-  . Fixed bug GH-15515 (Configure error grep illegal option q). (Peter Kokot)
-  . Fixed bug GH-15514 (Configure error: genif.sh: syntax error). (Peter Kokot)
-  . Fixed bug GH-15565 (--disable-ipv6 during compilation produces error
-    EAI_SYSTEM not found). (nielsdos)
->>>>>>> 8da94cfc
 
 - DOM:
   . Fixed bug GH-15551 (Segmentation fault (access null pointer) in
