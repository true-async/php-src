PHP                                                                        NEWS
|||||||||||||||||||||||||||||||||||||||||||||||||||||||||||||||||||||||||||||||
?? ??? ????, PHP 8.2.12

<<<<<<< HEAD

28 Sep 2023, PHP 8.2.11
=======
- Filter:
  . Fix explicit FILTER_REQUIRE_SCALAR with FILTER_CALLBACK (ilutov)

28 Sep 2023, PHP 8.1.24
>>>>>>> d0b76d7b

- Core:
  . Fixed bug GH-11937 (Constant ASTs containing objects). (ilutov)
  . Fixed bug GH-11790 (On riscv64 require libatomic if actually needed).
    (Jeremie Courreges-Anglas)
  . Fixed bug GH-11876: ini_parse_quantity() accepts invalid quantities.
    (Girgias)
  . Fixed bug GH-12073 (Segfault when freeing incompletely initialized
    closures). (ilutov)
  . Fixed bug GH-12060 (Internal iterator rewind handler is called twice).
    (ju1ius)
  . Fixed bug GH-12102 (Incorrect compile error when using array access on TMP
    value in function call). (ilutov)

- DOM:
  . Fix memory leak when setting an invalid DOMDocument encoding. (nielsdos)

- Iconv:
  . Fixed build for NetBSD which still uses the old iconv signature.
    (David Carlier)

- Intl:
  . Fixed bug GH-12020 (intl_get_error_message() broken after
    MessageFormatter::formatMessage() fails). (Girgias)

- MySQLnd:
  . Fixed bug GH-10270 (Invalid error message when connection via SSL fails:
    "trying to connect via (null)"). (Kamil Tekiela)

- ODBC:
  . Fixed memory leak with failed SQLPrepare. (NattyNarwhal)
  . Fixed persistent procedural ODBC connections not getting closed.
    (NattyNarwhal)

- SimpleXML:
  . Fixed bug #52751 (XPath processing-instruction() function is not
    supported). (nielsdos)

- SPL:
  . Fixed bug GH-11972 (RecursiveCallbackFilterIterator regression in 8.1.18).
    (nielsdos)

- SQLite3:
  . Fixed bug GH-11878 (SQLite3 callback functions cause a memory leak with
    a callable array). (nielsdos, arnaud-lb)

31 Aug 2023, PHP 8.2.10

- CLI:
  . Fixed bug GH-11716 (cli server crashes on SIGINT when compiled with
    ZEND_RC_DEBUG=1). (nielsdos)
  . Fixed bug GH-10964 (Improve man page about the built-in server).
    (Alexandre Daubois)

- Date:
  . Fixed bug GH-11416 (Crash with DatePeriod when uninitialised objects are
    passed in). (Derick)

- Core:
  . Fixed strerror_r detection at configuration time. (Kévin Dunglas)
  . Fixed trait typed properties using a DNF type not being correctly bound.
    (Girgias)
  . Fixed trait property types not being arena allocated if copied from
    an internal trait. (Girgias)
  . Fixed deep copy of property DNF type during lazy class load.
    (Girgias, ilutov)
  . Fixed memory freeing of DNF types for non arena allocated types.
    (Girgias, ju1ius)

- DOM:
  . Fix DOMEntity field getter bugs. (nielsdos)
  . Fix incorrect attribute existence check in DOMElement::setAttributeNodeNS.
    (nielsdos)
  . Fix DOMCharacterData::replaceWith() with itself. (nielsdos)
  . Fix empty argument cases for DOMParentNode methods. (nielsdos)
  . Fixed bug GH-11791 (Wrong default value of DOMDocument::xmlStandalone).
    (nielsdos)
  . Fix json_encode result on DOMDocument. (nielsdos)
  . Fix manually calling __construct() on DOM classes. (nielsdos)
  . Fixed bug GH-11830 (ParentNode methods should perform their checks
    upfront). (nielsdos)
  . Fix viable next sibling search for replaceWith. (nielsdos)
  . Fix segfault when DOMParentNode::prepend() is called when the child
    disappears. (nielsdos)

- FFI:
  . Fix leaking definitions when using FFI::cdef()->new(...). (ilutov)

- Hash:
  . Fix use-of-uninitialized-value in hash_pbkdf2(), fix missing $options
    parameter in signature. (ilutov)

- MySQLnd:
  . Fixed bug GH-11440 (authentication to a sha256_password account fails over
    SSL). (nielsdos)
  . Fixed bug GH-11438 (mysqlnd fails to authenticate with sha256_password
    accounts using passwords longer than 19 characters).
    (nielsdos, Kamil Tekiela)
  . Fixed bug GH-11550 (MySQL Statement has a empty query result when
    the response field has changed, also Segmentation fault).
    (Yurunsoft)
  . Fixed invalid error message "Malformed packet" when connection is dropped.
    (Kamil Tekiela)

- Opcache:
  . Fixed bug GH-11715 (opcache.interned_strings_buffer either has no effect or
    opcache_get_status() / phpinfo() is wrong). (nielsdos)
  . Avoid adding an unnecessary read-lock when loading script from shm if
    restart is in progress. (mikhainin)

- PCNTL:
  . Revert behaviour of receiving SIGCHLD signals back to the behaviour
    before 8.1.22. (nielsdos)

- SPL:
  . Fixed bug #81992 (SplFixedArray::setSize() causes use-after-free).
    (nielsdos)

- Standard:
  . Prevent int overflow on $decimals in number_format. (Marc Bennewitz)
  . Fixed bug GH-11870 (Fix off-by-one bug when truncating tempnam prefix)
    (athos-ribeiro)

03 Aug 2023, PHP 8.2.9

- Build:
  . Fixed bug GH-11522 (PHP version check fails with '-' separator).
    (SVGAnimate)

- CLI:
  . Fix interrupted CLI output causing the process to exit. (nielsdos)

- Core:
  . Fixed oss-fuzz #60011 (Mis-compilation of by-reference nullsafe operator).
    (ilutov)
  . Fixed line number of JMP instruction over else block. (ilutov)
  . Fixed use-of-uninitialized-value with ??= on assert. (ilutov)
  . Fixed oss-fuzz #60411 (Fix double-compilation of arrow-functions). (ilutov)
  . Fixed build for FreeBSD before the 11.0 releases. (David Carlier)

- Curl:
  . Fix crash when an invalid callback function is passed to
    CURLMOPT_PUSHFUNCTION. (nielsdos)

- Date:
  . Fixed bug GH-11368 (Date modify returns invalid datetime). (Derick)
  . Fixed bug GH-11600 (Can't parse time strings which include (narrow)
    non-breaking space characters). (Derick)
  . Fixed bug GH-11854 (DateTime:createFromFormat stopped parsing datetime with
    extra space). (nielsdos, Derick)

- DOM:
  . Fixed bug GH-11625 (DOMElement::replaceWith() doesn't replace node with
    DOMDocumentFragment but just deletes node or causes wrapping <></>
    depending on libxml2 version). (nielsdos)

- Fileinfo:
  . Fixed bug GH-11298 (finfo returns wrong mime type for xz files). (Anatol)

- FTP:
  . Fix context option check for "overwrite". (JonasQuinten)
  . Fixed bug GH-10562 (Memory leak and invalid state with consecutive
    ftp_nb_fget). (nielsdos)

- GD:
  . Fix most of the external libgd test failures. (Michael Orlitzky)

- Intl:
  . Fix memory leak in MessageFormatter::format() on failure. (Girgias)

- Libxml:
  . Fixed bug GHSA-3qrf-m4j2-pcrr (Security issue with external entity loading
    in XML without enabling it). (CVE-2023-3823) (nielsdos, ilutov)

- MBString:
  . Fix GH-11300 (license issue: restricted unicode license headers).
    (nielsdos)

- Opcache:
  . Fixed bug GH-10914 (OPCache with Enum and Callback functions results in
    segmentation fault). (nielsdos)
  . Prevent potential deadlock if accelerated globals cannot be allocated.
    (nielsdos)

- PCNTL:
  . Fixed bug GH-11498 (SIGCHLD is not always returned from proc_open).
    (nielsdos)

- PDO:
  . Fix	GH-11587 (After php8.1, when PDO::ATTR_EMULATE_PREPARES is true
    and PDO::ATTR_STRINGIFY_FETCHES is true, decimal zeros are no longer
    filled). (SakiTakamachi)

- PDO SQLite:
  . Fix GH-11492 (Make test failure: ext/pdo_sqlite/tests/bug_42589.phpt).
    (KapitanOczywisty, CViniciusSDias)

- Phar:
  . Add missing check on EVP_VerifyUpdate() in phar util. (nielsdos)
  . Fixed bug GHSA-jqcx-ccgc-xwhv (Buffer mismanagement in phar_dir_read()).
    (CVE-2023-3824) (nielsdos)

- PHPDBG:
  . Fixed bug GH-9669 (phpdbg -h options doesn't list the -z option). (adsr)

- Session:
  . Removed broken url support for transferring session ID. (ilutov)

- Standard:
  . Fix serialization of RC1 objects appearing in object graph twice. (ilutov)

- Streams:
  . Fixed bug GH-11735 (Use-after-free when unregistering user stream wrapper
    from itself). (ilutov)

- SQLite3:
  . Fix replaced error handling in SQLite3Stmt::__construct. (nielsdos)

- XMLReader:
  . Fix GH-11548 (Argument corruption when calling XMLReader::open or
    XMLReader::XML non-statically with observer active). (Bob)

06 Jul 2023, PHP 8.2.8

- CLI:
  . Fixed bug GH-11246 (cli/get_set_process_title fails on MacOS).
    (James Lucas)

- Core:
  . Fixed build for the riscv64 architecture/GCC 12. (Daniil Gentili)

- Curl:
  . Fixed bug GH-11433 (Unable to set CURLOPT_ACCEPT_ENCODING to NULL).
    (nielsdos)

- Date:
  . Fixed bug GH-11455 (Segmentation fault with custom object date properties).
    (nielsdos)

- DOM:
  . Fixed bugs GH-11288 and GH-11289 and GH-11290 and GH-9142 (DOMExceptions
    and segfaults with replaceWith). (nielsdos)
  . Fixed bug GH-10234 (Setting DOMAttr::textContent results in an empty
    attribute value). (nielsdos)
  . Fix return value in stub file for DOMNodeList::item. (divinity76)
  . Fix spec compliance error with '*' namespace for
    DOMDocument::getElementsByTagNameNS. (nielsdos)
  . Fix DOMElement::append() and DOMElement::prepend() hierarchy checks.
    (nielsdos)
  . Fixed bug GH-11347 (Memory leak when calling a static method inside an
    xpath query). (nielsdos)
  . Fixed bug #67440 (append_node of a DOMDocumentFragment does not reconcile
    namespaces). (nielsdos)
  . Fixed bug #81642 (DOMChildNode::replaceWith() bug when replacing a node
    with itself). (nielsdos)
  . Fixed bug #77686 (Removed elements are still returned by getElementById).
    (nielsdos)
  . Fixed bug #70359 (print_r() on DOMAttr causes Segfault in
    php_libxml_node_free_list()). (nielsdos)
  . Fixed bug #78577 (Crash in DOMNameSpace debug info handlers). (nielsdos)
  . Fix lifetime issue with getAttributeNodeNS(). (nielsdos)
  . Fix "invalid state error" with cloned namespace declarations. (nielsdos)
  . Fixed bug #55294 and #47530 and #47847 (various namespace reconciliation
    issues). (nielsdos)
  . Fixed bug #80332 (Completely broken array access functionality with
    DOMNamedNodeMap). (nielsdos)

- Opcache:
  . Fix allocation loop in zend_shared_alloc_startup(). (nielsdos)
  . Access violation on smm_shared_globals with ALLOC_FALLBACK. (KoudelkaB)
  . Fixed bug GH-11336 (php still tries to unlock the shared memory ZendSem
    with opcache.file_cache_only=1 but it was never locked). (nielsdos)

- OpenSSL:
  . Fixed bug GH-9356 Incomplete validation of IPv6 Address fields in
    subjectAltNames (James Lucas, Jakub Zelenka).

- PCRE:
  . Fix preg_replace_callback_array() pattern validation. (ilutov)

- PGSQL:
  . Fixed intermittent segfault with pg_trace. (David Carlier)

- Phar:
  . Fix cross-compilation check in phar generation for FreeBSD. (peter279k)

- SPL:
  . Fixed bug GH-11338 (SplFileInfo empty getBasename with more than one
    slash). (nielsdos)

- Standard:
  . Fix access on NULL pointer in array_merge_recursive(). (ilutov)
  . Fix exception handling in array_multisort(). (ilutov)

- SQLite3:
  . Fixed bug GH-11451 (Invalid associative array containing duplicate
    keys). (nielsdos)

08 Jun 2023, PHP 8.2.7

- Core:
  . Fixed bug GH-11152 (Unable to alias namespaces containing reserved class
    names). (ilutov)
  . Fixed bug GH-9068 (Conditional jump or move depends on uninitialised
    value(s)). (nielsdos)
  . Fixed bug GH-11189 (Exceeding memory limit in zend_hash_do_resize leaves
    the array in an invalid state). (Bob)
  . Fixed bug GH-11063 (Compilation error on old GCC versions). (ingamedeo)
  . Fixed bug GH-11222 (foreach by-ref may jump over keys during a rehash).
    (Bob)

- Date:
  . Fixed bug GH-11281 (DateTimeZone::getName() does not include seconds in
    offset). (nielsdos)

- Exif:
  . Fixed bug GH-10834 (exif_read_data() cannot read smaller stream wrapper
    chunk sizes). (nielsdos)

- FPM:
  . Fixed bug GH-10461 (PHP-FPM segfault due to after free usage of
    child->ev_std(out|err)). (Jakub Zelenka)
  . Fixed bug #64539 (FPM status page: query_string not properly JSON encoded).
    (Jakub Zelenka)
  . Fixed memory leak for invalid primary script file handle. (Jakub Zelenka)

- Hash:
  . Fixed bug GH-11180 (hash_file() appears to be restricted to 3 arguments).
    (nielsdos)

- LibXML:
  . Fixed bug GH-11160 (Few tests failed building with new libxml 2.11.0).
    (nielsdos)

- MBString:
  . Fix bug GH-11217 (Segfault in mb_strrpos / mb_strripos when using negative
    offset and ASCII encoding). (ilutov)

- Opcache:
  . Fixed bug GH-11134 (Incorrect match default branch optimization). (ilutov)
  . Fixed too wide OR and AND range inference. (nielsdos)
  . Fixed missing class redeclaration error with OPcache enabled. (ilutov)
  . Fixed bug GH-11245 (In some specific cases SWITCH with one default
    statement will cause segfault). (nielsdos)

- PCNTL:
  . Fixed maximum argument count of pcntl_forkx(). (nielsdos)

- PGSQL:
  . Fixed parameter parsing of pg_lo_export(). (kocsismate)

- Phar:
  . Fixed bug GH-11099 (Generating phar.php during cross-compile can't be
    done). (peter279k)

- Soap:
  . Fixed bug GHSA-76gg-c692-v2mw (Missing error check and insufficient random
    bytes in HTTP Digest authentication for SOAP).
    (CVE-2023-3247) (nielsdos, timwolla)
  . Fixed bug GH-8426 (make test fail while soap extension build). (nielsdos)

- SPL:
  . Fixed bug GH-11178 (Segmentation fault in spl_array_it_get_current_data
    (PHP 8.1.18)). (nielsdos)

- Standard:
  . Fixed bug GH-11138 (move_uploaded_file() emits open_basedir warning for
    source file). (ilutov)
  . Fixed bug GH-11274 (POST/PATCH request switches to GET after a HTTP 308
    redirect). (nielsdos)

- Streams:
  . Fixed bug GH-10031 ([Stream] STREAM_NOTIFY_PROGRESS over HTTP emitted
    irregularly for last chunk of data). (nielsdos)
  . Fixed bug GH-11175 (Stream Socket Timeout). (nielsdos)
  . Fixed bug GH-11177 (ASAN UndefinedBehaviorSanitizer when timeout = -1
    passed to stream_socket_accept/stream_socket_client). (nielsdos)

11 May 2023, PHP 8.2.6

- Core:
  . Fix inconsistent float negation in constant expressions. (ilutov)
  . Fixed bug GH-8841 (php-cli core dump calling a badly formed function).
    (nielsdos)
  . Fixed bug GH-10737 (PHP 8.1.16 segfaults on line 597 of
    sapi/apache2handler/sapi_apache2.c). (nielsdos, ElliotNB)
  . Fixed bug GH-11028 (Heap Buffer Overflow in zval_undefined_cv.). (nielsdos)
  . Fixed bug GH-11108 (Incorrect CG(memoize_mode) state after bailout in ??=).
    (ilutov)

- Date:
  . Fixed bug where the diff() method would not return the right result around
    DST changeover for date/times associated with a timezone identifier. (Derick)
  . Fixed out-of-range bug when converting to/from around the LONG_MIN unix
    timestamp. (Derick)

- DOM:
  . Fixed bug #80602 (Segfault when using DOMChildNode::before()).
    (Nathan Freeman)
  . Fixed incorrect error handling in dom_zvals_to_fragment(). (nielsdos)

- Exif:
  . Fixed bug GH-9397 (exif read : warnings and errors : Potentially invalid
    endianess, Illegal IFD size and Undefined index). (nielsdos)

- Intl:
  . Fixed bug GH-11071 (TZData version not displayed anymore). (Remi)

- PCRE:
  . Fixed bug GH-10968 (Segfault in preg_replace_callback_array()). (ilutov)

- Reflection:
  . Fixed bug GH-10983 (State-dependant segfault in
    ReflectionObject::getProperties). (nielsdos)

- SPL:
  . Handle indirect zvals and use up-to-date properties in
    SplFixedArray::__serialize. (nielsdos)

- Standard:
  . Fixed bug GH-10990 (mail() throws TypeError after iterating over
    $additional_headers array by reference). (nielsdos)
  . Fixed bug GH-9775 (Duplicates returned by array_unique when using enums).
    (ilutov)

- Streams:
  . Fixed bug GH-10406 (feof() behavior change for UNIX based socket
    resources). (Jakub Zelenka)

13 Apr 2023, PHP 8.2.5

- Core:
  . Added optional support for max_execution_time in ZTS/Linux builds
    (Kévin Dunglas)
  . Fixed use-after-free in recursive AST evaluation. (ilutov)
  . Fixed bug GH-8646 (Memory leak PHP FPM 8.1). (nielsdos)
  . Re-add some CTE functions that were removed from being CTE by a mistake.
    (mvorisek)
  . Remove CTE flag from array_diff_ukey(), which was added by mistake.
    (mvorisek)
  . Fixed bug GH-10801 (Named arguments in CTE functions cause a segfault).
    (nielsdos)
  . Fixed bug GH-8789 (PHP 8.0.20 (ZTS) zend_signal_handler_defer crashes on
    apache). (nielsdos)
  . Fixed bug GH-10015 (zend_signal_handler_defer crashes on apache shutdown).
    (nielsdos)
  . Fixed bug GH-10810 (Fix NUL byte terminating Exception::__toString()).
    (ilutov)
  . Fix potential memory corruption when mixing __callStatic() and FFI. (ilutov)

- Date:
  . Fixed bug GH-10747 (Private and protected properties in serialized Date*
    objects throw). (Derick)

- FPM:
  . Fixed bug GH-10611 (fpm_env_init_main leaks environ). (nielsdos)
  . Destroy file_handle in fpm_main. (Jakub Zelenka, nielsdos)
  . Fixed bug #74129 (Incorrect SCRIPT_NAME with apache ProxyPassMatch when
    spaces are in path). (Jakub Zelenka)

- FTP:
  . Propagate success status of ftp_close(). (nielsdos)
  . Fixed bug GH-10521 (ftp_get/ftp_nb_get resumepos offset is maximum 10GB).
    (nielsdos)

- IMAP:
  . Fix build failure with Clang 16. (orlitzky)

- MySQLnd:
  . Fixed bug GH-8979 (Possible Memory Leak with SSL-enabled MySQL
    connections). (nielsdos)

- Opcache:
  . Fixed build for macOS to cater with pkg-config settings. (David Carlier)
  . Fixed bug GH-8065 (opcache.consistency_checks > 0 causes segfaults in
    PHP >= 8.1.5 in fpm context). (nielsdos)

- OpenSSL:
  . Add missing error checks on file writing functions. (nielsdos)

- PDO Firebird:
  . Fixed bug GH-10908 (Bus error with PDO Firebird on RPI with 64 bit kernel
    and 32 bit userland). (nielsdos)

- Phar:
  . Fixed bug GH-10766 (PharData archive created with Phar::Zip format does
    not keep files metadata (datetime)). (nielsdos)
  . Add missing error checks on EVP_MD_CTX_create() and EVP_VerifyInit().
    (nielsdos)

- PDO ODBC:
  . Fixed missing and inconsistent error checks on SQLAllocHandle. (nielsdos)

- PGSQL:
  . Fixed typo in the array returned from pg_meta_data (extended mode).
    (David Carlier)

- SPL:
  . Fixed bug GH-10519 (Array Data Address Reference Issue). (Nathan Freeman)
  . Fixed bug GH-10907 (Unable to serialize processed SplFixedArrays in
    PHP 8.2.4). (nielsdos)
  . Fixed bug GH-10844 (ArrayIterator allows modification of readonly props).
    (ilutov)

- Standard:
  . Fixed bug GH-10885 (stream_socket_server context leaks). (ilutov)
  . Fixed bug GH-10052 (Browscap crashes PHP 8.1.12 on request shutdown
    (apache2)). (nielsdos)
  . Fixed oss-fuzz #57392 (Buffer-overflow in php_fgetcsv() with \0 delimiter
    and enclosure). (ilutov)
  . Fixed undefined behaviour in unpack(). (nielsdos)

16 Mar 2023, PHP 8.2.4

- Core:
  . Fixed incorrect check condition in ZEND_YIELD. (nielsdos)
  . Fixed incorrect check condition in type inference. (nielsdos)
  . Fix incorrect check in zend_internal_call_should_throw(). (nielsdos)
  . Fixed overflow check in OnUpdateMemoryConsumption. (nielsdos)
  . Fixed bug GH-9916 (Entering shutdown sequence with a fiber suspended in a
    Generator emits an unavoidable fatal error or crashes). (Arnaud)
  . Fixed bug GH-10437 (Segfault/assertion when using fibers in shutdown
    function after bailout). (trowski)
  . Fixed SSA object type update for compound assignment opcodes. (nielsdos)
  . Fixed language scanner generation build. (Daniel Black)
  . Fixed zend_update_static_property() calling zend_update_static_property_ex()
    misleadingly with the wrong return type. (nielsdos)
  . Fix bug GH-10570 (Fixed unknown string hash on property fetch with integer
    constant name). (nielsdos)
  . Fixed php_fopen_primary_script() call resulted on zend_destroy_file_handle()
    freeing dangling pointers on the handle as it was uninitialized. (nielsdos)

- Curl:
  . Fixed deprecation warning at compile time. (Max Kellermann)
  . Fixed bug GH-10270 (Unable to return CURL_READFUNC_PAUSE in readfunc
    callback). (Pierrick Charron)

- Date:
  . Fix GH-10447 ('p' format specifier does not yield 'Z' for 00:00). (Derick)
  . Fix GH-10152 (Custom properties of Date's child classes are not
    serialised). (Derick)

- FFI:
  . Fixed incorrect bitshifting and masking in ffi bitfield. (nielsdos)

- Fiber:
  . Fixed assembly on alpine x86. (nielsdos)
  . Fixed bug GH-10496 (segfault when garbage collector is invoked inside of
    fiber). (Bob, Arnaud)

- FPM:
  . Fixed bug GH-10315 (FPM unknown child alert not valid). (Jakub Zelenka)
  . Fixed bug GH-10385 (FPM successful config test early exit). (nielsdos)

- GMP:
  . Properly implement GMP::__construct(). (nielsdos)

- Intl:
  . Fixed bug GH-10647 (Spoolchecker isSuspicious/areConfusable methods
    error code's argument always returning NULL0. (Nathan Freeman)

- JSON:
  . Fixed JSON scanner and parser generation build.
    (Daniel Black, Jakub Zelenka)

- MBString:
  . ext/mbstring: fix new_value length check. (Max Kellermann)
  . Fix bug GH-10627 (mb_convert_encoding crashes PHP on Windows). (nielsdos)

- Opcache:
  . Fix incorrect page_size check. (nielsdos)
  . Fix readonly modification check when using inc/dec operators on readonly
    property with JIT. (ilutov)

- OpenSSL:
  . Fixed php_openssl_set_server_dh_param() DH params errors handling. (nielsdos)

- PDO OCI:
  . Fixed bug #60994 (Reading a multibyte CLOB caps at 8192 chars).
    (Michael Voříšek)

- PHPDBG:
  . Fixed bug GH-10715 (heap buffer overflow on --run option misuse). (nielsdos)

- PGSQL:
  . Fix GH-10672 (pg_lo_open segfaults in the strict_types mode). (girgias)

- Phar:
  . Fix incorrect check in phar tar parsing. (nielsdos)

- Random:
  . Fix GH-10390 (Do not trust arc4random_buf() on glibc). (timwolla)
  . Fix GH-10292 (Made the default value of the first param of srand() and
    mt_srand() unknown). (kocsismate)

- Reflection:
  . Fixed bug GH-10623 (Reflection::getClosureUsedVariables opcode fix with
    variadic arguments). (nielsdos)
  . Fix Segfault when using ReflectionFiber suspended by an internal function.
    (danog)

- Session:
  . Fixed ps_files_cleanup_dir() on failure code paths with -1 instead of 0 as
    the latter was considered success by callers. (nielsdos).

- Standard:
  . Fixed bug GH-8086 (Introduce mail.mixed_lf_and_crlf INI). (Jakub Zelenka)
  . Fixed bug GH-10292 (Made the default value of the first param of srand() and
    mt_srand() unknown). (kocsismate)
  . Fix incorrect check in cs_8559_5 in map_from_unicode(). (nielsdos)
  . Fix bug GH-9697 for reset/end/next/prev() attempting to move pointer of
    properties table for certain internal classes such as FFI classes
  . Fix incorrect error check in browsecap for pcre2_match(). (nielsdos)

- Streams:
  . Fixed bug GH-10370 (File corruption in _php_stream_copy_to_stream_ex when
    using copy_file_range). (nielsdos)
  . Fixed bug GH-10548 (copy() fails on cifs mounts because of incorrect
    copy_file_range() len). (nielsdos)

- Tidy:
  . Fix memory leaks when attempting to open a non-existing file or a file over
    4GB. (Girgias)
  . Add missing error check on tidyLoadConfig. (nielsdos)

- Zlib:
  . Fixed output_handler directive value's length which counted the string
    terminator. (nieldos)

14 Feb 2023, PHP 8.2.3

- Core:
  . Fixed bug #81744 (Password_verify() always return true with some hash).
    (CVE-2023-0567). (Tim Düsterhus)
  . Fixed bug #81746 (1-byte array overrun in common path resolve code).
    (CVE-2023-0568). (Niels Dossche)

- SAPI:
  . Fixed bug GHSA-54hq-v5wp-fqgv (DOS vulnerability when parsing multipart
    request body). (CVE-2023-0662) (Jakub Zelenka)

02 Feb 2023, PHP 8.2.2

- Core:
  . Fixed bug GH-10200 (zif_get_object_vars:
    Assertion `!(((__ht)->u.flags & (1<<2)) != 0)' failed). (nielsdos)
  . Fix GH-10251 (Assertion `(flag & (1<<3)) == 0' failed). (nielsdos)
  . Fix GH-10240 (Assertion failure when adding more than 2**30 elements to an
    unpacked array). (Arnaud)
  . Fix GH-9735 (Fiber stack variables do not participate in cycle collector).
    (Arnaud)
  . Fix GH-9675 (Broken run_time_cache init for internal enum methods).
    (Petar Obradović, Bob)
  . Fix GH-10248 (Assertion `!(zval_get_type(&(*(property))) == 10)' failed).
    (nielsdos)

- FPM:
  . Fixed bug #77106 (Missing separator in FPM FastCGI errors). (Jakub Zelenka)
  . Fixed bug GH-9981 (FPM does not reset fastcgi.error_header).
    (Jakub Zelenka)
  . Fixed bug #68591 (Configuration test does not perform UID lookups).
    (Jakub Zelenka)
  . Fixed memory leak when running FPM config test. (Jakub Zelenka)
  . Fixed bug #67244 (Wrong owner:group for listening unix socket).
    (Jakub Zelenka)

- Hash:
  . Handle exceptions from __toString in XXH3's initialization (nielsdos)

- LDAP:
  . Fixed bug GH-10112 (LDAP\Connection::__construct() refers to ldap_create()).
    (cmb)

- Opcache:
  . Fix inverted bailout value in zend_runtime_jit() (Max Kellermann).
  . Fix access to uninitialized variable in accel_preload(). (nielsdos)
  . Fix zend_jit_find_trace() crashes. (Max Kellermann)
  . Added missing lock for EXIT_INVALIDATE in zend_jit_trace_exit. (Max Kellermann)

- Phar:
  . Fix wrong flags check for compression method in phar_object.c (nielsdos)

- PHPDBG:
  . Fix undefined behaviour in phpdbg_load_module_or_extension(). (nielsdos)
  . Fix NULL pointer dereference in phpdbg_create_conditional_breal(). (nielsdos)
  . Fix GH-9710: phpdbg memory leaks by option "-h" (nielsdos)
  . Fix phpdbg segmentation fault in case of malformed input (nielsdos)

- Posix:
  . Fix memory leak in posix_ttyname() (girgias)

- Random:
  . Fixed bug GH-10247 (Theoretical file descriptor leak for /dev/urandom). (timwolla)

- Standard:
  . Fix GH-10187 (Segfault in stripslashes() with arm64). (nielsdos)
  . Fixed bug GH-10214 (Incomplete validation of object syntax during
    unserialize()). (timwolla)
  . Fix substr_replace with slots in repl_ht being UNDEF. (nielsdos)

- XMLWriter
  . Fix missing check for xmlTextWriterEndElement (nielsdos)

05 Jan 2023, PHP 8.2.1

- Core:
  . Fixed bug GH-9905 (constant() behaves inconsistent when class is undefined).
    (cmb)
  . Fixed bug GH-9918 (License information for xxHash is not included in
    README.REDIST.BINS file). (Akama Hitoshi)
  . Fixed bug GH-9890 (OpenSSL legacy providers not available on Windows). (cmb)
  . Fixed bug GH-9650 (Can't initialize heap: [0x000001e7]). (Michael Voříšek)
  . Fixed potentially undefined behavior in Windows ftok(3) emulation. (cmb)
  . Fixed GH-9769 (Misleading error message for unpacking of objects). (jhdxr)

- Apache:
  . Fixed bug GH-9949 (Partial content on incomplete POST request). (cmb)

- FPM:
  . Fixed bug GH-9959 (Solaris port event mechanism is still broken after bug
    #66694). (Petr Sumbera)
  . Fixed bug #68207 (Setting fastcgi.error_header can result in a WARNING).
    (Jakub Zelenka)
  . Fixed bug #80669 (FPM numeric user fails to set groups). (Jakub Zelenka)
  . Fixed bug GH-8517 (Random crash of FPM master process in
    fpm_stdio_child_said). (Jakub Zelenka)

- Imap:
  . Fixed bug GH-10051 (IMAP: there's no way to check if a IMAP\Connection is
    still open). (Girgias)

- MBString:
  . Fixed bug GH-9535 (The behavior of mb_strcut in mbstring has been changed in
    PHP8.1). (Nathan Freeman)

- Opcache:
  . Fixed bug GH-9968 (Segmentation Fault during OPCache Preload).
    (Arnaud, michdingpayc)

- OpenSSL:
  . Fixed bug GH-9997 (OpenSSL engine clean up segfault). (Jakub Zelenka)
  . Fixed bug GH-9064 (PHP fails to build if openssl was built with --no-ec).
    (Jakub Zelenka)
  . Fixed bug GH-10000 (OpenSSL test failures when OpenSSL compiled with
    no-dsa). (Jakub Zelenka)

- Pcntl:
  . Fixed bug GH-9298 (Signal handler called after rshutdown leads to crash).
    (Erki Aring)

- PDO_Firebird:
  . Fixed bug GH-9971 (Incorrect NUMERIC value returned from PDO_Firebird).
    (cmb)

- PDO/SQLite:
  . Fixed bug #81740 (PDO::quote() may return unquoted string). (CVE-2022-31631)
    (cmb)

- Session:
  . Fixed GH-9932 (session name silently fails with . and [). (David Carlier)

- SPL:
  . Fixed GH-9883 (SplFileObject::__toString() reads next line). (Girgias)
  . Fixed GH-10011 (Trampoline autoloader will get reregistered and cannot be
    unregistered). (Girgias)

- SQLite3:
  . Fixed bug #81742 (open_basedir bypass in SQLite3 by using file URI). (cmb)

- TSRM:
  . Fixed Windows shmget() wrt. IPC_PRIVATE. (Tyson Andre)

08 Dec 2022, PHP 8.2.0

- CLI:
  . Fixed bug #81496 (Server logs incorrect request method). (lauri)
  . Updated the mime-type table for the builtin-server. (Ayesh Karunaratne)
  . Fixed potential overflow for the builtin server via the
    PHP_CLI_SERVER_WORKERS environment variable. (yiyuaner)
  . Fixed GH-8575 by changing STDOUT, STDERR and STDIN to not close on resource
    destruction. (Jakub Zelenka)
  . Implement built-in web server responding without body to HEAD request on
    a static resource. (Vedran Miletic, Marin Martuslovic)
  . Implement built-in web server responding with HTTP status 405 to
    DELETE/PUT/PATCH request on a static resource.
    (Vedran Miletic, Marin Martuslovic)
  . Fixed bug GH-9709 (Null pointer dereference with -w/-s options).
    (Adam Saponara)

- COM:
  . Fixed bug GH-8750 (Can not create VT_ERROR variant type). (cmb)

- Core:
  . Fixed bug #81380 (Observer may not be initialized properly). (krakjoe)
  . Fixed bug GH-7771 (Fix filename/lineno of constant expressions). (ilutov)
  . Fixed bug GH-7792 (Improve class type in error messages). (ilutov)
  . Support huge pages on MacOS. (David CARLIER)
  . Fixed bug GH-8655 (Casting an object to array does not unwrap refcount=1
    references). (Nicolas Grekas)
  . Fixed bug GH-8661 (Nullsafe in coalesce triggers undefined variable
    warning). (ilutov)
  . Fixed bug GH-7821 and GH-8418 (Allow arbitrary const expressions in backed
    enums). (ilutov)
  . Fixed bug GH-8810 (Incorrect lineno in backtrace of multi-line function
    calls). (ilutov)
  . Optimised code path for newly created file with the stream plain wrapper. (Max Kellermann)
  . Uses safe_perealloc instead of perealloc for the
    ZEND_PTR_STACK_RESIZE_IF_NEEDED to avoid possible overflows. (David Carlier)
  . Reduced the memory footprint of strings returned by var_export(),
    json_encode(), serialize(), iconv_*(), mb_ereg*(), session_create_id(),
    http_build_query(), strstr(), Reflection*::__toString(). (Arnaud)
  . Fixed bug GH-8995 (WeakMap object reference offset causing TypeError).
    (Tobias Bachert)
  . Added error_log_mode ini setting. (Mikhail Galanin)
  . Updated request startup messages. (Eric Norris)
  . Fixed bug GH-7900 (Arrow function with never return type compile-time
    errors). (ilutov)
  . Fixed incorrect double to long casting in latest clang. (zeriyoshi)
  . Added support for defining constants in traits. (sj-i)
  . Stop incorrectly emitting false positive deprecation notice alongside
    unsupported syntax fatal error for `"{$g{'h'}}"`. (TysonAndre)
  . Fix unexpected deprecated dynamic property warning, which occurred when
    exit() in finally block after an exception was thrown without catching.
    (Twosee)
  . Fixed bug GH-9323 (Crash in ZEND_RETURN/GC/zend_call_function)
    (Tim Starling)
  . Fixed bug GH-9227 (Trailing dots and spaces in filenames are ignored).
    (cmb)
  . Fixed bug GH-9285 (Traits cannot be used in readonly classes).
    (kocsismate)
  . Fixed bug GH-9186 (@strict-properties can be bypassed using
    unserialization). (kocsismate)
  . Fixed bug GH-9500 (Using dnf type with parentheses after readonly keyword
    results in a parse error). (ilutov)
  . Fixed bug GH-9516 ((A&B)|D as a param should allow AB or D. Not just A).
    (Girgias)
  . Fixed observer class notify with Opcache file_cache_only=1. (ilutov)
  . Fixes segfault with Fiber on FreeBSD i386 architecture. (David Carlier)
  . Fixed bug GH-9655 (Pure intersection types cannot be implicitly nullable)
    (Girgias)
  . Fixed bug GH-9589 (dl() segfaults when module is already loaded). (cmb,
    Arnaud)
  . Fixed bug GH-9752 (Generator crashes when interrupted during argument
    evaluation with extra named params). (Arnaud)
  . Fixed bug GH-9801 (Generator crashes when memory limit is exceeded during
    initialization). (Arnaud)
  . Fixed a bug with preloaded enums possibly segfaulting. (Bob)
  . Fixed bug GH-9823 (Don’t reset func in zend_closure_internal_handler).
    (Florian Sowade)
  . Fixed potential NULL pointer dereference Windows shm*() functions. (cmb)
  . Fix target validation for internal attributes with constructor property
    promotion. (kooldev)
  . Fixed bug GH-9750 (Generator memory leak when interrupted during argument
    evaluation. (Arnaud)

- Curl:
  . Added support for CURLOPT_XFERINFOFUNCTION. (David Carlier)
  . Added support for CURLOPT_MAXFILESIZE_LARGE. (David Carlier)
  . Added new constants from cURL 7.62 to 7.80. (Pierrick)
  . New function curl_upkeep(). (Pierrick)

- Date:
  . Fixed GH-8458 (DateInterval::createFromDateString does not throw if
    non-relative items are present). (Derick)
  . Fixed bug #52015 (Allow including end date in DatePeriod iterations)
    (Daniel Egeberg, Derick)
  . idate() now accepts format specifiers "N" (ISO Day-of-Week) and "o" (ISO
    Year). (Pavel Djundik)
  . Fixed bug GH-8730 (DateTime::diff miscalculation is same time zone of
    different type). (Derick)
  . Fixed bug GH-8964 (DateTime object comparison after applying delta less
    than 1 second). (Derick)
  . Fixed bug GH-9106: (DateInterval 1.5s added to DateTimeInterface is rounded
    down since PHP 8.1.0). (Derick)
  . Fixed bug #75035 (Datetime fails to unserialize "extreme" dates).
    (Derick)
  . Fixed bug #80483 (DateTime Object with 5-digit year can't unserialized).
    (Derick)
  . Fixed bug #81263 (Wrong result from DateTimeImmutable::diff). (Derick)
  . Fixed bug GH-9431 (DateTime::getLastErrors() not returning false when no
    errors/warnings). (Derick)
  . Fixed bug with parsing large negative numbers with the @ notation. (Derick)

- DBA:
  . Fixed LMDB driver hanging when attempting to delete a non-existing key
    (Girgias)
  . Fixed LMDB driver memory leak on DB creation failure (Girgias)
  . Fixed GH-8856 (dba: lmdb: allow to override the MDB_NOSUBDIR flag). (Girgias)

- FFI:
  . Fixed bug GH-9090 (Support assigning function pointers in FFI). (Adam
    Saponara)

- Fileinfo:
  . Fixed bug GH-8805 (finfo returns wrong mime type for woff/woff2 files).
    (Anatol)

- Filter:
  . Added FILTER_FLAG_GLOBAL_RANGE to filter Global IPs. (vnsavage)

- FPM:
  . Emit error for invalid port setting. (David Carlier)
  . Added extra check for FPM proc dumpable on SELinux based systems.
    (David Carlier)
  . Added support for listening queue on macOS. (David Carlier)
  . Changed default for listen.backlog on Linux to -1. (Cristian Rodríguez)
  . Added listen.setfib pool option to set route FIB on FreeBSD. (David Carlier)
  . Added access.suppress_path pool option to filter access log entries.
    (Mark Gallagher)
  . Fixed on fpm scoreboard occasional warning on acquisition failure.
    (Felix Wiedemann)
  . Fixed bug GH-9754 (SaltStack (using Python subprocess) hangs when running
    php-fpm 8.1.11). (Jakub Zelenka)

- FTP:
  . Fix datetime format string to follow POSIX spec in ftp_mdtm(). (Jihwan Kim)

- GD:
  . Fixed bug #81739: OOB read due to insufficient input validation in
    imageloadfont(). (CVE-2022-31630) (cmb)

- GMP:
  . Fixed bug GH-9308 (GMP throws the wrong error when a GMP object is passed
    to gmp_init()). (Girgias)

- Hash:
  . Fixed bug #81738: buffer overflow in hash_update() on long parameter.
    (CVE-2022-37454) (nicky at mouha dot be)
  . Fixed bug GH-10077: Fix compilation on RHEL 7 ppc64le. (Mattias Ellert)

- Intl:
  . Update all grandfathered language tags with preferred values
  . Fixed GH-7939 (Cannot unserialize IntlTimeZone objects). (cmb)
  . Fixed build for ICU 69.x and onwards. (David Carlier)
  . Declared Transliterator::$id as readonly to unlock subclassing it. (Nicolas
    Grekas)
  . Fixed bug GH-9421 (Incorrect argument number for ValueError in NumberFormatter).
    (Girgias)

- MBString:
  . Fixed bug GH-9248 (Segmentation fault in mb_strimwidth()). (cmb)

- mysqli:
  . Fixed bug GH-9841 (mysqli_query throws warning despite using
    silenced error mode). (Kamil Tekiela)

- MySQLnd:
  . Fixed potential heap corruption due to alignment mismatch. (cmb)

- OCI8:
  . Added oci8.prefetch_lob_size directive to tune LOB query performance
  . Support for building against Oracle Client libraries 10.1 and 10.2 has been
    dropped. Oracle Client libraries 11.2 or newer are now required.

- ODBC:
  . Fixed bug GH-8300 (User input not escaped when building connection string).
    (Calvin Buckley)
  . Fixed bug GH-9347 (Current ODBC liveness checks may be inadequate). (Calvin
    Buckley)

- Opcache:
  . Allocate JIT buffer close to PHP .text segemnt to allow using direct
    IP-relative calls and jumps.
    (Su Tao, Wang Xue, Chen Hu, Lizhen Lizhen, Dmitry)
  . Added initial support for JIT performance profiling generation
    for macOs Instrument. (David Carlier)
  . Fixed bug GH-8030 (Segfault with JIT and large match/switch statements).
    (Arnaud)
  . Added JIT support improvement for macOs for segments and executable permission
    bit handling. (David Carlier)
  . Added JIT buffer allocation near the .text section on FreeNSD. (David Carlier)
  . Fixed bug GH-9371 (Crash with JIT on mac arm64)
    (jdp1024/David Carlier)
  . Fixed bug GH-9259 (opcache.interned_strings_buffer setting integer
    overflow). (Arnaud)
  . Added indirect call reduction for jit on x86 architectures. (wxue1)

- OPcache:
  . Fixed bug GH-9164 (Segfault in zend_accel_class_hash_copy).
    (Arnaud, Sergei Turchanov)

- OpenSSL:
  . Discard poll calls on socket when no timeout/non blocking/MSG_DONTWAIT. (Max Kellermann)
  . Fixed bug GH-9310 (SSL local_cert and local_pk do not respect
    open_basedir). (Jakub Zelenka)
  . Implement FR #76935 ("chacha20-poly1305" is an AEAD but does not work like
    AEAD). (Jakub Zelenka)
  . Added openssl_cipher_key_length function. (Jakub Zelenka)
  . Fixed bug GH-9517 (Compilation error openssl extension related to PR
    GH-9366). (Jakub Zelenka)
  . Fixed missing clean up of OpenSSL engine list - attempt to fix GH-8620.
    (Jakub Zelenka)
  . Fixed bug GH-8430 (OpenSSL compiled with no-md2, no-md4 or no-rmd160 does
    not build). (Jakub Zelenka, fsbruva)

- PCNTL:
  . Fixed pcntl_(get|set)priority error handling for MacOS. (Juan Morales)

- PCRE:
  . Implemented FR #77726 (Allow null character in regex patterns). (tobil4sk)
  . Updated bundled libpcre to 10.40. (cmb)

- PDO:
  . Fixed bug GH-9818 (Initialize run time cache in PDO methods).
    (Florian Sowade)

- PDO_Firebird:
  . Fixed bug GH-8576 (Bad interpretation of length when char is UTF-8). (cmb)

- PDO_ODBC:
  . Fixed bug #80909 (crash with persistent connections in PDO_ODBC). (Calvin
    Buckley)
  . Fixed bug GH-8300 (User input not escaped when building connection string).
    (Calvin Buckley)
  . Fixed bug GH-9347 (Current ODBC liveness checks may be inadequate). (Calvin
    Buckley)
  . Fixed bug GH-9372 (HY010 when binding overlong parameter). (cmb)

- PDO_PGSQL:
  . Fixed bug GH-9411 (PgSQL large object resource is incorrectly closed).
    (Yurunsoft)

- Random:
  . Added new random extension. (Go Kudo)
  . Fixed bug GH-9067 (random extension is not thread safe). (cmb)
  . Fixed bug GH-9055 (segmentation fault if user engine throws). (timwolla)
  . Fixed bug GH-9066 (signed integer overflow). (zeriyoshi)
  . Fixed bug GH-9083 (undefined behavior during shifting). (timwolla)
  . Fixed bug GH-9088, GH-9056 (incorrect expansion of bytes when
    generating uniform integers within a given range). (timwolla)
  . Fixed bug GH-9089 (Fix memory leak on Randomizer::__construct()
    call twice). (zeriyoshi)
  . Fixed bug GH-9212 (PcgOneseq128XslRr64::jump() should not allow negative
    $advance). (Anton Smirnov)
  . Changed Mt19937 to throw a ValueError instead of InvalidArgumentException
    for invalid $mode. (timwolla)
  . Splitted Random\Randomizer::getInt() (without arguments) to
    Random\Randomizer::nextInt(). (zeriyoshi)
  . Fixed bug GH-9235 (non-existant $sequence parameter in stub for
    PcgOneseq128XslRr64::__construct()). (timwolla)
  . Fixed bug GH-9190, GH-9191 (undefined behavior for MT_RAND_PHP when
    handling large ranges). (timwolla)
  . Fixed bug GH-9249 (Xoshiro256StarStar does not reject the invalid
    all-zero state). (timwolla)
  . Removed redundant RuntimeExceptions from Randomizer methods. The
    exceptions thrown by the engines will be exposed directly. (timwolla)
  . Added extension specific Exceptions/Errors (RandomException, RandomError,
    BrokenRandomEngineError). (timwolla)
  . Fixed bug GH-9415 (Randomizer::getInt(0, 2**32 - 1) with Mt19937
    always returns 1). (timwolla)
  . Fixed Randomizer::getInt() consistency for 32-bit engines. (timwolla)
  . Fixed bug GH-9464 (build on older macOs releases). (David Bohman)
  . Fixed bug GH-9839 (Pre-PHP 8.2 output compatibility for non-mt_rand()
    functions for MT_RAND_PHP). (timwolla)

- Reflection:
  . Added ReflectionFunction::isAnonymous(). (Nicolas Grekas)
  . Added ReflectionMethod::hasPrototype(). (Ollie Read)
  . Narrow ReflectionEnum::getBackingType() return type to ReflectionNamedType.
    (SamMousa)
  . Fixed bug GH-8932 (ReflectionFunction provides no way to get the called
    class of a Closure). (cmb, Nicolas Grekas)

- Session:
  . Fixed bug GH-7787 (Improve session write failure message for user error
    handlers). (ilutov)
  . Fixed GH-9200 (setcookie has an obsolete expires date format). (timwolla)
  . Fixed GH-9584 (Avoid memory corruption when not unregistering custom session
    handler). (ilutov)
  . Fixed bug GH-9583 (session_create_id() fails with user defined save handler
      that doesn't have a validateId() method). (Girgias)

- SOAP:
  . Fixed bug GH-9720 (Null pointer dereference while serializing the response).
    (cmb)

- Sockets:
  . Added TCP_NOTSENT_LOWAT socket option. (David Carlier)
  . Added SO_MEMINFO socket option. (David Carlier)
  . Added SO_RTABLE socket option (OpenBSD), equivalent of SO_MARK (Linux).
    (David Carlier)
  . Added TCP_KEEPALIVE, TCP_KEEPIDLE, TCP_KEEPINTVL, TCP_KEEPCNT socket
    options. (David Carlier)
  . Added ancillary data support for FreeBSD. (David Carlier)
  . Added ancillary data support for NetBSD. (David Carlier)
  . Added SO_BPF_EXTENSIONS socket option. (David Carlier)
  . Added SO_SETFIB socket option. (David Carlier)
  . Added TCP_CONGESTION socket option. (David Carlier)
  . Added SO_ZEROCOPY/MSG_ZEROCOPY options. (David Carlier)
  . Added SOL_FILTER socket option for Solaris. (David Carlier)
  . Fixed socket constants regression as of PHP 8.2.0beta3. (Bruce Dou)

- Sodium:
  . Added sodium_crypto_stream_xchacha20_xor_ic(). (Scott)

- SPL:
  . Uses safe_erealloc instead of erealloc to handle heap growth
    for the SplHeap::insert method to avoid possible overflows. (David Carlier)
  . Widen iterator_to_array() and iterator_count()'s $iterator parameter to
    iterable. (timwolla)
  . Fixed bug #69181 (READ_CSV|DROP_NEW_LINE drops newlines within fields).
    (cmb)
  . Fixed bug #65069 (GlobIterator incorrect handling of open_basedir check).
    (Jakub Zelenka)

- SQLite3:
  . Changed sqlite3.defensive from PHP_INI_SYSTEM to PHP_INI_USER. (bohwaz)

- Standard:
  . net_get_interfaces() also reports wireless network interfaces on Windows.
    (Yurun)
  . Finished AVIF support in getimagesize(). (Yannis Guyon)
  . Fixed bug GH-7847 (stripos with large haystack has bad performance).
    (ilutov)
  . New function memory_reset_peak_usage(). (Patrick Allaert)
  . Fixed parse_url(): can not recognize port without scheme. (pandaLIU)
  . Deprecated utf8_encode() and utf8_decode(). (Rowan Tommins)
  . Fixed the crypt_sha256/512 api build with clang > 12. (David Carlier)
  . Uses safe_erealloc instead of erealloc to handle options in getopt
    to avoid possible overflows. (David Carlier)
  . Implemented FR GH-8924 (str_split should return empty array for empty
    string). (Michael Vorisek)
  . Added ini_parse_quantity function to convert ini quantities shorthand
    notation to int. (Dennis Snell)
  . Enable arc4random_buf for Linux glibc 2.36 and onwards
    for the random_bytes. (Cristian Rodriguez)
  . Uses CCRandomGenerateBytes instead of arc4random_buf on macOs. (David Carlier).
  . Fixed bug #65489 (glob() basedir check is inconsistent). (Jakub Zelenka)
  . Fixed GH-9200 (setcookie has an obsolete expires date format). (Derick)
  . Fixed GH-9244 (Segfault with array_multisort + array_shift). (cmb)
  . Fixed bug GH-9296 (`ksort` behaves incorrectly on arrays with mixed keys).
    (Denis Vaksman)
  . Marked crypt()'s $string parameter as #[\SensitiveParameter]. (timwolla)
  . Fixed bug GH-9464 (build on older macOs releases). (David Bohman)
  . Fixed bug GH-9518 (Disabling IPv6 support disables unrelated constants).
    (cmb)
  . Revert "Fixed parse_url(): can not recognize port without scheme."
    (andypost)

- Streams:
  . Set IP_BIND_ADDRESS_NO_PORT if available when connecting to remote host.
    (Cristian Rodríguez)
  . Fixed bug GH-8548 (stream_wrapper_unregister() leaks memory). (ilutov)
  . Discard poll calls on socket when no timeout/non blocking/MSG_DONTWAIT. (Max Kellermann)
  . Fixed bug GH-9316 ($http_response_header is wrong for long status line).
    (cmb, timwolla)
  . Fixed bug GH-9590 (stream_select does not abort upon exception or empty
    valid fd set). (Arnaud)
  . Fixed bug GH-9653 (file copy between different filesystems). (David Carlier)
  . Fixed bug GH-9779 (stream_copy_to_stream fails if dest in append mode).
    (Jakub Zelenka)

- Windows:
  . Added preliminary support for (cross-)building for ARM64. (Yun Dou)

- XML:
  . Added libxml_get_external_entity_loader() function. (Tim Starling)

- Zip:
  . add ZipArchive::clearError() method
  . add ZipArchive::getStreamName() method
  . add ZipArchive::getStreamIndex() method
  . On Windows, the Zip extension is now built as shared library (DLL) by
    default. (cmb)
  . Implement fseek for zip stream when possible with libzip 1.9.1. (Remi)<|MERGE_RESOLUTION|>--- conflicted
+++ resolved
@@ -2,15 +2,10 @@
 |||||||||||||||||||||||||||||||||||||||||||||||||||||||||||||||||||||||||||||||
 ?? ??? ????, PHP 8.2.12
 
-<<<<<<< HEAD
-
-28 Sep 2023, PHP 8.2.11
-=======
 - Filter:
   . Fix explicit FILTER_REQUIRE_SCALAR with FILTER_CALLBACK (ilutov)
 
-28 Sep 2023, PHP 8.1.24
->>>>>>> d0b76d7b
+28 Sep 2023, PHP 8.2.11
 
 - Core:
   . Fixed bug GH-11937 (Constant ASTs containing objects). (ilutov)
