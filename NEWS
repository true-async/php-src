--- conflicted
+++ resolved
@@ -10,6 +10,9 @@
 - Streams:
   . Fixed bug #81475 (stream_isatty emits warning with attached stream wrapper).
     (cmb)
+
+- Zip:
+  . Fixed bug #81490 (ZipArchive::extractTo() may leak memory). (cmb, Remi)
 
 30 Sep 2021, PHP 8.1.0RC3
 
@@ -31,41 +34,6 @@
   . Fixed bug #70962 (XML_OPTION_SKIP_WHITE strips embedded whitespace).
     (Aliaksandr Bystry, cmb)
 
-<<<<<<< HEAD
-=======
-- Zip:
-  . Fixed bug #81490 (ZipArchive::extractTo() may leak memory). (cmb, Remi)
-
-23 Sep 2021, PHP 8.0.11
-
-- Core:
-  . Fixed bug #81302 (Stream position after stream filter removed). (cmb)
-  . Fixed bug #81346 (Non-seekable streams don't update position after write).
-    (cmb)
-  . Fixed bug #73122 (Integer Overflow when concatenating strings). (cmb)
-
--GD:
-  . Fixed bug #53580 (During resize gdImageCopyResampled cause colors change).
-    (cmb)
-
-- Opcache:
-  . Fixed bug #81353 (segfault with preloading and statically bound closure).
-    (Nikita)
-
-- Shmop:
-  . Fixed bug #81407 (shmop_open won't attach and causes php to crash). (cmb)
-
-- Standard:
-  . Fixed bug #71542 (disk_total_space does not work with relative paths). (cmb)
-  . Fixed bug #81400 (Unterminated string in dns_get_record() results). (cmb)
-
-- SysVMsg:
-  . Fixed bug #78819 (Heap Overflow in msg_send). (cmb)
-
-- XML:
-  . Fixed bug #81351 (xml_parse may fail, but has no error code). (cmb, Nikita)
-
->>>>>>> 5db6e358
 - Zip:
   . Fixed bug #81420 (ZipArchive::extractTo extracts outside of destination).
     (CVE-2021-21706) (cmb)
