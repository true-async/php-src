--- conflicted
+++ resolved
@@ -26,16 +26,14 @@
 - ODBC:
   . Fixed bug #80460 (ODBC doesn't account for SQL_NO_TOTAL indicator). (cmb)
 
-<<<<<<< HEAD
 - Opcache:
   . Fixed bug #81007 (JIT "not supported" on 32-bit x86 -- build problem?).
     (Nikita)
   . Fixed bug #81015 (Opcache optimization assumes wrong part of ternary
     operator in if-condition). (Nikita)
-=======
+
 - PDO_MySQL:
   . Fixed bug #81037 PDO discards error message text from prepared statement. (Kamil Tekiela)
->>>>>>> 6afbb741
 
 - PDO_ODBC:
   . Fixed bug #44643 (bound parameters ignore explicit type definitions). (cmb)
