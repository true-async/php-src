PHP                                                                        NEWS
|||||||||||||||||||||||||||||||||||||||||||||||||||||||||||||||||||||||||||||||
<<<<<<< HEAD
?? ??? ????, PHP 7.2
=======
?? ??? 2017, PHP 7.1.5

- GD:
  . Fixed bug #74343 (compile fails on solaris 11 with system gd2 library).
    (krakjoe)

- Intl:
  . Fixed bug #65683 (Intl does not support DateTimeImmutable). (Ben Scholzen)

13 Apr 2017, PHP 7.1.4

- Core:
  . Fixed bug #74149 (static embed SAPI linkage error). (krakjoe)
  . Fixed bug #73370 (falsely exits with "Out of Memory" when using
    USE_ZEND_ALLOC=0). (Nikita)
  . Fixed bug #73960 (Leak with instance method calling static method with
    referenced return). (Nikita)
  . Fixed bug #69676 (Resolution of self::FOO in class constants not correct).
    (Nikita)
  . Fixed bug #74265 (Build problems after 7.0.17 release: undefined reference
    to `isfinite'). (Nikita)
  . Fixed bug #74302 (yield fromLABEL is over-greedy). (Sara)

- Apache:
  . Reverted patch for bug #61471, fixes bug #74318. (Anatol)

- Date:
  . Fixed bug #72096 (Swatch time value incorrect for dates before 1970). (mcq8)

- DOM:
  . Fixed bug #74004 (LIBXML_NOWARNING flag ingnored on loadHTML*).
    (somedaysummer)

- iconv:
  . Fixed bug #74230 (iconv fails to fail on surrogates). (Anatol)

- Opcache:
  . Fixed bug #74250 (OPcache compilation performance regression in PHP 5.6/7
    with huge classes). (Nikita)

- OpenSSL:
  . Fixed bug #72333 (fwrite() on non-blocking SSL sockets doesn't work).
    (Jakub Zelenka)

- PDO MySQL:
  . Fixed bug #71003 (Expose MYSQLI_CLIENT_SSL_DONT_VERIFY_SERVER_CERT to PDO
    interface). (Thomas Orozco)

- SPL:
  . Fixed bug #74058 (ArrayObject can not notice changes). (Andrew Nester)

- Sqlite:
  . Implemented FR #74217 (Allow creation of deterministic sqlite functions).
    (Andrew Nester)

- Streams:
  . Fixed bug #74216 (Correctly fail on invalid IP address ports). (Sara)

- Zlib:
  . Fixed bug #74240 (deflate_add can allocate too much memory). (Matt Bonneau)

16 Mar 2017, PHP 7.1.3

- Core:
  . Fixed bug #74157 (Segfault with nested generators). (Laruence)
  . Fixed bug #74164 (PHP hangs when an invalid value is dynamically passed to
    typehinted by-ref arg). (Laruence)
  . Fixed bug #74093 (Maximum execution time of n+2 seconds exceed not written
    in error_log). (Laruence)
  . Fixed bug #73989 (PHP 7.1 Segfaults within Symfony test suite).
    (Dmitry, Laruence)
  . Fixed bug #74084 (Out of bound read - zend_mm_alloc_small). (Laruence)
  . Fixed bug #73807 (Performance problem with processing large post request).
    (Nikita)
  . Fixed bug #73998 (array_key_exists fails on arrays created by
    get_object_vars). (mhagstrand)
  . Fixed bug #73954 (NAN check fails on Alpine Linux with musl). (Andrea)
  . Fixed bug #73677 (Generating phar.phar core dump with gcc ASAN enabled
    build). (ondrej)

- Apache:
  . Fixed bug #61471 (Incomplete POST does not timeout but is passed to PHP).
    (Zheng Shao)

- Date:
  . Fixed bug #73837 ("new DateTime()" sometimes returns 1 second ago value).
    (Derick)

- FPM:
  . Fixed bug #69860 (php-fpm process accounting is broken with keepalive).
    (Denis Yeldandi)

- Hash:
  . Fixed bug #73127 (gost-crypto hash incorrect if input data contains long
    0xFF sequence). (Grundik)

- GD:
  . Fixed bug #74031 (ReflectionFunction for imagepng is missing last two
    parameters). (finwe)

- Mysqlnd:
  . Fixed bug #74021 (fetch_array broken data. Data more then MEDIUMBLOB).
    (Andrew Nester, Nikita)

- Opcache:
  . Fixed bug #74019 (Segfault with list). (Laruence)

- OpenSSL:
  . Fixed bug #74022 (PHP Fast CGI crashes when reading from a pfx file).
    (Anatol)
  . Fixed bug #74099 (Memory leak with openssl_encrypt()). (Andrew Nester)
  . Fixed bug #74159 (Writing a large buffer to a non-blocking encrypted stream
    fails with "bad write retry"). (trowski)

- PDO_OCI:
  . Fixed bug #54379 (PDO_OCI: UTF-8 output gets truncated). (gureedo / Oracle)

- Standard:
  . Fixed bug #74005 (mail.add_x_header causes RFC-breaking lone line feed).
    (Anatol)
  . Fixed bug #74041 (substr_count with length=0 broken). (Nikita)
  . Fixed bug #73118 (is_callable callable name reports misleading value for
    anonymous classes). (Adam Saponara)
  . Fixed bug #74105 (PHP on Linux should use /dev/urandom when getrandom is
    not available). (Benjamin Robin)

- Streams:
  . Fixed bug #73496 (Invalid memory access in zend_inline_hash_func).
    (Laruence)
  . Fixed bug #74090 (stream_get_contents maxlength>-1 returns empty string).
    (Anatol)

16 Feb 2017, PHP 7.1.2

- Core:
  . Improved GENERATOR_CREATE opcode handler. (Bob, Dmitry)
  . Fixed bug #73877 (readlink() returns garbage for UTF-8 paths). (Anatol)
  . Fixed bug #73876 (Crash when exporting **= in expansion of assign op).
    (Sara)
  . Fixed bug #73962 (bug with symlink related to cyrillic directory). (Anatol)
  . Fixed bug #73969 (segfault in debug_print_backtrace). (andrewnester)
  . Fixed bug #73994 (arginfo incorrect for unpack). (krakjoe)
  . Fixed bug #73973 (assertion error in debug_zval_dump). (andrewnester)

- DOM:
  . Fixed bug #54382 (getAttributeNodeNS doesn't get xmlns* attributes).
    (aboks)

- DTrace:
  . Fixed bug #73965 (DTrace reported as enabled when disabled). (Remi)

- FCGI:
  . Fixed bug #73904 (php-cgi fails to load -c specified php.ini file). (Anatol)
  . Fixed bug #72898 (PHP_FCGI_CHILDREN is not included in phpinfo()). (Anatol)

- FPM:
  . Fixed bug #69865 (php-fpm does not close stderr when using syslog). 
    (m6w6)

- GD:
  . Fixed bug #73968 (Premature failing of XBM reading). (cmb)

- GMP:
  . Fixed bug #69993 (test for gmp.h needs to test machine includes).
    (Jordan Gigov) 

- Hash:
  . Added hash_hkdf() function. (Andrey Andreev)
  . Fixed bug #73961 (environmental build dependency in hash sha3 source).
    (krakjoe)

- Intl:
  . Fix bug #73956 (Link use CC instead of CXX). (Remi)

- LDAP:
  . Fixed bug #73933 (error/segfault with ldap_mod_replace and opcache).
    (Laruence)

- MySQLi:
  . Fixed bug #73949 (leak in mysqli_fetch_object). (krakjoe)

- Mysqlnd:
  . Fixed bug #69899 (segfault on close() after free_result() with mysqlnd).
    (Richard Fussenegger)

- Opcache:
  . Fixed bug #73983 (crash on finish work with phar in cli + opcache).
    (Anatol)

- OpenSSL:
  . Fixed bug #71519 (add serial hex to return value array). (xrobau)
  . Fixed bug #73692 (Compile ext/openssl with openssl 1.1.0 on Win). (Anatol)
  . Fixed bug #73978 (openssl_decrypt triggers bug in PDO). (Jakub Zelenka)

- PDO_Firebird:
  . Implemented FR #72583 (All data are fetched as strings). (Dorin Marcoci)

- PDO_PgSQL:
  . Fixed bug #73959 (lastInsertId fails to throw an exception for wrong 
    sequence name). (andrewnester)

- Phar:
  . Fixed bug #70417 (PharData::compress() doesn't close temp file). (cmb)

- posix:
  . Fixed bug #71219 (configure script incorrectly checks for ttyname_r). (atoh)

- Session:
  . Fixed bug #69582 (session not readable by root in CLI). (EvgeniySpinov)

- SPL:
  . Fixed bug #73896 (spl_autoload() crashes when calls magic _call()). (Dmitry)

- Standard:
  . Fixed bug #69442 (closing of fd incorrect when PTS enabled). (jaytaph)
  . Fixed bug #47021 (SoapClient stumbles over WSDL delivered with
    "Transfer-Encoding: chunked"). (Rowan Collins)
  . Fixed bug #72974 (imap is undefined service on AIX). (matthieu.sarter)
  . Fixed bug #72979 (money_format stores wrong length AIX). (matthieu.sarter)
  . Fixed bug #73374 (intval() with base 0 should detect binary). (Leigh)
  . Fixed bug #69061 (mail.log = syslog contains double information).
    (Tom Sommer)

- ZIP:
  . Fixed bug #70103 (ZipArchive::addGlob ignores remove_all_path option). (cmb,
    Mitch Hagstrand)

19 Jan 2017, PHP 7.1.1

- Core:
  . Fixed bug #73792 (invalid foreach loop hangs script). (Dmitry)
  . Fixed bug #73686 (Adding settype()ed values to ArrayObject results in
    references). (Nikita, Laruence)
  . Fixed bug #73663 ("Invalid opcode 65/16/8" occurs with a variable created
    with list()). (Laruence)
  . Fixed bug #73727 (ZEND_MM_BITSET_LEN is "undefined symbol" in
    zend_bitset.h). (Nikita)
  . Fixed bug #73753 (unserialized array pointer not advancing). (David Walker)
  . Fixed bug #73783 (SIG_IGN doesn't work when Zend Signals is enabled).
    (David Walker)

- CLI:
  . Fixed bug #72555 (CLI output(japanese) on Windows). (Anatol)

- COM:
  . Fixed bug #73679 (DOTNET read access violation using invalid codepage).
    (Anatol)

- DOM:
  . Fixed bug #67474 (getElementsByTagNameNS filter on default ns). (aboks)

- Mbstring:
  . Fixed bug #73646 (mb_ereg_search_init null pointer dereference).
    (Laruence)

- Mysqli:
  . Fixed bug #73462 (Persistent connections don't set $connect_errno).
    (darkain)

- Mysqlnd:
  . Optimized handling of BIT fields - less memory copies and lower memory
    usage. (Andrey)
  . Fixed bug #73800 (sporadic segfault with MYSQLI_OPT_INT_AND_FLOAT_NATIVE). 
	(vanviegen)

- Opcache:
  . Fixed bug #73789 (Strange behavior of class constants in switch/case block).
    (Laruence)
  . Fixed bug #73746 (Method that returns string returns UNKNOWN:0 instead).
    (Laruence)
  . Fixed bug #73654 (Segmentation fault in zend_call_function). (Nikita)
  . Fixed bug #73668 ("SIGFPE Arithmetic exception" in opcache when divide by
    minus 1). (Nikita)
  . Fixed bug #73847 (Recursion when a variable is redefined as array). (Nikita)

- PDO_Firebird:
  . Fixed bug #72931 (PDO_FIREBIRD with Firebird 3.0 not work on returning
    statement). (Dorin Marcoci)

- phpdbg:
  . Fixed bug #73794 (Crash (out of memory) when using run and # command
    separator). (Bob)
  . Fixed bug #73704 (phpdbg shows the wrong line in files with shebang). (Bob)

- SQLite3:
  . Reverted fix for bug #73530	(Unsetting result set may reset other result
    set). (cmb)

- Standard:
  . Fixed bug #73594 (dns_get_record does not populate $additional out
    parameter). (Bruce Weirdan)
  . Fixed bug #70213 (Unserialize context shared on double class lookup).
    (Taoguang Chen)
  . Fixed bug #73154 (serialize object with __sleep function crash). (Nikita)
  . Fixed bug #70490 (get_browser function is very slow). (Nikita)
  . Fixed bug #73265 (Loading browscap.ini at startup causes high memory usage).
    (Nikita)
  . Add subject to mail log. (tomsommer)
  . Fixed bug #31875 (get_defined_functions additional param to exclude
	disabled functions). (willianveiga)

- Zlib
  . Fixed bug #73373 (deflate_add does not verify that output was not truncated).
    (Matt Bonneau)

01 Dec 2016, PHP 7.1.0
>>>>>>> 6373ce7c

- Core:
  . Removed IS_TYPE_IMMUTABLE (it's the same as COPYABLE & !REFCOUNTED). (Dmitry)
  . Removed the sql.safe_mode directive. (Kalle)
  . Removed support for Netware. (Kalle)
  . Fixed bug #54535 (WSA cleanup executes before MSHUTDOWN). (Kalle)
  . Implemented FR #69791 (Disallow mail header injections by extra headers)
    (Yasuo)
  . Implemented FR #49806 (proc_nice() for Windows). (Kalle)
  . Fix pthreads detection when cross-compiling (ffontaine)
  . Fixed memory leaks caused by exceptions thrown from destructors. (Bob,
    Dmitry).
  . Fixed bug #73215 (uniqid() should use better random source). (Yasuo)
  . Fixed bug #73337 (try/catch not working with two exceptions inside a same
    operation). (Dmitry)
  . Implemented FR #72768 (Add ENABLE_VIRTUAL_TERMINAL_PROCESSING flag for
    php.exe). (Michele Locati)
  . Implemented "Convert numeric keys in object/array casts" RFC, fixes
    bugs #53838, #61655, #66173, #70925, #72254, etc. (Andrea)
  . Implemented "Deprecate and Remove Bareword (Unquoted) Strings" RFC.
    (Rowan Collins)
  . Raised minimum supported Windows versions to Windows 7/Server 2008 R2.
    (Anatol)
  . Implemented minor optimization in array_keys/array_values(). (Sara)
  . Fixed bug #73969 (segfault in debug_print_backtrace). (andrewnester)
  . Added PHP_OS_FAMILY constant to determine on which OS we are. (Jan Altensen)
  . Fixed bug #73994 (arginfo incorrect for unpack). (krakjoe)
  . Fixed bug #73973 (assertion error in debug_zval_dump). (andrewnester)
  . Fixed bug #73987 (Method compatibility check looks to original 
    definition and not parent). (pmmaga)
  . Fixed bug #73991 (JSON_OBJECT_AS_ARRAY not respected). (Sara)
  . Fixed bug #74053 (Corrupted class entries on shutdown when a destructor
    spawns another object). (jim at commercebyte dot com)
  . Fixed bug #73971 (Filename got limited to MAX_PATH on Win32 when scan
    directory). (Anatol)
  . Fixed bug #74149 (static embed SAPI linkage error). (krakjoe)
  . Fixed bug #72359, bug #72451, bug #73706, bug #71115 and athers related
    to interned strings handling in TS builds. (Anatol, Dmitry)

- BCMath:
  . Fixed bug #46564 (bcmod truncates fractionals). (liborm85)

- Calendar:
  . Fix integer overflows (Joshua Rogers)

- Date:
  . Fixed bug #69587 (DateInterval properties and isset). (jhdxr)

- DOM:
  . Fixed bug #67474 (getElementsByTagNameNS filter on default ns). (aboks)
  . Fixed bug #54382 (getAttributeNodeNS doesn't get xmlns* attributes).
    (aboks)
  . Fixed bug #74004 (LIBXML_NOWARNING (etc) ignored by DOMDocument::loadHTML).
    (somedaysummer)

- EXIF:
  . Added support for vendor specific tags for the following formats:
    Samsung, DJI, Panasonic, Sony, Pentax, Minolta & Sigma/Foveon. (Kalle)
  . Fixed bug #72682 (exif_read_data() fails to read all data for some
    images). (Kalle)
  . Fixed bug #71534 (Type confusion in exif_read_data() leading to heap
    overflow in debug mode). (hlt99 at blinkenshell dot org, Kalle)
  . Fixed bug #68547 (Exif Header component value check error).
    (sjh21a at gmail dot com, Kalle)
  . Fixed bug #66443 (Corrupt EXIF header: maximum directory nesting level
    reached for some cameras). (Kalle)
  . Fixed Redhat bug #1362571 (PHP not returning full results for
    exif_read_data function). (Kalle)

- FPM:
  . Configuration to limit fpm slow log trace callers. (Sannis)
  . Fixed bug #69865 (php-fpm does not close stderr when using syslog). 
    (Mike)

- FTP:
  . Implement MLSD for structured listing of directories. (blar)

- GD:
  . Implemented imageresolution as getter and setter (Christoph)

- GMP:
  . Fixed bug #70896 (gmp_fact() silently ignores non-integer input). (Sara)

- hash:
  . Fixed bug #73961 (environmental build dependency in hash sha3 source).
    (krakjoe)
  . Changed HashContext from resource to object. (Rouven Weßling, Sara)

- Mbstring:
  . Implemented request #66024 (mb_chr() and mb_ord()). (Masakielastic, Yasuo)
  . Implemented request #65081 (mb_scrub()). (Masakielastic, Yasuo)
  . Implemented request #69086 (enhancement for mb_convert_encoding() that
    handles multibyte replacement char nicely). (Masakielastic, Yasuo)
  . Added array input support to mb_convert_encoding(). (Yasuo)
  . Added array input support to mb_check_encoding(). (Yasuo)
  . Fixed bug #69079 (enhancement for mb_substitute_character). (masakielastic)

- Mcrypt:
  . The deprecated mcrypt extension has been moved to PECL. (leigh)

- MySQLi:
  . Fixed bug #73949 (leak in mysqli_fetch_object). (krakjoe)

- mysqlnd:
  . Fixed bug #73800 (sporadic segfault with MYSQLI_OPT_INT_AND_FLOAT_NATIVE). 
	(vanviegen)

- OpenSSL:
  . Fixed bug #71519 (add serial hex to return value array). (xrobau)

- PCRE:
  . Fixed bug #61780 (Inconsistent PCRE captures in match results). (cmb)

- PDO:
  . Add "Sent SQL" to debug dump for emulated prepares. (Adam Baratz)
  . Add parameter types for national character set strings. (Adam Baratz)

- PDO_DBlib:
  . Fixed bug #73234 (Emulated statements let value dictate parameter type).
    (Adam Baratz)
  . Fixed bug #73396 (bigint columns are returned as strings). (Adam Baratz)
  . Expose DB-Library version as \PDO::DBLIB_ATTR_VERSION attribute on \PDO
    instance. (Adam Baratz)
  . Add test coverage for bug #72969. (Jeff Farr)

- PDO_OCI:
  . Fixed bug #54379 (PDO_OCI: UTF-8 output gets truncated). (gureedo / Oracle)

- PDO_PgSQL:
  . Fixed bug #73959 (lastInsertId fails to throw an exception for wrong 
    sequence name). (andrewnester)

- PDO_Sqlite
  . Switch to sqlite3_prepare_v2() and sqlite3_close_v2() functions (rasmus)

- PHPDBG
  . Added extended_value to opcode dump output. (Sara)

- posix:
  . Fixed bug #71219 (configure script incorrectly checks for ttyname_r). (atoh)

- Session:
  . Fixed bug #73461 (Prohibit session save handler recursion). (Yasuo)
  . PR #2233 Removed register_globals related code and "!" can be used as $_SESSION key name. (Yasuo)
  . Improved bug #73100 fix. 'user' save handler can only be set by session_set_save_handler()
  . Fixed bug #69582 (session not readable by root in CLI). (EvgeniySpinov)

- SOAP:
  . Fixed bug #69137 (Peer verification fails when using a proxy with SoapClient)
    (Keith Smiley)

- SQLite3:
  . Update to Sqlite 3.16.2. (cmb)

- Standard:
  . Add subject to mail log. (tomsommer)
  . Fixed bug #31875 (get_defined_functions additional param to exclude
	disabled functions). (willianveiga)
  . Fixed bug #69442 (closing of fd incorrect when PTS enabled). (jaytaph)
  . Fixed bug #72974 (imap is undefined service on AIX). (matthieu.sarter)
  . Fixed bug #72979 (money_format stores wrong length AIX). (matthieu.sarter)
  . Fixed bug #74300 (unserialize accepts two plus/minus signs for float number exponent part).
    (xKerman)

- XML:
  . Moved utf8_encode() and utf8_decode() to the Standard extension. (Andrea)
  . Fixed bug #72135 (malformed XML causes fault) (edgarsandi)

- XMLRPC:
  . Use Zend MM for allocation in bundled libxmlrpc (Joe)

- ZIP:
  . Add support for encrypted archives. (Remi)
  . Fixed Bug #73803 (Reflection of ZipArchive does not show public properties). (Remi)

<<< NOTE: Insert NEWS from last stable release here prior to actual release! >>><|MERGE_RESOLUTION|>--- conflicted
+++ resolved
@@ -1,315 +1,6 @@
 PHP                                                                        NEWS
 |||||||||||||||||||||||||||||||||||||||||||||||||||||||||||||||||||||||||||||||
-<<<<<<< HEAD
 ?? ??? ????, PHP 7.2
-=======
-?? ??? 2017, PHP 7.1.5
-
-- GD:
-  . Fixed bug #74343 (compile fails on solaris 11 with system gd2 library).
-    (krakjoe)
-
-- Intl:
-  . Fixed bug #65683 (Intl does not support DateTimeImmutable). (Ben Scholzen)
-
-13 Apr 2017, PHP 7.1.4
-
-- Core:
-  . Fixed bug #74149 (static embed SAPI linkage error). (krakjoe)
-  . Fixed bug #73370 (falsely exits with "Out of Memory" when using
-    USE_ZEND_ALLOC=0). (Nikita)
-  . Fixed bug #73960 (Leak with instance method calling static method with
-    referenced return). (Nikita)
-  . Fixed bug #69676 (Resolution of self::FOO in class constants not correct).
-    (Nikita)
-  . Fixed bug #74265 (Build problems after 7.0.17 release: undefined reference
-    to `isfinite'). (Nikita)
-  . Fixed bug #74302 (yield fromLABEL is over-greedy). (Sara)
-
-- Apache:
-  . Reverted patch for bug #61471, fixes bug #74318. (Anatol)
-
-- Date:
-  . Fixed bug #72096 (Swatch time value incorrect for dates before 1970). (mcq8)
-
-- DOM:
-  . Fixed bug #74004 (LIBXML_NOWARNING flag ingnored on loadHTML*).
-    (somedaysummer)
-
-- iconv:
-  . Fixed bug #74230 (iconv fails to fail on surrogates). (Anatol)
-
-- Opcache:
-  . Fixed bug #74250 (OPcache compilation performance regression in PHP 5.6/7
-    with huge classes). (Nikita)
-
-- OpenSSL:
-  . Fixed bug #72333 (fwrite() on non-blocking SSL sockets doesn't work).
-    (Jakub Zelenka)
-
-- PDO MySQL:
-  . Fixed bug #71003 (Expose MYSQLI_CLIENT_SSL_DONT_VERIFY_SERVER_CERT to PDO
-    interface). (Thomas Orozco)
-
-- SPL:
-  . Fixed bug #74058 (ArrayObject can not notice changes). (Andrew Nester)
-
-- Sqlite:
-  . Implemented FR #74217 (Allow creation of deterministic sqlite functions).
-    (Andrew Nester)
-
-- Streams:
-  . Fixed bug #74216 (Correctly fail on invalid IP address ports). (Sara)
-
-- Zlib:
-  . Fixed bug #74240 (deflate_add can allocate too much memory). (Matt Bonneau)
-
-16 Mar 2017, PHP 7.1.3
-
-- Core:
-  . Fixed bug #74157 (Segfault with nested generators). (Laruence)
-  . Fixed bug #74164 (PHP hangs when an invalid value is dynamically passed to
-    typehinted by-ref arg). (Laruence)
-  . Fixed bug #74093 (Maximum execution time of n+2 seconds exceed not written
-    in error_log). (Laruence)
-  . Fixed bug #73989 (PHP 7.1 Segfaults within Symfony test suite).
-    (Dmitry, Laruence)
-  . Fixed bug #74084 (Out of bound read - zend_mm_alloc_small). (Laruence)
-  . Fixed bug #73807 (Performance problem with processing large post request).
-    (Nikita)
-  . Fixed bug #73998 (array_key_exists fails on arrays created by
-    get_object_vars). (mhagstrand)
-  . Fixed bug #73954 (NAN check fails on Alpine Linux with musl). (Andrea)
-  . Fixed bug #73677 (Generating phar.phar core dump with gcc ASAN enabled
-    build). (ondrej)
-
-- Apache:
-  . Fixed bug #61471 (Incomplete POST does not timeout but is passed to PHP).
-    (Zheng Shao)
-
-- Date:
-  . Fixed bug #73837 ("new DateTime()" sometimes returns 1 second ago value).
-    (Derick)
-
-- FPM:
-  . Fixed bug #69860 (php-fpm process accounting is broken with keepalive).
-    (Denis Yeldandi)
-
-- Hash:
-  . Fixed bug #73127 (gost-crypto hash incorrect if input data contains long
-    0xFF sequence). (Grundik)
-
-- GD:
-  . Fixed bug #74031 (ReflectionFunction for imagepng is missing last two
-    parameters). (finwe)
-
-- Mysqlnd:
-  . Fixed bug #74021 (fetch_array broken data. Data more then MEDIUMBLOB).
-    (Andrew Nester, Nikita)
-
-- Opcache:
-  . Fixed bug #74019 (Segfault with list). (Laruence)
-
-- OpenSSL:
-  . Fixed bug #74022 (PHP Fast CGI crashes when reading from a pfx file).
-    (Anatol)
-  . Fixed bug #74099 (Memory leak with openssl_encrypt()). (Andrew Nester)
-  . Fixed bug #74159 (Writing a large buffer to a non-blocking encrypted stream
-    fails with "bad write retry"). (trowski)
-
-- PDO_OCI:
-  . Fixed bug #54379 (PDO_OCI: UTF-8 output gets truncated). (gureedo / Oracle)
-
-- Standard:
-  . Fixed bug #74005 (mail.add_x_header causes RFC-breaking lone line feed).
-    (Anatol)
-  . Fixed bug #74041 (substr_count with length=0 broken). (Nikita)
-  . Fixed bug #73118 (is_callable callable name reports misleading value for
-    anonymous classes). (Adam Saponara)
-  . Fixed bug #74105 (PHP on Linux should use /dev/urandom when getrandom is
-    not available). (Benjamin Robin)
-
-- Streams:
-  . Fixed bug #73496 (Invalid memory access in zend_inline_hash_func).
-    (Laruence)
-  . Fixed bug #74090 (stream_get_contents maxlength>-1 returns empty string).
-    (Anatol)
-
-16 Feb 2017, PHP 7.1.2
-
-- Core:
-  . Improved GENERATOR_CREATE opcode handler. (Bob, Dmitry)
-  . Fixed bug #73877 (readlink() returns garbage for UTF-8 paths). (Anatol)
-  . Fixed bug #73876 (Crash when exporting **= in expansion of assign op).
-    (Sara)
-  . Fixed bug #73962 (bug with symlink related to cyrillic directory). (Anatol)
-  . Fixed bug #73969 (segfault in debug_print_backtrace). (andrewnester)
-  . Fixed bug #73994 (arginfo incorrect for unpack). (krakjoe)
-  . Fixed bug #73973 (assertion error in debug_zval_dump). (andrewnester)
-
-- DOM:
-  . Fixed bug #54382 (getAttributeNodeNS doesn't get xmlns* attributes).
-    (aboks)
-
-- DTrace:
-  . Fixed bug #73965 (DTrace reported as enabled when disabled). (Remi)
-
-- FCGI:
-  . Fixed bug #73904 (php-cgi fails to load -c specified php.ini file). (Anatol)
-  . Fixed bug #72898 (PHP_FCGI_CHILDREN is not included in phpinfo()). (Anatol)
-
-- FPM:
-  . Fixed bug #69865 (php-fpm does not close stderr when using syslog). 
-    (m6w6)
-
-- GD:
-  . Fixed bug #73968 (Premature failing of XBM reading). (cmb)
-
-- GMP:
-  . Fixed bug #69993 (test for gmp.h needs to test machine includes).
-    (Jordan Gigov) 
-
-- Hash:
-  . Added hash_hkdf() function. (Andrey Andreev)
-  . Fixed bug #73961 (environmental build dependency in hash sha3 source).
-    (krakjoe)
-
-- Intl:
-  . Fix bug #73956 (Link use CC instead of CXX). (Remi)
-
-- LDAP:
-  . Fixed bug #73933 (error/segfault with ldap_mod_replace and opcache).
-    (Laruence)
-
-- MySQLi:
-  . Fixed bug #73949 (leak in mysqli_fetch_object). (krakjoe)
-
-- Mysqlnd:
-  . Fixed bug #69899 (segfault on close() after free_result() with mysqlnd).
-    (Richard Fussenegger)
-
-- Opcache:
-  . Fixed bug #73983 (crash on finish work with phar in cli + opcache).
-    (Anatol)
-
-- OpenSSL:
-  . Fixed bug #71519 (add serial hex to return value array). (xrobau)
-  . Fixed bug #73692 (Compile ext/openssl with openssl 1.1.0 on Win). (Anatol)
-  . Fixed bug #73978 (openssl_decrypt triggers bug in PDO). (Jakub Zelenka)
-
-- PDO_Firebird:
-  . Implemented FR #72583 (All data are fetched as strings). (Dorin Marcoci)
-
-- PDO_PgSQL:
-  . Fixed bug #73959 (lastInsertId fails to throw an exception for wrong 
-    sequence name). (andrewnester)
-
-- Phar:
-  . Fixed bug #70417 (PharData::compress() doesn't close temp file). (cmb)
-
-- posix:
-  . Fixed bug #71219 (configure script incorrectly checks for ttyname_r). (atoh)
-
-- Session:
-  . Fixed bug #69582 (session not readable by root in CLI). (EvgeniySpinov)
-
-- SPL:
-  . Fixed bug #73896 (spl_autoload() crashes when calls magic _call()). (Dmitry)
-
-- Standard:
-  . Fixed bug #69442 (closing of fd incorrect when PTS enabled). (jaytaph)
-  . Fixed bug #47021 (SoapClient stumbles over WSDL delivered with
-    "Transfer-Encoding: chunked"). (Rowan Collins)
-  . Fixed bug #72974 (imap is undefined service on AIX). (matthieu.sarter)
-  . Fixed bug #72979 (money_format stores wrong length AIX). (matthieu.sarter)
-  . Fixed bug #73374 (intval() with base 0 should detect binary). (Leigh)
-  . Fixed bug #69061 (mail.log = syslog contains double information).
-    (Tom Sommer)
-
-- ZIP:
-  . Fixed bug #70103 (ZipArchive::addGlob ignores remove_all_path option). (cmb,
-    Mitch Hagstrand)
-
-19 Jan 2017, PHP 7.1.1
-
-- Core:
-  . Fixed bug #73792 (invalid foreach loop hangs script). (Dmitry)
-  . Fixed bug #73686 (Adding settype()ed values to ArrayObject results in
-    references). (Nikita, Laruence)
-  . Fixed bug #73663 ("Invalid opcode 65/16/8" occurs with a variable created
-    with list()). (Laruence)
-  . Fixed bug #73727 (ZEND_MM_BITSET_LEN is "undefined symbol" in
-    zend_bitset.h). (Nikita)
-  . Fixed bug #73753 (unserialized array pointer not advancing). (David Walker)
-  . Fixed bug #73783 (SIG_IGN doesn't work when Zend Signals is enabled).
-    (David Walker)
-
-- CLI:
-  . Fixed bug #72555 (CLI output(japanese) on Windows). (Anatol)
-
-- COM:
-  . Fixed bug #73679 (DOTNET read access violation using invalid codepage).
-    (Anatol)
-
-- DOM:
-  . Fixed bug #67474 (getElementsByTagNameNS filter on default ns). (aboks)
-
-- Mbstring:
-  . Fixed bug #73646 (mb_ereg_search_init null pointer dereference).
-    (Laruence)
-
-- Mysqli:
-  . Fixed bug #73462 (Persistent connections don't set $connect_errno).
-    (darkain)
-
-- Mysqlnd:
-  . Optimized handling of BIT fields - less memory copies and lower memory
-    usage. (Andrey)
-  . Fixed bug #73800 (sporadic segfault with MYSQLI_OPT_INT_AND_FLOAT_NATIVE). 
-	(vanviegen)
-
-- Opcache:
-  . Fixed bug #73789 (Strange behavior of class constants in switch/case block).
-    (Laruence)
-  . Fixed bug #73746 (Method that returns string returns UNKNOWN:0 instead).
-    (Laruence)
-  . Fixed bug #73654 (Segmentation fault in zend_call_function). (Nikita)
-  . Fixed bug #73668 ("SIGFPE Arithmetic exception" in opcache when divide by
-    minus 1). (Nikita)
-  . Fixed bug #73847 (Recursion when a variable is redefined as array). (Nikita)
-
-- PDO_Firebird:
-  . Fixed bug #72931 (PDO_FIREBIRD with Firebird 3.0 not work on returning
-    statement). (Dorin Marcoci)
-
-- phpdbg:
-  . Fixed bug #73794 (Crash (out of memory) when using run and # command
-    separator). (Bob)
-  . Fixed bug #73704 (phpdbg shows the wrong line in files with shebang). (Bob)
-
-- SQLite3:
-  . Reverted fix for bug #73530	(Unsetting result set may reset other result
-    set). (cmb)
-
-- Standard:
-  . Fixed bug #73594 (dns_get_record does not populate $additional out
-    parameter). (Bruce Weirdan)
-  . Fixed bug #70213 (Unserialize context shared on double class lookup).
-    (Taoguang Chen)
-  . Fixed bug #73154 (serialize object with __sleep function crash). (Nikita)
-  . Fixed bug #70490 (get_browser function is very slow). (Nikita)
-  . Fixed bug #73265 (Loading browscap.ini at startup causes high memory usage).
-    (Nikita)
-  . Add subject to mail log. (tomsommer)
-  . Fixed bug #31875 (get_defined_functions additional param to exclude
-	disabled functions). (willianveiga)
-
-- Zlib
-  . Fixed bug #73373 (deflate_add does not verify that output was not truncated).
-    (Matt Bonneau)
-
-01 Dec 2016, PHP 7.1.0
->>>>>>> 6373ce7c
 
 - Core:
   . Removed IS_TYPE_IMMUTABLE (it's the same as COPYABLE & !REFCOUNTED). (Dmitry)
@@ -389,6 +80,8 @@
 
 - GD:
   . Implemented imageresolution as getter and setter (Christoph)
+  . Fixed bug #74343 (compile fails on solaris 11 with system gd2 library).
+    (krakjoe)
 
 - GMP:
   . Fixed bug #70896 (gmp_fact() silently ignores non-integer input). (Sara)
