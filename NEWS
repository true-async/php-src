--- conflicted
+++ resolved
@@ -1,36 +1,7 @@
 PHP                                                                        NEWS
 |||||||||||||||||||||||||||||||||||||||||||||||||||||||||||||||||||||||||||||||
-<<<<<<< HEAD
 ?? ??? ????, PHP 8.2.0alpha1
-=======
-?? ??? ????, PHP 8.1.0RC6
-
-
-
-28 Oct 2021, PHP 8.1.0RC5
-- Core:
-  . Fixed bug #81518 (Header injection via default_mimetype / default_charset).
-    (cmb)
-
-- Date:
-  . Fixed bug #81500 (Interval serialization regression since 7.3.14 / 7.4.2).
-    (cmb)
-
-- FPM:
-  . Fixed bug #81026 (PHP-FPM oob R/W in root process leading to privilege
-    escalation) (CVE-2021-21703). (Jakub Zelenka)
-
-- JSON:
-  . Fixed bug #81532 (Change of $depth behaviour in json_encode() on PHP 8.1).
-    (Nikita)
-
-- MBString:
-  . Fixed bug #76167 (mbstring may use pointer from some previous request).
-    (cmb, cataphract)
   . Fixed bug #81390 (mb_detect_encoding() regression). (alexdowad)
-
-14 Oct 2021, PHP 8.1.0RC4
->>>>>>> 56a8b5f3
 
 - CLI:
   . Fixed bug #81496 (Server logs incorrect request method). (lauri)
