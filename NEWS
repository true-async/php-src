--- conflicted
+++ resolved
@@ -41,6 +41,9 @@
 
 - Streams:
   . Fixed bug GH-17650 (realloc with size 0 in user_filters.c). (nielsdos)
+
+- Windows:
+  . Fixed phpize for Windows 11 (24H2). (bwoebi)
 
 - Zlib:
   . Fixed bug GH-17745 (zlib extension incorrectly handles object arguments).
@@ -233,14 +236,7 @@
 - XML:
   . Fixed bug GH-1718 (unreachable program point in zend_hash). (nielsdos)
 
-<<<<<<< HEAD
 19 Dec 2024, PHP 8.3.15
-=======
-- Windows:
-  . Fixed phpize for Windows 11 (24H2). (bwoebi)
-
-19 Dec 2024, PHP 8.2.27
->>>>>>> 595e6162
 
 - Calendar:
   . Fixed jdtogregorian overflow. (David Carlier)
