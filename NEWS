PHP                                                                        NEWS
|||||||||||||||||||||||||||||||||||||||||||||||||||||||||||||||||||||||||||||||
?? ??? ????, PHP 8.2.0alpha2

<<<<<<< HEAD
=======
- Core:
  . Fixed bug GH-8338 (Intel CET is disabled unintentionally). (Chen, Hu)
  . Fixed leak in Enum::from/tryFrom for internal enums when using JIT (ilutov)
  . Fixed calling internal methods with a static return type from
    extension code. (Sara)
  . Fixed bug GH-8655 (Casting an object to array does not unwrap refcount=1
    references). (Nicolas Grekas)

- Date:
  . Fixed bug #72963 (Null-byte injection in CreateFromFormat and related
    functions). (Derick)
  . Fixed bug #74671 (DST timezone abbreviation has incorrect offset). (Derick)
  . Fixed bug #78139 (timezone_open accepts invalid timezone string argument).
    (Derick)

- MBString:
  . mb_detect_encoding recognizes all letters in Czech alphabet (alexdowad)
  . mb_detect_encoding recognizes all letters in Hungarian alphabet (alexdowad)
  . Fixed bug GH-8685 (pcre not ready at mbstring startup). (Remi)

- OPcache:
  . Fixed bug GH-8591 (tracing JIT crash after private instance method change).
    (Arnaud, Dmitry, Oleg Stepanischev)
>>>>>>> 96e3a9d3

09 Jun 2022, PHP 8.2.0alpha1

- CLI:
  . Fixed bug #81496 (Server logs incorrect request method). (lauri)

- Core:
  . Fixed bug #81380 (Observer may not be initialized properly). (krakjoe)
  . Fixed bug GH-7771 (Fix filename/lineno of constant expressions). (ilutov)
  . Fixed bug GH-7792 (Improve class type in error messages). (ilutov)
  . Support huge pages on MacOS. (David CARLIER)

- Curl:
  . Added support for CURLOPT_XFERINFOFUNCTION. (David Carlier)
  . Added support for CURLOPT_MAXFILESIZE_LARGE. (David Carlier)

- Date:
  . Fixed GH-8458 (DateInterval::createFromDateString does not throw if
    non-relative items are present). (Derick)
  . Fixed bug #52015 (Allow including end date in DatePeriod iterations)
    (Daniel Egeberg, Derick)
  . idate() now accepts format specifiers "N" (ISO Day-of-Week) and "o" (ISO
    Year). (Pavel Djundik)

- FPM:
  . Emit error for invalid port setting. (David Carlier)
  . Added extra check for FPM proc dumpable on SELinux based systems.
    (David Carlier)
  . Added support for listening queue on macOS. (David Carlier)
  . Changed default for listen.backlog on Linux to -1. (Cristian Rodríguez)

- FTP:
  . Fix datetime format string to follow POSIX spec in ftp_mdtm(). (Jihwan Kim)

- Intl:
  . Update all grandfathered language tags with preferred values
  . Fixed GH-7939 (Cannot unserialize IntlTimeZone objects). (cmb)

- OCI8:
  . Added oci8.prefetch_lob_size directive to tune LOB query performance
  . Support for building against Oracle Client libraries 10.1 and 10.2 has been
    dropped. Oracle Client libraries 11.2 or newer are now required.

- ODBC:
  . Fixed bug GH-8300 (User input not escaped when building connection string).
    (Calvin Buckley)

- PDO_ODBC:
  . Fixed bug #80909 (crash with persistent connections in PDO_ODBC). (Calvin
    Buckley)
  . Fixed bug GH-8300 (User input not escaped when building connection string).
    (Calvin Buckley)

- Reflection:
  . Added ReflectionFunction::isAnonymous(). (Nicolas Grekas)
  . Added ReflectionMethod::hasPrototype(). (Ollie Read)
  . Narrow ReflectionEnum::getBackingType() return type to ReflectionNamedType.
    (SamMousa)

- Session:
  . Fixed bug GH-7787 (Improve session write failure message for user error
    handlers). (ilutov)

- Sockets:
  . Added TCP_NOTSENT_LOWAT socket option. (David Carlier)
  . Added SO_MEMINFO socket option. (David Carlier)
  . Added SO_RTABLE socket option (OpenBSD), equivalent of SO_MARK (Linux).
    (David Carlier)
  . Added TCP_KEEPALIVE, TCP_KEEPIDLE, TCP_KEEPINTVL, TCP_KEEPCNT socket
    options. (David Carlier)
  . Added ancillary data support for FreeBSD. (David Carlier)
  . Added ancillary data support for NetBSD. (David Carlier)
  . Added SO_BPF_EXTENSIONS socket option. (David Carlier)

- Sodium:
  . Added sodium_crypto_stream_xchacha20_xor_ic(). (Scott)

- SQLite3:
  . Changed sqlite3.defensive from PHP_INI_SYSTEM to PHP_INI_USER. (bohwaz)

- Standard:
  . net_get_interfaces() also reports wireless network interfaces on Windows.
    (Yurun)
  . Finished AVIF support in getimagesize(). (Yannis Guyon)
  . Fixed bug GH-7847 (stripos with large haystack has bad performance).
    (ilutov)
  . New function memory_reset_peak_usage(). (Patrick Allaert)
  . Fixed parse_url(): can not recognize port without scheme. (pandaLIU)

- Streams:
  . Set IP_BIND_ADDRESS_NO_PORT if available when connecting to remote host.
    (Cristian Rodríguez)
  . Fixed bug GH-8548 (stream_wrapper_unregister() leaks memory). (ilutov)

- Zip:
  . add ZipArchive::clearError() method
  . add ZipArchive::getStreamName() method
  . add ZipArchive::getStreamIndex() method
  . On Windows, the Zip extension is now built as shared library (DLL) by
    default. (cmb)

<<< NOTE: Insert NEWS from last stable release here prior to actual release! >>><|MERGE_RESOLUTION|>--- conflicted
+++ resolved
@@ -2,32 +2,9 @@
 |||||||||||||||||||||||||||||||||||||||||||||||||||||||||||||||||||||||||||||||
 ?? ??? ????, PHP 8.2.0alpha2
 
-<<<<<<< HEAD
-=======
 - Core:
-  . Fixed bug GH-8338 (Intel CET is disabled unintentionally). (Chen, Hu)
-  . Fixed leak in Enum::from/tryFrom for internal enums when using JIT (ilutov)
-  . Fixed calling internal methods with a static return type from
-    extension code. (Sara)
   . Fixed bug GH-8655 (Casting an object to array does not unwrap refcount=1
     references). (Nicolas Grekas)
-
-- Date:
-  . Fixed bug #72963 (Null-byte injection in CreateFromFormat and related
-    functions). (Derick)
-  . Fixed bug #74671 (DST timezone abbreviation has incorrect offset). (Derick)
-  . Fixed bug #78139 (timezone_open accepts invalid timezone string argument).
-    (Derick)
-
-- MBString:
-  . mb_detect_encoding recognizes all letters in Czech alphabet (alexdowad)
-  . mb_detect_encoding recognizes all letters in Hungarian alphabet (alexdowad)
-  . Fixed bug GH-8685 (pcre not ready at mbstring startup). (Remi)
-
-- OPcache:
-  . Fixed bug GH-8591 (tracing JIT crash after private instance method change).
-    (Arnaud, Dmitry, Oleg Stepanischev)
->>>>>>> 96e3a9d3
 
 09 Jun 2022, PHP 8.2.0alpha1
 
