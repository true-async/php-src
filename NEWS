PHP                                                                        NEWS
|||||||||||||||||||||||||||||||||||||||||||||||||||||||||||||||||||||||||||||||
?? ??? ????, PHP 7.2.0RC4

- Core
  . Fixed bug #75220 (Segfault when calling is_callable on parent). 
    (andrewnester)
  . Fixed bug #75290 (debug info of Closures of internal functions contain
    garbage argument names). (Andrea)

- Date:
  . Fixed bug #75222 (DateInterval microseconds property always 0). (jhdxr)

- Hash:
  . Fixed Bug #75284 (sha3 is not supported on bigendian machine). (Remi)

- litespeed:
  . Fixed bug #75248 (Binary directory doesn't get created when building 
    only litespeed SAPI). (petk)
  . Fixed bug #75251 (Missing program prefix and suffix). (petk)

- Opcache
  . Fixed bug #75255 (Request hangs and not finish). (Dmitry)

- PCRE:
  . Fixed bug #75285 (Broken build when system libpcre don't have jit support).
    (Remi)

- Sodium:
  . Added missing bindings for libsodium > 1.0.13. (Frank)

28 Sep 2017, PHP 7.2.0RC3

- Core
  . Fixed bug #75241 (Null pointer dereference in zend_mm_alloc_small()).
    (Laruence)
  . Fixed bug #74878 (Data race in ZTS builds). (Nikita, Dmitry)
  . Fixed bug #75236 (infinite loop when printing an error-message). (Andrea)
  . Fixed bug #75252 (Incorrect token formatting on two parse errors in one
    request). (Nikita)

- FPM:
  . Fixed bug #75212 (php_value acts like php_admin_value). (Remi)

- MySQLi:
  . Fixed bug #75018 (Data corruption when reading fields of bit type). (Anatol)

<<<<<<< HEAD
- Opcache:
  . Fixed bug #75230 (Invalid opcode 49/1/8 using opcache). (Laruence)

- PCRE:
  . Fixed bug ##75223 (PCRE JIT broken in 7.2). (Dmitry)
=======
- OCI8:
  . Fixed incorrect reference counting. (Dmitry, Tianfang Yang)

- Opcache
  . Fixed bug #75255 (Request hangs and not finish). (Dmitry)
>>>>>>> c935b832

- PDO_mysql:
  . Fixed bug #75177 (Type 'bit' is fetched as unexpected string). (Anatol)

- SPL:
  . Fixed bug #73629 (SplDoublyLinkedList::setIteratorMode masks intern flags).
    (J. Jeising, cmb)

14 Sep 2017, PHP 7.2.0RC2

- Core:
  . Fixed Bug #75142 (buildcheck.sh check for autoconf version needs to be updated
    for v2.64). (zizzy at zizzy dot net, Remi)

- BCMath:
  . Fixed bug #44995 (bcpowmod() fails if scale != 0). (cmb)
  . Fixed bug #46781 (BC math handles minus zero incorrectly). (cmb)
  . Fixed bug #54598 (bcpowmod() may return 1 if modulus is 1). (okano1220, cmb)
  . Fixed bug #75178 (bcpowmod() misbehaves for non-integer base or modulus). (cmb)

- CLI server:
  . Fixed bug #70470 (Built-in server truncates headers spanning over TCP
    packets). (bouk)

- Date:
  . Fixed bug #75149 (redefinition of typedefs ttinfo and t1info). (Remi)

- GD:
  . Fixed bug #75139 (libgd/gd_interpolation.c:1786: suspicious if ?). (cmb)

- Intl:
  .  Fixed bug #75193 (segfault in collator_convert_object_to_string). (Remi)

- Gettext:
  . Fixed bug #73730 (textdomain(null) throws in strict mode). (cmb)

- Opcache
  . Fixed incorect constant conditional jump elimination. (Dmitry)

- OpenSSL
  . Automatically load OpenSSL configuration file. (Jakub Zelenka)

- SPL:
  . Fixed bug #75155 (AppendIterator::append() is broken when appending another
    AppendIterator). (Nikita)
  . Fixed bug #75173 (incorrect behavior of AppendIterator::append in foreach loop).
    (jhdxr)

- Standard:
  . Fixed bug #75152 (signed integer overflow in parse_iv). (Laruence)
  . Fixed bug #75170 (mt_rand() bias on 64-bit machines). (Nikita)

- ZIP:
  . Fixed bug #75143 (new method setEncryptionName() seems not to exist
    in ZipArchive). (Anatol)

31 Aug 2017, PHP 7.2.0RC1

- Core:
  . Fixed bug #75042 (run-tests.php issues with EXTENSION block). (John Boehr)

- CURL:
  . Fixed bug #75093 (OpenSSL support not detected). (Remi)
  . Better fix for #74125 (use pkg-config instead of curl-config). (Remi)

- GD:
  . Fixed bug #75111 (Memory disclosure or DoS via crafted .bmp image). (cmb)
  . Fixed bug #75124 (gdImageGrayScale() may produce colors). (cmb)

- Intl:
  . Fixed bug #75090 (IntlGregorianCalendar doesn't have constants from parent
    class). (tpunt)

- PCRE:
  . Fixed bug #75089 (preg_grep() is not reporting PREG_BAD_UTF8_ERROR after
    first input string). (Dmitry)

- PDO_OCI:
  . Fixed bug #74631 (PDO_PCO with PHP-FPM: OCI environment initialized
    before PHP-FPM sets it up). (Ingmar Runge)

- SQLite3:
  . Update to Sqlite 3.20.1. (cmb)

- Standard:
  . Fixed bug #75097 (gethostname fails if your host name is 64 chars long). (Andrea)

17 Aug 2017, PHP 7.2.0beta3

- Core:
  . Fixed bug #75063 (Main CWD initialized with wrong codepage). (Anatol)
  . Fixed bug #74725 (html_errors=1 breaks unhandled exceptions). (Andrea)

- Date:
  . Fixed bug #75002 (Null Pointer Dereference in timelib_time_clone). (Derick)

- FTP:
  . Added ftp_append() function. (blar)

- JSON:
  . Fixed bug #75185 (Buffer overflow in json_decode() with
    JSON_INVALID_UTF8_IGNORE or JSON_INVALID). (Jakub Zelenka)

- Mbstring:
  . Fixed bug #75001 (Wrong reflection on mb_eregi_replace). (Fabien
    Villepinte)

- SQLite3:
  . Updated to SQLite 3.20.0. (cmb)

- SPL:
  . Fixed bug #75049 (spl_autoload_unregister can't handle
    spl_autoload_functions results). (Laruence)
  . Added spl_object_id(). (Tyson Andre)

- Standard:
  . Fixed bug #75075 (unpack with X* causes infinity loop). (Laruence)
  . Fixed bug #74103 (heap-use-after-free when unserializing invalid array
    size). (Nikita)
  . Fixed bug #75054 (A Denial of Service Vulnerability was found when
    performing deserialization). (Nikita)

- WDDX:
  . Fixed bug #73793 (WDDX uses wrong decimal seperator). (cmb)

- XMLRPC:
  . Fixed bug #74975 (Incorrect xmlrpc serialization for classes with declared
    properties). (blar)

03 Aug 2017, PHP 7.2.0beta2

- Core:
  . Implemented FR #74963 (Improved error message on fetching property of
    non-object). (Laruence)
  . Fixed bug #74947 (Segfault in scanner on INF number). (Laruence)
  . Fixed bug #74954 (null deref and segfault in zend_generator_resume()). (Bob)

- CLI:
  . Fixed bug #74979 (Interactive shell opening instead of script execution
    with -f flag). (Anatol)

- cURL:
  . Fixed bug #74125 (Fixed finding CURL on systems with multiarch support).
    (cebe)

- Intl:
  . Fixed bug #74993 (Wrong reflection on some locale_* functions). (Sara)

- Mbstring:
  . Fixed bug #69267 (mb_strtolower fails on titlecase characters). (Nikita)
  . Fixed bug #71606 (Segmentation fault mb_strcut with HTML-ENTITIES encoding).
    (cmb)
  . Fixed bug #62934 (mb_convert_kana() does not convert iteration marks).
    (Nikita)

- MySQLi:
  . Fixed bug #74968 (PHP crashes when calling mysqli_result::fetch_object with
    an abstract class). (Anatol)

- OCI8:
  . Expose oci_unregister_taf_callback() (Tianfang Yang)

- Opcache:
  . Fixed bug #74980 (Narrowing occurred during type inference). (Laruence)

- OpenSSL:
  . Fixed bug #74903 (openssl_pkcs7_encrypt() uses different EOL than before).
    (Anatol)

- phar:
  . Fixed bug #74991 (include_path has a 4096 char limit in some cases).
    (bwbroersma)

- Reflection:
  . Fixed bug #74949 (null pointer dereference in _function_string). (Laruence)

- Session:
  . Fixed bug #74892 (Url Rewriting (trans_sid) not working on urls that start
    with "#"). (Andrew Nester)
  . Fixed bug #74936 (session_cache_expire/cache_limiter/save_path() trigger a
    warning in read mode). (morozov)
  . Fixed bug #74941 (session fails to start after having headers sent). 
    (morozov)
  . Fixed bug #74833 (SID constant created with wrong module number). (Anatol)

- SimpleXML:
  . Fixed bug #74950 (nullpointer deref in simplexml_element_getDocNamespaces).
    (Laruence)

- SPL:
  . Fixed bug #74669 (Unserialize ArrayIterator broken). (Andrew Nester)
  . Fixed bug #74977 (Appending AppendIterator leads to segfault). 
    (Andrew Nester)
  . Fixed bug #75015 (Crash in recursive iterator destructors). (Julien)

- Standard:
  . Fixed bug #74851 (uniqid() without more_entropy performs badly).
    (Emmanuel Dreyfus)

20 Jul 2017, PHP 7.2.0beta1

- Core:
  . Added new VM instuctions ISSET_ISEMPTY_CV and UNSET_CV. Previously they
    were implemented as ISSET_ISEMPTY_VAR and UNSET_VAR variants with
    ZEND_QUICK_SET flag. (Nikita, Dmitry)
  . Fixed bug #74603 (PHP INI Parsing Stack Buffer Overflow Vulnerability).
    (Stas)
  . Fixed bug #74111 (Heap buffer overread (READ: 1) finish_nested_data from
    unserialize). (Nikita)
  . Fixed bug #74819 (wddx_deserialize() heap out-of-bound read via
    php_parse_date()). (Derick)
  . Fixed bug #49649 (unserialize() doesn't handle changes in property 
    visibility). (pmmaga)
  . Fixed #74866 (extension_dir = "./ext" now use current directory for base).
    (Francois Laupretre)
  . Fixed bug #74923 (Crash when crawling through network share). (Anatol)
  . Fixed bug #74913 (fixed incorrect poll.h include). (petk)
  . Fixed bug #74906 (fixed incorrect errno.h include). (petk)

- Date:
  . Fixed bug #74852 (property_exists returns true on unknown DateInterval 
    property). (jhdxr)	

- DOM:
  . Implement #74837 (Implement Countable for DomNodeList and DOMNamedNodeMap).
    (Andreas Treichel)

- EXIF:
  . Implemented #65187 (exif_read_data/thumbnail: add support for stream 
    resource). (Kalle)
  . Deprecated the read_exif_data() alias. (Kalle)
  . Fixed bug #74428 (exif_read_data(): "Illegal IFD size" warning occurs with 
    correct exif format). (bradpiccho at gmail dot com, Kalle)
  . Fixed bug #72819 (EXIF thumbnails not read anymore). (Kalle)
  . Fixed bug #62523 (php crashes with segfault when exif_read_data called). 
    (Kalle)
  . Fixed bug #50660 (exif_read_data(): Illegal IFD offset (works fine with 
    other exif readers). (skinny dot bravo at gmail dot com, Kalle)

- GD:
  . Fixed bug #74435 (Buffer over-read into uninitialized memory). (cmb)

- IMAP:
  . Fixed bug #72324 (imap_mailboxmsginfo() return wrong size). 
    (ronaldpoon at udomain dot com dot hk, Kalle)

- JSON:
  . Add JSON_INVALID_UTF8_IGNORE and JSON_INVALID_UTF8_SUBSTITUTE options for
    json_encode and json_decode to ignore or replace invalid UTF-8 byte
    sequences - it addresses request #65082. (Jakub Zelenka)

- LDAP:
  . Fixed passing an empty array to ldap_set_option for client or server controls.

- Opcache:
  . Added global optimisation passes based on data flow analysis using Single
    Static Assignment (SSA) form: Sparse Conditional Constant Propagation (SCCP),
    Dead Code Elimination (DCE), and removal of unused local variables
    (Nikita, Dmitry)

- OpenSSL:
  . Add ssl security_level stream option to support OpenSSL security levels.
    (Jakub Zelenka).
  . Allow setting SNI cert and private key in separate files. (Jakub Zelenka)
  . Fixed bug #74651 (negative-size-param (-1) in memcpy in zif_openssl_seal()).
    (Stas)

- PCRE:
  . Fixed bug #74873 (Minor BC break: PCRE_JIT changes output of preg_match()).
    (Dmitry)

- Sodium:
  . New cryptographic extension

- SQLite3:
  . Fixed bug #74883 (SQLite3::__construct() produces "out of memory" exception
    with invalid flags). (Anatol)

- ZIP:
  . ZipArchive implements countable, added ZipArchive::count() method. (Remi)
  . Fix segfault in php_stream_context_get_option call. (Remi)

06 Jul 2017, PHP 7.2.0alpha3

- Core:
  . Fixed bug #74780 (parse_url() broken when query string contains colon). 
    (jhdxr)
  . Fixed bug #74761 (Unary operator expected error on some systems). (petk)
  . Allow loading PHP/Zend extensions by name in ini files (extension=<name>).
    (francois at tekwire dot net)
  . Added object type annotation. (brzuchal)
  . Fixed bug #74815 (crash with a combination of INI entries at startup).
    (Anatol)
  . Fixed bug #74836 (isset on zero-prefixed numeric indexes in array broken).
    (Dmitry)
  . Fixed bug #74101, bug #74614 (Unserialize Heap Use-After-Free (READ: 1) in
    zval_get_type). (Nikita)

- CLI:
  . Fixed bug #74849 (Process is started as interactive shell in PhpStorm).
    (Anatol)

- LDAP:
  . Implemented FR #69445 (Support for LDAP EXOP operations)
  . Fixed support for LDAP_OPT_SERVER_CONTROLS and LDAP_OPT_CLIENT_CONTROLS in ldap_get_option

- OpenSSL:
  . Fixed bug #74798 (pkcs7_en/decrypt does not work if \x0a is used in content).
    (Anatol)

- SPL:
  . Fixed bug #73471 (PHP freezes with AppendIterator). (jhdxr)
  . Fixed bug #71412 (Incorrect arginfo for ArrayIterator::__construct).
    (tysonandre775 at hotmail dot com)

- Session:
  . Fixed bug #74514 (5 session functions incorrectly warn when calling in
    read-only/getter mode). (Yasuo)

- Standard:
  . Add support for extension name as argument to dl().
    (francois at tekwire dot net)

- zlib:
  . Fixed bug #73944 (dictionary option of inflate_init() does not work).
    (wapmorgan)
  . Expose inflate_get_status() and inflate_get_read_len() functions.
    (Matthew Trescott)

22 Jun 2017, PHP 7.2.0alpha2

- Core:
  . Change PHP_OS_FAMILY value from "OSX" to "Darwin". (Sebastian, Kalle)

- GD:
  . Fixed bug #74744 (gd.h: stdarg.h include missing for va_list use in
    gdErrorMethod). (rainer dot jung at kippdata dot de, cmb)

- OCI8:
  . Add TAF callback (PR #2459). (KoenigsKind)
  . Fixed bug #74625 (Integer overflow in oci_bind_array_by_name). (Ingmar Runge)

- OpenSSL:
  . Fixed bug #74720 (pkcs7_en/decrypt does not work if \x1a is used in
    content). (Anatol)
  . Use TLS_ANY for default ssl:// and tls:// negotiation. (kelunik)
  . Fix leak in openssl_spki_new(). (jelle at vdwaa dot nl)
  . Added openssl_pkcs7_read() and pk7 parameter to openssl_pkcs7_verify().
    (jelle at vdwaa dot nl)

- PDO_OCI:
  . Fixed Bug #74537 (Align --with-pdo-oci configure option with --with-oci8 syntax).
    (Tianfang Yang)

- Standard:
  . Compatibility with libargon2 versions 20161029 and 20160821.
    (charlesportwoodii at erianna dot com)
  . Fixed Bug #74737 (mysqli_get_client_info reflection info).
    (mhagstrand at gmail dot com)

- Streams:
  . Default ssl/single_dh_use and ssl/honor_cipher_order to true. (kelunik)

- SQLite3:
  . Update to Sqlite 3.19.3. (cmb)
  . Implement writing to blobs. (bohwaz at github dot com)

08 Jun 2017, PHP 7.2.0alpha1

- Core:
  . Added ZEND_COUNT, ZEND_GET_CLASS, ZEND_GET_CALLED_CLASS, ZEND_GET_TYPE,
    ZEND_FUNC_NUM_ARGS, ZEND_FUNC_GET_ARGS instructions, to implement
    corresponding builtin functions. (Dmitry)
  . "Countable" interface is moved from SPL to Core. (Dmitry)
  . Added ZEND_IN_ARRAY instruction, implementing optimized in_array() builtin
    function, through hash lookup in flipped array. (Dmitry)
  . Removed IS_TYPE_IMMUTABLE (it's the same as COPYABLE & !REFCOUNTED). (Dmitry)
  . Removed the sql.safe_mode directive. (Kalle)
  . Removed support for Netware. (Kalle)
  . Renamed ReflectionClass::isIterateable() to ReflectionClass::isIterable()
    (alias original name for BC). (Sara)
  . Fixed bug #54535 (WSA cleanup executes before MSHUTDOWN). (Kalle)
  . Implemented FR #69791 (Disallow mail header injections by extra headers)
    (Yasuo)
  . Implemented FR #49806 (proc_nice() for Windows). (Kalle)
  . Fix pthreads detection when cross-compiling (ffontaine)
  . Fixed memory leaks caused by exceptions thrown from destructors. (Bob,
    Dmitry).
  . Fixed bug #73215 (uniqid() should use better random source). (Yasuo)
  . Fixed bug #73337 (try/catch not working with two exceptions inside a same
    operation). (Dmitry)
  . Implemented FR #72768 (Add ENABLE_VIRTUAL_TERMINAL_PROCESSING flag for
    php.exe). (Michele Locati)
  . Implemented "Convert numeric keys in object/array casts" RFC, fixes
    bugs #53838, #61655, #66173, #70925, #72254, etc. (Andrea)
  . Implemented "Deprecate and Remove Bareword (Unquoted) Strings" RFC.
    (Rowan Collins)
  . Raised minimum supported Windows versions to Windows 7/Server 2008 R2.
    (Anatol)
  . Implemented minor optimization in array_keys/array_values(). (Sara)
  . Fixed bug #73969 (segfault in debug_print_backtrace). (andrewnester)
  . Added PHP_OS_FAMILY constant to determine on which OS we are. (Jan Altensen)
  . Fixed bug #73994 (arginfo incorrect for unpack). (krakjoe)
  . Fixed bug #73973 (assertion error in debug_zval_dump). (andrewnester)
  . Fixed bug #73987 (Method compatibility check looks to original 
    definition and not parent). (pmmaga)
  . Fixed bug #73991 (JSON_OBJECT_AS_ARRAY not respected). (Sara)
  . Fixed bug #74053 (Corrupted class entries on shutdown when a destructor
    spawns another object). (jim at commercebyte dot com)
  . Fixed bug #73971 (Filename got limited to MAX_PATH on Win32 when scan
    directory). (Anatol)
  . Fixed bug #74149 (static embed SAPI linkage error). (krakjoe)
  . Fixed bug #72359, bug #72451, bug #73706, bug #71115 and others related
    to interned strings handling in TS builds. (Anatol, Dmitry)
  . Implemented "Trailing Commas In List Syntax" RFC for group use lists only.
    (Sammy Kaye Powers)
  . Fixed bug #74269 (It's possible to override trait property with different
    loosely-equal value). (pmmaga)
  . Fixed bug #61970 (Restraining __construct() access level in subclass gives
    a fatal error). (pmmaga)
  . Fixed bug #63384 (Cannot override an abstract method with an abstract
    method). (pmmaga, wes)
  . Fixed bug #74607 (Traits enforce different inheritance rules). (pmmaga)
  . Fixed misparsing of abstract unix domain socket names. (Sara)

- BCMath:
  . Fixed bug #46564 (bcmod truncates fractionals). (liborm85)

- Calendar:
  . Fix integer overflows (Joshua Rogers)

- CLI server:
  . Fixed bug #60471 (Random "Invalid request (unexpected EOF)" using a router
    script). (SammyK)

- Date:
  . Fixed bug #55407 (Impossible to prototype DateTime::createFromFormat).
    (kelunik)
  . Fixed bug #69587 (DateInterval properties and isset). (jhdxr)
  . Fixed bug #74404 (Wrong reflection on DateTimeZone::getTransitions).
    (krakjoe)
  . Fixed bug #74080 (add constant for RFC7231 format datetime). (duncan3dc)
  . Fixed bug #74639 (implement clone for DatePeriod and DateInterval).
    (andrewnester)
  . Implemented FR #71520 (Adding the DateTime constants to the
    DateTimeInterface interface). (Majkl578)

- Dba:
  . Fixed bug #72885 (flatfile: dba_fetch() fails to read replaced entry).
    (Anatol)

- DOM:
  . Fixed bug #67474 (getElementsByTagNameNS filter on default ns). (aboks)
  . Fixed bug #54382 (getAttributeNodeNS doesn't get xmlns* attributes).
    (aboks)
  . Fixed bug #74004 (LIBXML_NOWARNING (etc) ignored by DOMDocument::loadHTML).
    (somedaysummer)

- EXIF:
  . Added support for vendor specific tags for the following formats:
    Samsung, DJI, Panasonic, Sony, Pentax, Minolta, Sigma/Foveon, AGFA, 
	Kyocera, Ricoh & Epson. (Kalle)
  . Fixed bug #72682 (exif_read_data() fails to read all data for some
    images). (Kalle)
  . Fixed bug #71534 (Type confusion in exif_read_data() leading to heap
    overflow in debug mode). (hlt99 at blinkenshell dot org, Kalle)
  . Fixed bug #68547 (Exif Header component value check error).
    (sjh21a at gmail dot com, Kalle)
  . Fixed bug #66443 (Corrupt EXIF header: maximum directory nesting level
    reached for some cameras). (Kalle)
  . Fixed Redhat bug #1362571 (PHP not returning full results for
    exif_read_data function). (Kalle)

- FPM:
  . Configuration to limit fpm slow log trace callers. (Sannis)
  . Fixed bug #69865 (php-fpm does not close stderr when using syslog). 
    (Mike)

- FTP:
  . Fixed bug #74598 (ftp:// wrapper ignores context arg). (Sara)
  . Implement MLSD for structured listing of directories. (blar)

- GD:
  . Implemented imageresolution as getter and setter (Christoph)
  . Fixed bug #74343 (compile fails on solaris 11 with system gd2 library).
    (krakjoe)

- GMP:
  . Fixed bug #70896 (gmp_fact() silently ignores non-integer input). (Sara)

- hash:
  . Fixed bug #73961 (environmental build dependency in hash sha3 source).
    (krakjoe)
  . Changed HashContext from resource to object. (Rouven Weßling, Sara)
  . Disallowed usage of non-cryptographic hash functions with HMAC and PBKDF2.
    (Andrey Andreev, Nikita)

- intl:
  . Fixed bug #74433 (wrong reflection for Normalizer methods). (villfa)
  . Fixed bug #74439 (wrong reflection for Locale methods). (villfa)
  . Fixed bug #74468 (wrong reflection on Collator::sortWithSortKeys). (villfa)
  . Fixed bug #63790 (test using Spoofchecker which may be unavailable). (Sara)

- Mbstring:
  . Implemented request #66024 (mb_chr() and mb_ord()). (Masakielastic, Yasuo)
  . Implemented request #65081 (mb_scrub()). (Masakielastic, Yasuo)
  . Implemented request #69086 (enhancement for mb_convert_encoding() that
    handles multibyte replacement char nicely). (Masakielastic, Yasuo)
  . Added array input support to mb_convert_encoding(). (Yasuo)
  . Added array input support to mb_check_encoding(). (Yasuo)
  . Fixed bug #69079 (enhancement for mb_substitute_character). (masakielastic)
  . Update to oniguruma version 6.3.0. (Remi)

- Mcrypt:
  . The deprecated mcrypt extension has been moved to PECL. (leigh)

- MySQLi:
  . Fixed bug #73949 (leak in mysqli_fetch_object). (krakjoe)

- mysqlnd:
  . Fixed bug #73800 (sporadic segfault with MYSQLI_OPT_INT_AND_FLOAT_NATIVE). 
	(vanviegen)

- OpenSSL:
  . Fixed bug #71519 (add serial hex to return value array). (xrobau)

- PCRE:
  . Added support for PCRE JIT fast path API. (dmitry)
  . Fixed bug #61780 (Inconsistent PCRE captures in match results). (cmb)

- PDO:
  . Add "Sent SQL" to debug dump for emulated prepares. (Adam Baratz)
  . Add parameter types for national character set strings. (Adam Baratz)

- PDO_DBlib:
  . Fixed bug #73234 (Emulated statements let value dictate parameter type).
    (Adam Baratz)
  . Fixed bug #73396 (bigint columns are returned as strings). (Adam Baratz)
  . Expose DB-Library version as \PDO::DBLIB_ATTR_VERSION attribute on \PDO
    instance. (Adam Baratz)
  . Add test coverage for bug #72969. (Jeff Farr)

- PDO_OCI:
  . Fixed bug #54379 (PDO_OCI: UTF-8 output gets truncated). (gureedo / Oracle)

- PDO_PgSQL:
  . Fixed bug #73959 (lastInsertId fails to throw an exception for wrong 
    sequence name). (andrewnester)

- PDO_Sqlite
  . Switch to sqlite3_prepare_v2() and sqlite3_close_v2() functions (rasmus)

- phar:
  . Fixed bug #74383 (phar method parameters reflection correction). 
    (mhagstrand)
  . Fixed bug #74196 (phar does not correctly handle names containing dots).
    (mhagstrand)
  . Fixed bug #74386 (Phar::__construct reflection incorrect). (villfa)

- PHPDBG
  . Added extended_value to opcode dump output. (Sara)

- posix:
  . Fixed bug #71219 (configure script incorrectly checks for ttyname_r). (atoh)

- Session:
  . Fixed bug #73461 (Prohibit session save handler recursion). (Yasuo)
  . PR #2233 Removed register_globals related code and "!" can be used as $_SESSION key name. (Yasuo)
  . Improved bug #73100 fix. 'user' save handler can only be set by session_set_save_handler()
  . Fixed bug #69582 (session not readable by root in CLI). (EvgeniySpinov)

- SOAP:
  . Fixed bug #69137 (Peer verification fails when using a proxy with SoapClient)
    (Keith Smiley)

- SQLite3:
  . Update to Sqlite 3.18.0. (cmb)
  . Fixed bug #74413 (incorrect reflection for SQLite3::enableExceptions).
    (krakjoe)

- Standard:
  . Add subject to mail log. (tomsommer)
  . Fixed bug #31875 (get_defined_functions additional param to exclude
	disabled functions). (willianveiga)
  . Fixed bug #69442 (closing of fd incorrect when PTS enabled). (jaytaph)
  . Fixed bug #72974 (imap is undefined service on AIX). (matthieu.sarter)
  . Fixed bug #72979 (money_format stores wrong length AIX). (matthieu.sarter)
  . Fixed bug #74300 (unserialize accepts two plus/minus signs for float number exponent part).
    (xKerman)
  . Fixed bug #74556 (stream_socket_get_name() returns '\0'). (Sara)

- XML:
  . Moved utf8_encode() and utf8_decode() to the Standard extension. (Andrea)
  . Fixed bug #72135 (malformed XML causes fault) (edgarsandi)

- xmlreader:
  . Fixed bug #74457 (Wrong reflection on XMLReader::expand). (villfa)

- XMLRPC:
  . Use Zend MM for allocation in bundled libxmlrpc (Joe)

- ZIP:
  . Add support for encrypted archives. (Remi)
  . Use of bundled libzip is deprecated, --with-libzip option is recommended. (Remi)
  . Fixed Bug #73803 (Reflection of ZipArchive does not show public properties). (Remi)

<<< NOTE: Insert NEWS from last stable release here prior to actual release! >>><|MERGE_RESOLUTION|>--- conflicted
+++ resolved
@@ -18,6 +18,9 @@
   . Fixed bug #75248 (Binary directory doesn't get created when building 
     only litespeed SAPI). (petk)
   . Fixed bug #75251 (Missing program prefix and suffix). (petk)
+
+- OCI8:
+  . Fixed incorrect reference counting. (Dmitry, Tianfang Yang)
 
 - Opcache
   . Fixed bug #75255 (Request hangs and not finish). (Dmitry)
@@ -45,19 +48,11 @@
 - MySQLi:
   . Fixed bug #75018 (Data corruption when reading fields of bit type). (Anatol)
 
-<<<<<<< HEAD
 - Opcache:
   . Fixed bug #75230 (Invalid opcode 49/1/8 using opcache). (Laruence)
 
 - PCRE:
   . Fixed bug ##75223 (PCRE JIT broken in 7.2). (Dmitry)
-=======
-- OCI8:
-  . Fixed incorrect reference counting. (Dmitry, Tianfang Yang)
-
-- Opcache
-  . Fixed bug #75255 (Request hangs and not finish). (Dmitry)
->>>>>>> c935b832
 
 - PDO_mysql:
   . Fixed bug #75177 (Type 'bit' is fetched as unexpected string). (Anatol)
