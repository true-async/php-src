--- conflicted
+++ resolved
@@ -44,16 +44,8 @@
   . Fixed bug #72071 (setcookie allows max-age to be negative). (Craig Duncan)
   . Fixed bug #74361 (Compaction in array_rand() violates COW). (Nikita)
 
-<<<<<<< HEAD
 
 13 Apr 2017, PHP 7.1.4
-=======
-- SQLite3:
-  . Fixed bug #74413 (incorrect reflection for SQLite3::enableExceptions).
-    (krakjoe)
-
-13 Apr 2017 PHP 7.0.18
->>>>>>> b74b325a
 
 - Core:
   . Fixed bug #74149 (static embed SAPI linkage error). (krakjoe)
@@ -160,6 +152,10 @@
 
 - PDO_OCI:
   . Fixed bug #54379 (PDO_OCI: UTF-8 output gets truncated). (gureedo / Oracle)
+
+- SQLite3:
+  . Fixed bug #74413 (incorrect reflection for SQLite3::enableExceptions).
+    (krakjoe)
 
 - Standard:
   . Fixed bug #74005 (mail.add_x_header causes RFC-breaking lone line feed).
