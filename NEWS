PHP                                                                        NEWS
|||||||||||||||||||||||||||||||||||||||||||||||||||||||||||||||||||||||||||||||
?? ??? 201?, PHP 5.5.0 Beta 1

- Core:
  . Fixed bug #49348 (Uninitialized ++$foo->bar; does not cause a notice).
    (Stas)

- Sockets:
  . Fixed bug #64287 (sendmsg/recvmsg shutdown handler causes segfault).
    (Gustavo)

21 Feb 2013, PHP 5.5.0 Alpha 5

- Core:
  . Implemented FR #64175 (Added HTTP codes as of RFC 6585). (Jonh Wendell)
  . Fixed bug #64135 (Exceptions from set_error_handler are not always
    propagated). (Laruence)
  . Fixed bug #63830 (Segfault on undefined function call in nested generator).
    (Nikita Popov)
  . Fixed bug #60833 (self, parent, static behave inconsistently
    case-sensitive). (Stas, mario at include-once dot org)
  . Implemented FR #60524 (specify temp dir by php.ini). (ALeX Kazik).
  . Fixed bug #64142 (dval to lval different behavior on ppc64). (Remi)
  . Added ARMv7/v8 versions of various Zend arithmetic functions that are
    implemented using inline assembler (Ard Biesheuvel)
  . Fix undefined behavior when converting double variables to integers.
    The double is now always rounded towards zero, the remainder of its division
	by 2^32 or 2^64 (depending on sizeof(long)) is calculated and it's made
	signed assuming a two's complement representation. (Gustavo)

- CLI server:
  . Fixed bug #64128 (buit-in web server is broken on ppc64). (Remi)

- cURL:
  . Implemented FR #46439 - added CURLFile for safer file uploads.
    (Stas)

- Intl:
  . Cherry-picked UConverter wrapper, which had accidentaly been committed only
    to master.

- mysqli
  . Added mysqli_begin_transaction()/mysqli::begin_transaction(). Implemented
    all options, per MySQL 5.6, which can be used with START TRANSACTION, COMMIT
	and ROLLBACK through options to mysqli_commit()/mysqli_rollback() and their
	respective OO counterparts. They work in libmysql and mysqlnd mode. (Andrey)
  . Added mysqli_savepoint(), mysqli_release_savepoint(). (Andrey)

- mysqlnd
  . Add new begin_transaction() call to the connection object. Implemented all
    options, per MySQL 5.6, which can be used with START TRANSACTION, COMMIT
	and ROLLBACK. (Andrey)
  . Added mysqlnd_savepoint(), mysqlnd_release_savepoint(). (Andrey)

- Sockets:
  . Added recvmsg() and sendmsg() wrappers. (Gustavo)
    See https://wiki.php.net/rfc/sendrecvmsg

<<<<<<< HEAD
- Filter:
  . Implemented FR #49180 - added MAC address validation. (Martin)
=======
- Phar:
  . Fixed timestamp update on Phar contents modification. (Dmitry)

- SPL:
  . Fixed bug #64264 (SPLFixedArray toArray problem). (Laruence)
  . Fixed bug #64228 (RecursiveDirectoryIterator always assumes SKIP_DOTS).
    (patch by kriss@krizalys.com, Laruence)
  . Fixed bug #64106 (Segfault on SplFixedArray[][x] = y when extended). 
    (Nikita Popov)
  . Fixed bug #52861 (unset fails with ArrayObject and deep arrays).
    (Mike Willbanks)
>>>>>>> a3f020a4

- SNMP:
  . Fixed bug #64124 (IPv6 malformed). (Boris Lytochkin)

24 Jan 2013, PHP 5.5.0 Alpha 4

- Core:
  . Fixed bug #63980 (object members get trimmed by zero bytes). (Laruence)
  . Implemented RFC for Class Name Resolution As Scalar Via "class" Keyword.
    (Ralph Schindler, Nikita Popov, Lars)

- DateTime
  . Added DateTimeImmutable - a variant of DateTime that only returns the
    modified state instead of changing itself. (Derick)

- FPM:
  . Fixed bug #63999 (php with fpm fails to build on Solaris 10 or 11). (Adam)

- pgsql:
  . Bug #46408: Locale number format settings can cause pg_query_params to
    break with numerics. (asmecher, Lars)

- dba:
  . Bug #62489: dba_insert not working as expected.
    (marc-bennewitz at arcor dot de, Lars)

- Reflection:
  . Fixed bug #64007 (There is an ability to create instance of Generator by
    hand). (Laruence)

10 Jan 2013, PHP 5.5.0 Alpha 3

- General improvements:
  . Fixed bug #63874 (Segfault if php_strip_whitespace has heredoc). (Pierrick)
  . Fixed bug #63822 (Crash when using closures with ArrayAccess).
    (Nikita Popov)
  . Add Generator::throw() method. (Nikita Popov)
  . Bug #23955: allow specifying Max-Age attribute in setcookie() (narfbg, Lars)
  . Bug #52126: timestamp for mail.log (Martin Jansen, Lars)

- mysqlnd
  . Fixed return value of mysqli_stmt_affected_rows() in the time after
    prepare() and before execute(). (Andrey)

- cURL:
  . Added new functions curl_escape, curl_multi_setopt, curl_multi_strerror
    curl_pause, curl_reset, curl_share_close, curl_share_init,
    curl_share_setopt curl_strerror and curl_unescape. (Pierrick)
  . Addes new curl options CURLOPT_TELNETOPTIONS, CURLOPT_GSSAPI_DELEGATION,
    CURLOPT_ACCEPTTIMEOUT_MS, CURLOPT_SSL_OPTIONS, CURLOPT_TCP_KEEPALIVE,
    CURLOPT_TCP_KEEPIDLE and CURLOPT_TCP_KEEPINTVL. (Pierrick)

18 Dec 2012, PHP 5.5.0 Alpha 2

- General improvements:
  . Added systemtap support by enabling systemtap compatible dtrace probes on
    linux. (David Soria Parra)
  . Added support for using empty() on the result of function calls and
    other expressions (https://wiki.php.net/rfc/empty_isset_exprs).
    (Nikita Popov)
  . Optimized access to temporary and compiled VM variables. 8% less memory
    reads. (Dmitry)
  . The VM stacks for passing function arguments and syntaticaly nested calls
    were merged into a single stack. The stack size needed for op_array
    execution is calculated at compile time and preallocated at once. As result
    all the stack push operatins don't require checks for stack overflow
    any more. (Dmitry)

- MySQL
  . This extension is now deprecated, and deprecation warnings will be generated
    when connections are established to databases via mysql_connect(),
    mysql_pconnect(), or through implicit connection: use MySQLi or PDO_MySQL
    instead (https://wiki.php.net/rfc/mysql_deprecation). (Adam)

- Fileinfo:
  . Fixed bug #63590 (Different results in TS and NTS under Windows).
    (Anatoliy)

- Apache2 Handler SAPI:
  . Enabled Apache 2.4 configure option for Windows (Pierre, Anatoliy)

13 Nov 2012, PHP 5.5.0 Alpha 1

- General improvements:
  . Added generators and coroutines (https://wiki.php.net/rfc/generators).
    (Nikita Popov)
  . Added "finally" keyword (https://wiki.php.net/rfc/finally). (Laruence)
  . Add simplified password hashing API
    (https://wiki.php.net/rfc/password_hash). (Anthony Ferrara)
  . Added support for list in foreach (https://wiki.php.net/rfc/foreachlist).
    (Laruence)
  . Added support for using empty() on the result of function calls and
    other expressions (https://wiki.php.net/rfc/empty_isset_exprs).
    (Nikita Popov)
  . Added support for constant array/string dereferencing. (Laruence)
  . Improve set_exception_handler while doing reset.(Laruence)
  . Remove php_logo_guid(), php_egg_logo_guid(), php_real_logo_guid(),
    zend_logo_guid(). (Adnrew Faulds)
  . Drop Windows XP and 2003 support. (Pierre)

- Calendar:
  . Fixed bug #54254 (cal_from_jd returns month = 6 when there is only one Adar)
    (Stas, Eitan Mosenkis)

- Core:
  . Added boolval(). (Jille Timmermans)
  . Added "Z" option to pack/unpack. (Gustavo)
  . Implemented FR #60738 (Allow 'set_error_handler' to handle NULL).
    (Laruence, Nikita Popov)
  . Added optional second argument for assert() to specify custom message. Patch
    by Lonny Kapelushnik (lonny@lonnylot.com). (Lars)
  . Fixed bug #18556 (Engine uses locale rules to handle class names). (Stas)
  . Fixed bug #61681 (Malformed grammar). (Nikita Popov, Etienne, Laruence)
  . Fixed bug #61038 (unpack("a5", "str\0\0") does not work as expected).
    (srgoogleguy, Gustavo)
  . Return previous handler when passing NULL to set_error_handler and
    set_exception_handler. (Nikita Popov)

- cURL:
  . Added support for CURLOPT_FTP_RESPONSE_TIMEOUT, CURLOPT_APPEND,
    CURLOPT_DIRLISTONLY, CURLOPT_NEW_DIRECTORY_PERMS, CURLOPT_NEW_FILE_PERMS,
    CURLOPT_NETRC_FILE, CURLOPT_PREQUOTE, CURLOPT_KRBLEVEL, CURLOPT_MAXFILESIZE,
    CURLOPT_FTP_ACCOUNT, CURLOPT_COOKIELIST, CURLOPT_IGNORE_CONTENT_LENGTH,
    CURLOPT_CONNECT_ONLY, CURLOPT_LOCALPORT, CURLOPT_LOCALPORTRANGE,
    CURLOPT_FTP_ALTERNATIVE_TO_USER, CURLOPT_SSL_SESSIONID_CACHE,
    CURLOPT_FTP_SSL_CCC, CURLOPT_HTTP_CONTENT_DECODING,
    CURLOPT_HTTP_TRANSFER_DECODING, CURLOPT_PROXY_TRANSFER_MODE,
    CURLOPT_ADDRESS_SCOPE, CURLOPT_CRLFILE, CURLOPT_ISSUERCERT,
    CURLOPT_USERNAME, CURLOPT_PASSWORD, CURLOPT_PROXYUSERNAME,
    CURLOPT_PROXYPASSWORD, CURLOPT_NOPROXY, CURLOPT_SOCKS5_GSSAPI_NEC,
    CURLOPT_SOCKS5_GSSAPI_SERVICE, CURLOPT_TFTP_BLKSIZE,
    CURLOPT_SSH_KNOWNHOSTS, CURLOPT_FTP_USE_PRET, CURLOPT_MAIL_FROM,
    CURLOPT_MAIL_RCPT, CURLOPT_RTSP_CLIENT_CSEQ, CURLOPT_RTSP_SERVER_CSEQ,
    CURLOPT_RTSP_SESSION_ID, CURLOPT_RTSP_STREAM_URI, CURLOPT_RTSP_TRANSPORT,
    CURLOPT_RTSP_REQUEST, CURLOPT_RESOLVE, CURLOPT_ACCEPT_ENCODING,
    CURLOPT_TRANSFER_ENCODING, CURLOPT_DNS_SERVERS and CURLOPT_USE_SSL.
    (Pierrick)
  . Fixed bug #55635 (CURLOPT_BINARYTRANSFER no longer used. The constant
    still exists for backward compatibility but is doing nothing). (Pierrick)
  . Fixed bug #54995 (Missing CURLINFO_RESPONSE_CODE support). (Pierrick)

- Datetime
  . Fixed bug #61642 (modify("+5 weekdays") returns Sunday).
    (Dmitri Iouchtchenko)

- Hash
  . Added support for PBKDF2 via hash_pbkdf2(). (Anthony Ferrara)

- Intl
  . The intl extension now requires ICU 4.0+.
  . Added intl.use_exceptions INI directive, which controls what happens when
    global errors are set together with intl.error_level. (Gustavo)
  . MessageFormatter::format() and related functions now accepted named
    arguments and mixed numeric/named arguments in ICU 4.8+. (Gustavo)
  . MessageFormatter::format() and related functions now don't error out when
    an insufficient argument count is provided. Instead, the placeholders will
    remain unsubstituted. (Gustavo)
  . MessageFormatter::parse() and MessageFormat::format() (and their static
    equivalents) don't throw away better than second precision in the arguments.
    (Gustavo)
  . IntlDateFormatter::__construct and datefmt_create() now accept for the
    $timezone argument time zone identifiers, IntlTimeZone objects, DateTimeZone
    objects and NULL. (Gustavo)
  . IntlDateFormatter::__construct and datefmt_create() no longer accept invalid
    timezone identifiers or empty strings. (Gustavo)
  . The default time zone used in IntlDateFormatter::__construct and
    datefmt_create() (when the corresponding argument is not passed or NULL is
    passed) is now the one given by date_default_timezone_get(), not the
    default ICU time zone. (Gustavo)
  . The time zone passed to the IntlDateFormatter is ignored if it is NULL and
    if the calendar passed is an IntlCalendar object -- in this case, the
    IntlCalendar's time zone will be used instead. Otherwise, the time zone
    specified in the $timezone argument is used instead. This does not affect
    old code, as IntlCalendar was introduced in this version. (Gustavo)
  . IntlDateFormatter::__construct and datefmt_create() now accept for the
    $calendar argument also IntlCalendar objects. (Gustavo)
  . IntlDateFormatter::getCalendar() and datefmt_get_calendar() return false
    if the IntlDateFormatter was set up with an IntlCalendar instead of the
    constants IntlDateFormatter::GREGORIAN/TRADITIONAL. IntlCalendar did not
    exist before this version. (Gustavo)
  . IntlDateFormatter::setCalendar() and datefmt_set_calendar() now also accept
    an IntlCalendar object, in which case its time zone is taken. Passing a
    constant is still allowed, and still keeps the time zone. (Gustavo)
  . IntlDateFormatter::setTimeZoneID() and datefmt_set_timezone_id() are
    deprecated. Use IntlDateFormatter::setTimeZone() or datefmt_set_timezone()
    instead. (Gustavo)
  . IntlDateFormatter::format() and datefmt_format() now also accept an
    IntlCalendar object for formatting. (Gustavo)
  . Added the classes: IntlCalendar, IntlGregorianCalendar, IntlTimeZone,
    IntlBreakIterator, IntlRuleBasedBreakIterator and
    IntlCodePointBreakIterator. (Gustavo)
  . Added the functions: intlcal_get_keyword_values_for_locale(),
    intlcal_get_now(), intlcal_get_available_locales(), intlcal_get(),
    intlcal_get_time(), intlcal_set_time(), intlcal_add(),
    intlcal_set_time_zone(), intlcal_after(), intlcal_before(), intlcal_set(),
    intlcal_roll(), intlcal_clear(), intlcal_field_difference(),
    intlcal_get_actual_maximum(), intlcal_get_actual_minimum(),
    intlcal_get_day_of_week_type(), intlcal_get_first_day_of_week(),
    intlcal_get_greatest_minimum(), intlcal_get_least_maximum(),
    intlcal_get_locale(), intlcal_get_maximum(),
    intlcal_get_minimal_days_in_first_week(), intlcal_get_minimum(),
    intlcal_get_time_zone(), intlcal_get_type(),
    intlcal_get_weekend_transition(), intlcal_in_daylight_time(),
    intlcal_is_equivalent_to(), intlcal_is_lenient(), intlcal_is_set(),
    intlcal_is_weekend(), intlcal_set_first_day_of_week(),
    intlcal_set_lenient(), intlcal_equals(),
    intlcal_get_repeated_wall_time_option(),
    intlcal_get_skipped_wall_time_option(),
    intlcal_set_repeated_wall_time_option(),
    intlcal_set_skipped_wall_time_option(), intlcal_from_date_time(),
    intlcal_to_date_time(), intlcal_get_error_code(),
    intlcal_get_error_message(), intlgregcal_create_instance(),
    intlgregcal_set_gregorian_change(), intlgregcal_get_gregorian_change() and
    intlgregcal_is_leap_year(). (Gustavo)
  . Added the functions: intltz_create_time_zone(), intltz_create_default(),
    intltz_get_id(), intltz_get_gmt(), intltz_get_unknown(),
    intltz_create_enumeration(), intltz_count_equivalent_ids(),
    intltz_create_time_zone_id_enumeration(), intltz_get_canonical_id(),
    intltz_get_region(), intltz_get_tz_data_version(),
    intltz_get_equivalent_id(), intltz_use_daylight_time(), intltz_get_offset(),
    intltz_get_raw_offset(), intltz_has_same_rules(), intltz_get_display_name(),
    intltz_get_dst_savings(), intltz_from_date_time_zone(),
    intltz_to_date_time_zone(), intltz_get_error_code(),
    intltz_get_error_message(). (Gustavo)
  . Added the methods: IntlDateFormatter::formatObject(),
    IntlDateFormatter::getCalendarObject(), IntlDateFormatter::getTimeZone(),
    IntlDateFormatter::setTimeZone(). (Gustavo)
  . Added the functions: datefmt_format_object(), datefmt_get_calendar_object(),
    datefmt_get_timezone(), datefmt_set_timezone(),
    datefmt_get_calendar_object(), intlcal_create_instance(). (Gustavo)

- MCrypt
  . mcrypt_ecb(), mcrypt_cbc(), mcrypt_cfb() and mcrypt_ofb() now throw
    E_DEPRECATED. (GoogleGuy)

- MySQLi
  . Dropped support for LOAD DATA LOCAL INFILE handlers when using libmysql.
    Known for stability problems. (Andrey)
  . Added support for SHA256 authentication available with MySQL 5.6.6+.
    (Andrey)

- PCRE:
  . Deprecated the /e modifier
    (https://wiki.php.net/rfc/remove_preg_replace_eval_modifier). (Nikita Popov)
  . Fixed bug #63284 (Upgrade PCRE to 8.31). (Anatoliy)

- pgsql
  . Added pg_escape_literal() and pg_escape_identifier() (Yasuo)

- SPL
  . Fix bug #60560 (SplFixedArray un-/serialize, getSize(), count() return 0,
    keys are strings). (Adam)

- Tokenizer:
  . Fixed bug #60097 (token_get_all fails to lex nested heredoc). (Nikita Popov)

- Zip:
  . Upgraded libzip to 0.10.1 (Anatoliy)

- Fileinfo:
  . Fixed bug #63248 (Load multiple magic files from a directory under Windows).
      (Anatoliy)

- General improvements:
  . Implemented FR #46487 (Dereferencing process-handles no longer waits on
    those processes). (Jille Timmermans)

<<< NOTE: Insert NEWS from last stable release here prior to actual release! >>><|MERGE_RESOLUTION|>--- conflicted
+++ resolved
@@ -57,10 +57,9 @@
   . Added recvmsg() and sendmsg() wrappers. (Gustavo)
     See https://wiki.php.net/rfc/sendrecvmsg
 
-<<<<<<< HEAD
 - Filter:
   . Implemented FR #49180 - added MAC address validation. (Martin)
-=======
+
 - Phar:
   . Fixed timestamp update on Phar contents modification. (Dmitry)
 
@@ -72,7 +71,6 @@
     (Nikita Popov)
   . Fixed bug #52861 (unset fails with ArrayObject and deep arrays).
     (Mike Willbanks)
->>>>>>> a3f020a4
 
 - SNMP:
   . Fixed bug #64124 (IPv6 malformed). (Boris Lytochkin)
