--- conflicted
+++ resolved
@@ -22,17 +22,12 @@
   . Add some missing ZPP checks. (nielsdos)
   . Fix potential memory leak in XPath evaluation results. (nielsdos)
 
-<<<<<<< HEAD
 - FPM:
   . Fixed GH-11086 (FPM: config test runs twice in daemonised mode).
     (Jakub Zelenka)
-  . Fix incorrect check in fpm_shm_free(). (nielsdos)
-=======
-- FPM
   . Fixed incorrect check in fpm_shm_free(). (nielsdos)
   . Fixed bug GH-13563 (Setting bool values via env in FPM config fails).
     (Jakub Zelenka)
->>>>>>> d0a8d41e
 
 - GD:
   . Fixed bug GH-12019 (add GDLIB_CFLAGS in feature tests). (Michael Orlitzky)
