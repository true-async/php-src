PHP                                                                        NEWS
|||||||||||||||||||||||||||||||||||||||||||||||||||||||||||||||||||||||||||||||
?? ??? 2020, PHP 7.4.10

- Core:
  . Fixed bug #79884 (PHP_CONFIG_FILE_PATH is meaningless). (cmb)
  . Fixed bug #77932 (File extensions are case-sensitive). (cmb)
  . Fixed bug #79806 (realpath() erroneously resolves link to link). (cmb)

- LDAP:
  . Fixed memory leaks. (ptomulik)

<<<<<<< HEAD
06 Aug 2020, PHP 7.4.9
=======
- OPcache:
  . Fixed bug #73060 (php failed with error after temp folder cleaned up).
    (cmb)

?? ??? ????, PHP 7.3.21
>>>>>>> 9a744c66

- Apache:
  . Fixed bug #79030 (Upgrade apache2handler's php_apache_sapi_get_request_time
    to return usec). (Herbert256)

- COM:
  . Fixed bug #63208 (BSTR to PHP string conversion not binary safe). (cmb)
  . Fixed bug #63527 (DCOM does not work with Username, Password parameter).
    (cmb)

- Core:
  . Fixed bug #79740 (serialize() and unserialize() methods can not be called
    statically). (Nikita)
  . Fixed bug #79783 (Segfault in php_str_replace_common). (Nikita)
  . Fixed bug #79778 (Assertion failure if dumping closure with unresolved
    static variable). (Nikita)
  . Fixed bug #79779 (Assertion failure when assigning property of string
    offset by reference). (Nikita)
  . Fixed bug #79792 (HT iterators not removed if empty array is destroyed).
    (Nikita)
  . Fixed bug #78598 (Changing array during undef index RW error segfaults).
    (Nikita)
  . Fixed bug #79784 (Use after free if changing array during undef var during
    array write fetch). (Nikita)
  . Fixed bug #79793 (Use after free if string used in undefined index warning
    is changed). (Nikita)
  . Fixed bug #79862 (Public non-static property in child should take priority
    over private static). (Nikita)

- Fileinfo:
  . Fixed bug #79756 (finfo_file crash (FILEINFO_MIME)). (cmb)

- FTP:
  . Fixed bug #55857 (ftp_size on large files). (cmb)

- Mbstring:
  . Fixed bug #79787 (mb_strimwidth does not trim string). (XXiang)

- OpenSSL:
  . Fixed bug #79881 (Memory leak in openssl_pkey_get_public()). (Nikita)

- Reflection:
  . Fixed bug #79487 (::getStaticProperties() ignores property modifications).
    (cmb, Nikita)
  . Fixed bug #69804 (::getStaticPropertyValue() throws on protected props).
    (cmb, Nikita)
  . Fixed bug #79820 (Use after free when type duplicated into
    ReflectionProperty gets resolved). (Christopher Broadbent)

- Standard:
  . Fixed bug #70362 (Can't copy() large 'data://' with open_basedir). (cmb)
  . Fixed bug #78008 (dns_check_record() always return true on Alpine).
    (Andy Postnikov)
  . Fixed bug #79839 (array_walk() does not respect property types). (Nikita)

09 Jul 2020, PHP 7.4.8

- Core:
  . Fixed bug #79595 (zend_init_fpu() alters FPU precision). (cmb, Nikita)
  . Fixed bug #79650 (php-win.exe 100% cpu lockup). (cmb)
  . Fixed bug #79668 (get_defined_functions(true) may miss functions). (cmb,
    Nikita)
  . Fixed bug #79683 (Fake reflection scope affects __toString()). (Nikita)
  . Fixed possibly unsupported timercmp() usage. (cmb)

- Exif:
  . Fixed bug #79687 (Sony picture - PHP Warning - Make, Model, MakerNotes). 
    (cmb)

- Fileinfo:
  . Fixed bug #79681 (mime_content_type/finfo returning incorrect mimetype).
    (cmb)

- Filter:
  . Fixed bug #73527 (Invalid memory access in php_filter_strip). (cmb)

- GD:
  . Fixed bug #79676 (imagescale adds black border with IMG_BICUBIC). (cmb)

- OpenSSL:
  . Fixed bug #62890 (default_socket_timeout=-1 causes connection to timeout).
    (cmb)

- PDO SQLite:
  . Fixed bug #79664 (PDOStatement::getColumnMeta fails on empty result set).
    (cmb)

- phpdbg:
  . Fixed bug #73926 (phpdbg will not accept input on restart execution). (cmb)
  . Fixed bug #73927 (phpdbg fails with windows error prompt at "watch array").
    (cmb)
  . Fixed several mostly Windows related phpdbg bugs. (cmb)

- SPL:
  . Fixed bug #79710 (Reproducible segfault in error_handler during GC
    involved an SplFileObject). (Nikita)

- Standard:
  . Fixed bug #74267 (segfault with streams and invalid data). (cmb)
  . Fixed bug #79579 (ZTS build of PHP 7.3.17 doesn't handle ERANGE for
    posix_getgrgid and others). (Böszörményi Zoltán)

11 Jun 2020, PHP 7.4.7

- Core:
  . Fixed bug #79599 (coredump in set_error_handler). (Laruence)
  . Fixed bug #79566 (Private SHM is not private on Windows). (cmb)
  . Fixed bug #79489 (.user.ini does not inherit). (cmb)
  . Fixed bug #79600 (Regression in 7.4.6 when yielding an array based
    generator). (Nikita)
  . Fixed bug #79657 ("yield from" hangs when invalid value encountered).
    (Nikita)

- FFI:
  . Fixed bug #79571 (FFI: var_dumping unions may segfault). (cmb)

- GD:
  . Fixed bug #79615 (Wrong GIF header written in GD GIFEncode). (sageptr, cmb)

- MySQLnd:
  . Fixed bug #79596 (MySQL FLOAT truncates to int some locales). (cmb)

- Opcache:
  . Fixed bug #79588 (Boolean opcache settings ignore on/off values). (cmb)
  . Fixed bug #79548 (Preloading segfault with inherited method using static
    variable). (Nikita)
  . Fixed bug #79603 (RTD collision with opcache). (Nikita)

- Standard:
  . Fixed bug #79561 (dns_get_record() fails with DNS_ALL). (cmb)

14 May 2020, PHP 7.4.6

- Core:
  . Fixed bug #79536 (zend_clear_exception prevent exception's destructor to be
    called). (Laruence)
  . Fixed bug #78434 (Generator yields no items after valid() call). (Nikita)
  . Fixed bug #79477 (casting object into array creates references). (Nikita)
  . Fixed bug #79514 (Memory leaks while including unexistent file). (cmb,
    Nikita)

- DOM:
  . Fixed bug #78221 (DOMNode::normalize() doesn't remove empty text nodes).
    (cmb)

- EXIF:
  . Fixed bug #79336 (ext/exif/tests/bug79046.phpt fails on Big endian arch).
    (Nikita)

- FCGI:
  . Fixed bug #79491 (Search for .user.ini extends up to root dir). (cmb)

- MBString:
  . Fixed bug #79441 (Segfault in mb_chr() if internal encoding is unsupported).
    (Girgias)

- OpenSSL:
  . Fixed bug #79497 (stream_socket_client() throws an unknown error sometimes
    with <1s timeout). (Joe Cai)

- PCRE:
  . Upgraded to PCRE2 10.34. (cmb)

- Phar:
  . Fixed bug #79503 (Memory leak on duplicate metadata). (cmb)

- SimpleXML:
  . Fixed bug #79528 (Different object of the same xml between 7.4.5 and
    7.4.4). (cmb)

- SPL:
  . Fixed bug #69264 (__debugInfo() ignored while extending SPL classes). (cmb)
  . Fixed bug #67369 (ArrayObject serialization drops the iterator class).
    (Alex Dowad)

- Standard:
  . Fixed bug #79468 (SIGSEGV when closing stream handle with a stream filter
    appended). (dinosaur)
  . Fixed bug #79447 (Serializing uninitialized typed properties with __sleep
    should not throw). (nicolas-grekas)

16 Apr 2020, PHP 7.4.5

- Core:
  . Fixed bug #79364 (When copy empty array, next key is unspecified). (cmb)
  . Fixed bug #78210 (Invalid pointer address). (cmb, Nikita)

- CURL:
  . Fixed bug #79199 (curl_copy_handle() memory leak). (cmb)

- Date:
  . Fixed bug #79396 (DateTime hour incorrect during DST jump forward). (Nate
    Brunette)
  . Fixed bug #74940 (DateTimeZone loose comparison always true). (cmb)

- FPM:
  . Implement request #77062 (Allow numeric [UG]ID in FPM listen.{owner,group})
    (Andre Nathan)

- Iconv:
  . Fixed bug #79200 (Some iconv functions cut Windows-1258). (cmb)

- OPcache:
  . Fixed bug #79412 (Opcache chokes and uses 100% CPU on specific script).
    (Dmitry)

- Session:
  . Fixed bug #79413 (session_create_id() fails for active sessions). (cmb)

- Shmop:
  . Fixed bug #79427 (Integer Overflow in shmop_open()). (cmb)

- SimpleXML:
  . Fixed bug #61597 (SXE properties may lack attributes and content). (cmb)

- SOAP:
  . Fixed bug #79357 (SOAP request segfaults when any request parameter is
    missing). (Nikita)

- Spl:
  . Fixed bug #75673 (SplStack::unserialize() behavior). (cmb)
  . Fixed bug #79393 (Null coalescing operator failing with SplFixedArray).
    (cmb)

- Standard:
  . Fixed bug #79330 (shell_exec() silently truncates after a null byte). (stas)
  . Fixed bug #79465 (OOB Read in urldecode()). (CVE-2020-7067) (stas)
  . Fixed bug #79410 (system() swallows last chunk if it is exactly 4095 bytes
    without newline). (Christian Schneider)

- Zip:
  . Fixed Bug #79296 (ZipArchive::open fails on empty file). (Remi)
  . Fixed bug #79424 (php_zip_glob uses gl_pathc after call to globfree).
    (Max Rees)

19 Mar 2020, PHP 7.4.4

- Core:
  . Fixed bug #79244 (php crashes during parsing INI file). (Laruence)
  . Fixed bug #63206 (restore_error_handler does not restore previous errors
    mask). (Mark Plomer)

- COM:
  . Fixed bug #66322 (COMPersistHelper::SaveToFile can save to wrong location).
    (cmb)
  . Fixed bug #79242 (COM error constants don't match com_exception codes on
    x86). (cmb)
  . Fixed bug #79247 (Garbage collecting variant objects segfaults). (cmb)
  . Fixed bug #79248 (Traversing empty VT_ARRAY throws com_exception). (cmb)
  . Fixed bug #79299 (com_print_typeinfo prints duplicate variables). (Litiano
    Moura)
  . Fixed bug #79332 (php_istreams are never freed). (cmb)
  . Fixed bug #79333 (com_print_typeinfo() leaks memory). (cmb)

- CURL:
  . Fixed bug #79019 (Copied cURL handles upload empty file). (cmb)
  . Fixed bug #79013 (Content-Length missing when posting a curlFile with
    curl). (cmb)

- DOM:
  . Fixed bug #77569: (Write Access Violation in DomImplementation). (Nikita,
    cmb)
  . Fixed bug #79271 (DOMDocumentType::$childNodes is NULL). (cmb)

- Enchant:
  . Fixed bug #79311 (enchant_dict_suggest() fails on big endian architecture).
    (cmb)

- EXIF:
  . Fixed bug #79282 (Use-of-uninitialized-value in exif). (CVE-2020-7064)
    (Nikita)

- Fileinfo:
  . Fixed bug #79283 (Segfault in libmagic patch contains a buffer
    overflow). (cmb)

- FPM:
  . Fixed bug #77653 (operator displayed instead of the real error message).
    (Jakub Zelenka)
  . Fixed bug #79014 (PHP-FPM & Primary script unknown). (Jakub Zelenka)

- MBstring:
  . Fixed bug #79371 (mb_strtolower (UTF-32LE): stack-buffer-overflow at 
    php_unicode_tolower_full). (CVE-2020-7065) (cmb)

- MySQLi:
  . Fixed bug #64032 (mysqli reports different client_version). (cmb)

- MySQLnd:
  . Implemented FR #79275 (Support auth_plugin_caching_sha2_password on
    Windows). (cmb)

- Opcache:
  . Fixed bug #79252 (preloading causes php-fpm to segfault during exit).
    (Nikita)

- PCRE:
  . Fixed bug #79188 (Memory corruption in preg_replace/preg_replace_callback
    and unicode). (Nikita)
  . Fixed bug #79241 (Segmentation fault on preg_match()). (Nikita)
  . Fixed bug #79257 (Duplicate named groups (?J) prefer last alternative even
    if not matched). (Nikita)

- PDO_ODBC:
  . Fixed bug #79038 (PDOStatement::nextRowset() leaks column values). (cmb)

- Reflection:
  . Fixed bug #79062 (Property with heredoc default value returns false for
    getDocComment). (Nikita)

- SQLite3:
  . Fixed bug #79294 (::columnType() may fail after SQLite3Stmt::reset()). (cmb)

- Standard:
  . Fixed bug #79329 (get_headers() silently truncates after a null byte).
    (CVE-2020-7066) (cmb)
  . Fixed bug #79254 (getenv() w/o arguments not showing changes). (cmb)
  . Fixed bug #79265 (Improper injection of Host header when using fopen for
    http requests). (Miguel Xavier Penha Neto)

- Zip:
  . Fixed bug #79315 (ZipArchive::addFile doesn't honor start/length
    parameters). (Remi)

20 Feb 2020, PHP 7.4.3

- Core:
  . Fixed bug #79146 (cscript can fail to run on some systems). (clarodeus)
  . Fixed bug #79155 (Property nullability lost when using multiple property
    definition). (Nikita)
  . Fixed bug #78323 (Code 0 is returned on invalid options). (Ivan Mikheykin)
  . Fixed bug #78989 (Delayed variance check involving trait segfaults).
    (Nikita)
  . Fixed bug #79174 (cookie values with spaces fail to round-trip). (cmb)
  . Fixed bug #76047 (Use-after-free when accessing already destructed
    backtrace arguments). (Nikita)

- CURL:
  . Fixed bug #79078 (Hypothetical use-after-free in curl_multi_add_handle()).
    (cmb)

- FFI:
  . Fixed bug #79096 (FFI Struct Segfault). (cmb)

- IMAP:
  . Fixed bug #79112 (IMAP extension can't find OpenSSL libraries at configure
    time). (Nikita)

- Intl:
  . Fixed bug #79212 (NumberFormatter::format() may detect wrong type). (cmb)

- Libxml:
  . Fixed bug #79191 (Error in SoapClient ctor disables DOMDocument::save()).
    (Nikita, cmb)

- MBString:
  . Fixed bug #79149 (SEGV in mb_convert_encoding with non-string encodings).
    (cmb)

- MySQLi:
  . Fixed bug #78666 (Properties may emit a warning on var_dump()). (kocsismate)

- MySQLnd:
  . Fixed bug #79084 (mysqlnd may fetch wrong column indexes with MYSQLI_BOTH).
    (cmb)
  . Fixed bug #79011 (MySQL caching_sha2_password Access denied for password
    with more than 20 chars). (Nikita)

- Opcache:
  . Fixed bug #79114 (Eval class during preload causes class to be only half
    available). (Laruence)
  . Fixed bug #79128 (Preloading segfaults if preload_user is used). (Nikita)
  . Fixed bug #79193 (Incorrect type inference for self::$field =& $field).
    (Nikita)

- OpenSSL:
  . Fixed bug #79145 (openssl memory leak). (cmb, Nikita)

- Phar:
  . Fixed bug #79082 (Files added to tar with Phar::buildFromIterator have
    all-access permissions). (CVE-2020-7063) (stas)
  . Fixed bug #79171 (heap-buffer-overflow in phar_extract_file).
    (CVE-2020-7061) (cmb)
  . Fixed bug #76584 (PharFileInfo::decompress not working). (cmb)

- Reflection:
  . Fixed bug #79115 (ReflectionClass::isCloneable call reflected class
    __destruct). (Nikita)

- Session:
  . Fixed bug #79221 (Null Pointer Dereference in PHP Session Upload Progress).
    (CVE-2020-7062) (stas)

- Standard:
  . Fixed bug #78902 (Memory leak when using stream_filter_append). (liudaixiao)
  . Fixed bug #78969 (PASSWORD_DEFAULT should match PASSWORD_BCRYPT instead of being null). (kocsismate)

- Testing:
  . Fixed bug #78090 (bug45161.phpt takes forever to finish). (cmb)

- XSL:
  . Fixed bug #70078 (XSL callbacks with nodes as parameter leak memory). (cmb)

- Zip:
  . Add ZipArchive::CM_LZMA2 and ZipArchive::CM_XZ constants (since libzip 1.6.0). (Remi)
  . Add ZipArchive::RDONLY (since libzip 1.0.0). (Remi)
  . Add ZipArchive::ER_* missing constants. (Remi)
  . Add ZipArchive::LIBZIP_VERSION constant. (Remi)
  . Fixed bug #73119 (Wrong return for ZipArchive::addEmptyDir Method). (Remi)

23 Jan 2020, PHP 7.4.2

- Core:
  . Preloading support on Windows has been disabled. (Nikita)
  . Fixed bug #79022 (class_exists returns True for classes that are not ready
    to be used). (Laruence)
  . Fixed bug #78929 (plus signs in cookie values are converted to spaces).
    (Alexey Kachalin)
  . Fixed bug #78973 (Destructor during CV freeing causes segfault if opline
    never saved). (Nikita)
  . Fixed bug #78776 (Abstract method implementation from trait does not check
    "static"). (Nikita)
  . Fixed bug #78999 (Cycle leak when using function result as temporary).
    (Dmitry)
  . Fixed bug #79008 (General performance regression with PHP 7.4 on Windows).
    (cmb)
  . Fixed bug #79002 (Serializing uninitialized typed properties with __sleep
    makes unserialize throw). (Nikita)

- CURL:
  . Fixed bug #79033 (Curl timeout error with specific url and post). (cmb)
  . Fixed bug #79063 (curl openssl does not respect PKG_CONFIG_PATH). (Nikita)

- Date:
  . Fixed bug #79015 (undefined-behavior in php_date.c). (cmb)

- DBA:
  . Fixed bug #78808 ([LMDB] MDB_MAP_FULL: Environment mapsize limit reached).
    (cmb)

- Exif:
  . Fixed bug #79046 (NaN to int cast undefined behavior in exif). (Nikita)

- Fileinfo:
  . Fixed bug #74170 (locale information change after mime_content_type).
    (Sergei Turchanov)

- GD:
  . Fixed bug #79067 (gdTransformAffineCopy() may use unitialized values). (cmb)
  . Fixed bug #79068 (gdTransformAffineCopy() changes interpolation method).
    (cmb)

- Libxml:
  . Fixed bug #79029 (Use After Free's in XMLReader / XMLWriter). (Laruence)

- OPcache:
  . Fixed bug #78961 (erroneous optimization of re-assigned $GLOBALS). (Dmitry)
  . Fixed bug #78950 (Preloading trait method with static variables). (Nikita)
  . Fixed bug #78903 (Conflict in RTD key for closures results in crash).
    (Nikita)
  . Fixed bug #78986 (Opcache segfaults when inheriting ctor from immutable
    into mutable class). (Nikita)
  . Fixed bug #79040 (Warning Opcode handlers are unusable due to ASLR). (cmb)
  . Fixed bug #79055 (Typed property become unknown with OPcache file cache).
    (Nikita)

- Pcntl:
  . Fixed bug #78402 (Converting null to string in error message is bad DX).
    (SATŌ Kentarō)

- PDO_PgSQL:
  . Fixed bug #78983 (pdo_pgsql config.w32 cannot find libpq-fe.h). (SATŌ
    Kentarō)
  . Fixed bug #78980 (pgsqlGetNotify() overlooks dead connection). (SATŌ
    Kentarō)
  . Fixed bug #78982 (pdo_pgsql returns dead persistent connection). (SATŌ
    Kentarō)

- Session:
  . Fixed bug #79031 (Session unserialization problem). (Nikita)

- Shmop:
  . Fixed bug #78538 (shmop memory leak). (cmb)

- Sqlite3:
  . Fixed bug #79056 (sqlite does not respect PKG_CONFIG_PATH during
    compilation). (Nikita)

- Spl:
  . Fixed bug #78976 (SplFileObject::fputcsv returns -1 on failure). (cmb)

- Standard:
  . Fixed bug #79000 (Non-blocking socket stream reports EAGAIN as error).
    (Nikita)
  . Fixed bug #54298 (Using empty additional_headers adding extraneous CRLF).
    (cmb)

18 Dec 2019, PHP 7.4.1

- Core:
  . Fixed bug #78810 (RW fetches do not throw "uninitialized property"
    exception). (Nikita)
  . Fixed bug #78868 (Calling __autoload() with incorrect EG(fake_scope) value).
    (Antony Dovgal, Dmitry)
  . Fixed bug #78296 (is_file fails to detect file). (cmb)
  . Fixed bug #78883 (fgets(STDIN) fails on Windows). (cmb)
  . Fixed bug #78898 (call_user_func(['parent', ...]) fails while other
    succeed). (Nikita)
  . Fixed bug #78904 (Uninitialized property triggers __get()). (Nikita)
  . Fixed bug #78926 (Segmentation fault on Symfony cache:clear). (Nikita)

- GD:
  . Fixed bug #78849 (GD build broken with -D SIGNED_COMPARE_SLOW). (cmb)
  . Fixed bug #78923 (Artifacts when convoluting image with transparency).
    (wilson chen)

- FPM:
  . Fixed bug #76601 (Partially working php-fpm ater incomplete reload).
    (Maksim Nikulin)
  . Fixed bug #78889 (php-fpm service fails to start). (Jakub Zelenka)
  . Fixed bug #78916 (php-fpm 7.4.0 don't send mail via mail()).
    (Jakub Zelenka)

- Intl:
  . Implemented FR #78912 (INTL Support for accounting format). (cmb)

- Mysqlnd:
  . Fixed bug #78823 (ZLIB_LIBS not added to EXTRA_LIBS). (Arjen de Korte)

- OPcache:
  . Fixed $x = (bool)$x; with opcache (should emit undeclared variable notice).
    (Tyson Andre)
  . Fixed bug #78935 (Preloading removes classes that have dependencies).
    (Nikita, Dmitry)

- PCRE:
  . Fixed bug #78853 (preg_match() may return integer > 1). (cmb)

- Reflection:
  . Fixed bug #78895 (Reflection detects abstract non-static class as abstract
    static. IS_IMPLICIT_ABSTRACT is not longer used). (Dmitry)

- Standard:
  . Fixed bug #77638 (var_export'ing certain class instances segfaults). (cmb)
  . Fixed bug #78840 (imploding $GLOBALS crashes). (cmb)
  . Fixed bug #78833 (Integer overflow in pack causes out-of-bound access).
    (cmb)
  . Fixed bug #78814 (strip_tags allows / in tag name => whitelist bypass).
    (cmb)

28 Nov 2019, PHP 7.4.0

- Core:
  . Implemented RFC: Deprecate curly brace syntax for accessing array elements
    and string offsets.
    https://wiki.php.net/rfc/deprecate_curly_braces_array_access (Andrey Gromov)
  . Implemented RFC: Deprecations for PHP 7.4.
    https://wiki.php.net/rfc/deprecations_php_7_4 (Kalle, Nikita)
  . Fixed bug #52752 (Crash when lexing). (Nikita)
  . Fixed bug #60677 (CGI doesn't properly validate shebang line contains #!).
    (Nikita)
  . Fixed bug #71030 (Self-assignment in list() may have inconsistent behavior).
    (Nikita)
  . Fixed bug #72530 (Use After Free in GC with Certain Destructors). (Nikita)
  . Fixed bug #75921 (Inconsistent: No warning in some cases when stdObj is
    created on the fly). (David Walker)
  . Implemented FR #76148 (Add array_key_exists() to the list of specially
    compiled functions). (Majkl578)
  . Fixed bug #76430 (__METHOD__ inconsistent outside of method).
    (Ryan McCullagh, Nikita)
  . Fixed bug #76451 (Aliases during inheritance type checks affected by
    opcache). (Nikita)
  . Implemented FR #77230 (Support custom CFLAGS and LDFLAGS from environment).
    (cmb)
  . Fixed bug #77345 (Stack Overflow caused by circular reference in garbage
    collection). (Alexandru Patranescu, Nikita, Dmitry)
  . Fixed bug #77812 (Interactive mode does not support PHP 7.3-style heredoc).
    (cmb, Nikita)
  . Fixed bug #77877 (call_user_func() passes $this to static methods).
    (Dmitry)
  . Fixed bug #78066 (PHP eats the first byte of a program that comes from
    process substitution). (Nikita)
  . Fixed bug #78151 (Segfault caused by indirect expressions in PHP 7.4a1).
    (Nikita)
  . Fixed bug #78154 (SEND_VAR_NO_REF does not always send reference). (Nikita)
  . Fixed bug #78182 (Segmentation fault during by-reference property
    assignment). (Nikita)
  . Fixed bug #78212 (Segfault in built-in webserver). (cmb)
  . Fixed bug #78220 (Can't access OneDrive folder). (cmb, ab)
  . Fixed bug #78226 (Unexpected __set behavior with typed properties). (Nikita)
  . Fixed bug #78239 (Deprecation notice during string conversion converted to
    exception hangs). (Nikita)
  . Fixed bug #78335 (Static properties/variables containing cycles report as
    leak). (Nikita)
  . Fixed bug #78340 (Include of stream wrapper not reading whole file).
    (Nikita)
  . Fixed bug #78344 (Segmentation fault on zend_check_protected). (Nikita)
  . Fixed bug #78356 (Array returned from ArrayAccess is incorrectly unpacked
    as argument). (Nikita)
  . Fixed bug #78379 (Cast to object confuses GC, causes crash). (Dmitry)
  . Fixed bug #78386 (fstat mode has unexpected value on PHP 7.4). (cmb)
  . Fixed bug #78396 (Second file_put_contents in Shutdown hangs script).
    (Nikita)
  . Fixed bug #78406 (Broken file includes with user-defined stream filters).
    (Nikita)
  . Fixed bug #78438 (Corruption when __unserializing deeply nested structures).
    (cmb, Nikita)
  . Fixed bug #78441 (Parse error due to heredoc identifier followed by digit).
    (cmb)
  . Fixed bug #78454 (Consecutive numeric separators cause OOM error).
    (Theodore Brown)
  . Fixed bug #78460 (PEAR installation failure). (Peter Kokot, L. Declercq)
  . Fixed bug #78531 (Crash when using undefined variable as object). (Dmitry)
  . Fixed bug #78535 (auto_detect_line_endings value not parsed as bool).
    (bugreportuser)
  . Fixed bug #78604 (token_get_all() does not properly tokenize FOO<?php with
    short_open_tag=0). (Nikita)
  . Fixed bug #78614 (Does not compile with DTRACE anymore).
    (tz at FreeBSD dot org)
  . Fixed bug #78620 (Out of memory error). (cmb, Nikita)
  . Fixed bug #78632 (method_exists() in php74 works differently from php73 in
    checking priv. methods). (Nikita)
  . Fixed bug #78644 (SEGFAULT in ZEND_UNSET_OBJ_SPEC_VAR_CONST_HANDLER).
    (Nikita)
  . Fixed bug #78658 (Memory corruption using Closure::bindTo). (Nikita)
  . Fixed bug #78656 (Parse errors classified as highest log-level). (Erik
    Lundin)
  . Fixed bug #78662 (stream_write bad error detection). (Remi)
  . Fixed bug #78768 (redefinition of typedef zend_property_info). (Nikita)
  . Fixed bug #78788 (./configure generates invalid php_version.h). (max)
  . Fixed incorrect usage of QM_ASSIGN instruction. It must not return IS_VAR.
    As a side effect, this allowed passing left hand list() "by reference",
    instead of compile-time error. (Dmitry)

- CLI:
  . The built-in CLI server now reports the request method in log files.
    (Simon Welsh)

- COM:
  . Deprecated registering of case-insensitive constants from typelibs. (cmb)
  . Fixed bug #78650 (new COM Crash). (cmb)
  . Fixed bug #78694 (Appending to a variant array causes segfault). (cmb)

- CURL:
  . Fixed bug #76480 (Use curl_multi_wait() so that timeouts are respected).
    (Pierrick)
  . Implemented FR #77711 (CURLFile should support UNICODE filenames). (cmb)
  . Deprecated CURLPIPE_HTTP1. (cmb)
  . Deprecated $version parameter of curl_version(). (cmb)

- Date:
  . Updated timelib to 2018.02. (Derick)
  . Fixed bug #69044 (discrepency between time and microtime). (krakjoe)
  . Fixed bug #70153 (\DateInterval incorrectly unserialized). (Maksim Iakunin)
  . Fixed bug #75232 (print_r of DateTime creating side-effect). (Nikita)
  . Fixed bug #78383 (Casting a DateTime to array no longer returns its
    properties). (Nikita)
  . Fixed bug #78751 (Serialising DatePeriod converts DateTimeImmutable). (cmb)

- Exif:
  . Fixed bug #78333 (Exif crash (bus error) due to wrong alignment and
    invalid cast). (Nikita)
  . Fixed bug #78256 (heap-buffer-overflow on exif_process_user_comment).
    (CVE-2019-11042) (Stas)
  . Fixed bug #78222 (heap-buffer-overflow on exif_scan_thumbnail).
    (CVE-2019-11041) (Stas)

- Fileinfo:
  . Fixed bug #78075 (finfo_file treats JSON file as text/plain). (Anatol)
  . Fixed bug #78183 (finfo_file shows wrong mime-type for .tga file).
   (Anatol)

- Filter:
  . The filter extension no longer has the --with-pcre-dir on Unix builds,
    allowing the extension to be once more compiled as shared using
    ./configure. (Kalle)

- FFI:
  . Added FFI extension. (Dmitry)
  . Fixed bug #78488 (OOB in ZEND_FUNCTION(ffi_trampoline)). (Dmitry)
  . Fixed bug #78543 (is_callable() on FFI\CData throws Exception). (cmb)
  . Fixed bug #78716 (Function name mangling is wrong for some parameter
    types). (cmb)
  . Fixed bug #78762 (Failing FFI::cast() may leak memory). (cmb)
  . Fixed bug #78761 (Zend memory heap corruption with preload and casting).
    (cmb)
  . Implement FR #78270 (Support __vectorcall convention with FFI). (cmb)
  . Added missing FFI::isNull(). (Philip Hofstetter)

- FPM:
  . Implemented FR #72510 (systemd service should be hardened). (Craig Andrews)
  . Fixed bug #74083 (master PHP-fpm is stopped on multiple reloads).
    (Maksim Nikulin)
  . Fixed bug #78334 (fpm log prefix message includes wrong stdout/stderr
    notation). (Tsuyoshi Sadakata)
  . Fixed bug #78599 (env_path_info underflow in fpm_main.c can lead to RCE).
    (CVE-2019-11043) (Jakub Zelenka)

- GD:
  . Implemented the scatter filter (IMG_FILTER_SCATTER). (Kalle)
  . The bundled libgd behaves now like system libgd wrt. IMG_CROP_DEFAULT never
    falling back to IMG_CROP_SIDES.
  . The default $mode parameter of imagecropauto() has been changed to
    IMG_CROP_DEFAULT; passing -1 is now deprecated.
  . Added support for aspect ratio preserving scaling to a fixed height for
    imagescale(). (Andreas Treichel)
  . Added TGA read support. (cmb)
  . Fixed bug #73291 (imagecropauto() $threshold differs from external libgd).
    (cmb)
  . Fixed bug #76324 (cannot detect recent versions of freetype with
    pkg-config). (Eli Schwartz)
  . Fixed bug #78314 (missing freetype support/functions with external gd).
    (Remi)

- GMP:
  . Fixed bug #78574 (broken shared build). (Remi)

- Hash:
  . The hash extension is now an integral part of PHP and cannot be disabled
    as per RFC: https://wiki.php.net/rfc/permanent_hash_ext. (Kalle)
  . Implemented FR #71890 (crc32c checksum algorithm). (Andrew Brampton)

- Iconv:
  . Fixed bug #78342 (Bus error in configure test for iconv //IGNORE). (Rainer
    Jung)
  . Fixed bug #78642 (Wrong libiconv version displayed). (gedas at martynas,
    cmb).

- Libxml:
  . Fixed bug #78279 (libxml_disable_entity_loader settings is shared between
    requests (cgi-fcgi)). (Nikita)

- InterBase:
  . Unbundled the InterBase extension and moved it to PECL. (Kalle)

- Intl:
  . Raised requirements to ICU ≥ 50.1. (cmb)
  . Changed ResourceBundle to implement Countable. (LeSuisse)
  . Changed default of $variant parameter of idn_to_ascii() and idn_to_utf8().
    (cmb)

- LDAP:
  . Deprecated ldap_control_paged_result_response and ldap_control_paged_result

- LiteSpeed:
  . Updated to LiteSpeed SAPI V7.5 (Fixed clean shutdown). (George Wang)
  . Updated to LiteSpeed SAPI V7.4.3 (increased response header count limit from
    100 to 1000, added crash handler to cleanly shutdown PHP request, added
    CloudLinux mod_lsapi mode). (George Wang)
  . Fixed bug #76058 (After "POST data can't be buffered", using php://input
    makes huge tmp files). (George Wang)

- MBString:
  . Fixed bug #77907 (mb-functions do not respect default_encoding). (Nikita)
  . Fixed bug #78579 (mb_decode_numericentity: args number inconsistency).
    (cmb)
  . Fixed bug #78609 (mb_check_encoding() no longer supports stringable
    objects). (cmb)

- MySQLi:
  . Fixed bug #67348 (Reading $dbc->stat modifies $dbc->affected_rows).
    (Derick)
  . Fixed bug #76809 (SSL settings aren't respected when persistent connections
    are used). (fabiomsouto)
  . Fixed bug #78179 (MariaDB server version incorrectly detected). (cmb)
  . Fixed bug #78213 (Empty row pocket). (cmb)

- MySQLnd:
  . Fixed connect_attr issues and added the _server_host connection attribute.
    (Qianqian Bu)
  . Fixed bug #60594 (mysqlnd exposes 160 lines of stats in phpinfo). (PeeHaa)

- ODBC:
  . Fixed bug #78473 (odbc_close() closes arbitrary resources). (cmb)

- Opcache:
  . Implemented preloading RFC: https://wiki.php.net/rfc/preload. (Dmitry)
  . Add opcache.preload_user INI directive. (Dmitry)
  . Added new INI directive opcache.cache_id (Windows only). (cmb)
  . Fixed bug #78106 (Path resolution fails if opcache disabled during request).
    (Nikita)
  . Fixed bug #78175 (Preloading segfaults at preload time and at runtime).
    (Dmitry)
  . Fixed bug #78202 (Opcache stats for cache hits are capped at 32bit NUM).
    (cmb)
  . Fixed bug #78271 (Invalid result of if-else). (Nikita)
  . Fixed bug #78341 (Failure to detect smart branch in DFA pass). (Nikita)
  . Fixed bug #78376 (Incorrect preloading of constant static properties).
    (Dmitry)
  . Fixed bug #78429 (opcache_compile_file(__FILE__); segfaults). (cmb)
  . Fixed bug #78512 (Cannot make preload work). (Dmitry)
  . Fixed bug #78514 (Preloading segfaults with inherited typed property).
    (Nikita)
  . Fixed bug #78654 (Incorrectly computed opcache checksum on files with
    non-ascii characters). (mhagstrand)

- OpenSSL:
  . Added TLS 1.3 support to streams including new tlsv1.3 stream.
    (Codarren Velvindron, Jakub Zelenka)
  . Added openssl_x509_verify function. (Ben Scholzen)
  . openssl_random_pseudo_bytes() now throws in error conditions.
    (Sammy Kaye Powers)
  . Changed the default config path (Windows only). (cmb)
  . Fixed bug #78231 (Segmentation fault upon stream_socket_accept of exported
    socket-to-stream). (Nikita)
  . Fixed bug #78391 (Assertion failure in openssl_random_pseudo_bytes).
    (Nikita)
  . Fixed bug #78775 (TLS issues from HTTP request affecting other encrypted
    connections). (Nikita)

- Pcntl:
  . Fixed bug #77335 (PHP is preventing SIGALRM from specifying SA_RESTART).
    (Nikita)

- PCRE:
  . Implemented FR #77094 (Support flags in preg_replace_callback). (Nikita)
  . Fixed bug #72685 (Repeated UTF-8 validation of same string in UTF-8 mode).
    (Nikita)
  . Fixed bug #73948 (Preg_match_all should return NULLs on trailing optional
    capture groups).
  . Fixed bug #78338 (Array cross-border reading in PCRE). (cmb)
  . Fixed bug #78349 (Bundled pcre2 library missing LICENCE file). (Peter Kokot)

- PDO:
  . Implemented FR #71885 (Allow escaping question mark placeholders).
    https://wiki.php.net/rfc/pdo_escape_placeholders (Matteo)
  . Fixed bug #77849 (Disable cloning of PDO handle/connection objects).
    (camporter)
  . Implemented FR #78033 (PDO - support username & password specified in
    DSN). (sjon)

- PDO_Firebird:
  . Implemented FR #65690 (PDO_Firebird should also support dialect 1).
    (Simonov Denis)
  . Implemented FR #77863 (PDO firebird support type Boolean in input
    parameters). (Simonov Denis)

- PDO_MySQL:
  . Fixed bug #41997 (SP call yields additional empty result set). (cmb)
  . Fixed bug #78623 (Regression caused by "SP call yields additional empty
    result set"). (cmb)

- PDO_OCI:
  . Support Oracle Database tracing attributes ACTION, MODULE,
    CLIENT_INFO, and CLIENT_IDENTIFIER. (Cameron Porter)
  . Implemented FR #76908 (PDO_OCI getColumnMeta() not implemented).
    (Valentin Collet, Chris Jones, Remi)

- PDO_SQLite:
  . Implemented sqlite_stmt_readonly in PDO_SQLite. (BohwaZ)
  . Raised requirements to SQLite 3.5.0. (cmb)
  . Fixed bug #78192 (SegFault when reuse statement after schema has changed).
    (Vincent Quatrevieux)
  . Fixed bug #78348 (Remove -lrt from pdo_sqlite.so). (Peter Kokot)

- Phar:
  . Fixed bug #77919 (Potential UAF in Phar RSHUTDOWN). (cmb)

- phpdbg:
  . Fixed bug #76596 (phpdbg support for display_errors=stderr). (kabel)
  . Fixed bug #76801 (too many open files). (alekitto)
  . Fixed bug #77800 (phpdbg segfaults on listing some conditional breakpoints).
    (krakjoe)
  . Fixed bug #77805 (phpdbg build fails when readline is shared). (krakjoe)

- Recode:
  . Unbundled the recode extension. (cmb)

- Reflection:
  . Fixed bug #76737 (Unserialized reflection objects are broken, they
    shouldn't be serializable). (Nikita)
  . Fixed bug #78263 (\ReflectionReference::fromArrayElement() returns null
    while item is a reference). (Nikita)
  . Fixed bug #78410 (Cannot "manually" unserialize class that is final and
    extends an internal one). (Nikita)
  . Fixed bug #78697 (ReflectionClass::implementsInterface - inaccurate error
    message with traits). (villfa)
  . Fixed bug #78774 (ReflectionNamedType on Typed Properties Crash). (Nikita)

- Session:
  . Fixed bug #78624 (session_gc return value for user defined session
    handlers). (bshaffer)

- SimpleXML:
  . Implemented FR #65215 (SimpleXMLElement could register as implementing
    Countable). (LeSuisse)
  . Fixed bug #75245 (Don't set content of elements with only whitespaces).
    (eriklundin)

- Sockets:
  . Fixed bug #67619 (Validate length on socket_write). (thiagooak)
  . Fixed bug #78665 (Multicasting may leak memory). (cmb)

- sodium:
  . Fixed bug #77646 (sign_detached() strings not terminated). (Frank)
  . Fixed bug #78510 (Partially uninitialized buffer returned by
    sodium_crypto_generichash_init()). (Frank Denis, cmb)
  . Fixed bug #78516 (password_hash(): Memory cost is not in allowed range).
    (cmb, Nikita)

- SPL:
  . Fixed bug #77518 (SeekableIterator::seek() should accept 'int' typehint as
    documented). (Nikita)
  . Fixed bug #78409 (Segfault when creating instance of ArrayIterator without
    constructor). (Nikita)
  . Fixed bug #78436 (Missing addref in SplPriorityQueue EXTR_BOTH mode).
    (Nikita)
  . Fixed bug #78456 (Segfault when serializing SplDoublyLinkedList). (Nikita)

- SQLite3:
  . Unbundled libsqlite. (cmb)
  . Raised requirements to SQLite 3.7.4. (cmb)
  . Forbid (un)serialization of SQLite3, SQLite3Stmt and SQLite3Result. (cmb)
  . Added support for the SQLite @name notation. (cmb, BohwaZ)
  . Added SQLite3Stmt::getSQL() to retrieve the SQL of the statement. (Bohwaz)
  . Implement FR ##70950 (Make SQLite3 Online Backup API available). (BohwaZ)

- Standard:
  . Implemented password hashing registry RFC:
    https://wiki.php.net/rfc/password_registry. (Sara)
  . Implemented RFC where password_hash() has argon2i(d) implementations from
    ext/sodium when PHP is built without libargon:
    https://wiki.php.net/rfc/sodium.argon.hash (Sara)
  . Implemented FR #38301 (field enclosure behavior in fputcsv). (cmb)
  . Implemented FR #51496 (fgetcsv should take empty string as an escape). (cmb)
  . Fixed bug #73535 (php_sockop_write() returns 0 on error, can be used to
    trigger Denial of Service). (Nikita)
  . Fixed bug #74764 (Bindto IPv6 works with file_get_contents but fails with
    stream_socket_client). (Ville Hukkamäki)
  . Fixed bug #76859 (stream_get_line skips data if used with data-generating
    filter). (kkopachev)
  . Implemented FR #77377 (No way to handle CTRL+C in Windows). (Anatol)
  . Fixed bug #77930 (stream_copy_to_stream should use mmap more often).
    (Nikita)
  . Implemented FR #78177 (Make proc_open accept command array). (Nikita)
  . Fixed bug #78208 (password_needs_rehash() with an unknown algo should always
    return true). (Sara)
  . Fixed bug #78241 (touch() does not handle dates after 2038 in PHP 64-bit). (cmb)
  . Fixed bug #78282 (atime and mtime mismatch). (cmb)
  . Fixed bug #78326 (improper memory deallocation on stream_get_contents()
    with fixed length buffer). (Albert Casademont)
  . Fixed bug #78346 (strip_tags no longer handling nested php tags). (cmb)
  . Fixed bug #78506 (Error in a php_user_filter::filter() is not reported).
    (Nikita)
  . Fixed bug #78549 (Stack overflow due to nested serialized input). (Nikita)
  . Fixed bug #78759 (array_search in $GLOBALS). (Nikita)

- Testing:
  . Fixed bug #78684 (PCRE bug72463_2 test is sending emails on Linux). (cmb)

- Tidy:
  . Added TIDY_TAG_* constants for HTML5 elements. (cmb)
  . Fixed bug #76736 (wrong reflection for tidy_get_head, tidy_get_html,
    tidy_get_root, and tidy_getopt) (tandre)

- WDDX:
  . Deprecated and unbundled the WDDX extension. (cmb)

- Zip:
  . Fixed bug #78641 (addGlob can modify given remove_path value). (cmb)

21 Nov 2019, PHP 7.3.12

- Core:
  . Fixed bug #78658 (Memory corruption using Closure::bindTo). (Nikita)
  . Fixed bug #78656 (Parse errors classified as highest log-level). (Erik
    Lundin)
  . Fixed bug #78752 (Segfault if GC triggered while generator stack frame is
    being destroyed). (Nikita)
  . Fixed bug #78689 (Closure::fromCallable() doesn't handle
    [Closure, '__invoke']). (Nikita)

- COM:
  . Fixed bug #78694 (Appending to a variant array causes segfault). (cmb)

- Date:
  . Fixed bug #70153 (\DateInterval incorrectly unserialized). (Maksim Iakunin)
  . Fixed bug #78751 (Serialising DatePeriod converts DateTimeImmutable). (cmb)

- Iconv:
  . Fixed bug #78642 (Wrong libiconv version displayed). (gedas at martynas,
    cmb).

- OpCache:
  . Fixed bug #78654 (Incorrectly computed opcache checksum on files with
    non-ascii characters). (mhagstrand)
  . Fixed bug #78747 (OpCache corrupts custom extension result). (Nikita)

- OpenSSL:
  . Fixed bug #78775 (TLS issues from HTTP request affecting other encrypted
    connections). (Nikita)

- Reflection:
  . Fixed bug #78697 (ReflectionClass::ImplementsInterface - inaccurate error
    message with traits). (villfa)

- Sockets:
  . Fixed bug #78665 (Multicasting may leak memory). (cmb)

24 Oct 2019, PHP 7.3.11

- Core:
  . Fixed bug #78535 (auto_detect_line_endings value not parsed as bool).
    (bugreportuser)
  . Fixed bug #78620 (Out of memory error). (cmb, Nikita)

- Exif :
  . Fixed bug #78442 ('Illegal component' on exif_read_data since PHP7)
	(Kalle)

- FPM:
  . Fixed bug #78599 (env_path_info underflow in fpm_main.c can lead to RCE).
    (CVE-2019-11043) (Jakub Zelenka)
  . Fixed bug #78413 (request_terminate_timeout does not take effect after
    fastcgi_finish_request). (Sergei Turchanov)

- MBString:
  . Fixed bug #78633 (Heap buffer overflow (read) in mb_eregi). (cmb)
  . Fixed bug #78579 (mb_decode_numericentity: args number inconsistency).
    (cmb)
  . Fixed bug #78609 (mb_check_encoding() no longer supports stringable
    objects). (cmb)

- MySQLi:
  . Fixed bug #76809 (SSL settings aren't respected when persistent connections
    are used). (fabiomsouto)

- Mysqlnd:
  . Fixed bug #78525 (Memory leak in pdo when reusing native prepared
    statements). (Nikita)

- PCRE:
  . Fixed bug #78272 (calling preg_match() before pcntl_fork() will freeze
    child process). (Nikita)

- PDO_MySQL:
  . Fixed bug #78623 (Regression caused by "SP call yields additional empty
    result set"). (cmb)

- Session:
  . Fixed bug #78624 (session_gc return value for user defined session
    handlers). (bshaffer)

- Standard:
  . Fixed bug #76342 (file_get_contents waits twice specified timeout).
    (Thomas Calvet)
  . Fixed bug #78612 (strtr leaks memory when integer keys are used and the
    subject string shorter). (Nikita)
  . Fixed bug #76859 (stream_get_line skips data if used with data-generating
    filter). (kkopachev)

- Zip:
  . Fixed bug #78641 (addGlob can modify given remove_path value). (cmb)

26 Sep 2019, PHP 7.3.10

- Core:
  . Fixed bug #78220 (Can't access OneDrive folder). (cmb, ab)
  . Fixed bug #77922 (Double release of doc comment on inherited shadow
    property). (Nikita)
  . Fixed bug #78441 (Parse error due to heredoc identifier followed by digit).
    (cmb)
  . Fixed bug #77812 (Interactive mode does not support PHP 7.3-style heredoc).
    (cmb, Nikita)

- FastCGI:
  . Fixed bug #78469 (FastCGI on_accept hook is not called when using named
    pipes on Windows). (Sergei Turchanov)

- FPM:
  . Fixed bug #78334 (fpm log prefix message includes wrong stdout/stderr
    notation). (Tsuyoshi Sadakata)

- Intl:
  . Ensure IDNA2003 rules are used with idn_to_ascii() and idn_to_utf8()
    when requested. (Sara)

- MBString:
  . Fixed bug #78559 (Heap buffer overflow in mb_eregi). (cmb)

- MySQLnd:
  . Fixed connect_attr issues and added the _server_host connection attribute.
    (Qianqian Bu)

- ODBC:
  . Fixed bug #78473 (odbc_close() closes arbitrary resources). (cmb)

- PDO_MySQL:
  . Fixed bug #41997 (SP call yields additional empty result set). (cmb)

- sodium:
  . Fixed bug #78510 (Partially uninitialized buffer returned by
    sodium_crypto_generichash_init()). (Frank Denis, cmb)

29 Aug 2019, PHP 7.3.9

- Core:
  . Fixed bug #78363 (Buffer overflow in zendparse). (Nikita)
  . Fixed bug #78379 (Cast to object confuses GC, causes crash). (Dmitry)
  . Fixed bug #78412 (Generator incorrectly reports non-releasable $this as GC
    child). (Nikita)

- Curl:
  . Fixed bug #77946 (Bad cURL resources returned by curl_multi_info_read()).
    (Abyr Valg)

- Exif:
  . Fixed bug #78333 (Exif crash (bus error) due to wrong alignment and
    invalid cast). (Nikita)

- FPM:
  . Fixed bug #77185 (Use-after-free in FPM master event handling).
    (Maksim Nikulin)

- Iconv:
  . Fixed bug #78342 (Bus error in configure test for iconv //IGNORE). (Rainer
    Jung)

- LiteSpeed:
  . Updated to LiteSpeed SAPI V7.5 (Fixed clean shutdown). (George Wang)

- MBString:
  . Fixed bug #78380 (Oniguruma 6.9.3 fixes CVEs). (CVE-2019-13224) (Stas)

- MySQLnd:
  . Fixed bug #78179 (MariaDB server version incorrectly detected). (cmb)
  . Fixed bug #78213 (Empty row pocket). (cmb)

- Opcache:
  . Fixed bug #77191 (Assertion failure in dce_live_ranges() when silencing is
    used). (Nikita)

- Standard:
  . Fixed bug #69100 (Bus error from stream_copy_to_stream (file -> SSL stream)
    with invalid length). (Nikita)
  . Fixed bug #78282 (atime and mtime mismatch). (cmb)
  . Fixed bug #78326 (improper memory deallocation on stream_get_contents()
    with fixed length buffer). (Albert Casademont)
  . Fixed bug #78346 (strip_tags no longer handling nested php tags). (cmb)

01 Aug 2019, PHP 7.3.8

- Core:
  . Added syslog.filter=raw option. (Erik Lundin)
  . Fixed bug #78212 (Segfault in built-in webserver). (cmb)

- Date:
  . Fixed bug #69044 (discrepency between time and microtime). (krakjoe)
  . Updated timelib to 2018.02. (Derick)

- EXIF:
  . Fixed bug #78256 (heap-buffer-overflow on exif_process_user_comment).
    (CVE-2019-11042) (Stas)
  . Fixed bug #78222 (heap-buffer-overflow on exif_scan_thumbnail).
    (CVE-2019-11041) (Stas)

- FTP:
  . Fixed bug #78039 (FTP with SSL memory leak). (Nikita)

- Libxml:
  . Fixed bug #78279 (libxml_disable_entity_loader settings is shared between
    requests (cgi-fcgi)). (Nikita)

- LiteSpeed:
  . Updated to LiteSpeed SAPI V7.4.3 (increased response header count limit from
    100 to 1000, added crash handler to cleanly shutdown PHP request, added
    CloudLinux mod_lsapi mode). (George Wang)
  . Fixed bug #76058 (After "POST data can't be buffered", using php://input
    makes huge tmp files). (George Wang)

- Openssl:
  . Fixed bug #78231 (Segmentation fault upon stream_socket_accept of exported
    socket-to-stream). (Nikita)

- Opcache:
  . Fixed bug #78189 (file cache strips last character of uname hash). (cmb)
  . Fixed bug #78202 (Opcache stats for cache hits are capped at 32bit NUM).
    (cmb)
  . Fixed bug #78271 (Invalid result of if-else). (Nikita)
  . Fixed bug #78291 (opcache_get_configuration doesn't list all directives).
    (Andrew Collington)
  . Fixed bug #78341 (Failure to detect smart branch in DFA pass). (Nikita)

- PCRE:
  . Fixed bug #78197 (PCRE2 version check in configure fails for "##.##-xxx"
    version strings). (pgnet, Peter Kokot)
  . Fixed bug #78338 (Array cross-border reading in PCRE). (cmb)

- PDO_Sqlite:
  . Fixed bug #78192 (SegFault when reuse statement after schema has changed).
    (Vincent Quatrevieux)

- Phar:
  . Fixed bug #77919 (Potential UAF in Phar RSHUTDOWN). (cmb)

- Phpdbg:
  . Fixed bug #78297 (Include unexistent file memory leak). (Nikita)

- SQLite:
  . Upgraded to SQLite 3.28.0. (cmb)

- Standard:
  . Fixed bug #78241 (touch() does not handle dates after 2038 in PHP 64-bit). (cmb)
  . Fixed bug #78269 (password_hash uses weak options for argon2). (Remi)

04 Jul 2019, PHP 7.3.7

- Core:
  . Fixed bug #76980 (Interface gets skipped if autoloader throws an exception).
    (Nikita)

- DOM:
  . Fixed bug #78025 (segfault when accessing properties of DOMDocumentType).
    (cmb)

- MySQLi:
  . Fixed bug #77956 (When mysqli.allow_local_infile = Off, use a meaningful
    error message). (Sjon Hortensius)
  . Fixed bug #38546 (bindParam incorrect processing of bool types).
    (camporter)

- MySQLnd:
  . Fixed bug #77955 (Random segmentation fault in mysqlnd from php-fpm).
    (Nikita)

- Opcache:
  . Fixed bug #78015 (Incorrect evaluation of expressions involving partials
    arrays in SCCP). (Nikita)
  . Fixed bug #78106 (Path resolution fails if opcache disabled during request).
    (Nikita)

- OpenSSL:
  . Fixed bug #78079 (openssl_encrypt_ccm.phpt fails with OpenSSL 1.1.1c).
    (Jakub Zelenka)

- phpdbg:
  . Fixed bug #78050 (SegFault phpdbg + opcache on include file twice).
    (Nikita)

- Sockets:
  . Fixed bug #78038 (Socket_select fails when resource array contains
    references). (Nikita)

- Sodium:
  . Fixed bug #78114 (segfault when calling sodium_* functions from eval). (cmb)

- Standard:
  . Fixed bug #77135 (Extract with EXTR_SKIP should skip $this).
    (Craig Duncan, Dmitry)
  . Fixed bug #77937 (preg_match failed). (cmb, Anatol)

- Zip:
  . Fixed bug #76345 (zip.h not found). (Michael Maroszek)

30 May 2019, PHP 7.3.6

- cURL:
  . Implemented FR #72189 (Add missing CURL_VERSION_* constants). (Javier
    Spagnoletti)

- Date:
  . Fixed bug #77909 (DatePeriod::__construct() with invalid recurrence count
    value). (Ignace Nyamagana Butera)

- EXIF:
  . Fixed bug #77988 (heap-buffer-overflow on php_jpg_get16).
    (CVE-2019-11040) (Stas)

- FPM:
  . Fixed bug #77934 (php-fpm kill -USR2 not working). (Jakub Zelenka)
  . Fixed bug #77921 (static.php.net doesn't work anymore). (Peter Kokot)

- GD:
  . Fixed bug #77943 (imageantialias($image, false); does not work). (cmb)
  . Fixed bug #77973 (Uninitialized read in gdImageCreateFromXbm).
    (CVE-2019-11038) (cmb)

- Iconv:
  . Fixed bug #78069 (Out-of-bounds read in iconv.c:_php_iconv_mime_decode()
    due to integer overflow). (CVE-2019-11039). (maris dot adam)

- JSON:
  . Fixed bug #77843 (Use after free with json serializer). (Nikita)

- Opcache:
  . Fixed possible crashes, because of inconsistent PCRE cache and opcache
    SHM reset. (Alexey Kalinin, Dmitry)

- PDO_MySQL:
  . Fixed bug #77944 (Wrong meta pdo_type for bigint on LLP64). (cmb)

- Reflection:
  . Fixed bug #75186 (Inconsistent reflection of Closure:::__invoke()). (Nikita)

- Session:
  . Fixed bug #77911 (Wrong warning for session.sid_bits_per_character). (cmb)

- SOAP:
  . Fixed bug #77945 (Segmentation fault when constructing SoapClient with
    WSDL_CACHE_BOTH). (Nikita)

- SPL:
  . Fixed bug #77024 (SplFileObject::__toString() may return array). (Craig
    Duncan)

- SQLite:
  . Fixed bug #77967 (Bypassing open_basedir restrictions via file uris). (Stas)

- Standard:
  . Fixed bug #77931 (Warning for array_map mentions wrong type). (Nikita)
  . Fixed bug #78003 (strip_tags output change since PHP 7.3). (cmb)

02 May 2019, PHP 7.3.5

- Core:
  . Fixed bug #77903 (ArrayIterator stops iterating after offsetSet call).
    (Nikita)

- CLI:
  . Fixed bug #77794 (Incorrect Date header format in built-in server).
    (kelunik)

- EXIF
  . Fixed bug #77950 (Heap-buffer-overflow in _estrndup via exif_process_IFD_TAG).
    (CVE-2019-11036) (Stas)

- Interbase:
  . Fixed bug #72175 (Impossibility of creating multiple connections to
    Interbase with php 7.x). (Nikita)

- Intl:
  . Fixed bug #77895 (IntlDateFormatter::create fails in strict mode if $locale
    = null). (Nikita)

- LDAP:
  . Fixed bug #77869 (Core dump when using server controls) (mcmic)

- Mail
  . Fixed bug #77821 (Potential heap corruption in TSendMail()). (cmb)

- mbstring:
  . Implemented FR #72777 (Implement regex stack limits for mbregex functions).
    (Yasuo Ohgaki, Stas)

- MySQLi:
  . Fixed bug #77773 (Unbuffered queries leak memory - MySQLi / mysqlnd).
    (Nikita)

- PCRE:
  . Fixed bug #77827 (preg_match does not ignore \r in regex flags). (requinix,
    cmb)

- PDO:
  . Fixed bug #77849 (Disable cloning of PDO handle/connection objects).
    (camporter)

- phpdbg:
  . Fixed bug #76801 (too many open files). (alekitto)
  . Fixed bug #77800 (phpdbg segfaults on listing some conditional breakpoints).
    (krakjoe)
  . Fixed bug #77805 (phpdbg build fails when readline is shared). (krakjoe)

- Reflection:
  . Fixed bug #77772 (ReflectionClass::getMethods(null) doesn't work). (Nikita)
  . Fixed bug #77882 (Different behavior: always calls destructor). (Nikita)

- Standard:
  . Fixed bug #77793 (Segmentation fault in extract() when overwriting
    reference with itself). (Nikita)
  . Fixed bug #77844 (Crash due to null pointer in parse_ini_string with
    INI_SCANNER_TYPED). (Nikita)
  . Fixed bug #77853 (Inconsistent substr_compare behaviour with empty
    haystack). (Nikita)

04 Apr 2019, PHP 7.3.4

- Core:
  . Fixed bug #77738 (Nullptr deref in zend_compile_expr). (Laruence)
  . Fixed bug #77660 (Segmentation fault on break 2147483648). (Laruence)
  . Fixed bug #77652 (Anonymous classes can lose their interface information).
    (Nikita)
  . Fixed bug #77345 (Stack Overflow caused by circular reference in garbage
    collection). (Alexandru Patranescu, Nikita, Dmitry)
  . Fixed bug #76956 (Wrong value for 'syslog.filter' documented in php.ini).
    (cmb)

- Apache2Handler:
  . Fixed bug #77648 (BOM in sapi/apache2handler/php_functions.c). (cmb)

- Bcmath:
  . Fixed bug #77742 (bcpow() implementation related to gcc compiler
    optimization). (Nikita)

- CLI Server:
  . Fixed bug #77722 (Incorrect IP set to $_SERVER['REMOTE_ADDR'] on the
    localhost). (Nikita)

- COM:
  . Fixed bug #77578 (Crash when php unload). (cmb)

- EXIF:
  . Fixed bug #77753 (Heap-buffer-overflow in php_ifd_get32s). (CVE-2019-11034)
    (Stas)
  . Fixed bug #77831 (Heap-buffer-overflow in exif_iif_add_value).
    (CVE-2019-11035) (Stas)

- FPM:
  . Fixed bug #77677 (FPM fails to build on AIX due to missing WCOREDUMP).
    (Kevin Adler)

- GD:
  . Fixed bug #77700 (Writing truecolor images as GIF ignores interlace flag).
    (cmb)

- MySQLi:
  . Fixed bug #77597 (mysqli_fetch_field hangs scripts). (Nikita)

- Opcache:
  . Fixed bug #77743 (Incorrect pi node insertion for jmpznz with identical
    successors). (Nikita)

- PCRE:
  . Fixed bug #76127 (preg_split does not raise an error on invalid UTF-8).
    (Nikita)

- Phar:
  . Fixed bug #77697 (Crash on Big_Endian platform). (Laruence)

- phpdbg:
  . Fixed bug #77767 (phpdbg break cmd aliases listed in help do not match
    actual aliases). (Miriam Lauter)

- sodium:
  . Fixed bug #77646 (sign_detached() strings not terminated). (Frank)

- SQLite3:
  . Added sqlite3.defensive INI directive. (BohwaZ)

- Standard:
  . Fixed bug #77664 (Segmentation fault when using undefined constant in
    custom wrapper). (Laruence)
  . Fixed bug #77669 (Crash in extract() when overwriting extracted array).
    (Nikita)
  . Fixed bug #76717 (var_export() does not create a parsable value for
    PHP_INT_MIN). (Nikita)
  . Fixed bug #77765 (FTP stream wrapper should set the directory as
    executable). (Vlad Temian)

07 Mar 2019, PHP 7.3.3

- Core:
  . Fixed bug #77589 (Core dump using parse_ini_string with numeric sections).
    (Laruence)
  . Fixed bug #77329 (Buffer Overflow via overly long Error Messages).
    (Dmitry)
  . Fixed bug #77494 (Disabling class causes segfault on member access).
    (Dmitry)
  . Fixed bug #77498 (Custom extension Segmentation fault when declare static
    property). (Nikita)
  . Fixed bug #77530 (PHP crashes when parsing `(2)::class`). (Ekin)
  . Fixed bug #77546 (iptcembed broken function). (gdegoulet)
  . Fixed bug #77630 (rename() across the device may allow unwanted access
    during processing). (Stas)

- COM:
  . Fixed bug #77621 (Already defined constants are not properly reported).
    (cmb)
  . Fixed bug #77626 (Persistence confusion in php_com_import_typelib()). (cmb)

- EXIF:
  . Fixed bug #77509 (Uninitialized read in exif_process_IFD_in_TIFF). (Stas)
  . Fixed bug #77540 (Invalid Read on exif_process_SOFn). (Stas)
  . Fixed bug #77563 (Uninitialized read in exif_process_IFD_in_MAKERNOTE). (Stas)
  . Fixed bug #77659 (Uninitialized read in exif_process_IFD_in_MAKERNOTE). (Stas)

- Mbstring:
  . Fixed bug #77514 (mb_ereg_replace() with trailing backslash adds null byte).
    (Nikita)

- MySQL
  . Disabled LOCAL INFILE by default, can be enabled using php.ini directive
    mysqli.allow_local_infile for mysqli, or PDO::MYSQL_ATTR_LOCAL_INFILE
    attribute for pdo_mysql. (Darek Slusarczyk)

- OpenSSL:
  . Fixed bug #77390 (feof might hang on TLS streams in case of fragmented TLS
    records). (Abyl Valg, Jakub Zelenka)

- PDO_OCI:
  . Support Oracle Database tracing attributes ACTION, MODULE,
    CLIENT_INFO, and CLIENT_IDENTIFIER. (Cameron Porter)

- PHAR:
  . Fixed bug #77396 (Null Pointer Dereference in phar_create_or_parse_filename).
    (bishop)
  . Fixed bug #77586 (phar_tar_writeheaders_int() buffer overflow). (bishop)

- phpdbg:
  . Fixed bug #76596 (phpdbg support for display_errors=stderr). (kabel)

- SPL:
  . Fixed bug #51068 (DirectoryIterator glob:// don't support current path
    relative queries). (Ahmed Abdou)
  . Fixed bug #77431 (openFile() silently truncates after a null byte). (cmb)

- Standard:
  . Fixed bug #77552 (Unintialized php_stream_statbuf in stat functions).
    (John Stevenson)
  . Fixed bug #77612 (setcookie() sets incorrect SameSite header if all of its
    options filled). (Nikita)

07 Feb 2019, PHP 7.3.2

- Core:
  . Fixed bug #77369 (memcpy with negative length via crafted DNS response). (Stas)
  . Fixed bug #77387 (Recursion detection broken when printing GLOBALS).
    (Laruence)
  . Fixed bug #77376 ("undefined function" message no longer includes
    namespace). (Laruence)
  . Fixed bug #77357 (base64_encode / base64_decode doest not work on nested
    VM). (Nikita)
  . Fixed bug #77339 (__callStatic may get incorrect arguments). (Dmitry)
  . Fixed bug #77317 (__DIR__, __FILE__, realpath() reveal physical path for
    subst virtual drive). (Anatol)
  . Fixed bug #77263 (Segfault when using 2 RecursiveFilterIterator). (Dmitry)
  . Fixed bug #77447 (PHP 7.3 built with ASAN crashes in
    zend_cpu_supports_avx2). (Nikita)
  . Fixed bug #77484 (Zend engine crashes when calling realpath in invalid
    working dir). (Anatol)

- Curl:
  . Fixed bug #76675 (Segfault with H2 server push). (Pedro Magalhães)

- Fileinfo:
  . Fixed bug #77346 (webm files incorrectly detected as
    application/octet-stream). (Anatol)

- FPM:
  . Fixed bug #77430 (php-fpm crashes with Main process exited, code=dumped,
    status=11/SEGV). (Jakub Zelenka)

- GD:
  . Fixed bug #73281 (imagescale(…, IMG_BILINEAR_FIXED) can cause black border).
    (cmb)
  . Fixed bug #73614 (gdImageFilledArc() doesn't properly draw pies). (cmb)
  . Fixed bug #77272 (imagescale() may return image resource on failure). (cmb)
  . Fixed bug #77391 (1bpp BMPs may fail to be loaded). (Romain Déoux, cmb)
  . Fixed bug #77479 (imagewbmp() segfaults with very large images). (cmb)

- ldap:
  . Fixed bug #77440 (ldap_bind using ldaps or ldap_start_tls()=exception in
    libcrypto-1_1-x64.dll). (Anatol)

- Mbstring:
  . Fixed bug #77428 (mb_ereg_replace() doesn't replace a substitution
    variable). (Nikita)
  . Fixed bug #77454 (mb_scrub() silently truncates after a null byte).
    (64796c6e69 at gmail dot com)

- MySQLnd:
  . Fixed bug #77308 (Unbuffered queries memory leak). (Dmitry)
  . Fixed bug #75684 (In mysqlnd_ext_plugin.h the plugin methods family has
      no external visibility). (Anatol)

- Opcache:
  . Fixed bug #77266 (Assertion failed in dce_live_ranges). (Laruence)
  . Fixed bug #77257 (value of variable assigned in a switch() construct gets
    lost). (Nikita)
  . Fixed bug #77434 (php-fpm workers are segfaulting in zend_gc_addre).
    (Nikita)
  . Fixed bug #77361 (configure fails on 64-bit AIX when opcache enabled).
    (Kevin Adler)
  . Fixed bug #77287 (Opcache literal compaction is incompatible with EXT
    opcodes). (Nikita)

- PCRE:
  . Fixed bug #77338 (get_browser with empty string). (Nikita)

- PDO:
  . Fixed bug #77273 (array_walk_recursive corrupts value types leading to PDO
    failure). (Nikita)

- PDO MySQL:
  . Fixed bug #77289 (PDO MySQL segfaults with persistent connection).
    (Lauri Kenttä)

- SOAP:
  . Fixed bug #77410 (Segmentation Fault when executing method with an empty
    parameter). (Nikita)

- Sockets:
  . Fixed bug #76839 (socket_recvfrom may return an invalid 'from' address
    on MacOS). (Michael Meyer)

- SPL:
  . Fixed bug #77298 (segfault occurs when add property to unserialized empty
    ArrayObject). (jhdxr)

- Standard:
  . Fixed bug #77395 (segfault about array_multisort). (Laruence)
  . Fixed bug #77439 (parse_str segfaults when inserting item into existing
    array). (Nikita)

10 Jan 2019, PHP 7.3.1

- Core:
  . Fixed bug #76654 (Build failure on Mac OS X on 32-bit Intel). (Ryandesign)
  . Fixed bug #71041 (zend_signal_startup() needs ZEND_API).
    (Valentin V. Bartenev)
  . Fixed bug #76046 (PHP generates "FE_FREE" opcode on the wrong line).
    (Nikita)
  . Fixed bug #77291 (magic methods inherited from a trait may be ignored).
    (cmb)

- CURL:
  . Fixed bug #77264 (curl_getinfo returning microseconds, not seconds).
    (Pierrick)

- COM:
  . Fixed bug #77177 (Serializing or unserializing COM objects crashes). (cmb)

- Exif:
  . Fixed bug #77184 (Unsigned rational numbers are written out as signed
    rationals). (Colin Basnett)

- GD:
  . Fixed bug #77195 (Incorrect error handling of imagecreatefromjpeg()). (cmb)
  . Fixed bug #77198 (auto cropping has insufficient precision). (cmb)
  . Fixed bug #77200 (imagecropauto(…, GD_CROP_SIDES) crops left but not right).
    (cmb)
  . Fixed bug #77269 (efree() on uninitialized Heap data in imagescale leads to
    use-after-free). (cmb)
  . Fixed bug #77270 (imagecolormatch Out Of Bounds Write on Heap). (cmb)

- MBString:
  . Fixed bug #77367 (Negative size parameter in mb_split). (Stas)
  . Fixed bug #77370 (Buffer overflow on mb regex functions - fetch_token).
    (Stas)
  . Fixed bug #77371 (heap buffer overflow in mb regex functions
    - compile_string_node). (Stas)
  . Fixed bug #77381 (heap buffer overflow in multibyte match_at). (Stas)
  . Fixed bug #77382 (heap buffer overflow due to incorrect length in
    expand_case_fold_string). (Stas)
  . Fixed bug #77385 (buffer overflow in fetch_token). (Stas)
  . Fixed bug #77394 (Buffer overflow in multibyte case folding - unicode).
    (Stas)
  . Fixed bug #77418 (Heap overflow in utf32be_mbc_to_code). (Stas)

- OCI8:
  . Fixed bug #76804 (oci_pconnect with OCI_CRED_EXT not working). (KoenigsKind)
  . Added oci_set_call_timeout() for call timeouts.
  . Added oci_set_db_operation() for the DBOP end-to-end-tracing attribute.

- Opcache:
  . Fixed bug #77215 (CFG assertion failure on multiple finalizing switch
    frees in one block). (Nikita)
  . Fixed bug #77275 (OPcache optimization problem for ArrayAccess->offsetGet).
    (Nikita)

- PCRE:
  . Fixed bug #77193 (Infinite loop in preg_replace_callback). (Anatol)

- PDO:
  . Handle invalid index passed to PDOStatement::fetchColumn() as error. (Sergei
    Morozov)

- Phar:
  . Fixed bug #77247 (heap buffer overflow in phar_detect_phar_fname_ext). (Stas)

- Soap:
  . Fixed bug #77088 (Segfault when using SoapClient with null options).
    (Laruence)

- Sockets:
  . Fixed bug #77136 (Unsupported IPV6_RECVPKTINFO constants on macOS).
    (Mizunashi Mana)

- Sodium:
  . Fixed bug #77297 (SodiumException segfaults on PHP 7.3). (Nikita, Scott)

- SPL:
  . Fixed bug #77359 (spl_autoload causes segfault). (Lauri Kenttä)
  . Fixed bug #77360 (class_uses causes segfault). (Lauri Kenttä)

- SQLite3:
  . Fixed bug #77051 (Issue with re-binding on SQLite3). (BohwaZ)

- Xmlrpc:
  . Fixed bug #77242 (heap out of bounds read in xmlrpc_decode()). (cmb)
  . Fixed bug #77380 (Global out of bounds read in xmlrpc base64 code). (Stas)

06 Dec 2018, PHP 7.3.0

- Core:
  . Improved PHP GC. (Dmitry, Nikita)
  . Redesigned the old ext_skel program written in PHP, run:
    'php ext_skel.php' for all options. This means there are no dependencies,
    thus making it work on Windows out of the box. (Kalle)
  . Removed support for BeOS. (Kalle)
  . Add PHP_VERSION to phpinfo() <title/>. (github/MattJeevas)
  . Add net_get_interfaces(). (Sara, Joe, Anatol)
  . Added gc_status(). (Benjamin Eberlei)
  . Implemented flexible heredoc and nowdoc syntax, per
    RFC https://wiki.php.net/rfc/flexible_heredoc_nowdoc_syntaxes.
    (Thomas Punt)
  . Added support for references in list() and array destructuring, per
    RFC https://wiki.php.net/rfc/list_reference_assignment.
    (David Walker)
  . Improved effectiveness of ZEND_SECURE_ZERO for NetBSD and systems
    without native similar feature. (devnexen)
  . Added syslog.facility and syslog.ident INI entries for customizing syslog
    logging. (Philip Prindeville)
  . Fixed bug #75683 (Memory leak in zend_register_functions() in ZTS mode).
    (Dmitry)
  . Fixed bug #75031 (support append mode in temp/memory streams). (adsr)
  . Fixed bug #74860 (Uncaught exceptions not being formatted properly when
    error_log set to "syslog"). (Philip Prindeville)
  . Fixed bug #75220 (Segfault when calling is_callable on parent).
    (andrewnester)
  . Fixed bug #69954 (broken links and unused config items in distributed ini
    files). (petk)
  . Fixed bug #74922 (Composed class has fatal error with duplicate, equal const
    properties). (pmmaga)
  . Fixed bug #63911 (identical trait methods raise errors during composition).
    (pmmaga)
  . Fixed bug #75677 (Clang ignores fastcall calling convention on variadic
    function). (Li-Wen Hsu)
  . Fixed bug #54043 (Remove inconsitency of internal exceptions and user
    defined exceptions). (Nikita)
  . Fixed bug #53033 (Mathematical operations convert objects to integers).
    (Nikita)
  . Fixed bug #73108 (Internal class cast handler uses integer instead of
    float). (Nikita)
  . Fixed bug #75765 (Fatal error instead of Error exception when base class is
    not found). (Timur Ibragimov)
  . Fixed bug #76198 (Wording: "iterable" is not a scalar type). (Levi Morrison)
  . Fixed bug #76137 (config.guess/config.sub do not recognize RISC-V). (cmb)
  . Fixed bug #76427 (Segfault in zend_objects_store_put). (Laruence)
  . Fixed bug #76422 (ftruncate fails on files > 2GB). (Anatol)
  . Fixed bug #76509 (Inherited static properties can be desynchronized from
    their parent by ref). (Nikita)
  . Fixed bug #76439 (Changed behaviour in unclosed HereDoc). (Nikita, tpunt)
  . Fixed bug #63217 (Constant numeric strings become integers when used as
    ArrayAccess offset). (Rudi Theunissen, Dmitry)
  . Fixed bug #33502 (Some nullary functions don't check the number of
    arguments). (cmb)
  . Fixed bug #76392 (Error relocating sapi/cli/php: unsupported relocation
    type 37). (Peter Kokot)
  . The declaration and use of case-insensitive constants has been deprecated.
    (Nikita)
  . Added syslog.filter INI entry for syslog filtering. (Philip Prindeville)
  . Fixed bug #76667 (Segfault with divide-assign op and __get + __set).
    (Laruence)
  . Fixed bug #76030 (RE2C_FLAGS rarely honoured) (Cristian Rodríguez)
  . Fixed broken zend_read_static_property (Laruence)
  . Fixed bug #76773 (Traits used on the parent are ignored for child classes).
    (daverandom)
  . Fixed bug #76767 (‘asm’ operand has impossible constraints in zend_operators.h).
    (ondrej)
  . Fixed bug #76752 (Crash in ZEND_COALESCE_SPEC_TMP_HANDLER - assertion in
    _get_zval_ptr_tmp failed). (Laruence)
  . Fixed bug #76820 (Z_COPYABLE invalid definition). (mvdwerve, cmb)
  . Fixed bug #76510 (file_exists() stopped working for phar://). (cmb)
  . Fixed bug #76869 (Incorrect bypassing protected method accessibilty check).
    (Dmitry)
  . Fixed bug #72635 (Undefined class used by class constant in constexpr
    generates fatal error). (Nikita)
  . Fixed bug #76947 (file_put_contents() blocks the directory of the file
    (__DIR__)). (Anatol)
  . Fixed bug #76979 (define() error message does not mention resources as
    valid values). (Michael Moravec)
  . Fixed bug #76825 (Undefined symbols ___cpuid_count). (Laruence, cmb)
  . Fixed bug #77110 (undefined symbol zend_string_equal_val in C++ build).
    (Remi)

- BCMath:
  . Implemented FR #67855 (No way to get current scale in use). (Chris Wright,
    cmb)
  . Fixed bug #66364 (BCMath bcmul ignores scale parameter). (cmb)
  . Fixed bug #75164 (split_bc_num() is pointless). (cmb)
  . Fixed bug #75169 (BCMath errors/warnings bypass PHP's error handling). (cmb)

- CLI:
  . Fixed bug #44217 (Output after stdout/stderr closed cause immediate exit
    with status 0). (Robert Lu)
  . Fixed bug #77111 (php-win.exe corrupts unicode symbols from cli
    parameters). (Anatol)

- cURL:
  . Expose curl constants from curl 7.50 to 7.61. (Pierrick)
  . Fixed bug #74125 (Fixed finding CURL on systems with multiarch support).
    (cebe)

- Date:
  . Implemented FR #74668: Add DateTime::createFromImmutable() method.
    (majkl578, Rican7)
  . Fixed bug #75222 (DateInterval microseconds property always 0). (jhdxr)
  . Fixed bug #68406 (calling var_dump on a DateTimeZone object modifies it).
    (jhdxr)
  . Fixed bug #76131 (mismatch arginfo for date_create). (carusogabriel)
  . Updated timelib to 2018.01RC1 to address several bugs:
    . Fixed bug #75577 (DateTime::createFromFormat does not accept 'v' format
      specifier). (Derick)
    . Fixed bug #75642 (Wrap around behaviour for microseconds is not working).
      (Derick)

- DBA:
  . Fixed bug #75264 (compiler warnings emitted). (petk)

- DOM:
  . Fixed bug #76285 (DOMDocument::formatOutput attribute sometimes ignored).
    (Andrew Nester, Laruence, Anatol)

- Fileinfo:
  . Fixed bug #77095 (slowness regression in 7.2/7.3 (compared to 7.1)).
    (Anatol)

- Filter:
  . Added the 'add_slashes' sanitization mode (FILTER_SANITIZE_ADD_SLASHES).
	(Kalle)

- FPM:
  . Added fpm_get_status function. (Till Backhaus)
  . Fixed bug #62596 (getallheaders() missing with PHP-FPM). (Remi)
  . Fixed bug #69031 (Long messages into stdout/stderr are truncated
    incorrectly) - added new log related FPM configuration options:
    log_limit, log_buffering and decorate_workers_output. (Jakub Zelenka)

- ftp:
  . Fixed bug #77151 (ftp_close(): SSL_read on shutdown). (Remi)

- GD:
  . Added support for WebP in imagecreatefromstring(). (Andreas Treichel, cmb)

- GMP:
  . Export internal structures and accessor helpers for GMP object. (Sara)
  . Added gmp_binomial(n, k). (Nikita)
  . Added gmp_lcm(a, b). (Nikita)
  . Added gmp_perfect_power(a). (Nikita)
  . Added gmp_kronecker(a, b). (Nikita)

- iconv:
  . Fixed bug #53891 (iconv_mime_encode() fails to Q-encode UTF-8 string). (cmb)
  . Fixed bug #77147 (Fixing 60494 ignored ICONV_MIME_DECODE_CONTINUE_ON_ERROR).
    (cmb)

- IMAP:
  . Fixed bug #77020 (null pointer dereference in imap_mail). (cmb)
  . Fixed bug #77153 (imap_open allows to run arbitrary shell commands via
    mailbox parameter). (Stas)

- Interbase:
  . Fixed bug #75453 (Incorrect reflection for ibase_[p]connect). (villfa)
  . Fixed bug #76443 (php+php_interbase.dll crash on module_shutdown). (Kalle)


- intl:
  . Fixed bug #75317 (UConverter::setDestinationEncoding changes source instead
    of destination). (andrewnester)
  . Fixed bug #76829 (Incorrect validation of domain on idn_to_utf8()
    function). (Anatol)

- JSON:
  . Added JSON_THROW_ON_ERROR flag. (Andrea)

- LDAP:
  . Added ldap_exop_refresh helper for EXOP REFRESH operation with dds overlay.
    (Come)
  . Added full support for sending and parsing ldap controls. (Come)
  . Fixed bug #49876 (Fix LDAP path lookup on 64-bit distros). (dzuelke)

- libxml2:
  . Fixed bug #75871 (use pkg-config where available). (pmmaga)

- litespeed:
  . Fixed bug #75248 (Binary directory doesn't get created when building
    only litespeed SAPI). (petk)
  . Fixed bug #75251 (Missing program prefix and suffix). (petk)

- MBstring:
  . Updated to Oniguruma 6.9.0. (cmb)
  . Fixed bug #65544 (mb title case conversion-first word in quotation isn't
    capitalized). (Nikita)
  . Fixed bug #71298 (MB_CASE_TITLE misbehaves with curled apostrophe/quote).
    (Nikita)
  . Fixed bug #73528 (Crash in zif_mb_send_mail). (Nikita)
  . Fixed bug #74929 (mbstring functions version 7.1.1 are slow compared to 5.3
    on Windows). (Nikita)
  . Fixed bug #76319 (mb_strtolower with invalid UTF-8 causes segmentation
    fault). (Nikita)
  . Fixed bug #76574 (use of undeclared identifiers INT_MAX and LONG_MAX). (cmb)
  . Fixed bug #76594 (Bus Error due to unaligned access in zend_ini.c
    OnUpdateLong). (cmb, Nikita)
  . Fixed bug #76706 (mbstring.http_output_conv_mimetypes is ignored). (cmb)
  . Fixed bug #76958 (Broken UTF7-IMAP conversion). (Nikita)
  . Fixed bug #77025 (mb_strpos throws Unknown encoding or conversion error).
    (Nikita)
  . Fixed bug #77165 (mb_check_encoding crashes when argument given an empty
    array). (Nikita)

- Mysqlnd:
  . Fixed bug #76386 (Prepared Statement formatter truncates fractional seconds
    from date/time column). (Victor Csiky)

- ODBC:
  . Removed support for ODBCRouter. (Kalle)
  . Removed support for Birdstep. (Kalle)
  . Fixed bug #77079 (odbc_fetch_object has incorrect type signature).
    (Jon Allen)

- Opcache:
  . Fixed bug #76466 (Loop variable confusion). (Dmitry, Laruence, Nikita)
  . Fixed bug #76463 (var has array key type but not value type). (Laruence)
  . Fixed bug #76446 (zend_variables.c:73: zend_string_destroy: Assertion
    `!(zval_gc_flags((str)->gc)). (Nikita, Laruence)
  . Fixed bug #76711 (OPcache enabled triggers false-positive "Illegal string
    offset"). (Dmitry)
  . Fixed bug #77058 (Type inference in opcache causes side effects). (Nikita)
  . Fixed bug #77092 (array_diff_key() - segmentation fault). (Nikita)

- OpenSSL:
  . Added openssl_pkey_derive function. (Jim Zubov)
  . Add min_proto_version and max_proto_version ssl stream options as well as
    related constants for possible TLS protocol values. (Jakub Zelenka)

- PCRE:
  . Implemented https://wiki.php.net/rfc/pcre2-migration. (Anatol, Dmitry)
  . Upgrade PCRE2 to 10.32. (Anatol)
  . Fixed bug #75355 (preg_quote() does not quote # control character).
    (Michael Moravec)
  . Fixed bug #76512 (\w no longer includes unicode characters). (cmb)
  . Fixed bug #76514 (Regression in preg_match makes it fail with
    PREG_JIT_STACKLIMIT_ERROR). (Anatol)
  . Fixed bug #76909 (preg_match difference between 7.3 and < 7.3). (Anatol)

- PDO_DBlib:
  . Implemented FR #69592 (allow 0-column rowsets to be skipped automatically).
    (fandrieu)
  . Expose TDS version as \PDO::DBLIB_ATTR_TDS_VERSION attribute on \PDO
    instance. (fandrieu)
  . Treat DATETIME2 columns like DATETIME. (fandrieu)
  . Fixed bug #74243 (allow locales.conf to drive datetime format). (fandrieu)

- PDO_Firebird:
  . Fixed bug #74462 (PDO_Firebird returns only NULLs for results with boolean
    for FIREBIRD >= 3.0). (Dorin Marcoci)

- PDO_OCI:
  . Fixed bug #74631 (PDO_PCO with PHP-FPM: OCI environment initialized
    before PHP-FPM sets it up). (Ingmar Runge)

- PDO SQLite
  . Add support for additional open flags

- pgsql:
  . Added new error constants for pg_result_error(): PGSQL_DIAG_SCHEMA_NAME,
    PGSQL_DIAG_TABLE_NAME, PGSQL_DIAG_COLUMN_NAME, PGSQL_DIAG_DATATYPE_NAME,
    PGSQL_DIAG_CONSTRAINT_NAME and PGSQL_DIAG_SEVERITY_NONLOCALIZED. (Kalle)
  . Fixed bug #77047 (pg_convert has a broken regex for the 'TIME WITHOUT
    TIMEZONE' data type). (Andy Gajetzki)

- phar:
  . Fixed bug #74991 (include_path has a 4096 char limit in some cases).
    (bwbroersma)
  . Fixed bug #65414 (deal with leading slash when adding files correctly).
    (bishopb)

- readline:
  . Added completion_append_character and completion_suppress_append options
    to readline_info() if linked against libreadline. (krageon)

- Session:
  . Fixed bug #74941 (session fails to start after having headers sent).
    (morozov)

- SimpleXML:
  . Fixed bug #54973 (SimpleXML casts integers wrong). (Nikita)
  . Fixed bug #76712 (Assignment of empty string creates extraneous text node).
    (cmb)

- Sockets:
  . Fixed bug #67619 (Validate length on socket_write). (thiagooak)

- SOAP:
  . Fixed bug #75464 (Wrong reflection on SoapClient::__setSoapHeaders).
    (villfa)
  . Fixed bug #70469 (SoapClient generates E_ERROR even if exceptions=1 is
    used). (Anton Artamonov)
  . Fixed bug #50675 (SoapClient can't handle object references correctly).
    (Cameron Porter)
  . Fixed bug #76348 (WSDL_CACHE_MEMORY causes Segmentation fault). (cmb)
  . Fixed bug #77141 (Signedness issue in SOAP when precision=-1). (cmb)

- SPL:
  . Fixed bug #74977 (Appending AppendIterator leads to segfault).
    (Andrew Nester)
  . Fixed bug #75173 (incorrect behavior of AppendIterator::append in foreach
    loop). (jhdxr)
  . Fixed bug #74372 (autoloading file with syntax error uses next autoloader,
    may hide parse error). (Nikita)
  . Fixed bug #75878 (RecursiveTreeIterator::setPostfix has wrong signature).
    (cmb)
  . Fixed bug #74519 (strange behavior of AppendIterator). (jhdxr)
  . Fixed bug #76131 (mismatch arginfo for splarray constructor).
    (carusogabriel)

- SQLite3:
  . Updated bundled libsqlite to 3.24.0. (cmb)

- Standard:
  . Added is_countable() function. (Gabriel Caruso)
  . Added support for the SameSite cookie directive, including an alternative
    signature for setcookie(), setrawcookie() and session_set_cookie_params().
    (Frederik Bosch, pmmaga)
  . Remove superfluous warnings from inet_ntop()/inet_pton(). (daverandom)
  . Fixed bug #75916 (DNS_CAA record results contain garbage). (Mike,
    Philip Sharp)
  . Fixed unserialize(), to disable creation of unsupported data structures
    through manually crafted strings. (Dmitry)
  . Fixed bug #75409 (accept EFAULT in addition to ENOSYS as indicator
    that getrandom() is missing). (sarciszewski)
  . Fixed bug #74719 (fopen() should accept NULL as context). (Alexander Holman)
  . Fixed bug #69948 (path/domain are not sanitized in setcookie). (cmb)
  . Fixed bug #75996 (incorrect url in header for mt_rand). (tatarbj)
  . Added hrtime() function, to get high resolution time. (welting)
  . Fixed bug #48016 (stdClass::__setState is not defined although var_export()
    uses it). (Andrea)
  . Fixed bug #76136 (stream_socket_get_name should enclose IPv6 in brackets).
    (seliver)
  . Fixed bug #76688 (Disallow excessive parameters after options array).
    (pmmaga)
  . Fixed bug #76713 (Segmentation fault caused by property corruption).
    (Laruence)
  . Fixed bug #76755 (setcookie does not accept "double" type for expire time).
    (Laruence)
  . Fixed bug #76674 (improve array_* failure messages exposing what was passed
    instead of an array). (carusogabriel)
  . Fixed bug #76803 (ftruncate changes file pointer). (Anatol)
  . Fixed bug #76818 (Memory corruption and segfault). (Remi)
  . Fixed bug #77081 (ftruncate() changes seek pointer in c mode). (cmb, Anatol)

- Testing:
  . Implemented FR #62055 (Make run-tests.php support --CGI-- sections). (cmb)

- Tidy:
  . Support using tidyp instead of tidy. (devnexen)
  . Fixed bug #74707 (Tidy has incorrect ReflectionFunction param counts for
    functions taking tidy). (Gabriel Caruso)
  . Fixed arginfo for tidy::__construct(). (Tyson Andre)

- Tokenizer:
  . Fixed bug #76437 (token_get_all with TOKEN_PARSE flag fails to recognise
    close tag). (Laruence)
  . Fixed bug #75218 (Change remaining uncatchable fatal errors for parsing
    into ParseError). (Nikita)
  . Fixed bug #76538 (token_get_all with TOKEN_PARSE flag fails to recognise
    close tag with newline). (Nikita)
  . Fixed bug #76991 (Incorrect tokenization of multiple invalid flexible
    heredoc strings). (Nikita)

- XML:
  . Fixed bug #71592 (External entity processing never fails). (cmb)

- Zlib:
  . Added zlib/level context option for compress.zlib wrapper. (Sara)<|MERGE_RESOLUTION|>--- conflicted
+++ resolved
@@ -10,15 +10,11 @@
 - LDAP:
   . Fixed memory leaks. (ptomulik)
 
-<<<<<<< HEAD
-06 Aug 2020, PHP 7.4.9
-=======
 - OPcache:
   . Fixed bug #73060 (php failed with error after temp folder cleaned up).
     (cmb)
 
-?? ??? ????, PHP 7.3.21
->>>>>>> 9a744c66
+06 Aug 2020, PHP 7.4.9
 
 - Apache:
   . Fixed bug #79030 (Upgrade apache2handler's php_apache_sapi_get_request_time
