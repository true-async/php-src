PHP                                                                        NEWS
|||||||||||||||||||||||||||||||||||||||||||||||||||||||||||||||||||||||||||||||
?? ??? ????, PHP 8.4.0RC2

- CGI:
  . Fixed bug GHSA-p99j-rfp4-xqvq (Bypass of CVE-2024-4577, Parameter Injection
    Vulnerability). (CVE-2024-8926) (nielsdos)
  . Fixed bug GHSA-94p6-54jq-9mwp (cgi.force_redirect configuration is
    bypassable due to the environment variable collision). (CVE-2024-8927)
    (nielsdos)

- Calendar:
  . Fixed GH-16240: jdtounix overflow on argument value. (David Carlier)
  . Fixed GH-16241: easter_days/easter_date overflow on year argument.
    (David Carlier)
  . Fixed GH-16263: jddayofweek overflow. (cmb)
  . Fixed GH-16234: jewishtojd overflow. (nielsdos)

- CLI:
  . Fixed bug GH-16137: duplicate http headers when set several times by
    the client. (David Carlier)

- Core:
  . Fixed bug GH-16040 (Use-after-free of object released in hook). (ilutov)
  . Fixed bug GH-16054 (Segmentation fault when resizing hash table iterator
    list while adding). (nielsdos)
  . Fixed bug GH-15905 (Assertion failure for TRACK_VARS_SERVER). (cmb)
  . Fixed bug GH-15907 (Failed assertion when promoting Serialize deprecation to
    exception). (ilutov)
  . Fixed bug GH-15851 (Segfault when printing backtrace during cleanup of
    nested generator frame). (ilutov)
  . Fixed bug GH-16026 (Reuse of dtor fiber during shutdown). (Arnaud)
  . Fixed bug GH-15999 (zend_std_write_property() assertion failure with lazy
    objects). (Arnaud)
  . Fixed bug GH-15866 (Core dumped in Zend/zend_generators.c). (Arnaud)
  . Fixed bug GH-15960 (Foreach edge cases with lazy objects). (Arnaud)
  . Fixed bug GH-16188 (Assertion failure in Zend/zend_exceptions.c). (Arnaud)
  . Fixed bug GH-16233 (Observer segfault when calling user function in
    internal function via trampoline). (nielsdos)

- DOM:
  . Fixed bug GH-16039 (Segmentation fault (access null pointer) in
    ext/dom/parentnode/tree.c). (nielsdos)
  . Fixed bug GH-16149 (Null pointer dereference in
    DOMElement->getAttributeNames()). (nielsdos)
  . Fixed bug GH-16151 (Assertion failure in ext/dom/parentnode/tree.c).
    (nielsdos)
  . Fixed bug GH-16190 (Using reflection to call Dom\Node::__construct
    causes assertion failure). (nielsdos)
  . Fixed bug GH-16150 (Use after free in php_dom.c). (nielsdos)
  . Fixed bug GH-16152 (Memory leak in DOMProcessingInstruction/DOMDocument).
    (nielsdos)
  . Fix edge-case in DOM parsing decoding. (nielsdos)

- FPM:
  . Fixed bug GHSA-865w-9rf3-2wh5 (Logs from childrens may be altered).
    (CVE-2024-9026) (Jakub Zelenka)

- JSON:
  . Fixed bug GH-15168 (stack overflow in json_encode()). (nielsdos)

- GD:
  . Fixed bug GH-16232 (bitshift overflow on wbmp file content reading /
    fix backport from upstream). (David Carlier)
  . Fixed bug GH-12264 (overflow/underflow on imagerotate degrees value)
    (David Carlier)
  . Fixed bug GH-16274 (imagescale underflow on RBG channels /
    fix backport from upstream). (David Carlier)

- LDAP:
  . Fixed bug GH-16032 (Various NULL pointer dereferencements in
    ldap_modify_batch()). (Girgias)
  . Fixed bug GH-16101 (Segfault in ldap_list(), ldap_read(), and ldap_search()
    when LDAPs array is not a list). (Girgias)
  . Fix GH-16132 (php_ldap_do_modify() attempts to free pointer not allocated
    by ZMM.). (Girgias)
  . Fix GH-16136 (Memory leak in php_ldap_do_modify() when entry is not a
    proper dictionary). (Girgias)

- Opcache:
  . Fixed bug GH-16009 (Segmentation fault with frameless functions and
    undefined CVs). (nielsdos)

- PCRE:
  . Fixed bug GH-16184 (UBSan address overflowed in ext/pcre/php_pcre.c).
    (nielsdos)

- PHPDBG:
  . Fixed bug GH-16181 (phpdbg: exit in exception handler reports fatal error).
    (cmb)
  . Fixed bug GH-16041 (Support stack limit in phpdbg). (Arnaud)

- Reflection:
  . Fixed bug GH-16122 (The return value of ReflectionFunction::getNamespaceName()
    and ReflectionFunction::inNamespace() for closures is incorrect). (timwolla)
  . Fixed bug GH-16187 (Assertion failure in ext/reflection/php_reflection.c).
    (DanielEScherzer)
  . Fixed bug GH-16162 (No ReflectionProperty::IS_VIRTUAL) (DanielEScherzer)

- SAPI:
  . Fixed bug GHSA-9pqp-7h25-4f32 (Erroneous parsing of multipart form data).
    (CVE-2024-8925) (Arnaud)

- SOAP:
  . Fixed bug GH-16237 (Segmentation fault when cloning SoapServer). (nielsdos)
  . Fix Soap leaking http_msg on error. (nielsdos)
  . Fixed bug GH-16256 (Assertion failure in ext/soap/php_encoding.c:460).
    (nielsdos)

- Standard:
  . Fixed bug GH-16053 (Assertion failure in Zend/zend_hash.c). (Arnaud)
  . Fixed bug GH-15169 (stack overflow when var serialization in
    ext/standard/var). (nielsdos)

- Windows:
  . Fixed bug GH-16199 (GREP_HEADER() is broken). (Peter Kokot)

26 Sep 2024, PHP 8.4.0RC1

- BcMath:
  . bcpow() performance improvement. (Jorg Sowa)
  . ext/bcmath: Check for scale overflow. (SakiTakamachi)
  . [RFC] ext/bcmath: Added bcdivmod. (SakiTakamachi)
  . Fix GH-15968 (Avoid converting objects to strings in operator calculations).
    (SakiTakamachi)

- Curl:
  . Added CURLOPT_DEBUGFUNCTION as a Curl option. (Ayesh Karunaratne)

- Debugging:
  . Fixed bug GH-15923 (GDB: Python Exception <class 'TypeError'>:
    exceptions must derive from BaseException). (nielsdos)

- DOM:
  . Fix XML serializer errata: xmlns="" serialization should be allowed.
    (nielsdos)
  . Fixed bug GH-15910 (Assertion failure in ext/dom/element.c). (nielsdos)
  . Fix unsetting DOM properties. (nielsdos)

- MBString:
  . Fixed bug GH-15824 (mb_detect_encoding(): Argument $encodings contains
    invalid encoding "UTF8"). (Yuya Hamada)
  . Updated Unicode data tables to Unicode 16.0. (Ayesh Karunaratne)

- Opcache:
  . Fixed bug GH-15657 (Segmentation fault in dasm_x86.h). (nielsdos)
  . Added opcache_jit_blacklist() function. (Bob)

- PCRE:
  . Fixed GH-16189 (underflow on offset argument). (David Carlier)

- PHPDBG:
  . Fixed bug GH-15901 (phpdbg: Assertion failure on i funcs). (cmb)

- PCRE:
  . Fix UAF issues with PCRE after request shutdown. (nielsdos)

- PDO_MYSQL:
  . Fixed GH-15949 (PDO_MySQL not properly quoting PDO_PARAM_LOB binary
    data). (mbeccati, lcobucci)

- PDO_PGSQL:
  . Fixed GH-15986 (Double-free due to Pdo\Pgsql::setNoticeCallback()). (cmb,
    nielsdos)
  . Fixed GH-12940 (Using PQclosePrepared when available instead of
    the DEALLOCATE command to free statements resources). (David Carlier)

- Reflection:
  . Add missing ReflectionProperty::hasHook[s]() methods. (ilutov)
  . Add missing ReflectionProperty::isFinal() method. (ilutov)

- SimpleXML:
  . Fixed bug GH-15837 (Segmentation fault in ext/simplexml/simplexml.c).
    (nielsdos)

- Sockets:
  . Fixed bug GH-16267 (socket_strerror overflow on errno argument).
    (David Carlier)

- SOAP:
  . Fixed bug #73182 (PHP SOAPClient does not support stream context HTTP
    headers in array form). (nielsdos)
  . Fixed bug #62900 (Wrong namespace on xsd import error message). (nielsdos)
  . Fixed bug GH-15711 (SoapClient can't convert BackedEnum to scalar value).
    (nielsdos)
<<<<<<< HEAD
=======
  . Fixed bug GH-16237 (Segmentation fault when cloning SoapServer). (nielsdos)
  . Fix Soap leaking http_msg on error. (nielsdos)
  . Fixed bug GH-16256 (Assertion failure in ext/soap/php_encoding.c:460).
    (nielsdos)
  . Fixed bug GH-16259 (Soap segfault when classmap instantiation fails).
    (nielsdos)
>>>>>>> 932406a1

- SPL:
  . Fixed bug GH-15918 (Assertion failure in ext/spl/spl_fixedarray.c).
    (nielsdos)

- Standard:
  . Add support for backed enums in http_build_query(). (ilutov)
  . Fixed bug GH-15982 (Assertion failure with array_find when references are
    involved). (nielsdos)

- Streams:
  . Fixed bugs GH-15908 and GH-15026 (leak / assertion failure in streams.c).
    (nielsdos)
  . Fixed bug GH-15980 (Signed integer overflow in main/streams/streams.c).
    (cmb)

- TSRM:
  . Prevent closing of unrelated handles. (cmb)

- Windows:
  . Fixed minimal Windows version. (cmb)

- Zip:
  . Added ZipArchive::ER_TRUNCATED_ZIP added in libzip 1.11. (Remi)

12 Sep 2024, PHP 8.4.0beta5

- BCMath:
  . Fixed LONG_MAX in BCMath ext. (Saki Takamachi)
  . Fixed bcdiv() div by one. (Saki Takamachi)
  . [RFC] Support object types in BCMath. (Saki Takamachi)

- Core:
  . Fixed bug GH-15330 (Do not scan generator frames more than once). (Arnaud)
  . Fixed bug GH-15644 (Asymmetric visibility doesn't work with hooks). (ilutov)
  . Implemented lazy objects RFC. (Arnaud)
  . Fixed bug GH-15686 (Building shared iconv with external iconv library).
    (Peter Kokot, zeriyoshi)
  . Fixed missing error when adding asymmetric visibility to unilateral virtual
    property. (ilutov)
  . Fixed bug GH-15693 (Unnecessary include in main.c bloats binary).
    (nielsdos)
  . Fixed bug GH-15731 (AllowDynamicProperties validation should error on
    enums). (DanielEScherzer)
  . Fixed uninitialized lineno in constant AST of internal enums. (ilutov)

- Curl:
  . The CURLOPT_DNS_USE_GLOBAL_CACHE option is now silently ignored. (Ayesh Karunaratne)

- DOM:
  . Fixed bug GH-13988 (Storing DOMElement consume 4 times more memory in
    PHP 8.1 than in PHP 8.0). (nielsdos)
  . Fixed bug GH-15654 (Signed integer overflow in ext/dom/nodelist.c).
    (nielsdos)

- GD:
  . Added gdImageClone to bundled libgd. (David Carlier)

- Hash:
  . Fixed bug GH-15742 (php_hash_sha.h incompatible with C++). (cmb)

- OpenSSL:
  . Implement GH-13514 PASSWORD_ARGON2 from OpenSSL 3.2. (Remi)

- PDO:
  . The internal header php_pdo_int.h is no longer installed; it is not
    supposed to be used by PDO drivers. (cmb)

- PDO_Firebird:
  . Fixed GH-15604 (Always make input parameters nullable). (sim1984)

- Reflection:
  . Fixed bug GH-15718 (Segfault on ReflectionProperty::get{Hook,Hooks}() on
    dynamic properties). (DanielEScherzer)
  . Fixed bug GH-15694 (ReflectionProperty::isInitialized() is incorrect for
    hooked properties). (ilutov)

- SOAP:
  . Fixed bug #61525 (SOAP functions require at least one space after HTTP
    header colon). (nielsdos)
  . Implement request #47317 (SoapServer::__getLastResponse()). (nielsdos)

- Standard:
  . Fixed bug GH-15552 (Signed integer overflow in ext/standard/scanf.c). (cmb)
  . Implemented GH-15685 (improve proc_open error reporting on Windows). (cmb)

- Streams:
  . Fixed bug GH-15628 (php_stream_memory_get_buffer() not zero-terminated).
    (cmb)

29 Aug 2024, PHP 8.4.0beta4

- Core:
  . Fixed bug GH-15408 (MSan false-positve on zend_max_execution_timer).
    (zeriyoshi)
  . Fixed bug GH-15438 (Hooks on constructor promoted properties without
    visibility are ignored). (ilutov)
  . Fixed bug GH-15419 (Missing readonly+hook incompatibility check for readonly
    classes). (ilutov)
  . Fixed bug GH-15187 (Various hooked object iterator issues). (ilutov)
  . Fixed bug GH-15456 (Crash in get_class_vars() on virtual properties).
    (ilutov)
  . Fixed bug GH-15501 (Windows HAVE_<header>_H macros defined to 1 or
    undefined). (Peter Kokot)
  . Fixed bug GH-15565 (--disable-ipv6 during compilation produces error
    EAI_SYSTEM not found). (nielsdos)
  . Implemented asymmetric visibility for properties. (ilutov)

- Curl:
  . Added CURLOPT_PREREQFUNCTION Curl option to set a custom callback
    after the connection is established, but before the request is
    performed. (Ayesh Karunaratne)
  . Added CURLOPT_SERVER_RESPONSE_TIMEOUT, which was formerly known as
    CURLOPT_FTP_RESPONSE_TIMEOUT. (Ayesh Karunaratne)

- Date:
  . Fixed bug GH-13773 (DatePeriod not taking into account microseconds for end
    date). (Mark Bennewitz, Derick)

- DOM:
  . Fixed bug GH-15551 (Segmentation fault (access null pointer) in
    ext/dom/xml_common.h). (nielsdos)
  . Fixed bug GH-15570 (Segmentation fault (access null pointer) in
    ext/dom/html5_serializer.c). (nielsdos)

- FPM:
  . Added memory peak to the scoreboard / status page. (Flávio Heleno)

- MySQLnd:
  . Fixed bug GH-15432 (Heap corruption when querying a vector). (cmb,
    Kamil Tekiela)

- Opcache:
  . Fixed bug GH-15490 (Building of callgraph modifies preloaded symbols).
    (ilutov)
  . Fixed bug GH-15178 (Assertion in tracing JIT on hooks). (ilutov)

- PDO_MYSQL:
  . mysqlnd: support ER_CLIENT_INTERACTION_TIMEOUT. (Appla)

- Session:
  . Emit warnings for non-positive values of session.gc_divisor and negative values
    of session.gc_probability. (Jorg Sowa)

- Standard:
  . The "allowed_classes" option for unserialize() now throws TypeErrors and
    ValueErrors	if it is not an	array of class names. (Girgias)

- Streams:
  . Fixed bug GH-14930 (Custom stream wrapper dir_readdir output truncated to
    255 characters in PHP 8.3). (Joe Cai)


15 Aug 2024, PHP 8.4.0beta3

- Core:
  . Exiting a namespace now clears seen symbols. (ilutov)
  . The exit (and die) language constructs now behave more like a function.
    They can be passed liked callables, are affected by the strict_types
    declare statement, and now perform the usual type coercions instead of
    casting any non-integer value to a string.
    As such, passing invalid types to exit/die may now result in a TypeError
    being thrown. (Girgias)

- CURL:
  . Added CURLOPT_TCP_KEEPCNT to set the number of probes to send before
    dropping the connection. (David Carlier)

- Hash:
  . Fix GH-15384 (Build fails on Alpine / Musl for amd64). (timwolla)

- Sockets:
  . Added SO_BINDTOIFINDEX to bind a socket to an interface index.
    (David Carlier)

- Standard:
  . php_uname() now throws ValueErrors on invalid inputs. (Girgias)

15 Aug 2024, PHP 8.4.0beta1

- Core:
  . Updated build system scripts config.guess to 2024-07-27 and config.sub to
    2024-05-27. (Peter Kokot)
  . Fixed bug GH-15240 (Infinite recursion in trait hook). (ilutov)
  . Fixed bug GH-15140 (Missing variance check for abstract set with asymmetric
    type). (ilutov)
  . Fixed bug GH-15181 (Disabled output handler is flushed again). (cmb)
  . Passing E_USER_ERROR to trigger_error() is now deprecated. (Girgias)
  . Fixed bug GH-15292 (Dynamic AVX detection is broken for MSVC). (nielsdos)
  . Using "_" as a class name is now deprecated. (Girgias)

- Curl:
  . Added constants CURL_HTTP_VERSION_3 (libcurl 7.66) and CURL_HTTP_VERSION_3ONLY
    (libcurl 7.88) as options for CURLOPT_HTTP_VERSION (Ayesh Karunaratne)

- Date:
  . Constants SUNFUNCS_RET_TIMESTAMP, SUNFUNCS_RET_STRING, and SUNFUNCS_RET_DOUBLE
    are now deprecated. (Jorg Sowa)

- DBA:
  . Passing null or false to dba_key_split() is deprecated. (Grigias)

- DOM:
  . Fixed bug GH-15192 (Segmentation fault in dom extension
    (html5_serializer)). (nielsdos)
  . Deprecated DOM_PHP_ERR constant. (nielsdos)
  . Removed DOMImplementation::getFeature(). (nielsdos)
  . Fixed bug GH-15331 (Element::$substitutedNodeValue test failed). (nielsdos)

- Hash:
  . Deprecated passing incorrect data types for options to ext/hash functions.
    (nielsdos)
  . Added SSE2 and SHA-NI implementation of SHA-256. (timwolla, Colin Percival,
    Graham Percival)

- Mysqli:
  . The mysqli_ping() function and mysqli::ping() method are now deprecated,
    as the reconnect feature was removed in PHP 8.2. (Kamil Tekiela)
  . The mysqli_kill() function and mysqli::kill() method are now deprecated.
    If this functionality is needed a SQL "KILL" command can be used instead.
    (Kamil Tekiela)
  . The mysqli_refresh() function and mysqli::refresh() method are now deprecated.
    If this functionality is needed a SQL "FLUSH" command can be used instead.
    (Kamil Tekiela)
  . Passing explicitly the $mode parameter to mysqli_store_result() has been
    deprecated. As the MYSQLI_STORE_RESULT_COPY_DATA constant was only used in
    conjunction with this function it has also been deprecated. (Girgias)

- PDO_Firebird:
  . Support proper formatting of time zone types. (sim1984)

- PHPDBG:
  . array out of bounds, stack overflow handled for segfault handler on windows.
    (David Carlier)

- Random:
  . lcg_value() is now deprecated. (timwolla)

- Readline:
  . Fixed bug #51558 (Shared readline build fails). (Peter Kokot)

- Session:
  . INI settings session.sid_length and session.sid_bits_per_character are now
    deprecated. (timwolla)

- SOAP:
  . Passing an int to SoapServer::addFunction() is now deprecated.
    If all PHP functions need to be provided flatten the array returned by
    get_defined_functions(). (Girgias)
  . The SOAP_FUNCTIONS_ALL constant is now deprecated. (Girgias)

- Sockets:
  . Added IP_PORTRANGE* constants for BSD systems to control ephemeral port
    ranges. (David Carlier)
  . Added SOCK_NONBLOCK/SOCK_CLOEXEC constants for socket_create and
    socket_create_pair to apply O_NONBLOCK/O_CLOEXEC flags to the
    newly created sockets. (David Carlier)

- SPL:
  . The SplFixedArray::__wakeup() method has been deprecated as it implements
    __serialize() and __unserialize() which need to be overwritten instead.
    (TysonAndre)
  . Passing a non-empty string for the $escape parameter of:
    - SplFileObject::setCsvControl()
    - SplFileObject::fputcsv()
    - SplFileObject::fgetcsv()
    is now deprecated. (Girgias)

- Standard:
  . Unserializing the uppercase 'S' tag is now deprecated. (timwolla)
  . Enables crc32 auxiliary detection on OpenBSD. (David Carlier)
  . Passing a non-empty string for the $escape parameter of:
    - fputcsv()
    - fgetcsv()
    - str_getcsv()
    is now deprecated. (Girgias)
  . The str_getcsv() function now throws ValueErrors when the $separator and
    $enclosure arguments are not one byte long, or if the $escape is not one
    byte long or the empty string. This aligns the behaviour to be identical
    to that of fputcsv() and fgetcsv(). (Girgias)

- Streams:
  . Implemented GH-15155 (Stream context is lost when custom stream wrapper is
    being filtered). (Quentin Dreyer)

- XML:
  . The xml_set_object() function has been deprecated. (Girgias)
  . Passing non-callable strings to the xml_set_*_handler() functions is now
    deprecated. (Girgias)

01 Aug 2024, PHP 8.4.0alpha4

- GMP:
  . RFC: Change GMP bool cast behavior. (Saki Takamachi)

01 Aug 2024, PHP 8.4.0alpha3

- Core:
  . Fix GH-14978 (The xmlreader extension phpize build). (Peter Kokot)
  . Throw Error exception when encountering recursion during comparison, rather
    than fatal error. (ilutov)
  . Added missing cstddef include for C++ builds. (cmb)
  . Fixed bug GH-15108 (Segfault when destroying generator during shutdown).
    (Arnaud)
  . Fixed bug GH-15275 (Crash during GC of suspended generator delegate).
    (Arnaud)

- BCMath:
  . Adjust bcround()'s $mode parameter to only accept the RoundingMode
    enum. (timwolla, saki)

- DOM:
  . Fix trampoline leak in xpath callables. (nielsdos)
  . Throw instead of silently failing when creating a too long text node in
    (DOM)ParentNode and (DOM)ChildNode. (nielsdos)

- FPM:
  . /dev/poll events.mechanism for Solaris/Illumos setting had been retired.
    (David Carlier)

- GMP:
  . The GMP class is now final and cannot be extended anymore. (Girgias)

- Intl:
  . Added SpoofChecker::setAllowedChars to set unicode chars ranges.
    (David Carlier)
  . Fixed bug GH-15087 (IntlChar::foldCase()'s $option is not optional). (cmb)

- Opcache:
  . Fixed bug GH-13775 (Memory leak possibly related to opcache SHM placement).
    (Arnaud, nielsdos)

- OpenSSL:
  . Bumped minimum required OpenSSL version to 1.1.0. (cmb)

- PDO_FIREBIRD:
  . Added Pdo\Firebird::ATTR_API_VERSION. (SakiTakamachi)
  . Added getApiVersion() and removed from getAttribute().
    (SakiTakamachi)
  . Supported Firebird 4.0 datatypes. (sim1984)

- PGSQL:
  . pg_convert/pg_insert/pg_update/pg_delete ; regexes are now cached.
    (David Carlier)

- Random:
  . Fixed bug GH-15094 (php_random_default_engine() is not C++ conforming).
    (cmb)

- Readline:
  . Fixed readline_info, rl_line_buffer_length/rl_len globals on update.
    (David Carlier)

- Standard:
  . Fix references in request_parse_body() options array. (nielsdos)
  . Add RoundingMode enum. (timwolla, saki)

- Tidy:
  . Failures in the constructor now throw exceptions rather than emitting
    warnings and having a broken object. (nielsdos)
  . Add tidyNode::getNextSibling() and tidyNode::getPreviousSibling().
    (nielsdos)

- XMLReader:
  . Fixed bug GH-15123 (var_dump doesn't actually work on XMLReader).
    (nielsdos)

- XSL:
  . Fix trampoline leak in xpath callables. (nielsdos)

18 Jul 2024, PHP 8.4.0alpha2

- Core:
  . Fixed bug GH-14801 (Fix build for armv7). (andypost)
  . Implemented property hooks RFC. (ilutov)

- DOM:
  . Improve support for template elements. (nielsdos)

- GD:
  . Check overflow/underflow for imagescale/imagefilter. (David Carlier)

- LibXML:
  . Added LIBXML_NO_XXE constant. (nielsdos)

- Opcache:
  . Fixed bug GH-14873 (PHP 8.4 min function fails on typed integer).
    (nielsdos)

- PDO:
  . Fixed bug GH-14792 (Compilation failure on pdo_* extensions).
    (Peter Kokot)

- Standard:
  . Change highlight_string() and print_r() return type to string|true. (Ayesh)

- Windows:
  . Update the icon of the Windows executables, e.g. php.exe. (Ayesh,
    Nurudin Imširović)

- XML:
  . Fixed bug #81481 (xml_get_current_byte_index limited to 32-bit numbers on
    64-bit builds). (nielsdos)

04 Jul 2024, PHP 8.4.0alpha1

- BCMath:
  . [RFC] Add bcfloor, bcceil and bcround to BCMath. (Saki Takamachi)
  . Improve performance. (Saki Takamachi, nielsdos)

- Core:
  . Added zend_call_stack_get implementation for NetBSD, DragonFlyBSD,
    Solaris and Haiku. (David Carlier)
  . Enabled ifunc checks on FreeBSD from the 12.x releases. (Freaky)
  . Changed the type of PHP_DEBUG and PHP_ZTS constants to bool. (haszi)
  . Fixed bug GH-13142 (Undefined variable name is shortened when contains \0).
    (nielsdos)
  . Fixed bug GH-13178 (Iterator positions incorrect when converting packed
    array to hashed). (ilutov)
  . Fixed zend fiber build for solaris default mode (32 bits). (David Carlier)
  . Fixed zend call stack size for macOs/arm64. (David Carlier)
  . Added support for Zend Max Execution Timers on FreeBSD. (Kévin Dunglas)
  . Ensure fiber stack is not backed by THP. (crrodriguez)
  . Implement GH-13609 (Dump wrapped object in WeakReference class). (nielsdos)
  . Added sparc64 arch assembly support for zend fiber. (Claudio Jeker)
  . Fixed GH-13581 no space available for TLS on NetBSD. (Paul Ripke)
  . Added fiber Sys-V loongarch64 support. (qiangxuhui)
  . Adjusted closure names to include the parent function's name. (timwolla)
  . Improve randomness of uploaded file names and files created by tempnam().
    (Arnaud)
  . Added gc and shutdown callbacks to zend_mm custom handlers.
    (Florian Engelhardt)
  . Fixed bug GH-14650 (Compute the size of pages before allocating memory).
    (Julien Voisin)
  . Fixed bug GH-11928 (The --enable-re2c-cgoto doesn't add the -g flag).
    (Peter Kokot)
  . Added the #[\Deprecated] attribute. (beberlei, timwolla)
  . Fixed GH-11389 (Allow suspending fibers in destructors). (Arnaud, trowski)

- Curl:
  . Deprecated the CURLOPT_BINARYTRANSFER constant. (divinity76)
  . Bumped required libcurl version to 7.61.0. (Ayesh)
  . Added feature_list key to the curl_version() return value. (Ayesh)

- Date:
  . Added DateTime[Immutable]::createFromTimestamp. (Marc Bennewitz)
  . Added DateTime[Immutable]::[get|set]Microsecond. (Marc Bennewitz)

- DOM:
  . Added DOMNode::compareDocumentPosition(). (nielsdos)
  . Implement #53655 (Improve speed of DOMNode::C14N() on large XML documents).
    (nielsdos)
  . Fix cloning attribute with namespace disappearing namespace. (nielsdos)
  . Implement DOM HTML5 parsing and serialization RFC. (nielsdos)
  . Fix DOMElement->prefix with empty string creates bogus prefix. (nielsdos)
  . Handle OOM more consistently. (nielsdos)
  . Implemented "Improve callbacks in ext/dom and ext/xsl" RFC. (nielsdos)
  . Added DOMXPath::quote() static method. (divinity76)
  . Implemented opt-in ext/dom spec compliance RFC. (nielsdos)
  . Fixed bug #79701 (getElementById does not correctly work with duplicate
    definitions). (nielsdos)
  . Implemented "New ext-dom features in PHP 8.4" RFC. (nielsdos)
  . Fixed GH-14698 (segfault on DOM node dereference). (David Carlier)

- Fileinfo:
  . Update to libmagic 5.45. (nielsdos)
  . Fixed bug #65106 (PHP fails to compile ext/fileinfo). (Guillaume Outters)

- FPM:
  . Implement GH-12385 (flush headers without body when calling flush()).
    (nielsdos)
  . Added DragonFlyBSD system to the list which set FPM_BACKLOG_DEFAULT
    to SOMAXCONN. (David Carlier)

- FTP:
  . Removed the deprecated inet_ntoa call support. (David Carlier)
  . Fixed bug #63937 (Upload speed 10 times slower with PHP). (nielsdos)

- GD:
  . Fix parameter numbers and missing alpha check for imagecolorset().
    (Giovanni Giacobbi)
  . imagepng/imagejpeg/imagewep/imageavif now throw an exception on
    invalid quality parameter. (David Carlier)

- Gettext:
  . bind_textdomain_codeset, textdomain and d(*)gettext functions
    now throw an exception on empty domain. (David Carlier)

- Hash:
  . Changed return type of hash_update() to true. (nielsdos)
  . Added HashContext::__debugInfo(). (timwolla)

- IMAP:
  . Moved to PECL. (Derick Rethans)

- Intl:
  . Added IntlDateFormatter::PATTERN constant. (David Carlier)
  . Fixed Numberformatter::__construct when the locale is invalid, now
    throws an exception. (David Carlier)
  . Added NumberFormatter::ROUND_TOWARD_ZERO and ::ROUND_AWAY_FROM_ZERO as
    aliases for ::ROUND_DOWN and ::ROUND_UP. (Jorg Sowa)
  . Added NumberFormatter::ROUND_HALFODD. (Ayesh Karunaratne)
  . Added PROPERTY_IDS_UNARY_OPERATOR, PROPERTY_ID_COMPAT_MATH_START and
    PROPERTY_ID_COMPAT_MATH_CONTINUE constants. (David Carlier)
  . Added IntlDateFormatter::getIanaID/intltz_get_iana_id method/function.
    (David Carlier)
  . Set to C++17 standard for icu 74 and onwards. (David Carlier)
  . resourcebundle_get(), ResourceBundle::get(), and accessing offsets on a
    ResourceBundle object now throw:
    - TypeError for invalid offset types
    - ValueError for an empty string
    - ValueError if the integer index does not fit in a signed 32 bit integer
  . ResourceBundle::get() now has a tentative return type of:
    ResourceBundle|array|string|int|null
  . Added the new Grapheme function grapheme_str_split. (youkidearitai)
  . Added IntlDateFormatter::parseToCalendar. (David Carlier)

- LDAP:
  . Added LDAP_OPT_X_TLS_PROTOCOL_MAX/LDAP_OPT_X_TLS_PROTOCOL_TLS1_3
    constants. (StephenWall)

- LibXML:
  . Added LIBXML_RECOVER constant. (nielsdos)
  . libxml_set_streams_context() now throws immediately on an invalid context
    instead of at the use-site. (nielsdos)

- MBString:
  . Added mb_trim, mb_ltrim and mb_rtrim. (Yuya Hamada)
  . Added mb_ucfirst and mb_lcfirst. (Yuya Hamada)
  . Updated Unicode data tables to Unicode 15.1. (Ayesh Karunaratne)

- MySQLnd:
  . Fixed bug GH-13440 (PDO quote bottleneck). (nielsdos)
  . Fixed bug GH-10599 (Apache crash on Windows when using a self-referencing
    anonymous function inside a class with an active mysqli connection).
    (nielsdos)

- Opcache:
  . Added large shared segments support for FreeBSD. (David Carlier)
  . If JIT is enabled, PHP will now exit with a fatal error on startup in case
    of JIT startup initialization issues. (danog)
  . Increased the maximum value of opcache.interned_strings_buffer to 32767 on
    64bit archs. (Arnaud)
  . Fixed bug GH-13834 (Applying non-zero offset 36 to null pointer in
    zend_jit.c). (nielsdos)
  . Fixed bug GH-14361 (Deep recursion in zend_cfg.c causes segfault).
    (nielsdos)

- OpenSSL:
  . Fixed bug #80269 (OpenSSL sets Subject wrong with extraattribs parameter).
    (Jakub Zelenka)
  . Implement request #48520 (openssl_csr_new - allow multiple values in DN).
    (Jakub Zelenka)
  . Introduced new serial_hex parameter to openssl_csr_sign. (Jakub Zelenka,
    Florian Sowade)
  . Added X509_PURPOSE_OCSP_HELPER and X509_PURPOSE_TIMESTAMP_SIGN constants.
    (Vincent Jardin)
  . Bumped minimum required OpenSSL version to 1.1.1. (Ayesh Karunaratne)
  . Added compile-time option --with-openssl-legacy-provider to enable legacy
    provider. (Adam Saponara)
  . Added support for Curve25519 + Curve448 based keys. (Manuel Mausz)
  . Fixed bug GH-13343 (openssl_x509_parse should not allow omitted seconds in
    UTCTimes). (Jakub Zelenka)

- Output:
  . Clear output handler status flags during handler initialization. (haszi)
  . Fixed bug with url_rewriter.hosts not used by output_add_rewrite_var().
    (haszi)

- PCNTL:
  . Added pcntl_setns for Linux. (David Carlier)
  . Added pcntl_getcpuaffinity/pcntl_setcpuaffinity. (David Carlier)
  . Updated pcntl_get_signal_handler signal id upper limit to be
    more in line with platforms limits. (David Carlier)
  . Added pcntl_getcpu for Linux/FreeBSD/Solaris/Illumos. (David Carlier)
  . Added pcntl_getqos_class/pcntl_setqos_class for macOs. (David Carlier)
  . Added SIGCKPT/SIGCKPTEXIT constants for DragonFlyBSD. (David Carlier)
  . Added FreeBSD's SIGTRAP handling to pcntl_siginfo_to_zval. (David Carlier)
  . Added POSIX pcntl_waitid. (Vladimir Vrzić)

- PCRE:
  . Upgrade bundled pcre2lib to version 10.43. (nielsdos)
  . Add "/r" modifier. (Ayesh)
  . Upgrade bundled pcre2lib to version 10.44. (Ayesh)

- PDO:
  . Fixed setAttribute and getAttribute. (SakiTakamachi)
  . Implemented PDO driver-specific subclasses RFC. (danack, kocsismate)
  . Added support for PDO driver-specific SQL parsers. (Matteo Beccati)

- PDO_DBLIB:
  . Fixed setAttribute and getAttribute. (SakiTakamachi)
  . Added class Pdo\DbLib. (danack, kocsismate)

- PDO_FIREBIRD:
  . Fixed setAttribute and getAttribute. (SakiTakamachi)
  . Feature: Add transaction isolation level and mode settings to pdo_firebird.
    (SakiTakamachi)
  . Added class Pdo\Firebird. (danack, kocsismate)

- PDO_MYSQL:
  . Fixed setAttribute and getAttribute. (SakiTakamachi)
  . Added class Pdo\Mysql. (danack, kocsismate)
  . Added custom SQL parser. (Matteo Beccati)

- PDO_ODBC:
  . Added class Pdo\Odbc. (danack, kocsismate)

- PDO_PGSQL:
  . Fixed GH-12423, DSN credentials being prioritized over the user/password
    PDO constructor arguments. (SakiTakamachi)
  . Fixed native float support with pdo_pgsql query results. (Yurunsoft)
  . Added class Pdo\Pgsql. (danack, kocsismate)
  . Retrieve the memory usage of the query result resource. (KentarouTakeda)
  . Added Pdo\Pgsql::setNoticeCallBack method to receive DB notices.
    (outtersg)
  . Added custom SQL parser. (Matteo Beccati)

- PDO_SQLITE:
  . Added class Pdo\Sqlite. (danack, kocsismate)
  . Fixed bug #81227 (PDO::inTransaction reports false when in transaction).
    (nielsdos)
  . Added custom SQL parser. (Matteo Beccati)

- PGSQL:
  . Added the possibility to have no conditions for pg_select. (OmarEmaraDev)
  . Persistent connections support the PGSQL_CONNECT_FORCE_RENEW flag.
    (David Carlier)
  . Added pg_result_memory_size to get the query result memory usage.
    (KentarouTakeda)
  . Added pg_change_password to alter an user's password. (David Carlier)
  . Added pg_put_copy_data/pg_put_copy_end to send COPY commands and signal
    the end of the COPY. (David Carlier)
  . Added pg_socket_poll to poll on the connection. (David Carlier)
  . Added pg_jit to get infos on server JIT support. (David Carlier)
  . Added pg_set_chunked_rows_size to fetch results per chunk. (David Carlier)

- Phar:
  . Fixed bug GH-12532 (PharData created from zip has incorrect timestamp).
    (nielsdos)

- POSIX:
  . Added POSIX_SC_CHILD_MAX and POSIX_SC_CLK_TCK constants. (Jakub Zelenka)
  . Updated posix_isatty to set the error number on file descriptors.
    (David Carlier)

- PSpell:
  . Moved to PECL. (Derick Rethans)

- Reflection:
  . Implement GH-12908 (Show attribute name/class in ReflectionAttribute dump).
    (nielsdos)
  . Make ReflectionGenerator::getFunction() legal after generator termination.
    (timwolla)
  . Added ReflectionGenerator::isClosed(). (timwolla)

- SimpleXML:
  . Fixed bug GH-12192 (SimpleXML infinite loop when getName() is called
    within foreach). (nielsdos)
  . Fixed bug GH-12208 (SimpleXML infinite loop when a cast is used inside a
    foreach). (nielsdos)
  . Fixed bug #55098 (SimpleXML iteration produces infinite loop). (nielsdos)
  . Fix signature of simplexml_import_dom(). (nielsdos)

- Sockets:
  . Added multicast group support for ipv4 on FreeBSD. (jonathan@tangential.ca)
  . Added the TCP_SYNCNT constant for Linux to set number of attempts to send
    SYN packets from the client. (David Carlier)
  . Added the SO_EXCLBIND constant for exclusive socket binding on illumos/solaris.
    (David Carlier)
  . Updated the socket_create_listen backlog argument default value to SOMAXCONN.
    (David Carlier)
  . Added the SO_NOSIGPIPE constant to control the generation of SIGPIPE for
    macOs and FreeBSD. (David Carlier)
  . Added SO_LINGER_SEC for macOs, true equivalent of SO_LINGER in other platforms.
    (David Carlier)
  . Add close-on-exec on socket created with socket_accept on unixes. (David Carlier)

- SNMP:
  . Removed the deprecated inet_ntoa call support. (David Carlier)

- SOAP:
  . Add support for clark notation for namespaces in class map. (lxShaDoWxl)
  . Mitigate #51561 (SoapServer with a extented class and using sessions,
    lost the setPersistence()). (nielsdos)
  . Fixed bug #49278 (SoapClient::__getLastResponseHeaders returns NULL if
    wsdl operation !has output). (nielsdos)
  . Fixed bug #44383 (PHP DateTime not converted to xsd:datetime). (nielsdos)
  . Fixed bug GH-11941 (soap with session persistence will silently fail when
    "session" built as a shared object). (nielsdos)

- Sockets:
  . Removed the deprecated inet_ntoa call support. (David Carlier)
  . Added the SO_EXECLUSIVEADDRUSE windows constant. (David Carlier)
  . Added the SOCK_CONN_DGRAM/SOCK_DCCP netbsd constants. (David Carlier)

- Sodium:
  . Add support for AEGIS-128L and AEGIS-256. (jedisct1)
  . Enable AES-GCM on aarch64 with the ARM crypto extensions. (jedisct1)

- SPL:
  . Implement SeekableIterator for SplObjectStorage. (nielsdos)

- Standard:
  . Implement GH-12188 (Indication for the int size in phpinfo()). (timwolla)
  . Partly fix GH-12143 (Incorrect round() result for 0.49999999999999994).
    (timwolla)
  . Fix GH-12252 (round(): Validate the rounding mode). (timwolla)
  . Increase the default BCrypt cost to 12. (timwolla)
  . Fixed bug GH-12592 (strcspn() odd behaviour with NUL bytes and empty mask).
    (nielsdos)
  . Removed the deprecated inet_ntoa call support. (David Carlier)
  . Cast large floats that are within int range to int in number_format so
    the precision is not lost. (Marc Bennewitz)
  . Add support for 4 new rounding modes to the round() function. (Jorg Sowa)
  . debug_zval_dump() now indicates whether an array is packed. (Max Semenik)
  . Fix GH-12143 (Optimize round). (SakiTakamachi)
  . Changed return type of long2ip to string from string|false. (Jorg Sowa)
  . Fix GH-12143 (Extend the maximum precision round can handle by one digit).
    (SakiTakamachi)
  . Added the http_get_last_response_headers() and
    http_clear_last_response_headers() that allows retrieving the same content
    as the magic $http_response_header variable.
  . Add php_base64_encode_ex() API. (Remi)
  . Implemented "Raising zero to the power of negative number" RFC. (Jorg Sowa)
  . Added array_find(), array_find_key(), array_all(), and array_any(). (josh)

- XML:
  . Added XML_OPTION_PARSE_HUGE parser option. (nielsdos)

- XMLReader:
  . Declares class constant types. (Ayesh)
  . Add XMLReader::fromStream(), XMLReader::fromUri(), XMLReader::fromString(). (nielsdos)

- XMLWriter:
  . Add XMLWriter::toStream(), XMLWriter::toUri(), XMLWriter::toMemory(). (nielsdos)

- XSL:
  . Implement request #64137 (XSLTProcessor::setParameter() should allow both
    quotes to be used). (nielsdos)
  . Implemented "Improve callbacks in ext/dom and ext/xsl" RFC. (nielsdos)
  . Added XSLTProcessor::$maxTemplateDepth and XSLTProcessor::$maxTemplateVars.
    (nielsdos)

<<< NOTE: Insert NEWS from last stable release here prior to actual release! >>><|MERGE_RESOLUTION|>--- conflicted
+++ resolved
@@ -106,6 +106,8 @@
   . Fix Soap leaking http_msg on error. (nielsdos)
   . Fixed bug GH-16256 (Assertion failure in ext/soap/php_encoding.c:460).
     (nielsdos)
+  . Fixed bug GH-16259 (Soap segfault when classmap instantiation fails).
+    (nielsdos)
 
 - Standard:
   . Fixed bug GH-16053 (Assertion failure in Zend/zend_hash.c). (Arnaud)
@@ -183,15 +185,6 @@
   . Fixed bug #62900 (Wrong namespace on xsd import error message). (nielsdos)
   . Fixed bug GH-15711 (SoapClient can't convert BackedEnum to scalar value).
     (nielsdos)
-<<<<<<< HEAD
-=======
-  . Fixed bug GH-16237 (Segmentation fault when cloning SoapServer). (nielsdos)
-  . Fix Soap leaking http_msg on error. (nielsdos)
-  . Fixed bug GH-16256 (Assertion failure in ext/soap/php_encoding.c:460).
-    (nielsdos)
-  . Fixed bug GH-16259 (Soap segfault when classmap instantiation fails).
-    (nielsdos)
->>>>>>> 932406a1
 
 - SPL:
   . Fixed bug GH-15918 (Assertion failure in ext/spl/spl_fixedarray.c).
