PHP                                                                        NEWS
|||||||||||||||||||||||||||||||||||||||||||||||||||||||||||||||||||||||||||||||
?? ??? ????, PHP 7.3.0RC1

- Core:
  . Fixed bug #76825 (Undefined symbols ___cpuid_count). (Laruence)
  . Fixed bug #76820 (Z_COPYABLE invalid definition). (mvdwerve, cmb)

- intl:
  . Fixed bug #76829 (Incorrect validation of domain on idn_to_utf8()
    function). (Anatol)

- MBString:
  . Updated to Oniguruma 6.9.0. (cmb)

- Opcache:
  . Fixed bug #76832 (ZendOPcache.MemoryBase periodically deleted by the OS).
    (Anatol)
  . Fixed bug #76796 (Compile-time evaluation of disabled function in opcache
    causes segfault). (Nikita)

- POSIX:
  Fixed bug #75696 (posix_getgrnam fails to print details of group). (cmb)

- Reflection:
  . Fixed bug #74454 (Wrong exception being thrown when using ReflectionMethod).
    (cmb)

- Standard:
  . Fixed bug #76803 (ftruncate changes file pointer). (Anatol)
  . Fixed bug #76818 (Memory corruption and segfault). (Remi)
  . Fixed bug #73457 (Wrong error message when fopen FTP wrapped fails to open
    data connection). (Ville Hukkamäki)

<<<<<<< HEAD
30 Aug 2018, PHP 7.3.0beta3
=======
- Zlib:
  . Fixed bug #75273 (php_zlib_inflate_filter() may not update bytes_consumed).
    (Martin Burke, cmb)

13 Sep 2018, PHP 7.2.10
>>>>>>> fa70b91a

- Core:
  . Fixed #76773 (Traits used on the parent are ignored for child classes).
    (daverandom)
  . Fixed #76767 (‘asm’ operand has impossible constraints in zend_operators.h).
    (ondrej)
  . Fixed bug #76754 (parent private constant in extends class memory leak).
    (Laruence)
  . Fixed bug #76752 (Crash in ZEND_COALESCE_SPEC_TMP_HANDLER - assertion in
    _get_zval_ptr_tmp failed). (Laruence)

- DOM:
  . Fixed bug #76285 (DOMDocument::formatOutput attribute sometimes ignored).
    (Andrew Nester, Laruence, Anatol)

- iconv:
  . Fixed bug #68180 (iconv_mime_decode can return extra characters in a 
    header). (cmb)
  . Fixed bug #63839 (iconv_mime_decode_headers function is skipping headers).
    (cmb)
  . Fixed bug #60494 (iconv_mime_decode does ignore special characters). (cmb)
  . Fixed bug #55146 (iconv_mime_decode_headers() skips some headers). (cmb)
  . Fixed bug #53891 (iconv_mime_encode() fails to Q-encode UTF-8 string). (cmb)

- libxml:
  . Fixed bug #76777 ("public id" parameter of libxml_set_external_entity_loader
    callback undefined). (Ville Hukkamäki)

- Opcache:
  . Fixed bug #76747 (Opcache treats path containing "test.pharma.tld" as a phar
    file). (Laruence)

- SimpleXML:
  . Fixed bug #76712 (Assignment of empty string creates extraneous text node).
    (cmb)

- SPL:
  . Fixed bug #68825 (Exception in DirectoryIterator::getLinkTarget()). (cmb)
  . Fixed bug #68175 (RegexIterator pregFlags are NULL instead of 0). (Tim
    Siebels)

- Standard:
  . Fixed bug #76778 (array_reduce leaks memory if callback throws exception).
    (cmb)
  . Fixed bug #76755 (setcookie does not accept "double" type for expire time).
    (Laruence)
  . Fixed bug #76674 (improve array_* failure messages exposing what was passed
    instead of an array). (carusogabriel)

16 Aug 2018, PHP 7.3.0beta2

- Core:
  . Fixed bug #76030 (RE2C_FLAGS rarely honoured) (Cristian Rodríguez)
  . Fixed broken zend_read_static_property (Laruence)

- Bz2:
  . Fixed arginfo for bzcompress. (Tyson Andre)

- DOM:
  . Reverted fix for bug #76285 (DOMDocument::formatOutput attribute sometimes
    ignored). (cmb)

- gettext:
  . Fixed bug #76517 (incorrect restoring of LDFLAGS). (sji)

- intl:
  . Fixed bug #74484 (MessageFormatter::formatMessage memory corruption with
    11+ named placeholders). (Anatol)

- mbstring:
  . Fixed bug #76704 (mb_detect_order return value varies based on argument
    type). (cmb)
  . Fixed bug #76706 (mbstring.http_output_conv_mimetypes is ignored). (cmb)

- OpenSSL:
  . Fixed bug #76705 (unusable ssl => peer_fingerprint in
    stream_context_create()). (Jakub Zelenka)

- phpdbg:
  . Fixed bug #76595 (phpdbg man page contains outdated information).
    (Kevin Abel)

- Standard:
  . Fixed bug #76688 (Disallow excessive parameters after options array).
    (pmmaga)
  . Fixed bug #76713 (Segmentation fault caused by property corruption).
    (Laruence)

- Tidy:
  . Fixed arginfo for tidy::__construct(). (Tyson Andre)

- zlib:
  . Fixed bug #65988 (Zlib version check fails when an include/zlib/ style dir
    is passed to the --with-zlib configure option). (Jay Bonci)
  . Fixed bug #76709 (Minimal required zlib library is 1.2.0.4). (petk)

02 Aug 2018, PHP 7.3.0beta1

- Core:
  . Fixed bug #76667 (Segfault with divide-assign op and __get + __set).
    (Laruence)

- PDO_PgSQL:
  . Fixed bug #75402 (Possible Memory Leak using PDO::CURSOR_SCROLL option).
    (Anatol)

- SQLite3:
  . Fixed #76665 (SQLite3Stmt::bindValue() with SQLITE3_FLOAT doesn't juggle).
    (cmb)

- Standard:
  . Fixed bug #68553 (array_column: null values in $index_key become incrementing
    keys in result). (Laruence)
  . Fixed bug #76643 (Segmentation fault when using `output_add_rewrite_var`).
    (cmb)
  . Added support for the SameSite cookie directive, including an alternative
    signature for setcookie(), setrawcookie() and session_set_cookie_params().
    (Frederik Bosch, pmmaga)

19 Jul 2018, PHP 7.3.0alpha4

- Core:
  . Fixed bug #33502 (Some nullary functions don't check the number of
    arguments). (cmb)
  . Fixed bug #76392 (Error relocating sapi/cli/php: unsupported relocation
    type 37). (Peter Kokot)
  . The declaration and use of case-insensitive constants has been deprecated.
    (Nikita)
  . Added syslog.filter INI entry for syslog filtering. (Philip Prindeville)

- Calendar:
  . Fixed bug #52974 (jewish.c: compile error under Windows with GBK charset).
    (cmb)

- Filter:
  . Added the 'add_slashes' sanitization mode (FILTER_SANITIZE_ADD_SLASHES). 
	(Kalle)
  . Fixed bug #76366 (References in sub-array for filtering breaks the filter).
    (ZiHang Gao)

- FPM:
  . Fixed bug #62596 (getallheaders() missing with PHP-FPM). (Remi)
  . Added fpm_get_status function. (Till Backhaus)
  . Fixed bug #69031 (Long messages into stdout/stderr are truncated
    incorrectly) - added new log related FPM configuration options:
    log_limit, log_buffering and decorate_workers_output. (Jakub Zelenka) 

- mbstring:
  . Fixed bug #76574 (use of undeclared identifiers INT_MAX and LONG_MAX). (cmb)
  . Fixed bug #76594 (Bus Error due to unaligned access in zend_ini.c
    OnUpdateLong). (cmb, Nikita)

- PDO_Firebird:
  . Fixed bug #74462 (PDO_Firebird returns only NULLs for results with boolean
    for FIREBIRD >= 3.0). (Dorin Marcoci)
  . Fixed bug #76488 (Memory leak when fetching a BLOB field). (Simonov Denis)

- Standard:
  . Fixed bug #73817 (Incorrect entries in get_html_translation_table). (cmb)
  . Fixed bug #76136 (stream_socket_get_name should enclose IPv6 in brackets).
    (seliver)

- Zip:
  . Fixed bug #76524 (ZipArchive memory leak (OVERWRITE flag and empty archive)).
    (Timur Ibragimov)

05 Jul 2018, PHP 7.3.0alpha3

- Core:
  . Fixed bug #76534 (PHP hangs on 'illegal string offset on string references
    with an error handler). (Laruence)
  . Fixed bug #76520 (Object creation leaks memory when executed over HTTP).
    (Nikita)
  . Fixed bug #76502 (Chain of mixed exceptions and errors does not serialize
    properly). (Nikita)
  . Fixed bug #76509 (Inherited static properties can be desynchronized from
    their parent by ref). (Nikita)
  . Fixed bug #76439 (Changed behaviour in unclosed HereDoc). (Nikita, tpunt)
  . Added syslog.facility and syslog.ident INI entries for customizing syslog
    logging. (Philip Prindeville)
  . Fixed bug #63217 (Constant numeric strings become integers when used as
    ArrayAccess offset). (Rudi Theunissen, Dmitry)

- DOM:
  . Fixed bug #76285 (DOMDocument::formatOutput attribute sometimes ignored).
    (Andrew Nester)

- FPM:
  . Fixed bug #73342 (Vulnerability in php-fpm by changing stdin to
    non-blocking). (Nikita)

- GMP:
  . Fixed bug #74670 (Integer Underflow when unserializing GMP and possible
    other classes). (Nikita)

- intl:
  . Fixed bug #76556 (get_debug_info handler for BreakIterator shows wrong
    type). (cmb)

- mbstring:
  . Fixed bug #76532 (Integer overflow and excessive memory usage
    in mb_strimwidth). (MarcusSchwarz)

- OpenSSL:
  . Add min_proto_version and max_proto_version ssl stream options as well as
    related constants for possible TLS protocol values. (Jakub Zelenka)

- PCRE:
  . Fixed bug #76512 (\w no longer includes unicode characters). (cmb)
  . Fixed bug #76514 (Regression in preg_match makes it fail with
    PREG_JIT_STACKLIMIT_ERROR). (Anatol)

- PGSQL:
  . Fixed bug #76548 (pg_fetch_result did not fetch the next row). (Anatol)

- phpdbg:
  . Fix arginfo wrt. optional/required parameters. (cmb)

- Reflection:
  . Fixed bug #76536 (PHP crashes with core dump when throwing exception in
    error handler). (Laruence)
  . Fixed bug #75231 (ReflectionProperty#getValue() incorrectly works with
    inherited classes). (Nikita)

- Standard:
  . Fixed bug #76505 (array_merge_recursive() is duplicating sub-array keys).
    (Laruence)
  . Fixed bug #71848 (getimagesize with $imageinfo returns false). (cmb)
  . Fixed bug #48016 (stdClass::__setState is not defined although var_export() uses it). (Andrea)

- Tokenizer:
  . Fixed bug #76538 (token_get_all with TOKEN_PARSE flag fails to recognise
    close tag with newline). (Nikita)

21 Jun 2018, PHP 7.3.0alpha2

- Core:
  . Fixed bug #76427 (Segfault in zend_objects_store_put). (Laruence)
  . Fixed bug #76422 (ftruncate fails on files > 2GB). (Anatol)

- CLI:
  . Fixed bug #44217 (Output after stdout/stderr closed cause immediate exit
    with status 0). (Robert Lu)

- Date:
  . Fixed bug #76462 (Undefined property: DateInterval::$f). (Anatol)

- EXIF:
  . Fixed bug #76409 (heap use after free in _php_stream_free). (cmb)

- Interbase:
  . Fixed bug #76443 (php+php_interbase.dll crash on module_shutdown). (Kalle)

- Mysqlnd:
  . Fixed bug #76386 (Prepared Statement formatter truncates fractional seconds
    from date/time column). (Victor Csiky)

- Opcache:
  . Fixed bug #76477 (Opcache causes empty return value).
    (Nikita, Laruence)
  . Fixed bug #76466 (Loop variable confusion). (Dmitry, Laruence, Nikita)
  . Fixed bug #76463 (var has array key type but not value type). (Laruence)
  . Fixed bug #76446 (zend_variables.c:73: zend_string_destroy: Assertion
    `!(zval_gc_flags((str)->gc)). (Nikita, Laruence)

- Tokenizer:
  . Fixed bug #76437 (token_get_all with TOKEN_PARSE flag fails to recognise
    close tag). (Laruence)
  . Fixed bug #75218 (Change remaining uncatchable fatal errors for parsing
    into ParseError). (Nikita)

- ZIP:
  . Fixed bug #76461 (OPSYS_Z_CPM defined instead of OPSYS_CPM).
    (Dennis Birkholz, Remi)

07 Jun 2018, PHP 7.3.0alpha1

- Core:
  . Improved PHP GC. (Dmitry, Nikita)
  . Redesigned the old ext_skel program written in PHP, run: 
    'php ext_skel.php' for all options. This means there are no dependencies,
    thus making it work on Windows out of the box. (Kalle)
  . Removed support for BeOS. (Kalle)
  . Add PHP_VERSION to phpinfo() <title/>. (github/MattJeevas)
  . Add net_get_interfaces(). (Sara, Joe, Anatol)
  . Implemented flexible heredoc and nowdoc syntax, per
    RFC https://wiki.php.net/rfc/flexible_heredoc_nowdoc_syntaxes.
    (Thomas Punt)
  . Added support for references in list() and array destructuring, per
    RFC https://wiki.php.net/rfc/list_reference_assignment.
    (David Walker)
  . Fixed bug #75683 (Memory leak in zend_register_functions() in ZTS mode).
    (Dmitry)
  . Fixed bug #75031 (support append mode in temp/memory streams). (adsr)
  . Fixed bug #74860 (Uncaught exceptions not being formatted properly when
    error_log set to "syslog"). (Philip Prindeville)
  . Fixed bug #75220 (Segfault when calling is_callable on parent). 
    (andrewnester)
  . Fixed bug #69954 (broken links and unused config items in distributed ini
    files). (petk)
  . Fixed bug #74922 (Composed class has fatal error with duplicate, equal const
    properties). (pmmaga)
  . Fixed bug #63911 (identical trait methods raise errors during composition). 
    (pmmaga)
  . Fixed bug #75677 (Clang ignores fastcall calling convention on variadic
    function). (Li-Wen Hsu)
  . Fixed bug #54043 (Remove inconsitency of internal exceptions and user
    defined exceptions). (Nikita)
  . Fixed bug #53033 (Mathematical operations convert objects to integers).
    (Nikita)
  . Fixed bug #73108 (Internal class cast handler uses integer instead of
    float). (Nikita)
  . Fixed bug #75765 (Fatal error instead of Error exception when base class is
    not found). (Timur Ibragimov)
  . Fixed bug #76198 (Wording: "iterable" is not a scalar type). (Levi Morrison)
  . Fixed bug #76137 (config.guess/config.sub do not recognize RISC-V). (cmb)
  . Improved effectiveness of ZEND_SECURE_ZERO for NetBSD and systems
    without native similar feature (devnexen).

- BCMath:
  . Fixed bug #66364 (BCMath bcmul ignores scale parameter). (cmb)
  . Implemented request #67855 (No way to get current scale in use). (Chris
    Wright, cmb)
  . Fixed bug #75164 (split_bc_num() is pointless). (cmb)
  . Fixed bug #75169 (BCMath errors/warnings bypass PHP's error handling). (cmb)

- cURL:
  . Fixed bug #74125 (Fixed finding CURL on systems with multiarch support).
    (cebe)

- Date:
  . Implemented FR #74668: Add DateTime::createFromImmutable() method.
    (majkl578, Rican7)
  . Fixed bug #75222 (DateInterval microseconds property always 0). (jhdxr)
  . Fixed bug #68406 (calling var_dump on a DateTimeZone object modifies it).
    (jhdxr)
  . Fixed bug #76131 (mismatch arginfo for date_create). (carusogabriel)

- DBA:
  . Fixed bug #75264 (compiler warnings emitted). (petk)

- GD:
  . Added support for WebP in imagecreatefromstring() (Andreas Treichel, cmb).

- GMP:
  . Export internal structures and accessor helpers for GMP object. (Sara)
  . Added gmp_binomial(n, k). (Nikita)
  . Added gmp_lcm(a, b). (Nikita)
  . Added gmp_perfect_power(a). (Nikita)
  . Added gmp_kronecker(a, b). (Nikita)

- interbase:
  . Fixed bug #75453 (Incorrect reflection for ibase_[p]connect). (villfa)

- intl:
  . Fixed bug #75317 (UConverter::setDestinationEncoding changes source instead 
    of destination). (andrewnester)

- JSON:
  . Added JSON_THROW_ON_ERROR flag. (Andrea)

- LDAP:
  . Added ldap_exop_refresh helper for EXOP REFRESH operation with dds overlay. 
    (Come)
  . Added full support for sending and parsing ldap controls (Come)
  . Fixed bug #49876 (Fix LDAP path lookup on 64-bit distros). (dzuelke)

- libxml2:
  . Fixed bug #75871 (use pkg-config where available). (pmmaga)

- litespeed:
  . Fixed bug #75248 (Binary directory doesn't get created when building 
    only litespeed SAPI). (petk)
  . Fixed bug #75251 (Missing program prefix and suffix). (petk)

- mbstring:
  . Fixed bug #65544 (mb title case conversion-first word in quotation isn't
    capitalized). (Nikita)
  . Fixed bug #71298 (MB_CASE_TITLE misbehaves with curled apostrophe/quote.
    (Nikita)
  . Fixed bug #73528 (Crash in zif_mb_send_mail). (Nikita)
  . Fixed bug #74929 (mbstring functions version 7.1.1 are slow compared to 5.3
    on Windows). (Nikita)
  . Fixed bug #76319 (mb_strtolower with invalid UTF-8 causes segmentation
    fault). (Nikita)
  . Updated to Oniguruma 6.8.2. (cmb)

- ODBC:
  . Removed support for ODBCRouter. (Kalle)
  . Removed support for Birdstep. (Kalle)

- OpenSSL:
  . Added openssl_pkey_derive function. (Jim Zubov)

- PCRE:
  . Implemented https://wiki.php.net/rfc/pcre2-migration (Anatol, Dmitry)
  . Fixed bug #75355 (preg_quote() does not quote # control character).
    (Michael Moravec)

- PDO_DBlib:
  . Implemented request #69592 (allow 0-column rowsets to be skipped
    automatically). (fandrieu)
  . Fixed bug #74243 (allow locales.conf to drive datetime format). (fandrieu)
  . Expose TDS version as \PDO::DBLIB_ATTR_TDS_VERSION attribute on \PDO
    instance. (fandrieu)
  . Treat DATETIME2 columns like DATETIME. (fandrieu)

- PDO_OCI:
  . Fixed bug #74631 (PDO_PCO with PHP-FPM: OCI environment initialized
    before PHP-FPM sets it up). (Ingmar Runge)

- PDO SQLite
  . Add support for additional open flags

- pgsql:
  . Added new error constants for pg_result_error(): (Kalle)
    - Requires Postgres 9.3
      - PGSQL_DIAG_SCHEMA_NAME
	  - PGSQL_DIAG_TABLE_NAME
	  - PGSQL_DIAG_COLUMN_NAME
	  - PGSQL_DIAG_DATATYPE_NAME
	  - PGSQL_DIAG_CONSTRAINT_NAME
	- Requires Postgres 9.6
	  - PGSQL_DIAG_SEVERITY_NONLOCALIZED

- phar:
  . Fixed bug #74991 (include_path has a 4096 char limit in some cases).
    (bwbroersma)
  . Fixed bug #65414 (deal with leading slash when adding files correctly).
    (bishopb)

- readline:
  . Added completion_append_character and completion_suppress_append options
    to readline_info() if linked against libreadline. (krageon)

- Session:
  . Fixed bug #74941 (session fails to start after having headers sent). 
    (morozov)

- SimpleXML:
  . Fixed bug #54973 (SimpleXML casts integers wrong). (Nikita)

- SOAP:
  . Fixed bug #75464 (Wrong reflection on SoapClient::__setSoapHeaders). (villfa)
  . Fixed bug #70469 (SoapClient generates E_ERROR even if exceptions=1 is
    used). (Anton Artamonov)

- SPL:
  . Fixed bug #74977 (Appending AppendIterator leads to segfault). 
    (Andrew Nester)
  . Fixed bug #75173 (incorrect behavior of AppendIterator::append in foreach
    loop). (jhdxr)
  . Fixed bug #74372 (autoloading file with syntax error uses next autoloader,
    may hide parse error). (Nikita)
  . Fixed bug #75878 (RecursiveTreeIterator::setPostfix has wrong signature).
    (cmb)
  . Fixed bug #74519 (strange behavior of AppendIterator). (jhdxr)
  . Fixed bug #76131 (mismatch arginfo for splarray constructor). 
    (carusogabriel)

- SQLite3:
  . Updated bundled libsqlite to 3.24.0. (cmb)

- Standard:
  . Added is_countable() function. (Gabriel Caruso)
  . Fixed bug #75916 (DNS_CAA record results contain garbage). (Mike, 
    Philip Sharp)
  . Fixed unserialize(), to disable creation of unsupported data structures
    through manually crafted strings. (Dmitry)
  . Fixed bug #75409 (accept EFAULT in addition to ENOSYS as indicator 
    that getrandom() is missing). (sarciszewski)
  . Fixed bug #74719 (fopen() should accept NULL as context). (Alexander Holman)
  . Fixed bug #69948 (path/domain are not sanitized in setcookie). (cmb)
  . Fixed bug #75996 (incorrect url in header for mt_rand). (tatarbj)
  . Remove superfluous warnings from inet_ntop()/inet_pton(). (daverandom)
  . Added hrtime() function, to get high resolution time. (welting)

- Testing:
  . Implemented request #62055 (Make run-tests.php support --CGI-- sections).
    (cmb)

- Tidy:
  . Fixed bug #74707 (Tidy has incorrect ReflectionFunction param counts for
    functions taking tidy). (Gabriel Caruso)
  . Support using tidyp instead of tidy (devnexen).

- Zlib:
  . Added zlib/level context option for compress.zlib wrapper. (Sara)

<<< NOTE: Insert NEWS from last stable release here prior to actual release! >>><|MERGE_RESOLUTION|>--- conflicted
+++ resolved
@@ -32,15 +32,11 @@
   . Fixed bug #73457 (Wrong error message when fopen FTP wrapped fails to open
     data connection). (Ville Hukkamäki)
 
-<<<<<<< HEAD
-30 Aug 2018, PHP 7.3.0beta3
-=======
 - Zlib:
   . Fixed bug #75273 (php_zlib_inflate_filter() may not update bytes_consumed).
     (Martin Burke, cmb)
 
-13 Sep 2018, PHP 7.2.10
->>>>>>> fa70b91a
+30 Aug 2018, PHP 7.3.0beta3
 
 - Core:
   . Fixed #76773 (Traits used on the parent are ignored for child classes).
