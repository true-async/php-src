PHP                                                                        NEWS
|||||||||||||||||||||||||||||||||||||||||||||||||||||||||||||||||||||||||||||||
?? ??? ????, PHP 7.3.0RC4

- Date:
  . Updated timelib to 2018.01RC1 to address several bugs: (Derick)
    . Fixed bug #75577 (DateTime::createFromFormat does not accept 'v' format
      specifier). (Derick)
    . Fixed bug #75642 (Wrap around behaviour for microseconds is not working).
      (Derick)
    . Fixed bug #77007 (fractions in `diff()` are not correctly normalized).
      (Derick)

- Tokenizer:
  . Fixed bug #76991 (Incorrect tokenization of multiple invalid flexible
    heredoc strings). (Nikita)

- XML:
  . Fixed bug #30875 (xml_parse_into_struct() does not resolve entities). (cmb)

11 Oct 2018, PHP 7.3.0RC3

- CURL:
  . Expose curl constants from curl 7.50 to 7.61. (Pierrick)

- Core:
  . Fixed bug #76846 (Segfault in shutdown function after memory limit error).
    (Nikita)
  . Fixed bug #76946 (Cyclic reference in generator not detected). (Nikita)
  . Fixed bug #72635 (Undefined class used by class constant in constexpr
    generates fatal error). (Nikita)
  . Fixed bug #76947 (file_put_contents() blocks the directory of the file
    (__DIR__)). (Anatol)
  . Fixed bug #76979 (define() error message does not mention resources as
    valid values). (Michael Moravec)

- Date:
  . Fixed bug #75851 (Year component overflow with date formats "c", "o", "r"
    and "y"). (Adam Saponara)

- FCGI:
  . Fixed #76948 (Failed shutdown/reboot or end session in Windows). (Anatol)
  . Fixed bug #76954 (apache_response_headers removes last character from header
    name). (stodorovic)

- FTP:
  . Fixed bug #76972 (Data truncation due to forceful ssl socket shutdown).
    (Manuel Mausz)

- intl:
  . Fixed bug #76942 (U_ARGUMENT_TYPE_MISMATCH). (anthrax at unixuser dot org)

- Mbstring:
  . Fixed bug #76958 (Broken UTF7-IMAP conversion). (Nikita)

- Reflection:
  . Fixed bug #76936 (Objects cannot access their private attributes while
    handling reflection errors). (Nikita)
  . Fixed bug #66430 (ReflectionFunction::invoke does not invoke closure with
    object scope). (Nikita)

27 Sep 2018, PHP 7.3.0RC2

- CURL:
  . Fixed bug #76480 (Use curl_multi_wait() so that timeouts are respected).
    (Pierrick)

<<<<<<< HEAD
=======
- XML:
  . Fixed bug #30875 (xml_parse_into_struct() does not resolve entities). (cmb)
  . Add support for getting SKIP_TAGSTART and SKIP_WHITE options. (cmb)

11 Oct 2018, PHP 7.2.11

>>>>>>> 310b95d7
- Core:
  . Fixed bug #76869 (Incorrect bypassing protected method accessibilty check).
    (Dmitry)
  . Fixed bug #76800 (foreach inconsistent if array modified during loop).
    (Dmitry)
  . Fixed bug #76901 (method_exists on SPL iterator passthrough method corrupts
    memory). (Nikita)

- iconv:
  . Fixed bug #66828 (iconv_mime_encode Q-encoding longer than it should be).
    (cmb)

- Opcache:
  . Fixed bug #76711 (OPcache enabled triggers false-positive "Illegal string
   offset"). (Dmitry)

- PCRE:
  . Upgrade PCRE2 to 10.32. (Anatol)
  . Fixed bug #76909 (preg_match difference between 7.3 and < 7.3). (Anatol)

- Standard:
  . Fixed bug #75533 (array_reduce is slow when $carry is large array).
    (Manabu Matsui)
  . Fixed bug #76965 (INI_SCANNER_RAW doesn't strip trailing whitespace).
    (Pierrick)

- XMLRPC:
  . Fixed bug #76886 (Can't build xmlrpc with expat). (Thomas Petazzoni, cmb)

13 Sep 2018, PHP 7.3.0RC1

- Core:
  . Fixed bug #76825 (Undefined symbols ___cpuid_count). (Laruence)
  . Fixed bug #76820 (Z_COPYABLE invalid definition). (mvdwerve, cmb)
  . Fixed bug #76510 (file_exists() stopped working for phar://). (cmb)

- intl:
  . Fixed bug #76829 (Incorrect validation of domain on idn_to_utf8()
    function). (Anatol)

- MBString:
  . Updated to Oniguruma 6.9.0. (cmb)

- Opcache:
  . Fixed bug #76832 (ZendOPcache.MemoryBase periodically deleted by the OS).
    (Anatol)
  . Fixed bug #76796 (Compile-time evaluation of disabled function in opcache
    causes segfault). (Nikita)

- POSIX:
  Fixed bug #75696 (posix_getgrnam fails to print details of group). (cmb)

- Reflection:
  . Fixed bug #74454 (Wrong exception being thrown when using ReflectionMethod).
    (cmb)

- Standard:
  . Fixed bug #76803 (ftruncate changes file pointer). (Anatol)
  . Fixed bug #76818 (Memory corruption and segfault). (Remi)
  . Fixed bug #73457 (Wrong error message when fopen FTP wrapped fails to open
    data connection). (Ville Hukkamäki)

- Zlib:
  . Fixed bug #75273 (php_zlib_inflate_filter() may not update bytes_consumed).
    (Martin Burke, cmb)

30 Aug 2018, PHP 7.3.0beta3

- Core:
  . Fixed #76773 (Traits used on the parent are ignored for child classes).
    (daverandom)
  . Fixed #76767 (‘asm’ operand has impossible constraints in zend_operators.h).
    (ondrej)
  . Fixed bug #76754 (parent private constant in extends class memory leak).
    (Laruence)
  . Fixed bug #76752 (Crash in ZEND_COALESCE_SPEC_TMP_HANDLER - assertion in
    _get_zval_ptr_tmp failed). (Laruence)

- DOM:
  . Fixed bug #76285 (DOMDocument::formatOutput attribute sometimes ignored).
    (Andrew Nester, Laruence, Anatol)

- iconv:
  . Fixed bug #68180 (iconv_mime_decode can return extra characters in a
    header). (cmb)
  . Fixed bug #63839 (iconv_mime_decode_headers function is skipping headers).
    (cmb)
  . Fixed bug #60494 (iconv_mime_decode does ignore special characters). (cmb)
  . Fixed bug #55146 (iconv_mime_decode_headers() skips some headers). (cmb)
  . Fixed bug #53891 (iconv_mime_encode() fails to Q-encode UTF-8 string). (cmb)

- libxml:
  . Fixed bug #76777 ("public id" parameter of libxml_set_external_entity_loader
    callback undefined). (Ville Hukkamäki)

- Opcache:
  . Fixed bug #76747 (Opcache treats path containing "test.pharma.tld" as a phar
    file). (Laruence)

- SimpleXML:
  . Fixed bug #76712 (Assignment of empty string creates extraneous text node).
    (cmb)

- SPL:
  . Fixed bug #68825 (Exception in DirectoryIterator::getLinkTarget()). (cmb)
  . Fixed bug #68175 (RegexIterator pregFlags are NULL instead of 0). (Tim
    Siebels)

- Standard:
  . Fixed bug #76778 (array_reduce leaks memory if callback throws exception).
    (cmb)
  . Fixed bug #76755 (setcookie does not accept "double" type for expire time).
    (Laruence)
  . Fixed bug #76674 (improve array_* failure messages exposing what was passed
    instead of an array). (carusogabriel)

16 Aug 2018, PHP 7.3.0beta2

- Core:
  . Fixed bug #76030 (RE2C_FLAGS rarely honoured) (Cristian Rodríguez)
  . Fixed broken zend_read_static_property (Laruence)

- Bz2:
  . Fixed arginfo for bzcompress. (Tyson Andre)

- DOM:
  . Reverted fix for bug #76285 (DOMDocument::formatOutput attribute sometimes
    ignored). (cmb)

- gettext:
  . Fixed bug #76517 (incorrect restoring of LDFLAGS). (sji)

- intl:
  . Fixed bug #74484 (MessageFormatter::formatMessage memory corruption with
    11+ named placeholders). (Anatol)

- mbstring:
  . Fixed bug #76704 (mb_detect_order return value varies based on argument
    type). (cmb)
  . Fixed bug #76706 (mbstring.http_output_conv_mimetypes is ignored). (cmb)

- OpenSSL:
  . Fixed bug #76705 (unusable ssl => peer_fingerprint in
    stream_context_create()). (Jakub Zelenka)

- phpdbg:
  . Fixed bug #76595 (phpdbg man page contains outdated information).
    (Kevin Abel)

- Standard:
  . Fixed bug #76688 (Disallow excessive parameters after options array).
    (pmmaga)
  . Fixed bug #76713 (Segmentation fault caused by property corruption).
    (Laruence)

- Tidy:
  . Fixed arginfo for tidy::__construct(). (Tyson Andre)

- zlib:
  . Fixed bug #65988 (Zlib version check fails when an include/zlib/ style dir
    is passed to the --with-zlib configure option). (Jay Bonci)
  . Fixed bug #76709 (Minimal required zlib library is 1.2.0.4). (petk)

02 Aug 2018, PHP 7.3.0beta1

- Core:
  . Fixed bug #76667 (Segfault with divide-assign op and __get + __set).
    (Laruence)

- PDO_PgSQL:
  . Fixed bug #75402 (Possible Memory Leak using PDO::CURSOR_SCROLL option).
    (Anatol)

- SQLite3:
  . Fixed #76665 (SQLite3Stmt::bindValue() with SQLITE3_FLOAT doesn't juggle).
    (cmb)

- Standard:
  . Fixed bug #68553 (array_column: null values in $index_key become incrementing
    keys in result). (Laruence)
  . Fixed bug #76643 (Segmentation fault when using `output_add_rewrite_var`).
    (cmb)
  . Added support for the SameSite cookie directive, including an alternative
    signature for setcookie(), setrawcookie() and session_set_cookie_params().
    (Frederik Bosch, pmmaga)

19 Jul 2018, PHP 7.3.0alpha4

- Core:
  . Fixed bug #33502 (Some nullary functions don't check the number of
    arguments). (cmb)
  . Fixed bug #76392 (Error relocating sapi/cli/php: unsupported relocation
    type 37). (Peter Kokot)
  . The declaration and use of case-insensitive constants has been deprecated.
    (Nikita)
  . Added syslog.filter INI entry for syslog filtering. (Philip Prindeville)

- Calendar:
  . Fixed bug #52974 (jewish.c: compile error under Windows with GBK charset).
    (cmb)

- Filter:
  . Added the 'add_slashes' sanitization mode (FILTER_SANITIZE_ADD_SLASHES).
	(Kalle)
  . Fixed bug #76366 (References in sub-array for filtering breaks the filter).
    (ZiHang Gao)

- FPM:
  . Fixed bug #62596 (getallheaders() missing with PHP-FPM). (Remi)
  . Added fpm_get_status function. (Till Backhaus)
  . Fixed bug #69031 (Long messages into stdout/stderr are truncated
    incorrectly) - added new log related FPM configuration options:
    log_limit, log_buffering and decorate_workers_output. (Jakub Zelenka)

- mbstring:
  . Fixed bug #76574 (use of undeclared identifiers INT_MAX and LONG_MAX). (cmb)
  . Fixed bug #76594 (Bus Error due to unaligned access in zend_ini.c
    OnUpdateLong). (cmb, Nikita)

- PDO_Firebird:
  . Fixed bug #74462 (PDO_Firebird returns only NULLs for results with boolean
    for FIREBIRD >= 3.0). (Dorin Marcoci)
  . Fixed bug #76488 (Memory leak when fetching a BLOB field). (Simonov Denis)

- Standard:
  . Fixed bug #73817 (Incorrect entries in get_html_translation_table). (cmb)
  . Fixed bug #76136 (stream_socket_get_name should enclose IPv6 in brackets).
    (seliver)

- Zip:
  . Fixed bug #76524 (ZipArchive memory leak (OVERWRITE flag and empty archive)).
    (Timur Ibragimov)

05 Jul 2018, PHP 7.3.0alpha3

- Core:
  . Fixed bug #76534 (PHP hangs on 'illegal string offset on string references
    with an error handler). (Laruence)
  . Fixed bug #76520 (Object creation leaks memory when executed over HTTP).
    (Nikita)
  . Fixed bug #76502 (Chain of mixed exceptions and errors does not serialize
    properly). (Nikita)
  . Fixed bug #76509 (Inherited static properties can be desynchronized from
    their parent by ref). (Nikita)
  . Fixed bug #76439 (Changed behaviour in unclosed HereDoc). (Nikita, tpunt)
  . Added syslog.facility and syslog.ident INI entries for customizing syslog
    logging. (Philip Prindeville)
  . Fixed bug #63217 (Constant numeric strings become integers when used as
    ArrayAccess offset). (Rudi Theunissen, Dmitry)

- DOM:
  . Fixed bug #76285 (DOMDocument::formatOutput attribute sometimes ignored).
    (Andrew Nester)

- FPM:
  . Fixed bug #73342 (Vulnerability in php-fpm by changing stdin to
    non-blocking). (Nikita)

- GMP:
  . Fixed bug #74670 (Integer Underflow when unserializing GMP and possible
    other classes). (Nikita)

- intl:
  . Fixed bug #76556 (get_debug_info handler for BreakIterator shows wrong
    type). (cmb)

- mbstring:
  . Fixed bug #76532 (Integer overflow and excessive memory usage
    in mb_strimwidth). (MarcusSchwarz)

- OpenSSL:
  . Add min_proto_version and max_proto_version ssl stream options as well as
    related constants for possible TLS protocol values. (Jakub Zelenka)

- PCRE:
  . Fixed bug #76512 (\w no longer includes unicode characters). (cmb)
  . Fixed bug #76514 (Regression in preg_match makes it fail with
    PREG_JIT_STACKLIMIT_ERROR). (Anatol)

- PGSQL:
  . Fixed bug #76548 (pg_fetch_result did not fetch the next row). (Anatol)

- phpdbg:
  . Fix arginfo wrt. optional/required parameters. (cmb)

- Reflection:
  . Fixed bug #76536 (PHP crashes with core dump when throwing exception in
    error handler). (Laruence)
  . Fixed bug #75231 (ReflectionProperty#getValue() incorrectly works with
    inherited classes). (Nikita)

- Standard:
  . Fixed bug #76505 (array_merge_recursive() is duplicating sub-array keys).
    (Laruence)
  . Fixed bug #71848 (getimagesize with $imageinfo returns false). (cmb)
  . Fixed bug #48016 (stdClass::__setState is not defined although var_export() uses it). (Andrea)

- Tokenizer:
  . Fixed bug #76538 (token_get_all with TOKEN_PARSE flag fails to recognise
    close tag with newline). (Nikita)

21 Jun 2018, PHP 7.3.0alpha2

- Core:
  . Fixed bug #76427 (Segfault in zend_objects_store_put). (Laruence)
  . Fixed bug #76422 (ftruncate fails on files > 2GB). (Anatol)

- CLI:
  . Fixed bug #44217 (Output after stdout/stderr closed cause immediate exit
    with status 0). (Robert Lu)

- Date:
  . Fixed bug #76462 (Undefined property: DateInterval::$f). (Anatol)

- EXIF:
  . Fixed bug #76409 (heap use after free in _php_stream_free). (cmb)

- Interbase:
  . Fixed bug #76443 (php+php_interbase.dll crash on module_shutdown). (Kalle)

- Mysqlnd:
  . Fixed bug #76386 (Prepared Statement formatter truncates fractional seconds
    from date/time column). (Victor Csiky)

- Opcache:
  . Fixed bug #76477 (Opcache causes empty return value).
    (Nikita, Laruence)
  . Fixed bug #76466 (Loop variable confusion). (Dmitry, Laruence, Nikita)
  . Fixed bug #76463 (var has array key type but not value type). (Laruence)
  . Fixed bug #76446 (zend_variables.c:73: zend_string_destroy: Assertion
    `!(zval_gc_flags((str)->gc)). (Nikita, Laruence)

- Tokenizer:
  . Fixed bug #76437 (token_get_all with TOKEN_PARSE flag fails to recognise
    close tag). (Laruence)
  . Fixed bug #75218 (Change remaining uncatchable fatal errors for parsing
    into ParseError). (Nikita)

- ZIP:
  . Fixed bug #76461 (OPSYS_Z_CPM defined instead of OPSYS_CPM).
    (Dennis Birkholz, Remi)

07 Jun 2018, PHP 7.3.0alpha1

- Core:
  . Improved PHP GC. (Dmitry, Nikita)
  . Redesigned the old ext_skel program written in PHP, run:
    'php ext_skel.php' for all options. This means there are no dependencies,
    thus making it work on Windows out of the box. (Kalle)
  . Removed support for BeOS. (Kalle)
  . Add PHP_VERSION to phpinfo() <title/>. (github/MattJeevas)
  . Add net_get_interfaces(). (Sara, Joe, Anatol)
  . Implemented flexible heredoc and nowdoc syntax, per
    RFC https://wiki.php.net/rfc/flexible_heredoc_nowdoc_syntaxes.
    (Thomas Punt)
  . Added support for references in list() and array destructuring, per
    RFC https://wiki.php.net/rfc/list_reference_assignment.
    (David Walker)
  . Fixed bug #75683 (Memory leak in zend_register_functions() in ZTS mode).
    (Dmitry)
  . Fixed bug #75031 (support append mode in temp/memory streams). (adsr)
  . Fixed bug #74860 (Uncaught exceptions not being formatted properly when
    error_log set to "syslog"). (Philip Prindeville)
  . Fixed bug #75220 (Segfault when calling is_callable on parent).
    (andrewnester)
  . Fixed bug #69954 (broken links and unused config items in distributed ini
    files). (petk)
  . Fixed bug #74922 (Composed class has fatal error with duplicate, equal const
    properties). (pmmaga)
  . Fixed bug #63911 (identical trait methods raise errors during composition).
    (pmmaga)
  . Fixed bug #75677 (Clang ignores fastcall calling convention on variadic
    function). (Li-Wen Hsu)
  . Fixed bug #54043 (Remove inconsitency of internal exceptions and user
    defined exceptions). (Nikita)
  . Fixed bug #53033 (Mathematical operations convert objects to integers).
    (Nikita)
  . Fixed bug #73108 (Internal class cast handler uses integer instead of
    float). (Nikita)
  . Fixed bug #75765 (Fatal error instead of Error exception when base class is
    not found). (Timur Ibragimov)
  . Fixed bug #76198 (Wording: "iterable" is not a scalar type). (Levi Morrison)
  . Fixed bug #76137 (config.guess/config.sub do not recognize RISC-V). (cmb)
  . Improved effectiveness of ZEND_SECURE_ZERO for NetBSD and systems
    without native similar feature (devnexen).

- BCMath:
  . Fixed bug #66364 (BCMath bcmul ignores scale parameter). (cmb)
  . Implemented request #67855 (No way to get current scale in use). (Chris
    Wright, cmb)
  . Fixed bug #75164 (split_bc_num() is pointless). (cmb)
  . Fixed bug #75169 (BCMath errors/warnings bypass PHP's error handling). (cmb)

- cURL:
  . Fixed bug #74125 (Fixed finding CURL on systems with multiarch support).
    (cebe)

- Date:
  . Implemented FR #74668: Add DateTime::createFromImmutable() method.
    (majkl578, Rican7)
  . Fixed bug #75222 (DateInterval microseconds property always 0). (jhdxr)
  . Fixed bug #68406 (calling var_dump on a DateTimeZone object modifies it).
    (jhdxr)
  . Fixed bug #76131 (mismatch arginfo for date_create). (carusogabriel)

- DBA:
  . Fixed bug #75264 (compiler warnings emitted). (petk)

- GD:
  . Added support for WebP in imagecreatefromstring() (Andreas Treichel, cmb).

- GMP:
  . Export internal structures and accessor helpers for GMP object. (Sara)
  . Added gmp_binomial(n, k). (Nikita)
  . Added gmp_lcm(a, b). (Nikita)
  . Added gmp_perfect_power(a). (Nikita)
  . Added gmp_kronecker(a, b). (Nikita)

- interbase:
  . Fixed bug #75453 (Incorrect reflection for ibase_[p]connect). (villfa)

- intl:
  . Fixed bug #75317 (UConverter::setDestinationEncoding changes source instead
    of destination). (andrewnester)

- JSON:
  . Added JSON_THROW_ON_ERROR flag. (Andrea)

- LDAP:
  . Added ldap_exop_refresh helper for EXOP REFRESH operation with dds overlay.
    (Come)
  . Added full support for sending and parsing ldap controls (Come)
  . Fixed bug #49876 (Fix LDAP path lookup on 64-bit distros). (dzuelke)

- libxml2:
  . Fixed bug #75871 (use pkg-config where available). (pmmaga)

- litespeed:
  . Fixed bug #75248 (Binary directory doesn't get created when building
    only litespeed SAPI). (petk)
  . Fixed bug #75251 (Missing program prefix and suffix). (petk)

- mbstring:
  . Fixed bug #65544 (mb title case conversion-first word in quotation isn't
    capitalized). (Nikita)
  . Fixed bug #71298 (MB_CASE_TITLE misbehaves with curled apostrophe/quote.
    (Nikita)
  . Fixed bug #73528 (Crash in zif_mb_send_mail). (Nikita)
  . Fixed bug #74929 (mbstring functions version 7.1.1 are slow compared to 5.3
    on Windows). (Nikita)
  . Fixed bug #76319 (mb_strtolower with invalid UTF-8 causes segmentation
    fault). (Nikita)
  . Updated to Oniguruma 6.8.2. (cmb)

- ODBC:
  . Removed support for ODBCRouter. (Kalle)
  . Removed support for Birdstep. (Kalle)

- OpenSSL:
  . Added openssl_pkey_derive function. (Jim Zubov)

- PCRE:
  . Implemented https://wiki.php.net/rfc/pcre2-migration (Anatol, Dmitry)
  . Fixed bug #75355 (preg_quote() does not quote # control character).
    (Michael Moravec)

- PDO_DBlib:
  . Implemented request #69592 (allow 0-column rowsets to be skipped
    automatically). (fandrieu)
  . Fixed bug #74243 (allow locales.conf to drive datetime format). (fandrieu)
  . Expose TDS version as \PDO::DBLIB_ATTR_TDS_VERSION attribute on \PDO
    instance. (fandrieu)
  . Treat DATETIME2 columns like DATETIME. (fandrieu)

- PDO_OCI:
  . Fixed bug #74631 (PDO_PCO with PHP-FPM: OCI environment initialized
    before PHP-FPM sets it up). (Ingmar Runge)

- PDO SQLite
  . Add support for additional open flags

- pgsql:
  . Added new error constants for pg_result_error(): (Kalle)
    - Requires Postgres 9.3
      - PGSQL_DIAG_SCHEMA_NAME
	  - PGSQL_DIAG_TABLE_NAME
	  - PGSQL_DIAG_COLUMN_NAME
	  - PGSQL_DIAG_DATATYPE_NAME
	  - PGSQL_DIAG_CONSTRAINT_NAME
	- Requires Postgres 9.6
	  - PGSQL_DIAG_SEVERITY_NONLOCALIZED

- phar:
  . Fixed bug #74991 (include_path has a 4096 char limit in some cases).
    (bwbroersma)
  . Fixed bug #65414 (deal with leading slash when adding files correctly).
    (bishopb)

- readline:
  . Added completion_append_character and completion_suppress_append options
    to readline_info() if linked against libreadline. (krageon)

- Session:
  . Fixed bug #74941 (session fails to start after having headers sent).
    (morozov)

- SimpleXML:
  . Fixed bug #54973 (SimpleXML casts integers wrong). (Nikita)

- SOAP:
  . Fixed bug #75464 (Wrong reflection on SoapClient::__setSoapHeaders). (villfa)
  . Fixed bug #70469 (SoapClient generates E_ERROR even if exceptions=1 is
    used). (Anton Artamonov)

- SPL:
  . Fixed bug #74977 (Appending AppendIterator leads to segfault).
    (Andrew Nester)
  . Fixed bug #75173 (incorrect behavior of AppendIterator::append in foreach
    loop). (jhdxr)
  . Fixed bug #74372 (autoloading file with syntax error uses next autoloader,
    may hide parse error). (Nikita)
  . Fixed bug #75878 (RecursiveTreeIterator::setPostfix has wrong signature).
    (cmb)
  . Fixed bug #74519 (strange behavior of AppendIterator). (jhdxr)
  . Fixed bug #76131 (mismatch arginfo for splarray constructor).
    (carusogabriel)

- SQLite3:
  . Updated bundled libsqlite to 3.24.0. (cmb)

- Standard:
  . Added is_countable() function. (Gabriel Caruso)
  . Fixed bug #75916 (DNS_CAA record results contain garbage). (Mike,
    Philip Sharp)
  . Fixed unserialize(), to disable creation of unsupported data structures
    through manually crafted strings. (Dmitry)
  . Fixed bug #75409 (accept EFAULT in addition to ENOSYS as indicator
    that getrandom() is missing). (sarciszewski)
  . Fixed bug #74719 (fopen() should accept NULL as context). (Alexander Holman)
  . Fixed bug #69948 (path/domain are not sanitized in setcookie). (cmb)
  . Fixed bug #75996 (incorrect url in header for mt_rand). (tatarbj)
  . Remove superfluous warnings from inet_ntop()/inet_pton(). (daverandom)
  . Added hrtime() function, to get high resolution time. (welting)

- Testing:
  . Implemented request #62055 (Make run-tests.php support --CGI-- sections).
    (cmb)

- Tidy:
  . Fixed bug #74707 (Tidy has incorrect ReflectionFunction param counts for
    functions taking tidy). (Gabriel Caruso)
  . Support using tidyp instead of tidy (devnexen).

- Zlib:
  . Added zlib/level context option for compress.zlib wrapper. (Sara)

<<< NOTE: Insert NEWS from last stable release here prior to actual release! >>><|MERGE_RESOLUTION|>--- conflicted
+++ resolved
@@ -17,6 +17,7 @@
 
 - XML:
   . Fixed bug #30875 (xml_parse_into_struct() does not resolve entities). (cmb)
+  . Add support for getting SKIP_TAGSTART and SKIP_WHITE options. (cmb)
 
 11 Oct 2018, PHP 7.3.0RC3
 
@@ -65,15 +66,6 @@
   . Fixed bug #76480 (Use curl_multi_wait() so that timeouts are respected).
     (Pierrick)
 
-<<<<<<< HEAD
-=======
-- XML:
-  . Fixed bug #30875 (xml_parse_into_struct() does not resolve entities). (cmb)
-  . Add support for getting SKIP_TAGSTART and SKIP_WHITE options. (cmb)
-
-11 Oct 2018, PHP 7.2.11
-
->>>>>>> 310b95d7
 - Core:
   . Fixed bug #76869 (Incorrect bypassing protected method accessibilty check).
     (Dmitry)
