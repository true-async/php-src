PHP                                                                        NEWS
|||||||||||||||||||||||||||||||||||||||||||||||||||||||||||||||||||||||||||||||
?? ??? ????, PHP 8.4.9

<<<<<<< HEAD
- SimpleXML:
  . Fixed bug GH-18597 (Heap-buffer-overflow in zend_alloc.c when assigning
    string with UTF-8 bytes). (nielsdos)
=======
- Phar:
  . Add missing filter cleanups on phar failure. (nielsdos)
>>>>>>> 910aeaaf

06 Jun 2025, PHP 8.4.8

- Core:
  . Fixed GH-18480 (array_splice with large values for offset/length arguments).
    (nielsdos/David Carlier)
  . Partially fixed GH-18572 (nested object comparisons leading to stack overflow).
    (David Carlier)
  . Fixed OSS-Fuzz #417078295. (nielsdos)
  . Fixed OSS-Fuzz #418106144. (nielsdos)

- Curl:
  . Fixed GH-18460 (curl_easy_setopt with CURLOPT_USERPWD/CURLOPT_USERNAME/
    CURLOPT_PASSWORD set the Authorization header when set to NULL).
    (David Carlier)

- Date:
  . Fixed bug GH-18076 (Since PHP 8, the date_sun_info() function returns
    inaccurate sunrise and sunset times, but other calculated times are
    correct) (JiriJozif).
  . Fixed bug GH-18481 (date_sunrise with unexpected nan value for the offset).
    (nielsdos/David Carlier)

- DOM:
  . Backport lexbor/lexbor#274. (nielsdos, alexpeattie)

- Intl:
  . Fix various reference issues. (nielsdos)

- LDAP:
  . Fixed bug GH-18529 (ldap no longer respects TLS_CACERT from ldaprc in
    ldap_start_tls()). (Remi)

- Opcache:
  . Fixed bug GH-18417 (Windows SHM reattachment fails when increasing
    memory_consumption or jit_buffer_size). (nielsdos)
  . Fixed bug GH-18297 (Exception not handled when jit guard is triggered).
    (Arnaud)
  . Fixed bug GH-18408 (Snapshotted poly_func / poly_this may be spilled).
    (Arnaud)
  . Fixed bug GH-18567 (Preloading with internal class alias triggers assertion
    failure). (nielsdos)
  . Fixed bug GH-18534 (FPM exit code 70 with enabled opcache and hooked
    properties in traits). (nielsdos)
  . Fix leak of accel_globals->key. (nielsdos)

- OpenSSL:
  . Fix missing checks against php_set_blocking() in xp_ssl.c. (nielsdos)

- SPL:
  . Fixed bug GH-18421 (Integer overflow with large numbers in LimitIterator).
    (nielsdos)

- Standard:
  . Fixed bug GH-17403 (Potential deadlock when putenv fails). (nielsdos)
  . Fixed bug GH-18400 (http_build_query type error is inaccurate). (nielsdos)
  . Fixed bug GH-18509 (Dynamic calls to assert() ignore zend.assertions).
    (timwolla)

- Windows:
  . Fix leak+crash with sapi_windows_set_ctrl_handler(). (nielsdos)

- Zip:
  . Fixed bug GH-18431 (Registering ZIP progress callback twice doesn't work).
    (nielsdos)
  . Fixed bug GH-18438 (Handling of empty data and errors in
    ZipArchive::addPattern). (nielsdos)

24 Apr 2025, PHP 8.4.7

- Core:
  . Fixed bug GH-18038 (Lazy proxy calls magic methods twice). (Arnaud)
  . Fixed bug GH-18209 (Use-after-free in extract() with EXTR_REFS). (ilutov)
  . Fixed bug GH-18268 (Segfault in array_walk() on object with added property
    hooks). (ilutov)
  . Fixed bug GH-18304 (Changing the properties of a DateInterval through
    dynamic properties triggers a SegFault). (nielsdos)
  . Fix some leaks in php_scandir. (nielsdos)

- DBA:
  . FIxed bug GH-18247 dba_popen() memory leak on invalid path. (David Carlier)

- Filter:
  . Fixed bug GH-18309 (ipv6 filter integer overflow). (nielsdos)

- GD:
  . Fixed imagecrop() overflow with rect argument with x/width y/heigh usage
    in gdImageCrop(). (David Carlier)
  . Fixed GH-18243 imagettftext() overflow/underflow on font size value.
    (David Carlier)

- Intl:
  . Fix reference support for intltz_get_offset(). (nielsdos)

- LDAP:
  . Fixed bug GH-17776 (LDAP_OPT_X_TLS_* options can't be overridden). (Remi)
  . Fix NULL deref on high modification key. (nielsdos)

- libxml:
  . Fixed custom external entity loader returning an invalid resource leading
    to a confusing TypeError message. (Girgias)

- Opcache:
  . Fixed bug GH-18294 (assertion failure zend_jit_ir.c). (nielsdos)
  . Fixed bug GH-18289 (Fix segfault in JIT). (Florian Engelhardt)
  . Fixed bug GH-18136 (tracing JIT floating point register clobbering on
    Windows and ARM64). (nielsdos)

- OpenSSL:
  . Fix memory leak in openssl_sign() when passing invalid algorithm.
    (nielsdos)
  . Fix potential leaks when writing to BIO fails. (nielsdos)

- PDO Firebird:
  . Fixed bug GH-18276 (persistent connection - "zend_mm_heap corrupted"
    with setAttribute()) (SakiTakamachi).
  . Fixed bug GH-17383 (PDOException has wrong code and message since PHP 8.4)
    (SakiTakamachi).

- PDO Sqlite:
  . Fix memory leak on error return of collation callback. (nielsdos)

- PgSql:
  . Fix uouv in pg_put_copy_end(). (nielsdos)

- SPL:
  . Fixed bug GH-18322 (SplObjectStorage debug handler mismanages memory).
    (nielsdos)

- Standard:
  . Fixed bug GH-18145 (php8ts crashes in php_clear_stat_cache()).
    (Jakub Zelenka)
  . Fix resource leak in iptcembed() on error. (nielsdos)

- Tests:
  . Address deprecated PHP 8.4 session options to prevent test failures.
    (willvar)

- Zip:
  . Fix uouv when handling empty options in ZipArchive::addGlob(). (nielsdos)
  . Fix memory leak when handling a too long path in ZipArchive::addGlob().
    (nielsdos)

10 Apr 2025, PHP 8.4.6

- BCMath:
  . Fixed pointer subtraction for scale. (SakiTakamachi)

- Core:
  . Fixed property hook backing value access in multi-level inheritance.
    (ilutov)
  . Fixed accidentally inherited default value in overridden virtual properties.
    (ilutov)
  . Fixed bug GH-17376 (Broken JIT polymorphism for property hooks added to
    child class). (ilutov)
  . Fixed bug GH-17913 (ReflectionFunction::isDeprecated() returns incorrect
    results for closures created from magic __call()). (timwolla)
  . Fixed bug GH-17941 (Stack-use-after-return with lazy objects and hooks).
    (nielsdos)
  . Fixed bug GH-17988 (Incorrect handling of hooked props without get hook in
    get_object_vars()). (ilutov)
  . Fixed bug GH-17998 (Skipped lazy object initialization on primed
    SIMPLE_WRITE cache). (ilutov)
  . Fixed bug GH-17998 (Assignment to backing value in set hook of lazy proxy
    calls hook again). (ilutov)
  . Fixed bug GH-17961 (use-after-free during dl()'ed module class destruction).
    (Arnaud)
  . Fixed bug GH-15367 (dl() of module with aliased class crashes in shutdown).
    (Arnaud)
  . Fixed OSS-Fuzz #403308724. (nielsdos)
  . Fixed bug GH-13193 again (Significant performance degradation in 'foreach').
    (nielsdos)

- DBA:
  . Fixed assertion violation when opening the same file with dba_open
    multiple times. (chschneider)

- DOM:
  . Fixed bug GH-17991 (Assertion failure dom_attr_value_write). (nielsdos)
  . Fix weird unpack behaviour in DOM. (nielsdos)
  . Fixed bug GH-18090 (DOM: Svg attributes and tag names are being lowercased).
    (nielsdos)
  . Fix xinclude destruction of live attributes. (nielsdos)

- Fuzzer:
  . Fixed bug GH-18081 (Memory leaks in error paths of fuzzer SAPI).
    (Lung-Alexandra)

- GD:
  . Fixed bug GH-17984 (calls with arguments as array with references).
    (David Carlier)

- LDAP:
  . Fixed bug GH-18015 (Error messages for ldap_mod_replace are confusing).
    (nielsdos)

- Mbstring:
  . Fixed bug GH-17989 (mb_output_handler crash with unset
    http_output_conv_mimetypes). (nielsdos)

- Opcache:
  . Fixed bug GH-15834 (Segfault with hook "simple get" cache slot and minimal
    JIT). (nielsdos)
  . Fixed bug GH-17966 (Symfony JIT 1205 assertion failure). (nielsdos)
  . Fixed bug GH-18037 (SEGV Zend/zend_execute.c). (nielsdos)
  . Fixed bug GH-18050 (IN_ARRAY optimization in DFA pass is broken). (ilutov)
  . Fixed bug GH-18113 (stack-buffer-overflow ext/opcache/jit/ir/ir_sccp.c).
    (nielsdos)
  . Fixed bug GH-18112 (NULL access with preloading and INI option). (nielsdos)
  . Fixed bug GH-18107 (Opcache CFG jmp optimization with try-finally breaks
    the exception table). (nielsdos)

- PDO:
  . Fix memory leak when destroying PDORow. (nielsdos)

- PGSQL:
  . Fixed bug GH-18148 (pg_copy_from() regression with explicit \n terminator
    due to wrong offset check). (David Carlier)

- Standard:
  . Fix memory leaks in array_any() / array_all(). (nielsdos)

- SOAP:
  . Fixed bug #66049 (Typemap can break parsing in parse_packet_soap leading to
    a segfault) . (Remi)

- SPL:
  . Fixed bug GH-18018 (RC1 data returned from offsetGet causes UAF in
    ArrayObject). (nielsdos)

- Treewide:
  . Fixed bug GH-17736 (Assertion failure zend_reference_destroy()). (nielsdos)

- Windows:
  . Fixed bug GH-17836 (zend_vm_gen.php shouldn't break on Windows line
    endings). (DanielEScherzer)

27 Feb 2025, PHP 8.4.5

- BCMath:
  . Fixed bug GH-17398 (bcmul memory leak). (SakiTakamachi)

- Core:
  . Fixed bug GH-17623 (Broken stack overflow detection for variable
    compilation). (ilutov)
  . Fixed bug GH-17618 (UnhandledMatchError does not take
    zend.exception_ignore_args=1 into account). (timwolla)
  . Fix fallback paths in fast_long_{add,sub}_function. (nielsdos)
  . Fixed bug OSS-Fuzz #391975641 (Crash when accessing property backing value
    by reference). (ilutov)
  . Fixed bug GH-17718 (Calling static methods on an interface that has
    `__callStatic` is allowed). (timwolla)
  . Fixed bug GH-17713 (ReflectionProperty::getRawValue() and related methods
    may call hooks of overridden properties). (Arnaud)
  . Fixed bug GH-17916 (Final abstract properties should error).
    (DanielEScherzer)
  . Fixed bug GH-17866 (zend_mm_heap corrupted error after upgrading from
    8.4.3 to 8.4.4). (nielsdos)
  . Fixed GHSA-rwp7-7vc6-8477 (Reference counting in php_request_shutdown
    causes Use-After-Free). (CVE-2024-11235) (ilutov)

- DOM:
  . Fixed bug GH-17609 (Typo in error message: Dom\NO_DEFAULT_NS instead of
    Dom\HTML_NO_DEFAULT_NS). (nielsdos)
  . Fixed bug GH-17802 (\Dom\HTMLDocument querySelector attribute name is case
    sensitive in HTML). (nielsdos)
  . Fixed bug GH-17847 (xinclude destroys live node). (nielsdos)
  . Fix using Dom\Node with Dom\XPath callbacks. (nielsdos)

- FFI:
  . Fix FFI Parsing of Pointer Declaration Lists. (davnotdev)

- FPM:
  . Fixed bug GH-17643 (FPM with httpd ProxyPass encoded PATH_INFO env).
    (Jakub Zelenka)

- GD:
  . Fixed bug GH-17703 (imagescale with both width and height negative values
    triggers only an Exception on width). (David Carlier)
  . Fixed bug GH-17772 (imagepalettetotruecolor crash with memory_limit=2M).
    (David Carlier)

- LDAP:
  . Fixed bug GH-17704 (ldap_search fails when $attributes contains a
    non-packed array with numerical keys). (nielsdos, 7u83)

- LibXML:
  . Fixed GHSA-wg4p-4hqh-c3g9 (Reocurrence of #72714). (nielsdos)
  . Fixed GHSA-p3x9-6h7p-cgfc (libxml streams use wrong `content-type` header
    when requesting a redirected resource). (CVE-2025-1219) (timwolla)

- MBString:
  . Fixed bug GH-17503 (Undefined float conversion in mb_convert_variables).
    (cmb)

- Opcache:
  . Fixed bug GH-17654 (Multiple classes using same trait causes function
    JIT crash). (nielsdos)
  . Fixed bug GH-17577 (JIT packed type guard crash). (nielsdos, Dmitry)
  . Fixed bug GH-17747 (Exception on reading property in register-based
    FETCH_OBJ_R breaks JIT). (Dmitry, nielsdos)
  . Fixed bug GH-17715 (Null pointer deref in observer API when calling
    cases() method on preloaded enum). (Bob)
  . Fixed bug GH-17868 (Cannot allocate memory with tracing JIT on 8.4.4).
    (nielsdos)

- PDO_SQLite:
  . Fixed GH-17837 ()::getColumnMeta() on unexecuted statement segfaults).
    (cmb)
  . Fix cycle leak in sqlite3 setAuthorizer(). (nielsdos)
  . Fix memory leaks in pdo_sqlite callback registration. (nielsdos)

- Phar:
  . Fixed bug GH-17808: PharFileInfo refcount bug. (nielsdos)

- PHPDBG:
  . Partially fixed bug GH-17387 (Trivial crash in phpdbg lexer). (nielsdos)
  . Fix memory leak in phpdbg calling registered function. (nielsdos)

- Reflection:
  . Fixed bug GH-15902 (Core dumped in ext/reflection/php_reflection.c).
    (DanielEScherzer)
  . Fixed missing final and abstract flags when dumping properties.
    (DanielEScherzer)

- Standard:
  . Fixed bug #72666 (stat cache clearing inconsistent between file:// paths
    and plain paths). (Jakub Zelenka)

- Streams:
  . Fixed bug GH-17650 (realloc with size 0 in user_filters.c). (nielsdos)
  . Fix memory leak on overflow in _php_stream_scandir(). (nielsdos)
  . Fixed GHSA-hgf5-96fm-v528 (Stream HTTP wrapper header check might omit
    basic auth header). (CVE-2025-1736) (Jakub Zelenka)
  . Fixed GHSA-52jp-hrpf-2jff (Stream HTTP wrapper truncate redirect location
    to 1024 bytes). (CVE-2025-1861) (Jakub Zelenka)
  . Fixed GHSA-pcmh-g36c-qc44 (Streams HTTP wrapper does not fail for headers
    without colon). (CVE-2025-1734) (Jakub Zelenka)
  . Fixed GHSA-v8xr-gpvj-cx9g (Header parser of `http` stream wrapper does not
    handle folded headers). (CVE-2025-1217) (Jakub Zelenka)

- Windows:
  . Fixed phpize for Windows 11 (24H2). (bwoebi)
  . Fixed GH-17855 (CURL_STATICLIB flag set even if linked with shared lib).
    (cmb)

- Zlib:
  . Fixed bug GH-17745 (zlib extension incorrectly handles object arguments).
    (nielsdos)
  . Fix memory leak when encoding check fails. (nielsdos)
  . Fix zlib support for large files. (nielsdos)

13 Feb 2025, PHP 8.4.4

- Core:
  . Fixed bug GH-17234 (Numeric parent hook call fails with assertion).
    (nielsdos)
  . Fixed bug GH-16892 (ini_parse_quantity() fails to parse inputs starting
    with 0x0b). (nielsdos)
  . Fixed bug GH-16886 (ini_parse_quantity() fails to emit warning for 0x+0).
    (nielsdos)
  . Fixed bug GH-17222 (__PROPERTY__ magic constant does not work in all
    constant expression contexts). (ilutov)
  . Fixed bug GH-17214 (Relax final+private warning for trait methods with
    inherited final). (ilutov)
  . Fixed NULL arithmetic during system program execution on Windows. (cmb,
    nielsdos)
  . Fixed potential OOB when checking for trailing spaces on Windows. (cmb)
  . Fixed bug GH-17408 (Assertion failure Zend/zend_exceptions.c).
    (nielsdos, ilutov)
  . Fix may_have_extra_named_args flag for ZEND_AST_UNPACK. (nielsdos)
  . Fix NULL arithmetic in System V shared memory emulation for Windows. (cmb)
  . Fixed bug GH-17597 (#[\Deprecated] does not work for __call() and
    __callStatic()). (timwolla)

- DOM:
  . Fixed bug GH-17397 (Assertion failure ext/dom/php_dom.c). (nielsdos)
  . Fixed bug GH-17486 (Incorrect error line numbers reported in
    Dom\HTMLDocument::createFromString). (nielsdos)
  . Fixed bug GH-17481 (UTF-8 corruption in \Dom\HTMLDocument). (nielsdos)
  . Fixed bug GH-17500 (Segfault with requesting nodeName on nameless doctype).
    (nielsdos)
  . Fixed bug GH-17485 (upstream fix, Self-closing tag on void elements
    shouldn't be a parse error/warning in \Dom\HTMLDocument). (lexborisov)
  . Fixed bug GH-17572 (getElementsByTagName returns collections with
    tagName-based indexing). (nielsdos)

- Enchant:
  . Fix crashes in enchant when passing null bytes. (nielsdos)

- FTP:
  . Fixed bug GH-16800 (ftp functions can abort with EINTR). (nielsdos)

- GD:
  . Fixed bug GH-17349 (Tiled truecolor filling looses single color
    transparency). (cmb)
  . Fixed bug GH-17373 (imagefttext() ignores clipping rect for palette
    images). (cmb)
  . Ported fix for libgd 223 (gdImageRotateGeneric() does not properly
    interpolate). (cmb)
  . Added support for reading GIFs without colormap to bundled libgd. (Andrew
    Burley, cmb)

- Gettext:
  . Fixed bug GH-17400 (bindtextdomain SEGV on invalid domain).
    (David Carlier)

- Intl:
  . Fixed bug GH-11874 (intl causing segfault in docker images). (nielsdos)

- Opcache:
  . Fixed bug GH-15981 (Segfault with frameless jumps and minimal JIT).
    (nielsdos)
  . Fixed bug GH-17307 (Internal closure causes JIT failure). (nielsdos)
  . Fixed bug GH-17428 (Assertion failure ext/opcache/jit/zend_jit_ir.c:8940).
    (nielsdos)
  . Fixed bug GH-17564 (Potential UB when reading from / writing to struct
    padding). (ilutov)

- PCNTL:
  . Fixed pcntl_setcpuaffinity exception type from ValueError to TypeError for
    the cpu mask argument with entries type different than int/string.
    (David Carlier)

- PCRE:
  . Fixed bug GH-17122 (memory leak in regex). (nielsdos)

- PDO:
  . Fixed a memory leak when the GC is used to free a PDOStatment. (Girgias)
  . Fixed a crash in the PDO Firebird Statement destructor. (nielsdos)
  . Fixed UAFs when changing default fetch class ctor args. (Girgias, nielsdos)

- PgSql:
  . Fixed build failure when the constant PGRES_TUPLES_CHUNK is not present
    in the system. (chschneider)

- Phar:
  . Fixed bug GH-17518 (offset overflow phar extractTo()). (nielsdos)

- PHPDBG:
  . Fix crashes in function registration + test. (nielsdos, Girgias)

- Session:
  . Fix type confusion with session SID constant. (nielsdos)
  . Fixed bug GH-17541 (ext/session NULL pointer dereferencement during
    ID reset). (Girgias)

- SimpleXML:
  . Fixed bug GH-17409 (Assertion failure Zend/zend_hash.c:1730). (nielsdos)

- SNMP:
  . Fixed bug GH-17330 (SNMP::setSecurity segfault on closed session).
    (David Carlier)

- SPL:
  . Fixed bug GH-15833 (Segmentation fault (access null pointer) in
    ext/spl/spl_array.c). (nielsdos)
  . Fixed bug GH-17516 (SplFileTempObject::getPathInfo() Undefined behavior
    on invalid class). (David Carlier)

- Standard:
  . Fixed bug GH-17447 (Assertion failure when array popping a self addressing
    variable). (nielsdos)

- Windows:
  . Fixed clang compiler detection. (cmb)

- Zip:
  . Fixed bug GH-17139 (Fix zip_entry_name() crash on invalid entry).
    (nielsdos)

16 Jan 2025, PHP 8.4.3

- BcMath:
  . Fixed bug GH-17049 (Correctly compare 0 and -0). (Saki Takamachi)
  . Fixed bug GH-17061 (Now Number::round() does not remove trailing zeros).
    (Saki Takamachi)
  . Fixed bug GH-17064 (Correctly round rounding mode with zero edge case).
    (Saki Takamachi)
  . Fixed bug GH-17275 (Fixed the calculation logic of dividend scale).
    (Saki Takamachi)

- Core:
  . Fixed bug OSS-Fuzz #382922236 (Duplicate dynamic properties in hooked object
    iterator properties table). (ilutov)
  . Fixed unstable get_iterator pointer for hooked classes in shm on Windows.
    (ilutov)
  . Fixed bug GH-17106 (ZEND_MATCH_ERROR misoptimization). (ilutov)
  . Fixed bug GH-17162 (zend_array_try_init() with dtor can cause engine UAF).
    (nielsdos)
  . Fixed bug GH-17101 (AST->string does not reproduce constructor property
    promotion correctly). (nielsdos)
  . Fixed bug GH-17200 (Incorrect dynamic prop offset in hooked prop iterator).
    (ilutov)
  . Fixed bug GH-17216 (Trampoline crash on error). (nielsdos)

- DBA:
  . Skip test if inifile is disabled. (orlitzky)

- DOM:
  . Fixed bug GH-17145 (DOM memory leak). (nielsdos)
  . Fixed bug GH-17201 (Dom\TokenList issues with interned string replace).
    (nielsdos)
  . Fixed bug GH-17224 (UAF in importNode). (nielsdos)

- Embed:
  . Make build command for program using embed portable. (dunglas)

- FFI:
  . Fixed bug #79075 (FFI header parser chokes on comments). (nielsdos)
  . Fix memory leak on ZEND_FFI_TYPE_CHAR conversion failure. (nielsdos)
  . Fixed bug GH-16013 and bug #80857 (Big endian issues). (Dmitry, nielsdos)

- Fileinfo:
  . Fixed bug GH-17039 (PHP 8.4: Incorrect MIME content type). (nielsdos)

- FPM:
  . Fixed bug GH-13437 (FPM: ERROR: scoreboard: failed to lock (already
    locked)). (Jakub Zelenka)
  . Fixed bug GH-17112 (Macro redefinitions). (cmb, nielsdos)
  . Fixed bug GH-17208 (bug64539-status-json-encoding.phpt fail on 32-bits).
    (nielsdos)

- GD:
  . Fixed bug GH-16255 (Unexpected nan value in ext/gd/libgd/gd_filter.c).
    (nielsdos, cmb)
  . Ported fix for libgd bug 276 (Sometimes pixels are missing when storing
    images as BMPs). (cmb)

- Gettext:
  . Fixed bug GH-17202 (Segmentation fault ext/gettext/gettext.c
    bindtextdomain()). (Michael Orlitzky)

- Iconv:
  . Fixed bug GH-17047 (UAF on iconv filter failure). (nielsdos)

- LDAP:
  . Fixed bug GH-17280 (ldap_search() fails when $attributes array has holes).
    (nielsdos)

- LibXML:
  . Fixed bug GH-17223 (Memory leak in libxml encoding handling). (nielsdos)

- MBString:
  . Fixed bug GH-17112 (Macro redefinitions). (nielsdos, cmb)

- Opcache:
  . opcache_get_configuration() properly reports jit_prof_threshold. (cmb)
  . Fixed bug GH-17140 (Assertion failure in JIT trace exit with
    ZEND_FETCH_DIM_FUNC_ARG). (nielsdos, Dmitry)
  . Fixed bug GH-17151 (Incorrect RC inference of op1 of FETCH_OBJ and
    INIT_METHOD_CALL). (Dmitry, ilutov)
  . Fixed bug GH-17246 (GC during SCCP causes segfault). (Dmitry)
  . Fixed bug GH-17257 (UBSAN warning in ext/opcache/jit/zend_jit_vm_helpers.c).
    (nielsdos, Dmitry)

- PCNTL:
  . Fix memory leak in cleanup code of pcntl_exec() when a non stringable
    value is encountered past the first entry. (Girgias)

- PgSql:
  . Fixed bug GH-17158 (pg_fetch_result Shows Incorrect ArgumentCountError
    Message when Called With 1 Argument). (nielsdos)
  . Fixed further ArgumentCountError for calls with flexible
    number of arguments. (David Carlier)

- Phar:
  . Fixed bug GH-17137 (Segmentation fault ext/phar/phar.c). (nielsdos)

- SimpleXML:
  . Fixed bug GH-17040 (SimpleXML's unset can break DOM objects). (nielsdos)
  . Fixed bug GH-17153 (SimpleXML crash when using autovivification on
    document). (nielsdos)

- Sockets:
  . Fixed bug GH-16276 (socket_strerror overflow handling with INT_MIN).
    (David Carlier / cmb)
  . Fixed overflow on SO_LINGER values setting, strengthening values check
    on SO_SNDTIMEO/SO_RCVTIMEO for socket_set_option().
    (David Carlier)

- SPL:
  . Fixed bug GH-17198 (SplFixedArray assertion failure with get_object_vars).
    (nielsdos)
  . Fixed bug GH-17225 (NULL deref in spl_directory.c). (nielsdos)

- Streams:
  . Fixed bug GH-17037 (UAF in user filter when adding existing filter name due
    to incorrect error handling). (nielsdos)
  . Fixed bug GH-16810 (overflow on fopen HTTP wrapper timeout value).
    (David Carlier)
  . Fixed bug GH-17067 (glob:// wrapper doesn't cater to CWD for ZTS builds).
    (cmb)

- Windows:
  . Hardened proc_open() against cmd.exe hijacking. (cmb)

- XML:
  . Fixed bug GH-1718 (unreachable program point in zend_hash). (nielsdos)

19 Dec 2024, PHP 8.4.2

- BcMath:
  . Fixed bug GH-16978 (Avoid unnecessary padding with leading zeros).
    (Saki Takamachi)

- COM:
  . Fixed bug GH-16991 (Getting typeinfo of non DISPATCH variant segfaults).
    (cmb)

- Core:
  . Fixed bug GH-16344 (setRawValueWithoutLazyInitialization() and
    skipLazyInitialization() may change initialized proxy). (Arnaud)
  . Fix is_zend_ptr() huge block comparison. (nielsdos)
  . Fixed potential OOB read in zend_dirname() on Windows. (cmb)
  . Fixed bug GH-15964 (printf() can strip sign of -INF). (divinity76, cmb)

- Curl:
  . Fix various memory leaks in curl mime handling. (nielsdos)

- DBA:
  . Fixed bug GH-16990 (dba_list() is now zero-indexed instead of using
    resource ids) (kocsismate)

- DOM:
  . Fixed bug GH-16906 (Reloading document can cause UAF in iterator).
    (nielsdos)

- FPM:
  . Fixed bug GH-16932 (wrong FPM status output). (Jakub Zelenka, James Lucas)

- GMP:
  . Fixed bug GH-16890 (array_sum() with GMP can loose precision (LLP64)).
    (cmb)

- Opcache:
  . Fixed bug GH-16851 (JIT_G(enabled) not set correctly on other threads).
    (dktapps)
  . Fixed bug GH-16902 (Set of opcache tests fail zts+aarch64). (nielsdos)
  . Fixed bug GH-16879 (JIT dead code skipping does not update call_level).
    (nielsdos)

- SAPI:
  . Fixed bug GH-16998 (UBSAN warning in rfc1867). (nielsdos)

- PHPDBG:
  . Fixed bug GH-15208 (Segfault with breakpoint map and phpdbg_clear()).
    (nielsdos)

- Standard:
  . Fixed bug GH-16905 (Internal iterator functions can't handle UNDEF
    properties). (nielsdos)
  . Fixed bug GH-16957 (Assertion failure in array_shift with
    self-referencing array). (nielsdos)

- Streams:
  . Fixed network connect poll interuption handling. (Jakub Zelenka)

- Windows:
  . Fixed bug GH-16849 (Error dialog causes process to hang). (cmb)
  . Windows Server 2025 is now properly reported. (cmb)

21 Nov 2024, PHP 8.4.1

- BcMath:
  . [RFC] Add bcfloor, bcceil and bcround to BCMath. (Saki Takamachi)
  . Improve performance. (Saki Takamachi, nielsdos)
  . Adjust bcround()'s $mode parameter to only accept the RoundingMode
    enum. (timwolla, saki)
  . Fixed LONG_MAX in BCMath ext. (Saki Takamachi)
  . Fixed bcdiv() div by one. (Saki Takamachi)
  . [RFC] Support object types in BCMath. (Saki Takamachi)
  . bcpow() performance improvement. (Jorg Sowa)
  . ext/bcmath: Check for scale overflow. (SakiTakamachi)
  . [RFC] ext/bcmath: Added bcdivmod. (SakiTakamachi)
  . Fix GH-15968 (Avoid converting objects to strings in operator calculations).
    (SakiTakamachi)
  . Fixed bug GH-16265 (Added early return case when result is 0)
    (Saki Takamachi).
  . Fixed bug GH-16262 (Fixed a bug where size_t underflows) (Saki Takamachi).
  . Fixed GH-16236 (Fixed a bug in BcMath\Number::pow() and bcpow() when
    raising negative powers of 0) (Saki Takamachi).

- Core:
  . Added zend_call_stack_get implementation for NetBSD, DragonFlyBSD,
    Solaris and Haiku. (David Carlier)
  . Enabled ifunc checks on FreeBSD from the 12.x releases. (Freaky)
  . Changed the type of PHP_DEBUG and PHP_ZTS constants to bool. (haszi)
  . Fixed bug GH-13142 (Undefined variable name is shortened when contains \0).
    (nielsdos)
  . Fixed bug GH-13178 (Iterator positions incorrect when converting packed
    array to hashed). (ilutov)
  . Fixed zend fiber build for solaris default mode (32 bits). (David Carlier)
  . Fixed zend call stack size for macOs/arm64. (David Carlier)
  . Added support for Zend Max Execution Timers on FreeBSD. (Kévin Dunglas)
  . Ensure fiber stack is not backed by THP. (crrodriguez)
  . Implement GH-13609 (Dump wrapped object in WeakReference class). (nielsdos)
  . Added sparc64 arch assembly support for zend fiber. (Claudio Jeker)
  . Fixed GH-13581 no space available for TLS on NetBSD. (Paul Ripke)
  . Added fiber Sys-V loongarch64 support. (qiangxuhui)
  . Adjusted closure names to include the parent function's name. (timwolla)
  . Improve randomness of uploaded file names and files created by tempnam().
    (Arnaud)
  . Added gc and shutdown callbacks to zend_mm custom handlers.
    (Florian Engelhardt)
  . Fixed bug GH-14650 (Compute the size of pages before allocating memory).
    (Julien Voisin)
  . Fixed bug GH-11928 (The --enable-re2c-cgoto doesn't add the -g flag).
    (Peter Kokot)
  . Added the #[\Deprecated] attribute. (beberlei, timwolla)
  . Fixed GH-11389 (Allow suspending fibers in destructors). (Arnaud, trowski)
  . Fixed bug GH-14801 (Fix build for armv7). (andypost)
  . Implemented property hooks RFC. (ilutov)
  . Fix GH-14978 (The xmlreader extension phpize build). (Peter Kokot)
  . Throw Error exception when encountering recursion during comparison, rather
    than fatal error. (ilutov)
  . Added missing cstddef include for C++ builds. (cmb)
  . Updated build system scripts config.guess to 2024-07-27 and config.sub to
    2024-05-27. (Peter Kokot)
  . Fixed bug GH-15240 (Infinite recursion in trait hook). (ilutov)
  . Fixed bug GH-15140 (Missing variance check for abstract set with asymmetric
    type). (ilutov)
  . Fixed bug GH-15181 (Disabled output handler is flushed again). (cmb)
  . Passing E_USER_ERROR to trigger_error() is now deprecated. (Girgias)
  . Fixed bug GH-15292 (Dynamic AVX detection is broken for MSVC). (nielsdos)
  . Using "_" as a class name is now deprecated. (Girgias)
  . Exiting a namespace now clears seen symbols. (ilutov)
  . The exit (and die) language constructs now behave more like a function.
    They can be passed liked callables, are affected by the strict_types
    declare statement, and now perform the usual type coercions instead of
    casting any non-integer value to a string.
    As such, passing invalid types to exit/die may now result in a TypeError
    being thrown. (Girgias)
  . Fixed bug GH-15438 (Hooks on constructor promoted properties without
    visibility are ignored). (ilutov)
  . Fixed bug GH-15419 (Missing readonly+hook incompatibility check for readonly
    classes). (ilutov)
  . Fixed bug GH-15187 (Various hooked object iterator issues). (ilutov)
  . Fixed bug GH-15456 (Crash in get_class_vars() on virtual properties).
    (ilutov)
  . Fixed bug GH-15501 (Windows HAVE_<header>_H macros defined to 1 or
    undefined). (Peter Kokot)
  . Implemented asymmetric visibility for properties. (ilutov)
  . Fixed bug GH-15644 (Asymmetric visibility doesn't work with hooks). (ilutov)
  . Implemented lazy objects RFC. (Arnaud)
  . Fixed bug GH-15686 (Building shared iconv with external iconv library).
    (Peter Kokot, zeriyoshi)
  . Fixed missing error when adding asymmetric visibility to unilateral virtual
    property. (ilutov)
  . Fixed bug GH-15693 (Unnecessary include in main.c bloats binary).
    (nielsdos)
  . Fixed bug GH-15731 (AllowDynamicProperties validation should error on
    enums). (DanielEScherzer)
  . Fixed bug GH-16040 (Use-after-free of object released in hook). (ilutov)
  . Fixed bug GH-16026 (Reuse of dtor fiber during shutdown). (Arnaud)
  . Fixed bug GH-15999 (zend_std_write_property() assertion failure with lazy
    objects). (Arnaud)
  . Fixed bug GH-15960 (Foreach edge cases with lazy objects). (Arnaud)
  . Fixed bug GH-16185 (Various hooked object iterator issues). (ilutov)
  . Fixed bug OSS-Fuzz #371445205 (Heap-use-after-free in attr_free).
    (nielsdos)
  . Fixed missing error when adding asymmetric visibility to static properties.
    (ilutov)
  . Fixed bug OSS-Fuzz #71407 (Null-dereference WRITE in
    zend_lazy_object_clone). (Arnaud)
  . Fixed bug GH-16574 (Incorrect error "undefined method" messages).
    (nielsdos)
  . Fixed bug GH-16577 (EG(strtod_state).freelist leaks with opcache.preload).
    (nielsdos)
  . Fixed bug GH-16615 (Assertion failure in zend_std_read_property). (Arnaud)
  . Fixed bug GH-16342 (Added ReflectionProperty::isLazy()). (Arnaud)
  . Fixed bug GH-16725 (Incorrect access check for non-hooked props in hooked
    object iterator). (ilutov)

- Curl:
  . Deprecated the CURLOPT_BINARYTRANSFER constant. (divinity76)
  . Bumped required libcurl version to 7.61.0. (Ayesh)
  . Added feature_list key to the curl_version() return value. (Ayesh)
  . Added constants CURL_HTTP_VERSION_3 (libcurl 7.66) and CURL_HTTP_VERSION_3ONLY
    (libcurl 7.88) as options for CURLOPT_HTTP_VERSION (Ayesh Karunaratne)
  . Added CURLOPT_TCP_KEEPCNT to set the number of probes to send before
    dropping the connection. (David Carlier)
  . Added CURLOPT_PREREQFUNCTION Curl option to set a custom callback
    after the connection is established, but before the request is
    performed. (Ayesh Karunaratne)
  . Added CURLOPT_SERVER_RESPONSE_TIMEOUT, which was formerly known as
    CURLOPT_FTP_RESPONSE_TIMEOUT. (Ayesh Karunaratne)
  . The CURLOPT_DNS_USE_GLOBAL_CACHE option is now silently ignored. (Ayesh Karunaratne)
  . Added CURLOPT_DEBUGFUNCTION as a Curl option. (Ayesh Karunaratne)
  . Fixed bug GH-16359 (crash with curl_setopt* CURLOPT_WRITEFUNCTION
    without null callback). (David Carlier)
  . Fixed bug GH-16723 (CURLMOPT_PUSHFUNCTION issues). (cmb)

- Date:
  . Added DateTime[Immutable]::createFromTimestamp. (Marc Bennewitz)
  . Added DateTime[Immutable]::[get|set]Microsecond. (Marc Bennewitz)
  . Constants SUNFUNCS_RET_TIMESTAMP, SUNFUNCS_RET_STRING, and SUNFUNCS_RET_DOUBLE
    are now deprecated. (Jorg Sowa)
  . Fixed bug GH-13773 (DatePeriod not taking into account microseconds for end
    date). (Mark Bennewitz, Derick)

- DBA:
  . Passing null or false to dba_key_split() is deprecated. (Grigias)

- Debugging:
  . Fixed bug GH-15923 (GDB: Python Exception <class 'TypeError'>:
    exceptions must derive from BaseException). (nielsdos)

- DOM:
  . Added DOMNode::compareDocumentPosition(). (nielsdos)
  . Implement #53655 (Improve speed of DOMNode::C14N() on large XML documents).
    (nielsdos)
  . Fix cloning attribute with namespace disappearing namespace. (nielsdos)
  . Implement DOM HTML5 parsing and serialization RFC. (nielsdos)
  . Fix DOMElement->prefix with empty string creates bogus prefix. (nielsdos)
  . Handle OOM more consistently. (nielsdos)
  . Implemented "Improve callbacks in ext/dom and ext/xsl" RFC. (nielsdos)
  . Added DOMXPath::quote() static method. (divinity76)
  . Implemented opt-in ext/dom spec compliance RFC. (nielsdos)
  . Fixed bug #79701 (getElementById does not correctly work with duplicate
    definitions). (nielsdos)
  . Implemented "New ext-dom features in PHP 8.4" RFC. (nielsdos)
  . Fixed GH-14698 (segfault on DOM node dereference). (David Carlier)
  . Improve support for template elements. (nielsdos)
  . Fix trampoline leak in xpath callables. (nielsdos)
  . Throw instead of silently failing when creating a too long text node in
    (DOM)ParentNode and (DOM)ChildNode. (nielsdos)
  . Fixed bug GH-15192 (Segmentation fault in dom extension
    (html5_serializer)). (nielsdos)
  . Deprecated DOM_PHP_ERR constant. (nielsdos)
  . Removed DOMImplementation::getFeature(). (nielsdos)
  . Fixed bug GH-15331 (Element::$substitutedNodeValue test failed). (nielsdos)
  . Fixed bug GH-15570 (Segmentation fault (access null pointer) in
    ext/dom/html5_serializer.c). (nielsdos)
  . Fixed bug GH-13988 (Storing DOMElement consume 4 times more memory in
    PHP 8.1 than in PHP 8.0). (nielsdos)
  . Fix XML serializer errata: xmlns="" serialization should be allowed.
    (nielsdos)
  . Fixed bug GH-15910 (Assertion failure in ext/dom/element.c). (nielsdos)
  . Fix unsetting DOM properties. (nielsdos)
  . Fixed bug GH-16190 (Using reflection to call Dom\Node::__construct
    causes assertion failure). (nielsdos)
  . Fix edge-case in DOM parsing decoding. (nielsdos)
  . Fixed bug GH-16465 (Heap buffer overflow in DOMNode->getElementByTagName).
    (nielsdos)
  . Fixed bug GH-16594 (Assertion failure in DOM -> before). (nielsdos)

- Fileinfo:
  . Update to libmagic 5.45. (nielsdos)
  . Fixed bug #65106 (PHP fails to compile ext/fileinfo). (Guillaume Outters)

- FPM:
  . Implement GH-12385 (flush headers without body when calling flush()).
    (nielsdos)
  . Added DragonFlyBSD system to the list which set FPM_BACKLOG_DEFAULT
    to SOMAXCONN. (David Carlier)
  . /dev/poll events.mechanism for Solaris/Illumos setting had been retired.
    (David Carlier)
  . Added memory peak to the scoreboard / status page. (Flávio Heleno)

- FTP:
  . Removed the deprecated inet_ntoa call support. (David Carlier)
  . Fixed bug #63937 (Upload speed 10 times slower with PHP). (nielsdos)

- GD:
  . Fix parameter numbers and missing alpha check for imagecolorset().
    (Giovanni Giacobbi)
  . imagepng/imagejpeg/imagewep/imageavif now throw an exception on
    invalid quality parameter. (David Carlier)
  . Check overflow/underflow for imagescale/imagefilter. (David Carlier)
  . Added gdImageClone to bundled libgd. (David Carlier)

- Gettext:
  . bind_textdomain_codeset, textdomain and d(*)gettext functions
    now throw an exception on empty domain. (David Carlier)

- GMP:
  . The GMP class is now final and cannot be extended anymore. (Girgias)
  . RFC: Change GMP bool cast behavior. (Saki Takamachi)

- Hash:
  . Changed return type of hash_update() to true. (nielsdos)
  . Added HashContext::__debugInfo(). (timwolla)
  . Deprecated passing incorrect data types for options to ext/hash functions.
    (nielsdos)
  . Added SSE2 and SHA-NI implementation of SHA-256. (timwolla, Colin Percival,
    Graham Percival)
  . Fix GH-15384 (Build fails on Alpine / Musl for amd64). (timwolla)
  . Fixed bug GH-15742 (php_hash_sha.h incompatible with C++). (cmb)

- IMAP:
  . Moved to PECL. (Derick Rethans)

- Intl:
  . Added IntlDateFormatter::PATTERN constant. (David Carlier)
  . Fixed Numberformatter::__construct when the locale is invalid, now
    throws an exception. (David Carlier)
  . Added NumberFormatter::ROUND_TOWARD_ZERO and ::ROUND_AWAY_FROM_ZERO as
    aliases for ::ROUND_DOWN and ::ROUND_UP. (Jorg Sowa)
  . Added NumberFormatter::ROUND_HALFODD. (Ayesh Karunaratne)
  . Added PROPERTY_IDS_UNARY_OPERATOR, PROPERTY_ID_COMPAT_MATH_START and
    PROPERTY_ID_COMPAT_MATH_CONTINUE constants. (David Carlier)
  . Added IntlDateFormatter::getIanaID/intltz_get_iana_id method/function.
    (David Carlier)
  . Set to C++17 standard for icu 74 and onwards. (David Carlier)
  . resourcebundle_get(), ResourceBundle::get(), and accessing offsets on a
    ResourceBundle object now throw:
    - TypeError for invalid offset types
    - ValueError for an empty string
    - ValueError if the integer index does not fit in a signed 32 bit integer
  . ResourceBundle::get() now has a tentative return type of:
    ResourceBundle|array|string|int|null
  . Added the new Grapheme function grapheme_str_split. (youkidearitai)
  . Added IntlDateFormatter::parseToCalendar. (David Carlier)
  . Added SpoofChecker::setAllowedChars to set unicode chars ranges.
    (David Carlier)

- LDAP:
  . Added LDAP_OPT_X_TLS_PROTOCOL_MAX/LDAP_OPT_X_TLS_PROTOCOL_TLS1_3
    constants. (StephenWall)

- LibXML:
  . Added LIBXML_RECOVER constant. (nielsdos)
  . libxml_set_streams_context() now throws immediately on an invalid context
    instead of at the use-site. (nielsdos)
  . Added LIBXML_NO_XXE constant. (nielsdos)

- MBString:
  . Added mb_trim, mb_ltrim and mb_rtrim. (Yuya Hamada)
  . Added mb_ucfirst and mb_lcfirst. (Yuya Hamada)
  . Updated Unicode data tables to Unicode 15.1. (Ayesh Karunaratne)
  . Fixed bug GH-15824 (mb_detect_encoding(): Argument $encodings contains
    invalid encoding "UTF8"). (Yuya Hamada)
  . Updated Unicode data tables to Unicode 16.0. (Ayesh Karunaratne)

- Mysqli:
  . The mysqli_ping() function and mysqli::ping() method are now deprecated,
    as the reconnect feature was removed in PHP 8.2. (Kamil Tekiela)
  . The mysqli_kill() function and mysqli::kill() method are now deprecated.
    If this functionality is needed a SQL "KILL" command can be used instead.
    (Kamil Tekiela)
  . The mysqli_refresh() function and mysqli::refresh() method are now deprecated.
    If this functionality is needed a SQL "FLUSH" command can be used instead.
    (Kamil Tekiela)
  . Passing explicitly the $mode parameter to mysqli_store_result() has been
    deprecated. As the MYSQLI_STORE_RESULT_COPY_DATA constant was only used in
    conjunction with this function it has also been deprecated. (Girgias)

- MySQLnd:
  . Fixed bug GH-13440 (PDO quote bottleneck). (nielsdos)
  . Fixed bug GH-10599 (Apache crash on Windows when using a self-referencing
    anonymous function inside a class with an active mysqli connection).
    (nielsdos)

- Opcache:
  . Added large shared segments support for FreeBSD. (David Carlier)
  . If JIT is enabled, PHP will now exit with a fatal error on startup in case
    of JIT startup initialization issues. (danog)
  . Increased the maximum value of opcache.interned_strings_buffer to 32767 on
    64bit archs. (Arnaud)
  . Fixed bug GH-13834 (Applying non-zero offset 36 to null pointer in
    zend_jit.c). (nielsdos)
  . Fixed bug GH-14361 (Deep recursion in zend_cfg.c causes segfault).
    (nielsdos)
  . Fixed bug GH-14873 (PHP 8.4 min function fails on typed integer).
    (nielsdos)
  . Fixed bug GH-15490 (Building of callgraph modifies preloaded symbols).
    (ilutov)
  . Fixed bug GH-15178 (Assertion in tracing JIT on hooks). (ilutov)
  . Fixed bug GH-15657 (Segmentation fault in dasm_x86.h). (nielsdos)
  . Added opcache_jit_blacklist() function. (Bob)
  . Fixed bug GH-16009 (Segmentation fault with frameless functions and
    undefined CVs). (nielsdos)
  . Fixed bug GH-16186 (Assertion failure in Zend/zend_operators.c). (Arnaud)
  . Fixed bug GH-16572 (Incorrect result with reflection in low-trigger JIT).
    (nielsdos)
  . Fixed GH-16839 (Error on building Opcache JIT for Windows ARM64). (cmb)

- OpenSSL:
  . Fixed bug #80269 (OpenSSL sets Subject wrong with extraattribs parameter).
    (Jakub Zelenka)
  . Implement request #48520 (openssl_csr_new - allow multiple values in DN).
    (Jakub Zelenka)
  . Introduced new serial_hex parameter to openssl_csr_sign. (Jakub Zelenka,
    Florian Sowade)
  . Added X509_PURPOSE_OCSP_HELPER and X509_PURPOSE_TIMESTAMP_SIGN constants.
    (Vincent Jardin)
  . Bumped minimum required OpenSSL version to 1.1.1. (Ayesh Karunaratne)
  . Added compile-time option --with-openssl-legacy-provider to enable legacy
    provider. (Adam Saponara)
  . Added support for Curve25519 + Curve448 based keys. (Manuel Mausz)
  . Fixed bug GH-13343 (openssl_x509_parse should not allow omitted seconds in
    UTCTimes). (Jakub Zelenka)
  . Bumped minimum required OpenSSL version to 1.1.0. (cmb)
  . Implement GH-13514 PASSWORD_ARGON2 from OpenSSL 3.2. (Remi)

- Output:
  . Clear output handler status flags during handler initialization. (haszi)
  . Fixed bug with url_rewriter.hosts not used by output_add_rewrite_var().
    (haszi)

- PCNTL:
  . Added pcntl_setns for Linux. (David Carlier)
  . Added pcntl_getcpuaffinity/pcntl_setcpuaffinity. (David Carlier)
  . Updated pcntl_get_signal_handler signal id upper limit to be
    more in line with platforms limits. (David Carlier)
  . Added pcntl_getcpu for Linux/FreeBSD/Solaris/Illumos. (David Carlier)
  . Added pcntl_getqos_class/pcntl_setqos_class for macOs. (David Carlier)
  . Added SIGCKPT/SIGCKPTEXIT constants for DragonFlyBSD. (David Carlier)
  . Added FreeBSD's SIGTRAP handling to pcntl_siginfo_to_zval. (David Carlier)
  . Added POSIX pcntl_waitid. (Vladimir Vrzić)
  . Fixed bug GH-16769: (pcntl_sigwaitinfo aborts on signal value
    as reference). (David Carlier)

- PCRE:
  . Upgrade bundled pcre2lib to version 10.43. (nielsdos)
  . Add "/r" modifier. (Ayesh)
  . Upgrade bundled pcre2lib to version 10.44. (Ayesh)
  . Fixed GH-16189 (underflow on offset argument). (David Carlier)
  . Fix UAF issues with PCRE after request shutdown. (nielsdos)

- PDO:
  . Fixed setAttribute and getAttribute. (SakiTakamachi)
  . Implemented PDO driver-specific subclasses RFC. (danack, kocsismate)
  . Added support for PDO driver-specific SQL parsers. (Matteo Beccati)
  . Fixed bug GH-14792 (Compilation failure on pdo_* extensions).
    (Peter Kokot)
  . mysqlnd: support ER_CLIENT_INTERACTION_TIMEOUT. (Appla)
  . The internal header php_pdo_int.h is no longer installed; it is not
    supposed to be used by PDO drivers. (cmb)
  . Fixed bug GH-16167 (Prevent mixing PDO sub-classes with different DSN).
    (kocsismate)
  . Fixed bug GH-16314 ("Pdo\Mysql object is uninitialized" when opening a
    persistent connection). (kocsismate)

- PDO_DBLIB:
  . Fixed setAttribute and getAttribute. (SakiTakamachi)
  . Added class Pdo\DbLib. (danack, kocsismate)

- PDO_Firebird:
  . Fixed setAttribute and getAttribute. (SakiTakamachi)
  . Feature: Add transaction isolation level and mode settings to pdo_firebird.
    (SakiTakamachi)
  . Added class Pdo\Firebird. (danack, kocsismate)
  . Added Pdo\Firebird::ATTR_API_VERSION. (SakiTakamachi)
  . Added getApiVersion() and removed from getAttribute().
    (SakiTakamachi)
  . Supported Firebird 4.0 datatypes. (sim1984)
  . Support proper formatting of time zone types. (sim1984)
  . Fixed GH-15604 (Always make input parameters nullable). (sim1984)

- PDO_MYSQL:
  . Fixed setAttribute and getAttribute. (SakiTakamachi)
  . Added class Pdo\Mysql. (danack, kocsismate)
  . Added custom SQL parser. (Matteo Beccati)
  . Fixed GH-15949 (PDO_MySQL not properly quoting PDO_PARAM_LOB binary
    data). (mbeccati, lcobucci)

- PDO_ODBC:
  . Added class Pdo\Odbc. (danack, kocsismate)

- PDO_PGSQL:
  . Fixed GH-12423, DSN credentials being prioritized over the user/password
    PDO constructor arguments. (SakiTakamachi)
  . Fixed native float support with pdo_pgsql query results. (Yurunsoft)
  . Added class Pdo\Pgsql. (danack, kocsismate)
  . Retrieve the memory usage of the query result resource. (KentarouTakeda)
  . Added Pdo\Pgsql::setNoticeCallBack method to receive DB notices.
    (outtersg)
  . Added custom SQL parser. (Matteo Beccati)
  . Fixed GH-15986 (Double-free due to Pdo\Pgsql::setNoticeCallback()). (cmb,
    nielsdos)
  . Fixed GH-12940 (Using PQclosePrepared when available instead of
    the DEALLOCATE command to free statements resources). (David Carlier)
  . Remove PGSQL_ATTR_RESULT_MEMORY_SIZE constant as it is provided by
    the new PDO Subclass as Pdo\Pgsql::ATTR_RESULT_MEMORY_SIZE. (Girgias)

- PDO_SQLITE:
  . Added class Pdo\Sqlite. (danack, kocsismate)
  . Fixed bug #81227 (PDO::inTransaction reports false when in transaction).
    (nielsdos)
  . Added custom SQL parser. (Matteo Beccati)

- PHPDBG:
  . array out of bounds, stack overflow handled for segfault handler on windows.
    (David Carlier)
  . Fixed bug GH-16041 (Support stack limit in phpdbg). (Arnaud)

- PGSQL:
  . Added the possibility to have no conditions for pg_select. (OmarEmaraDev)
  . Persistent connections support the PGSQL_CONNECT_FORCE_RENEW flag.
    (David Carlier)
  . Added pg_result_memory_size to get the query result memory usage.
    (KentarouTakeda)
  . Added pg_change_password to alter an user's password. (David Carlier)
  . Added pg_put_copy_data/pg_put_copy_end to send COPY commands and signal
    the end of the COPY. (David Carlier)
  . Added pg_socket_poll to poll on the connection. (David Carlier)
  . Added pg_jit to get infos on server JIT support. (David Carlier)
  . Added pg_set_chunked_rows_size to fetch results per chunk. (David Carlier)
  . pg_convert/pg_insert/pg_update/pg_delete ; regexes are now cached.
    (David Carlier)

- Phar:
  . Fixed bug GH-12532 (PharData created from zip has incorrect timestamp).
    (nielsdos)

- POSIX:
  . Added POSIX_SC_CHILD_MAX and POSIX_SC_CLK_TCK constants. (Jakub Zelenka)
  . Updated posix_isatty to set the error number on file descriptors.
    (David Carlier)

- PSpell:
  . Moved to PECL. (Derick Rethans)

- Random:
  . Fixed bug GH-15094 (php_random_default_engine() is not C++ conforming).
    (cmb)
  . lcg_value() is now deprecated. (timwolla)

- Readline:
  . Fixed readline_info, rl_line_buffer_length/rl_len globals on update.
    (David Carlier)
  . Fixed bug #51558 (Shared readline build fails). (Peter Kokot)
  . Fixed UAF with readline_info(). (David Carlier)

- Reflection:
  . Implement GH-12908 (Show attribute name/class in ReflectionAttribute dump).
    (nielsdos)
  . Make ReflectionGenerator::getFunction() legal after generator termination.
    (timwolla)
  . Added ReflectionGenerator::isClosed(). (timwolla)
  . Fixed bug GH-15718 (Segfault on ReflectionProperty::get{Hook,Hooks}() on
    dynamic properties). (DanielEScherzer)
  . Fixed bug GH-15694 (ReflectionProperty::isInitialized() is incorrect for
    hooked properties). (ilutov)
  . Add missing ReflectionProperty::hasHook[s]() methods. (ilutov)
  . Add missing ReflectionProperty::isFinal() method. (ilutov)
  . Fixed bug GH-16122 (The return value of ReflectionFunction::getNamespaceName()
    and ReflectionFunction::inNamespace() for closures is incorrect). (timwolla)
  . Fixed bug GH-16162 (No ReflectionProperty::IS_VIRTUAL) (DanielEScherzer)
  . Fixed the name of the second parameter of
    ReflectionClass::resetAsLazyGhost(). (Arnaud)

- Session:
  . INI settings session.sid_length and session.sid_bits_per_character are now
    deprecated. (timwolla)
  . Emit warnings for non-positive values of session.gc_divisor and negative values
    of session.gc_probability. (Jorg Sowa)
  . Fixed bug GH-16590 (UAF in session_encode()). (nielsdos)

- SimpleXML:
  . Fix signature of simplexml_import_dom(). (nielsdos)

- SNMP:
  . Removed the deprecated inet_ntoa call support. (David Carlier)

- SOAP:
  . Add support for clark notation for namespaces in class map. (lxShaDoWxl)
  . Mitigate #51561 (SoapServer with a extented class and using sessions,
    lost the setPersistence()). (nielsdos)
  . Fixed bug #49278 (SoapClient::__getLastResponseHeaders returns NULL if
    wsdl operation !has output). (nielsdos)
  . Fixed bug #44383 (PHP DateTime not converted to xsd:datetime). (nielsdos)
  . Fixed bug GH-11941 (soap with session persistence will silently fail when
    "session" built as a shared object). (nielsdos)
  . Passing an int to SoapServer::addFunction() is now deprecated.
    If all PHP functions need to be provided flatten the array returned by
    get_defined_functions(). (Girgias)
  . The SOAP_FUNCTIONS_ALL constant is now deprecated. (Girgias)
  . Fixed bug #61525 (SOAP functions require at least one space after HTTP
    header colon). (nielsdos)
  . Implement request #47317 (SoapServer::__getLastResponse()). (nielsdos)

- Sockets:
  . Removed the deprecated inet_ntoa call support. (David Carlier)
  . Added the SO_EXECLUSIVEADDRUSE windows constant. (David Carlier)
  . Added the SOCK_CONN_DGRAM/SOCK_DCCP netbsd constants. (David Carlier)
  . Added multicast group support for ipv4 on FreeBSD. (jonathan@tangential.ca)
  . Added the TCP_SYNCNT constant for Linux to set number of attempts to send
    SYN packets from the client. (David Carlier)
  . Added the SO_EXCLBIND constant for exclusive socket binding on illumos/solaris.
    (David Carlier)
  . Updated the socket_create_listen backlog argument default value to SOMAXCONN.
    (David Carlier)
  . Added the SO_NOSIGPIPE constant to control the generation of SIGPIPE for
    macOs and FreeBSD. (David Carlier)
  . Added SO_LINGER_SEC for macOs, true equivalent of SO_LINGER in other platforms.
    (David Carlier)
  . Add close-on-exec on socket created with socket_accept on unixes. (David Carlier)
  . Added IP_PORTRANGE* constants for BSD systems to control ephemeral port
    ranges. (David Carlier)
  . Added SOCK_NONBLOCK/SOCK_CLOEXEC constants for socket_create and
    socket_create_pair to apply O_NONBLOCK/O_CLOEXEC flags to the
    newly created sockets. (David Carlier)
  . Added SO_BINDTOIFINDEX to bind a socket to an interface index.
    (David Carlier)

- Sodium:
  . Add support for AEGIS-128L and AEGIS-256. (jedisct1)
  . Enable AES-GCM on aarch64 with the ARM crypto extensions. (jedisct1)

- SPL:
  . Implement SeekableIterator for SplObjectStorage. (nielsdos)
  . The SplFixedArray::__wakeup() method has been deprecated as it implements
    __serialize() and __unserialize() which need to be overwritten instead.
    (TysonAndre)
  . Passing a non-empty string for the $escape parameter of:
    - SplFileObject::setCsvControl()
    - SplFileObject::fputcsv()
    - SplFileObject::fgetcsv()
    is now deprecated. (Girgias)

- Standard:
  . Implement GH-12188 (Indication for the int size in phpinfo()). (timwolla)
  . Partly fix GH-12143 (Incorrect round() result for 0.49999999999999994).
    (timwolla)
  . Fix GH-12252 (round(): Validate the rounding mode). (timwolla)
  . Increase the default BCrypt cost to 12. (timwolla)
  . Fixed bug GH-12592 (strcspn() odd behaviour with NUL bytes and empty mask).
    (nielsdos)
  . Removed the deprecated inet_ntoa call support. (David Carlier)
  . Cast large floats that are within int range to int in number_format so
    the precision is not lost. (Marc Bennewitz)
  . Add support for 4 new rounding modes to the round() function. (Jorg Sowa)
  . debug_zval_dump() now indicates whether an array is packed. (Max Semenik)
  . Fix GH-12143 (Optimize round). (SakiTakamachi)
  . Changed return type of long2ip to string from string|false. (Jorg Sowa)
  . Fix GH-12143 (Extend the maximum precision round can handle by one digit).
    (SakiTakamachi)
  . Added the http_get_last_response_headers() and
    http_clear_last_response_headers() that allows retrieving the same content
    as the magic $http_response_header variable.
  . Add php_base64_encode_ex() API. (Remi)
  . Implemented "Raising zero to the power of negative number" RFC. (Jorg Sowa)
  . Added array_find(), array_find_key(), array_all(), and array_any(). (josh)
  . Change highlight_string() and print_r() return type to string|true. (Ayesh)
  . Fix references in request_parse_body() options array. (nielsdos)
  . Add RoundingMode enum. (timwolla, saki)
  . Unserializing the uppercase 'S' tag is now deprecated. (timwolla)
  . Enables crc32 auxiliary detection on OpenBSD. (David Carlier)
  . Passing a non-empty string for the $escape parameter of:
    - fputcsv()
    - fgetcsv()
    - str_getcsv()
    is now deprecated. (Girgias)
  . The str_getcsv() function now throws ValueErrors when the $separator and
    $enclosure arguments are not one byte long, or if the $escape is not one
    byte long or the empty string. This aligns the behaviour to be identical
    to that of fputcsv() and fgetcsv(). (Girgias)
  . php_uname() now throws ValueErrors on invalid inputs. (Girgias)
  . The "allowed_classes" option for unserialize() now throws TypeErrors and
    ValueErrors	if it is not an	array of class names. (Girgias)
  . Implemented GH-15685 (improve proc_open error reporting on Windows). (cmb)
  . Add support for backed enums in http_build_query(). (ilutov)
  . Fixed bug GH-15982 (Assertion failure with array_find when references are
    involved). (nielsdos)
  . Fixed parameter names of fpow() to be identical to pow(). (Girgias)

- Streams:
  . Implemented GH-15155 (Stream context is lost when custom stream wrapper is
    being filtered). (Quentin Dreyer)

- Tidy:
  . Failures in the constructor now throw exceptions rather than emitting
    warnings and having a broken object. (nielsdos)
  . Add tidyNode::getNextSibling() and tidyNode::getPreviousSibling().
    (nielsdos)

- Windows:
  . Update the icon of the Windows executables, e.g. php.exe. (Ayesh,
    Nurudin Imširović)
  . Fixed bug GH-16199 (GREP_HEADER() is broken). (Peter Kokot)

- XML:
  . Added XML_OPTION_PARSE_HUGE parser option. (nielsdos)
  . Fixed bug #81481 (xml_get_current_byte_index limited to 32-bit numbers on
    64-bit builds). (nielsdos)
  . The xml_set_object() function has been deprecated. (Girgias)
  . Passing non-callable strings to the xml_set_*_handler() functions is now
    deprecated. (Girgias)

- XMLReader:
  . Declares class constant types. (Ayesh)
  . Add XMLReader::fromStream(), XMLReader::fromUri(), XMLReader::fromString(). (nielsdos)
  . Fixed bug GH-15123 (var_dump doesn't actually work on XMLReader).
    (nielsdos)

- XMLWriter:
  . Add XMLWriter::toStream(), XMLWriter::toUri(), XMLWriter::toMemory(). (nielsdos)

- XSL:
  . Implement request #64137 (XSLTProcessor::setParameter() should allow both
    quotes to be used). (nielsdos)
  . Implemented "Improve callbacks in ext/dom and ext/xsl" RFC. (nielsdos)
  . Added XSLTProcessor::$maxTemplateDepth and XSLTProcessor::$maxTemplateVars.
    (nielsdos)
  . Fix trampoline leak in xpath callables. (nielsdos)

- Zip:
  . Added ZipArchive::ER_TRUNCATED_ZIP added in libzip 1.11. (Remi)<|MERGE_RESOLUTION|>--- conflicted
+++ resolved
@@ -2,14 +2,12 @@
 |||||||||||||||||||||||||||||||||||||||||||||||||||||||||||||||||||||||||||||||
 ?? ??? ????, PHP 8.4.9
 
-<<<<<<< HEAD
+- Phar:
+  . Add missing filter cleanups on phar failure. (nielsdos)
+
 - SimpleXML:
   . Fixed bug GH-18597 (Heap-buffer-overflow in zend_alloc.c when assigning
     string with UTF-8 bytes). (nielsdos)
-=======
-- Phar:
-  . Add missing filter cleanups on phar failure. (nielsdos)
->>>>>>> 910aeaaf
 
 06 Jun 2025, PHP 8.4.8
 
