--- conflicted
+++ resolved
@@ -1,16 +1,6 @@
 PHP                                                                        NEWS
 |||||||||||||||||||||||||||||||||||||||||||||||||||||||||||||||||||||||||||||||
-<<<<<<< HEAD
 ?? ??? ????, PHP 8.3.4
-=======
-?? ??? ????, PHP 8.2.18
-
-- PDO:
-  . Fix various PDORow bugs. (Girgias)
-
-
-14 Mar 2024, PHP 8.2.17
->>>>>>> b4e272c5
 
 - Core:
   . Fix ZTS persistent resource crashes on shutdown. (nielsdos)
@@ -39,6 +29,9 @@
 - MySQLnd:
   . Fixed bug GH-11950 ([mysqlnd] Fixed not to set CR_MALFORMED_PACKET to error
     if CR_SERVER_GONE_ERROR is already set). (Saki Takamachi)
+
+- PDO:
+  . Fix various PDORow bugs. (Girgias)
 
 - PGSQL:
   . Fixed bug GH-13354 (pg_execute/pg_send_query_params/pg_send_execute
