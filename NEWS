--- conflicted
+++ resolved
@@ -54,19 +54,15 @@
   . Fixed bug #78902 (Memory leak when using stream_filter_append). (liudaixiao)
   . Fixed bug #78969 (PASSWORD_DEFAULT should match PASSWORD_BCRYPT instead of being null). (kocsismate)
 
+- XSL:
+  . Fixed bug #70078 (XSL callbacks with nodes as parameter leak memory). (cmb)
+
 - Zip:
   . Add ZipArchive::CM_LZMA2 and ZipArchive::CM_XZ constants (since libzip 1.6.0). (remi)
   . Add ZipArchive::ER_* missing constants. (remi)
   . Add ZipArchive::LIBZIP_VERSION constant. (remi)
 
-<<<<<<< HEAD
 23 Jan 2020, PHP 7.4.2
-=======
-- XSL:
-  . Fixed bug #70078 (XSL callbacks with nodes as parameter leak memory). (cmb)
-
-23 Jan 2020, PHP 7.3.14
->>>>>>> 8226e704
 
 - Core:
   . Preloading support on Windows has been disabled. (Nikita)
