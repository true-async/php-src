PHP                                                                        NEWS
|||||||||||||||||||||||||||||||||||||||||||||||||||||||||||||||||||||||||||||||
?? ??? ????, PHP 7.4.0RC3

- FFI:
  . Fixed bug #78543 (is_callable() on FFI\CData throws Exception). (cmb)

- GMP:
  . Fixed bug #78574 (broken shared build). (Remi)

19 Sep 2019, PHP 7.4.0RC2

- Core:
  . Fixed incorrect usage of QM_ASSIGN instruction. It must not return IS_VAR.
    As a side effect, this allowed passing left hand list() "by reference",
    instead of compile-time error. (Dmitry)
  . Fixed bug #78531 (Crash when using undefined variable as object). (Dmitry)
  . Fixed bug #78535 (auto_detect_line_endings value not parsed as bool).
    (bugreportuser)

- FFI:
  . Added missing FFI::isNull(). (Philip Hofstetter)
  . Fixed bug #78488 (OOB in ZEND_FUNCTION(ffi_trampoline)). (Dmitry)

<<<<<<< HEAD
- Opcache:
  . Add opcache.preload_user INI directive. (Dmitry)
  . Fixed bug #78514 (Preloading segfaults with inherited typed property).
    (Nikita)
  . Fixed bug #78429 (opcache_compile_file(__FILE__); segfaults). (cmb)
=======
- MBString:
  . Fixed bug #78579 (mb_decode_numericentity: args number inconsistency).
    (cmb)

- Mysqlnd:
  . Fixed bug #78525 (Memory leak in pdo when reusing native prepared
    statements). (Nikita)
>>>>>>> 698088ca

- PCRE:
  . Fixed bug #78349 (Bundled pcre2 library missing LICENCE file). (Peter Kokot)

- PDO_Firebird:
  . Implemented FR #77863 (PDO firebird support type Boolean in input
    parameters). (Simonov Denis)

- PDO_MySQL:
  . Fixed bug #41997 (SP call yields additional empty result set). (cmb)

- sodium:
  . Fixed bug #78510 (Partially uninitialized buffer returned by
    sodium_crypto_generichash_init()). (Frank Denis, cmb)
  . Fixed bug #78516 (password_hash(): Memory cost is not in allowed range).
    (cmb, Nikita)

- Standard:
  . Fixed bug #78506 (Error in a php_user_filter::filter() is not reported).
    (Nikita)

05 Sep 2019, PHP 7.4.0RC1

- Core:
  . Fixed bug #77812 (Interactive mode does not support PHP 7.3-style heredoc).
    (cmb, Nikita)
  . Fixed bug #78438 (Corruption when __unserializing deeply nested structures).
    (cmb, Nikita)
  . Fixed bug #78441 (Parse error due to heredoc identifier followed by digit).
    (cmb)
  . Fixed bug #78454 (Consecutive numeric separators cause OOM error).
    (Theodore Brown)
  . Fixed bug #78335 (Static properties/variables containing cycles report as
    leak). (Nikita)
  . Fixed bug #78460 (PEAR installation failure). (Peter Kokot, L. Declercq)

- FPM:
  . Fixed bug #78334 (fpm log prefix message includes wrong stdout/stderr
    notation). (Tsuyoshi Sadakata)

- ODBC:
  . Fixed bug #78473 (odbc_close() closes arbitrary resources). (cmb)

- SPL:
  . Fixed bug #78436 (Missing addref in SplPriorityQueue EXTR_BOTH mode).
    (Nikita)
  . Fixed bug #78456 (Segfault when serializing SplDoublyLinkedList). (Nikita)

22 Aug 2019, PHP 7.4.0beta4

- Core:
  . Fixed bug #78220 (Can't access OneDrive folder). (cmb, ab)
  . Fixed bug #78396 (Second file_put_contents in Shutdown hangs script).
    (Nikita)
  . Fixed bug #78406 (Broken file includes with user-defined stream filters).
    (Nikita)
  . Fixed bug #72530 (Use After Free in GC with Certain Destructors). (Nikita)
  . Fixed bug #78386 (fstat mode has unexpected value on PHP 7.4). (cmb)

- Date:
  . Fixed bug #78383 (Casting a DateTime to array no longer returns its
    properties). (Nikita)

- MySQLnd:
  . Fixed connect_attr issues and added the _server_host connection attribute.
    (Qianqian Bu)

- OpenSSL:
  . Fixed bug #78391 (Assertion failure in openssl_random_pseudo_bytes).
    (Nikita)

- Reflection:
  . Fixed bug #78410 (Cannot "manually" unserialize class that is final and
    extends an internal one). (Nikita)

- SPL:
  . Fixed bug #78409 (Segfault when creating instance of ArrayIterator without
    constructor). (Nikita)

08 Aug 2019, PHP 7.4.0beta2

- Core:
  . Fixed bug #78340 (Include of stream wrapper not reading whole file).
    (Nikita)
  . Fixed bug #78344 (Segmentation fault on zend_check_protected). (Nikita)
  . Fixed bug #78356 (Array returned from ArrayAccess is incorrectly unpacked
    as argument). (Nikita)
  . Fixed bug #78379 (Cast to object confuses GC, causes crash). (Dmitry)

- Exif:
  . Fixed bug #78333 (Exif crash (bus error) due to wrong alignment and
    invalid cast). (Nikita)
  . Fixed bug #78256 (heap-buffer-overflow on exif_process_user_comment).
    (CVE-2019-11042) (Stas)
  . Fixed bug #78222 (heap-buffer-overflow on exif_scan_thumbnail).
    (CVE-2019-11041) (Stas)

- Iconv:
  . Fixed bug #78342 (Bus error in configure test for iconv //IGNORE). (Rainer
    Jung)

- MySQLnd:
  . Fixed bug #78179 (MariaDB server version incorrectly detected). (cmb)
  . Fixed bug #78213 (Empty row pocket). (cmb)

- Opcache:
  . Fixed bug #78341 (Failure to detect smart branch in DFA pass). (Nikita)
  . Fixed bug #78376 (Incorrect preloading of constant static properties).
    (Dmitry)

- PCRE:
  . Fixed bug #78338 (Array cross-border reading in PCRE). (cmb)

- PDO_Sqlite:
  . Fixed bug #78348 (Remove -lrt from pdo_sqlite.so). (Peter Kokot)

- Phar:
  . Fixed bug #77919 (Potential UAF in Phar RSHUTDOWN). (cmb)

- Standard:
  . Fixed bug #78326 (improper memory deallocation on stream_get_contents()
    with fixed length buffer). (Albert Casademont)
  . Fixed bug #78346 (strip_tags no longer handling nested php tags). (cmb)

25 Jul 2019, PHP 7.4.0beta1

- Core:
  . Fixed bug #78212 (Segfault in built-in webserver). (cmb)
  . Fixed bug #60677 (CGI doesn't properly validate shebang line contains #!).
    (Nikita)
  . Fixed bug #78066 (PHP eats the first byte of a program that comes from
    process substitution). (Nikita)
  . Fixed bug #52752 (Crash when lexing). (Nikita)
  . Implemented RFC: Deprecate curly brace syntax for accessing array elements
    and string offsets.
    https://wiki.php.net/rfc/deprecate_curly_braces_array_access (Andrey Gromov)
  . Implemented RFC: Deprecations for PHP 7.4.
    https://wiki.php.net/rfc/deprecations_php_7_4 (Kalle, Nikita)

- GD:
  . Fixed bug #78314 (missing freetype support/functions with external gd).
    (Remi)

- Libxml:
  . Fixed bug #78279 (libxml_disable_entity_loader settings is shared between
    requests (cgi-fcgi)). (Nikita)

- LiteSpeed:
  . Updated to LiteSpeed SAPI V7.5 (Fixed clean shutdown). (George Wang)

- Opcache:
  . Fixed bug #78271 (Invalid result of if-else). (Nikita)
  . Added new INI directive opcache.cache_id (Windows only). (cmb)

- PDO:
  . Implemented FR #71885 (Allow escaping question mark placeholders).
    https://wiki.php.net/rfc/pdo_escape_placeholders (Matteo)

- Recode:
  . Unbundled the recode extension. (cmb)

- Standard:
  . Fixed bug #78282 (atime and mtime mismatch). (cmb)
  . Fixed bug #73535 (php_sockop_write() returns 0 on error, can be used to
    trigger Denial of Service). (Nikita)

11 Jul 2019, PHP 7.4.0alpha3

- Core:
  . Fixed bug #78239 (Deprecation notice during string conversion converted to
    exception hangs). (Nikita)
  . Implemented FR #77230 (Support custom CFLAGS and LDFLAGS from environment).
    (cmb)

- Date:
  . Updated timelib to 2018.02. (Derick)

- Fileinfo:
  . Fixed bug #78183 (finfo_file shows wrong mime-type for .tga file).
   (Anatol)

- LiteSpeed:
  . Updated to LiteSpeed SAPI V7.4.3 (increased response header count limit from
    100 to 1000, added crash handler to cleanly shutdown PHP request, added
    CloudLinux mod_lsapi mode). (George Wang)
  . Fixed bug #76058 (After "POST data can't be buffered", using php://input
    makes huge tmp files). (George Wang)

- Openssl:
  . Fixed bug #78231 (Segmentation fault upon stream_socket_accept of exported
    socket-to-stream). (Nikita)

- Opcache:
  . Fixed #78202 (Opcache stats for cache hits are capped at 32bit NUM). (cmb)

- mysqlnd:
  . Fixed #60594 (mysqlnd exposes 160 lines of stats in phpinfo). (PeeHaa)

- PDO:
  . Implemented FR #78033 (PDO - support username & password specified in
    DSN). (sjon)

- PDO_Sqlite:
  . Fixed #78192 (SegFault when reuse statement after schema has changed).
    (Vincent Quatrevieux)

- Reflection:
  . Fixed bug #78263 (\ReflectionReference::fromArrayElement() returns null
    while item is a reference). (Nikita)

- Standard:
  . Implemented FR #78177 (Make proc_open accept command array). (Nikita)
  . Fixed #78208 (password_needs_rehash() with an unknown algo should always
    return true). (Sara)
  . Fixed #78241 (touch() does not handle dates after 2038 in PHP 64-bit). (cmb)
  . Implemented RFC where password_hash() has argon2i(d) implementations from
    ext/sodium when PHP is built without libargon:
    https://wiki.php.net/rfc/sodium.argon.hash (Sara)

27 Jun 2019, PHP 7.4.0alpha2

- Core:
  . Fixed bug #78151 (Segfault caused by indirect expressions in PHP 7.4a1).
    (Nikita)
  . Fixed bug #78154 (SEND_VAR_NO_REF does not always send reference). (Nikita)
  . Fixed bug #78182 (Segmentation fault during by-reference property
    assignment). (Nikita)

- Date:
  . Fixed #69044 (discrepency between time and microtime). (krakjoe)

- GD:
  . Added TGA read support. (cmb)

- MySQLi:
  . Fixed bug #67348 (Reading $dbc->stat modifies $dbc->affected_rows).
    (Derick)

- Opcache:
  . Fixed bug #78106 (Path resolution fails if opcache disabled during request).
    (Nikita)
  . Fixed bug #78175 (Preloading segfaults at preload time and at runtime).
    (Dmitry)

- SQLite3:
  . Implement FR ##70950 (Make SQLite3 Online Backup API available). (BohwaZ)

13 Jun 2019, PHP 7.4.0alpha1

- Core:
  . Fixed bug #77345 (Stack Overflow caused by circular reference in garbage
    collection). (Alexandru Patranescu, Nikita, Dmitry)
  . Fixed bug #77877 (call_user_func() passes $this to static methods).
    (Dmitry)
  . Implemented FR #76148 (Add array_key_exists() to the list of specially
    compiled functions). (Majkl578)
  . Fixed bug #76430 (__METHOD__ inconsistent outside of method).
    (Ryan McCullagh, Nikita)
  . Fixed bug #75921 (Inconsistent: No warning in some cases when stdObj is
    created on the fly). (David Walker)
  . Fixed bug #71030 (Self-assignment in list() may have inconsistent behavior).
    (Nikita)
  . Fixed bug #76451 (Aliases during inheritance type checks affected by
    opcache). (Nikita)

- CLI:
  . The built-in CLI server now reports the request method in log files.
    (Simon Welsh)

- COM:
  . Deprecated registering of case-insensitive constants from typelibs. (cmb)

- CURL:
  . Fixed bug #76480 (Use curl_multi_wait() so that timeouts are respected).
    (Pierrick)
  . Implemented FR #77711 (CURLFile should support UNICODE filenames). (cmb)
  . Deprecated CURLPIPE_HTTP1. (cmb)
  . Deprecated $version parameter of curl_version(). (cmb)

- Date:
  . Fixed bug #75232 (print_r of DateTime creating side-effect). (Nikita)

- FFI:
  . Added FFI extension. (Dmitry)

-Fileinfo:
  . Fixed bug #78075 (finfo_file treats JSON file as text/plain). (Anatol)

- Filter:
  . The filter extension no longer have the --with-pcre-dir on Unix builds,
    allowing the extension to be once more compiled as shared using
    ./configure. (Kalle)

- FPM:
  . Implemented FR #72510 (systemd service should be hardened). (Craig Andrews)

- GD:
  . Implemented the scatter filter (IMG_FILTER_SCATTER). (Kalle)
  . Fixed bug #73291 (imagecropauto() $threshold differs from external libgd).
    (cmb)
  . Fixed bug #76324 (cannot detect recent versions of freetype with
    pkg-config). (Eli Schwartz)
  . The bundled libgd behaves now like system libgd wrt. IMG_CROP_DEFAULT never
    falling back to IMG_CROP_SIDES.
  . The default $mode parameter of imagecropauto() has been changed to
    IMG_CROP_DEFAULT; passing -1 is now deprecated.
  . Added support for aspect ratio preserving scaling to a fixed height for
    imagescale(). (Andreas Treichel)

- Hash:
  . The hash extension is now an integral part of PHP and cannot be disabled
    as per RFC: https://wiki.php.net/rfc/permanent_hash_ext. (Kalle)
  . Implemented FR #71890 (crc32c checksum algorithm). (Andrew Brampton)

- InterBase:
  . Unbundled the InterBase extension and moved it to PECL. (Kalle)

- Intl:
  . Raised requirements to ICU ≥ 50.1. (cmb)
  . Changed ResourceBundle to implement Countable. (LeSuisse)
  . Changed default of $variant parameter of idn_to_ascii() and idn_to_utf8().
    (cmb)

- LDAP:
  . Deprecated ldap_control_paged_result_response and ldap_control_paged_result

- Mbstring:
  . Fixed bug #77907 (mb-functions do not respect default_encoding). (Nikita)

- Opcache:
  . Implemented preloading RFC: https://wiki.php.net/rfc/preload. (Dmitry)

- OpenSSL:
  . Added TLS 1.3 support to streams including new tlsv1.3 stream.
    (Codarren Velvindron, Jakub Zelenka)
  . Added openssl_x509_verify function. (Ben Scholzen)
  . openssl_random_pseudo_bytes() now throws in error conditions.
    (Sammy Kaye Powers)

- PCRE:
  . Implemented FR #77094 (Support flags in preg_replace_callback). (Nikita)
  . Fixed bug #72685 (Repeated UTF-8 validation of same string in UTF-8 mode).
    (Nikita)
  . Fixed bug #73948 (Preg_match_all should return NULLs on trailing optional
    capture groups).

- PDO:
  . Fixed bug #77849 (Disable cloning of PDO handle/connection objects).
    (camporter)

- PDO_OCI:
  . Support Oracle Database tracing attributes ACTION, MODULE,
    CLIENT_INFO, and CLIENT_IDENTIFIER. (Cameron Porter)
  . Implemented FR #76908 (PDO_OCI getColumnMeta() not implemented).
    (Valentin Collet, Chris Jones, Remi)

- PDO_SQLite:
  . Implemented sqlite_stmt_readonly in PDO_SQLite. (BohwaZ)
  . Raised requirements to SQLite 3.5.0. (cmb)

- phpdbg:
  . Fixed bug #76596 (phpdbg support for display_errors=stderr). (kabel)
  . Fixed bug #76801 (too many open files). (alekitto)
  . Fixed bug #77800 (phpdbg segfaults on listing some conditional breakpoints).
    (krakjoe)
  . Fixed bug #77805 (phpdbg build fails when readline is shared). (krakjoe)

- SimpleXML:
  . Implemented FR #65215 (SimpleXMLElement could register as implementing
    Countable). (LeSuisse)

- Sockets:
  . Fixed bug #67619 (Validate length on socket_write). (thiagooak)

- sodium:
  . Fixed bug #77646 (sign_detached() strings not terminated). (Frank)

- SQLite3:
  . Unbundled libsqlite. (cmb)
  . Raised requirements to SQLite 3.7.4. (cmb)
  . Forbid (un)serialization of SQLite3, SQLite3Stmt and SQLite3Result. (cmb)
  . Added support for the SQLite @name notation. (cmb, BohwaZ)
  . Added SQLite3Stmt::getSQL() to retrieve the SQL of the statement. (Bohwaz)

- SPL:
  . Fixed bug #77518 (SeekableIterator::seek() should accept 'int' typehint as
    documented). (Nikita)

- Standard:
  . Fixed bug #74764 (Bindto IPv6 works with file_get_contents but fails with
    stream_socket_client). (Ville Hukkamäki)
  . Implemented FR #38301 (field enclosure behavior in fputcsv). (cmb)
  . Implemented FR #51496 (fgetcsv should take empty string as an escape). (cmb)
  . Implemented FR #77377 (No way to handle CTRL+C in Windows). (Anatol)
  . Implemented password hashing registry RFC:
    https://wiki.php.net/rfc/password_registry. (Sara)

- Reflection:
  . Fixed bug #76737 (Unserialized reflection objects are broken, they
    shouldn't be serializable). (Nikita)

- Tidy:
  . Added TIDY_TAG_* constants for HTML5 elements. (cmb)
  . Fixed bug #76736 (wrong reflection for tidy_get_head, tidy_get_html,
    tidy_get_root, and tidy_getopt) (tandre)

- WDDX:
  . Deprecated and unbundled the WDDX extension. (cmb)

<<< NOTE: Insert NEWS from last stable release here prior to actual release! >>><|MERGE_RESOLUTION|>--- conflicted
+++ resolved
@@ -7,6 +7,10 @@
 
 - GMP:
   . Fixed bug #78574 (broken shared build). (Remi)
+
+- MBString:
+  . Fixed bug #78579 (mb_decode_numericentity: args number inconsistency).
+    (cmb)
 
 19 Sep 2019, PHP 7.4.0RC2
 
@@ -22,21 +26,11 @@
   . Added missing FFI::isNull(). (Philip Hofstetter)
   . Fixed bug #78488 (OOB in ZEND_FUNCTION(ffi_trampoline)). (Dmitry)
 
-<<<<<<< HEAD
 - Opcache:
   . Add opcache.preload_user INI directive. (Dmitry)
   . Fixed bug #78514 (Preloading segfaults with inherited typed property).
     (Nikita)
   . Fixed bug #78429 (opcache_compile_file(__FILE__); segfaults). (cmb)
-=======
-- MBString:
-  . Fixed bug #78579 (mb_decode_numericentity: args number inconsistency).
-    (cmb)
-
-- Mysqlnd:
-  . Fixed bug #78525 (Memory leak in pdo when reusing native prepared
-    statements). (Nikita)
->>>>>>> 698088ca
 
 - PCRE:
   . Fixed bug #78349 (Bundled pcre2 library missing LICENCE file). (Peter Kokot)
