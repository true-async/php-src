PHP                                                                        NEWS
|||||||||||||||||||||||||||||||||||||||||||||||||||||||||||||||||||||||||||||||
?? ??? ????, PHP 8.2.0RC5

<<<<<<< HEAD

13 Oct 2022, PHP 8.2.0RC4
=======
- MySQLnd:
  . Fixed potential heap corruption due to alignment mismatch. (cmb)
>>>>>>> 7e14d246

- Core:
  . Fixed bug GH-9655 (Pure intersection types cannot be implicitly nullable)
    (Girgias)
  . Fixed bug GH-9589 (dl() segfaults when module is already loaded). (cmb,
    Arnaud)

- Streams:
  . Fixed bug GH-9590 (stream_select does not abort upon exception or empty
    valid fd set). (Arnaud)
  . Fixed bug GH-9653 (file copy between different filesystems). (David Carlier)

29 Sep 2022, PHP 8.2.0RC3

- Core:
  . Fixed observer class notify with Opcache file_cache_only=1. (ilutov)

- Date:
  . Fixed bug with parsing large negative numbers with the @ notation. (Derick)

- Core:
  . Fixes segfault with Fiber on FreeBSD i386 architecture. (David Carlier)

- Fileinfo:
  . Fixed bug GH-8805 (finfo returns wrong mime type for woff/woff2 files).
    (Anatol)

- Opcache:
  . Added indirect call reduction for jit on x86 architectures. (wxue1)

- Sockets:
  . Fixed socket constants regression as of PHP 8.2.0beta3. (Bruce Dou)

- Session:
  . Fixed GH-9584 (Avoid memory corruption when not unregistering custom session
    handler). (ilutov)
  . Fixed bug GH-9583 (session_create_id() fails with user defined save handler
      that doesn't have a validateId() method). (Girgias)

- Standard:
  . Revert "Fixed parse_url(): can not recognize port without scheme."
    (andypost)

15 Sep 2022, PHP 8.2.0RC2

- Core:
  . Fixed bug GH-9500 (Using dnf type with parentheses after readonly keyword
    results in a parse error). (ilutov)
  . Fixed bug GH-9516 ((A&B)|D as a param should allow AB or D. Not just A).
    (Girgias)

- GMP
  . Fixed bug GH-9308 (GMP throws the wrong error when a GMP object is passed
    to gmp_init()). (Girgias)

- Intl
  . Fixed bug GH-9421 (Incorrect argument number for ValueError in NumberFormatter).
    (Girgias)

- Opcache:
  . Fixed bug GH-9259 (opcache.interned_strings_buffer setting integer
    overflow). (Arnaud)

- OpenSSL:
  . Fixed bug GH-9517 (Compilation error openssl extension related to PR
    GH-9366). (Jakub Zelenka)

- PDO_PGSQL:
  . Fixed bug GH-9411 (PgSQL large object resource is incorrectly closed).
    (Yurunsoft)

- Random:
  . Fixed bug GH-9464 (build on older macOs releases). (David Bohman)

- Standard:
  . Marked crypt()'s $string parameter as #[\SensitiveParameter]. (timwolla)
  . Fixed bug GH-9464 (build on older macOs releases). (David Bohman)
  . Fixed bug GH-9518 (Disabling IPv6 support disables unrelated constants).
    (cmb)

01 Sep 2022, PHP 8.2.0RC1

- CLI:
  . Implement built-in web server responding without body to HEAD request on
    a static resource. (Vedran Miletic, Marin Martuslovic)
  . Implement built-in web server responding with HTTP status 405 to
    DELETE/PUT/PATCH request on a static resource.
    (Vedran Miletic, Marin Martuslovic)

- Core:
  . Fixed bug GH-9323 (Crash in ZEND_RETURN/GC/zend_call_function)
    (Tim Starling)
  . Fixed bug GH-9227 (Trailing dots and spaces in filenames are ignored).
    (cmb)
  . Fixed bug GH-9285 (Traits cannot be used in readonly classes).
    (kocsismate)
  . Fixed bug GH-9186 (@strict-properties can be bypassed using
    unserialization). (kocsismate)

- Date:
  . Fixed bug GH-9431 (DateTime::getLastErrors() not returning false when no
    errors/warnings). (Derick)

- ODBC:
  . Fixed bug GH-9347 (Current ODBC liveness checks may be inadequate). (Calvin
    Buckley)

- Opcache:
  . Fixed bug GH-9371 (Crash with JIT on mac arm64)
    (jdp1024/David Carlier)

- OpenSSL:
  . Fixed bug GH-9310 (SSL local_cert and local_pk do not respect
    open_basedir). (Jakub Zelenka)
  . Implement FR #76935 ("chacha20-poly1305" is an AEAD but does not work like
    AEAD). (Jakub Zelenka)
  . Added openssl_cipher_key_length function. (Jakub Zelenka)

- PDO_ODBC:
  . Fixed bug GH-9347 (Current ODBC liveness checks may be inadequate). (Calvin
    Buckley)

- Random:
  . Fixed bug GH-9415 (Randomizer::getInt(0, 2**32 - 1) with Mt19937
    always returns 1). (timwolla)
  . Fixed Randomizer::getInt() consistency for 32-bit engines. (timwolla)

- Reflection:
  . Fixed bug GH-8932 (ReflectionFunction provides no way to get the called
    class of a Closure). (cmb, Nicolas Grekas)

- Streams:
  . Fixed bug GH-9316 ($http_response_header is wrong for long status line).
    (cmb, timwolla)

- XML:
  . Added libxml_get_external_entity_loader() function. (Tim Starling)

18 Aug 2022, PHP 8.2.0beta3

- Core:
  . Fixed incorrect double to long casting in latest clang. (zeriyoshi)
  . Added support for defining constants in traits. (sj-i)
  . Stop incorrectly emitting false positive deprecation notice alongside
    unsupported syntax fatal error for `"{$g{'h'}}"`. (TysonAndre)
  . Fix unexpected deprecated dynamic property warning, which occurred when
    exit() in finally block after an exception was thrown without catching.
    (Twosee)

- MBString:
  . Fixed bug GH-9248 (Segmentation fault in mb_strimwidth()). (cmb)

- Random:
  . Fixed bug GH-9235 (non-existant $sequence parameter in stub for
    PcgOneseq128XslRr64::__construct()). (timwolla)
  . Fixed bug GH-9190, GH-9191 (undefined behavior for MT_RAND_PHP when
    handling large ranges). (timwolla)
  . Fixed bug GH-9249 (Xoshiro256StarStar does not reject the invalid
    all-zero state). (timwolla)
  . Removed redundant RuntimeExceptions from Randomizer methods. The
    exceptions thrown by the engines will be exposed directly. (timwolla)
  . Added extension specific Exceptions/Errors (RandomException, RandomError,
    BrokenRandomEngineError). (timwolla)

- Session:
  . Fixed GH-9200 (setcookie has an obsolete expires date format). (timwolla)

- Standard:
  . Fixed bug #65489 (glob() basedir check is inconsistent). (Jakub Zelenka)
  . Fixed GH-9200 (setcookie has an obsolete expires date format). (Derick)
  . Fixed GH-9244 (Segfault with array_multisort + array_shift). (cmb)
  . Fixed bug GH-9296 (`ksort` behaves incorrectly on arrays with mixed keys).
    (Denis Vaksman)

04 Aug 2022, PHP 8.2.0beta2

- Core:
  . Fixed bug GH-7900 (Arrow function with never return type compile-time
    errors). (ilutov)

- Date:
  . Fixed bug GH-8730 (DateTime::diff miscalculation is same time zone of
    different type). (Derick)
  . Fixed bug GH-8964 (DateTime object comparison after applying delta less
    than 1 second). (Derick)
  . Fixed bug GH-9106: (DateInterval 1.5s added to DateTimeInterface is rounded
    down since PHP 8.1.0). (Derick)
  . Fixed bug #75035 (Datetime fails to unserialize "extreme" dates).
    (Derick)
  . Fixed bug #80483 (DateTime Object with 5-digit year can't unserialized).
    (Derick)
  . Fixed bug #81263 (Wrong result from DateTimeImmutable::diff). (Derick)

- DBA:
  . Fixed LMDB driver memory leak on DB creation failure (Girgias)
  . Fixed GH-8856 (dba: lmdb: allow to override the MDB_NOSUBDIR flag). (Girgias)

- FFI:
  . Fixed bug GH-9090 (Support assigning function pointers in FFI). (Adam
    Saponara)

- Intl:
  . Declared Transliterator::$id as readonly to unlock subclassing it. (Nicolas
    Grekas)

- OPcache:
  . Fixed bug GH-9164 (Segfault in zend_accel_class_hash_copy).
    (Arnaud, Sergei Turchanov)

- PCNTL:
  . Fixed pcntl_(get|set)priority error handling for MacOS. (Juan Morales)

- Random:
  . Fixed bug GH-9067 (random extension is not thread safe). (cmb)
  . Fixed bug GH-9055 (segmentation fault if user engine throws). (timwolla)
  . Fixed bug GH-9066 (signed integer overflow). (zeriyoshi)
  . Fixed bug GH-9083 (undefined behavior during shifting). (timwolla)
  . Fixed bug GH-9088, GH-9056 (incorrect expansion of bytes when
    generating uniform integers within a given range). (timwolla)
  . Fixed bug GH-9089 (Fix memory leak on Randomizer::__construct()
    call twice). (zeriyoshi)
  . Fixed bug GH-9212 (PcgOneseq128XslRr64::jump() should not allow negative
    $advance). (Anton Smirnov)
  . Changed Mt19937 to throw a ValueError instead of InvalidArgumentException
    for invalid $mode. (timwolla)
  . Splitted Random\Randomizer::getInt() (without arguments) to
    Random\Randomizer::nextInt(). (zeriyoshi)

- Sockets:
  . Added SOL_FILTER socket option for Solaris. (David Carlier)

- SPL:
  . Fixed bug #69181 (READ_CSV|DROP_NEW_LINE drops newlines within fields).
    (cmb)
  . Fixed bug #65069 (GlobIterator incorrect handling of open_basedir check).
    (Jakub Zelenka)

21 Jul 2022, PHP 8.2.0beta1

- CLI:
  . Updated the mime-type table for the builtin-server. (Ayesh Karunaratne)
  . Fixed potential overflow for the builtin server via the
    PHP_CLI_SERVER_WORKERS environment variable. (yiyuaner)
  . Fixed GH-8575 by changing STDOUT, STDERR and STDIN to not close on resource
    destruction. (Jakub Zelenka)

- Core:
  . Reduced the memory footprint of strings returned by var_export(),
    json_encode(), serialize(), iconv_*(), mb_ereg*(), session_create_id(),
    http_build_query(), strstr(), Reflection*::__toString(). (Arnaud)
  . Fixed bug GH-8995 (WeakMap object reference offset causing TypeError).
    (Tobias Bachert)
  . Added error_log_mode ini setting. (Mikhail Galanin)
  . Updated request startup messages. (Eric Norris)

- COM:
  . Fixed bug GH-8750 (Can not create VT_ERROR variant type). (cmb)

- Filter:
  . Added FILTER_FLAG_GLOBAL_RANGE to filter Global IPs. (vnsavage)

- FPM:
  . Added listen.setfib pool option to set route FIB on FreeBSD. (David Carlier)
  . Added access.suppress_path pool option to filter access log entries.
    (Mark Gallagher)
  . Fixed on fpm scoreboard occasional warning on acquisition failure.
    (Felix Wiedemann)

- Opcache:
  . Added initial support for JIT performance profiling generation
    for macOs Instrument. (David Carlier)
  . Fixed bug GH-8030 (Segfault with JIT and large match/switch statements).
    (Arnaud)
  . Added JIT support improvement for macOs for segments and executable permission
    bit handling. (David Carlier)
  . Added JIT buffer allocation near the .text section on FreeNSD. (David Carlier)

- PCRE:
  . Updated bundled libpcre to 10.40. (cmb)

- PDO_Firebird:
  . Fixed bug GH-8576 (Bad interpretation of length when char is UTF-8). (cmb)

- Random:
  . Added new random extension. (Go Kudo)

- SPL:
  . Widen iterator_to_array() and iterator_count()'s $iterator parameter to
    iterable. (timwolla)

- Standard:
  . Implemented FR GH-8924 (str_split should return empty array for empty
    string). (Michael Vorisek)
  . Added ini_parse_quantity function to convert ini quantities shorthand
    notation to int. (Dennis Snell)
  . Enable arc4random_buf for Linux glibc 2.36 and onwards
    for the random_bytes. (Cristian Rodriguez)
  . Uses CCRandomGenerateBytes instead of arc4random_buf on macOs. (David Carlier).

- Windows:
  . Added preliminary support for (cross-)building for ARM64. (Yun Dou)

07 Jul 2022, PHP 8.2.0alpha3

- Core:
  . Uses safe_perealloc instead of perealloc for the
    ZEND_PTR_STACK_RESIZE_IF_NEEDED to avoid possible overflows. (David Carlier)

- DBA:
  . Fixed LMDB driver hanging when attempting to delete a non-existing key
    (Girgias)

- Intl:
  . Fixed build for ICU 69.x and onwards. (David Carlier)

- Opcache:
  . Allocate JIT buffer close to PHP .text segemnt to allow using direct
    IP-relative calls and jumps.
    (Su Tao, Wang Xue, Chen Hu, Lizhen Lizhen, Dmitry)

- Sockets:
  . Added TCP_CONGESTION socket option. (David Carlier)
  . Added SO_ZEROCOPY/MSG_ZEROCOPY options. (David Carlier)

- SPL:
  . Uses safe_erealloc instead of erealloc to handle heap growth
    for the SplHeap::insert method to avoid possible overflows. (David Carlier)

- Standard:
  . Fixed the crypt_sha256/512 api build with clang > 12. (David Carlier)
  . Uses safe_erealloc instead of erealloc to handle options in getopt
    to avoid possible overflows. (David Carlier)

- Zip:

  . Implement fseek for zip stream when possible with libzip 1.9.1. (Remi)

23 Jun 2022, PHP 8.2.0alpha2

- Core:
  . Fixed bug GH-8655 (Casting an object to array does not unwrap refcount=1
    references). (Nicolas Grekas)
  . Fixed bug GH-8661 (Nullsafe in coalesce triggers undefined variable
    warning). (ilutov)
  . Fixed bug GH-7821 and GH-8418 (Allow arbitrary const expressions in backed
    enums). (ilutov)
  . Fixed bug GH-8810 (Incorrect lineno in backtrace of multi-line function
    calls). (ilutov)
  . Optimised code path for newly created file with the stream plain wrapper. (Max Kellermann)

- Curl:
  . Added new constants from cURL 7.62 to 7.80. (Pierrick)
  . New function curl_upkeep(). (Pierrick)

- OpenSSL:
  . Discard poll calls on socket when no timeout/non blocking/MSG_DONTWAIT. (Max Kellermann)

- PCRE:
  . Implemented FR #77726 (Allow null character in regex patterns). (tobil4sk)

- Standard:
  . Deprecated utf8_encode() and utf8_decode(). (Rowan Tommins)

- Streams:
  . Discard poll calls on socket when no timeout/non blocking/MSG_DONTWAIT. (Max Kellermann)

09 Jun 2022, PHP 8.2.0alpha1

- CLI:
  . Fixed bug #81496 (Server logs incorrect request method). (lauri)

- Core:
  . Fixed bug #81380 (Observer may not be initialized properly). (krakjoe)
  . Fixed bug GH-7771 (Fix filename/lineno of constant expressions). (ilutov)
  . Fixed bug GH-7792 (Improve class type in error messages). (ilutov)
  . Support huge pages on MacOS. (David CARLIER)

- Curl:
  . Added support for CURLOPT_XFERINFOFUNCTION. (David Carlier)
  . Added support for CURLOPT_MAXFILESIZE_LARGE. (David Carlier)

- Date:
  . Fixed GH-8458 (DateInterval::createFromDateString does not throw if
    non-relative items are present). (Derick)
  . Fixed bug #52015 (Allow including end date in DatePeriod iterations)
    (Daniel Egeberg, Derick)
  . idate() now accepts format specifiers "N" (ISO Day-of-Week) and "o" (ISO
    Year). (Pavel Djundik)

- FPM:
  . Emit error for invalid port setting. (David Carlier)
  . Added extra check for FPM proc dumpable on SELinux based systems.
    (David Carlier)
  . Added support for listening queue on macOS. (David Carlier)
  . Changed default for listen.backlog on Linux to -1. (Cristian Rodríguez)

- FTP:
  . Fix datetime format string to follow POSIX spec in ftp_mdtm(). (Jihwan Kim)

- Intl:
  . Update all grandfathered language tags with preferred values
  . Fixed GH-7939 (Cannot unserialize IntlTimeZone objects). (cmb)

- OCI8:
  . Added oci8.prefetch_lob_size directive to tune LOB query performance
  . Support for building against Oracle Client libraries 10.1 and 10.2 has been
    dropped. Oracle Client libraries 11.2 or newer are now required.

- ODBC:
  . Fixed bug GH-8300 (User input not escaped when building connection string).
    (Calvin Buckley)

- PDO_ODBC:
  . Fixed bug #80909 (crash with persistent connections in PDO_ODBC). (Calvin
    Buckley)
  . Fixed bug GH-8300 (User input not escaped when building connection string).
    (Calvin Buckley)

- Reflection:
  . Added ReflectionFunction::isAnonymous(). (Nicolas Grekas)
  . Added ReflectionMethod::hasPrototype(). (Ollie Read)
  . Narrow ReflectionEnum::getBackingType() return type to ReflectionNamedType.
    (SamMousa)

- Session:
  . Fixed bug GH-7787 (Improve session write failure message for user error
    handlers). (ilutov)

- Sockets:
  . Added TCP_NOTSENT_LOWAT socket option. (David Carlier)
  . Added SO_MEMINFO socket option. (David Carlier)
  . Added SO_RTABLE socket option (OpenBSD), equivalent of SO_MARK (Linux).
    (David Carlier)
  . Added TCP_KEEPALIVE, TCP_KEEPIDLE, TCP_KEEPINTVL, TCP_KEEPCNT socket
    options. (David Carlier)
  . Added ancillary data support for FreeBSD. (David Carlier)
  . Added ancillary data support for NetBSD. (David Carlier)
  . Added SO_BPF_EXTENSIONS socket option. (David Carlier)
  . Added SO_SETFIB socket option. (David Carlier)

- Sodium:
  . Added sodium_crypto_stream_xchacha20_xor_ic(). (Scott)

- SQLite3:
  . Changed sqlite3.defensive from PHP_INI_SYSTEM to PHP_INI_USER. (bohwaz)

- Standard:
  . net_get_interfaces() also reports wireless network interfaces on Windows.
    (Yurun)
  . Finished AVIF support in getimagesize(). (Yannis Guyon)
  . Fixed bug GH-7847 (stripos with large haystack has bad performance).
    (ilutov)
  . New function memory_reset_peak_usage(). (Patrick Allaert)
  . Fixed parse_url(): can not recognize port without scheme. (pandaLIU)

- Streams:
  . Set IP_BIND_ADDRESS_NO_PORT if available when connecting to remote host.
    (Cristian Rodríguez)
  . Fixed bug GH-8548 (stream_wrapper_unregister() leaks memory). (ilutov)

- Zip:
  . add ZipArchive::clearError() method
  . add ZipArchive::getStreamName() method
  . add ZipArchive::getStreamIndex() method
  . On Windows, the Zip extension is now built as shared library (DLL) by
    default. (cmb)

<<< NOTE: Insert NEWS from last stable release here prior to actual release! >>><|MERGE_RESOLUTION|>--- conflicted
+++ resolved
@@ -2,13 +2,10 @@
 |||||||||||||||||||||||||||||||||||||||||||||||||||||||||||||||||||||||||||||||
 ?? ??? ????, PHP 8.2.0RC5
 
-<<<<<<< HEAD
-
-13 Oct 2022, PHP 8.2.0RC4
-=======
 - MySQLnd:
   . Fixed potential heap corruption due to alignment mismatch. (cmb)
->>>>>>> 7e14d246
+
+13 Oct 2022, PHP 8.2.0RC4
 
 - Core:
   . Fixed bug GH-9655 (Pure intersection types cannot be implicitly nullable)
