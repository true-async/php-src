PHP                                                                        NEWS
|||||||||||||||||||||||||||||||||||||||||||||||||||||||||||||||||||||||||||||||
?? ??? ????, PHP 7.4.0RC4

- Core:
<<<<<<< HEAD
  . Fixed bug #78614 (Does not compile with DTRACE anymore).
    (tz at FreeBSD dot org)
=======
  . Fixed bug #78535 (auto_detect_line_endings value not parsed as bool).
    (bugreportuser)
  . Fixed bug #78620 (Out of memory error). (cmb, Nikita)
>>>>>>> cf183a5e

- Pcntl:
  . Fixed bug #77335 (PHP is preventing SIGALRM from specifying SA_RESTART).
    (Nikita)

- MySQLi:
  . Fixed bug #76809 (SSL settings aren't respected when persistent connections 
    are used). (fabiomsouto)

- SimpleXML:
  . Fixed bug #75245 (Don't set content of elements with only whitespaces). 
    (eriklundin)

- Standard:
  . Fixed bug #76859 (stream_get_line skips data if used with data-generating 
    filter). (kkopachev)

03 Oct 2019, PHP 7.4.0RC3

- Core:
  . Fixed bug #78604 (token_get_all() does not properly tokenize FOO<?php with
    short_open_tag=0). (Nikita)

- FFI:
  . Fixed bug #78543 (is_callable() on FFI\CData throws Exception). (cmb)

- GMP:
  . Fixed bug #78574 (broken shared build). (Remi)

- MBString:
  . Fixed bug #78579 (mb_decode_numericentity: args number inconsistency).
    (cmb)
  . Fixed bug #78609 (mb_check_encoding() no longer supports stringable
    objects). (cmb)

- OpenSSL:
  . Changed the default config path (Windows only). (cmb)

- Session:
  . Fixed bug #78624 (session_gc return value for user defined session 
    handlers). (bshaffer)

- Standard:
  . Fixed bug #78549 (Stack overflow due to nested serialized input). (Nikita)

19 Sep 2019, PHP 7.4.0RC2

- Core:
  . Fixed incorrect usage of QM_ASSIGN instruction. It must not return IS_VAR.
    As a side effect, this allowed passing left hand list() "by reference",
    instead of compile-time error. (Dmitry)
  . Fixed bug #78531 (Crash when using undefined variable as object). (Dmitry)
  . Fixed bug #78535 (auto_detect_line_endings value not parsed as bool).
    (bugreportuser)

- FFI:
  . Added missing FFI::isNull(). (Philip Hofstetter)
  . Fixed bug #78488 (OOB in ZEND_FUNCTION(ffi_trampoline)). (Dmitry)

- Opcache:
  . Add opcache.preload_user INI directive. (Dmitry)
  . Fixed bug #78514 (Preloading segfaults with inherited typed property).
    (Nikita)
  . Fixed bug #78429 (opcache_compile_file(__FILE__); segfaults). (cmb)

- PCRE:
  . Fixed bug #78349 (Bundled pcre2 library missing LICENCE file). (Peter Kokot)

- PDO_Firebird:
  . Implemented FR #77863 (PDO firebird support type Boolean in input
    parameters). (Simonov Denis)

- PDO_MySQL:
  . Fixed bug #41997 (SP call yields additional empty result set). (cmb)

- sodium:
  . Fixed bug #78510 (Partially uninitialized buffer returned by
    sodium_crypto_generichash_init()). (Frank Denis, cmb)
  . Fixed bug #78516 (password_hash(): Memory cost is not in allowed range).
    (cmb, Nikita)

- Standard:
  . Fixed bug #78506 (Error in a php_user_filter::filter() is not reported).
    (Nikita)

05 Sep 2019, PHP 7.4.0RC1

- Core:
  . Fixed bug #77812 (Interactive mode does not support PHP 7.3-style heredoc).
    (cmb, Nikita)
  . Fixed bug #78438 (Corruption when __unserializing deeply nested structures).
    (cmb, Nikita)
  . Fixed bug #78441 (Parse error due to heredoc identifier followed by digit).
    (cmb)
  . Fixed bug #78454 (Consecutive numeric separators cause OOM error).
    (Theodore Brown)
  . Fixed bug #78335 (Static properties/variables containing cycles report as
    leak). (Nikita)
  . Fixed bug #78460 (PEAR installation failure). (Peter Kokot, L. Declercq)

- FPM:
  . Fixed bug #78334 (fpm log prefix message includes wrong stdout/stderr
    notation). (Tsuyoshi Sadakata)

- ODBC:
  . Fixed bug #78473 (odbc_close() closes arbitrary resources). (cmb)

- SPL:
  . Fixed bug #78436 (Missing addref in SplPriorityQueue EXTR_BOTH mode).
    (Nikita)
  . Fixed bug #78456 (Segfault when serializing SplDoublyLinkedList). (Nikita)

22 Aug 2019, PHP 7.4.0beta4

- Core:
  . Fixed bug #78220 (Can't access OneDrive folder). (cmb, ab)
  . Fixed bug #78396 (Second file_put_contents in Shutdown hangs script).
    (Nikita)
  . Fixed bug #78406 (Broken file includes with user-defined stream filters).
    (Nikita)
  . Fixed bug #72530 (Use After Free in GC with Certain Destructors). (Nikita)
  . Fixed bug #78386 (fstat mode has unexpected value on PHP 7.4). (cmb)

- Date:
  . Fixed bug #78383 (Casting a DateTime to array no longer returns its
    properties). (Nikita)

- MySQLnd:
  . Fixed connect_attr issues and added the _server_host connection attribute.
    (Qianqian Bu)

- OpenSSL:
  . Fixed bug #78391 (Assertion failure in openssl_random_pseudo_bytes).
    (Nikita)

- Reflection:
  . Fixed bug #78410 (Cannot "manually" unserialize class that is final and
    extends an internal one). (Nikita)

- SPL:
  . Fixed bug #78409 (Segfault when creating instance of ArrayIterator without
    constructor). (Nikita)

08 Aug 2019, PHP 7.4.0beta2

- Core:
  . Fixed bug #78340 (Include of stream wrapper not reading whole file).
    (Nikita)
  . Fixed bug #78344 (Segmentation fault on zend_check_protected). (Nikita)
  . Fixed bug #78356 (Array returned from ArrayAccess is incorrectly unpacked
    as argument). (Nikita)
  . Fixed bug #78379 (Cast to object confuses GC, causes crash). (Dmitry)

- Exif:
  . Fixed bug #78333 (Exif crash (bus error) due to wrong alignment and
    invalid cast). (Nikita)
  . Fixed bug #78256 (heap-buffer-overflow on exif_process_user_comment).
    (CVE-2019-11042) (Stas)
  . Fixed bug #78222 (heap-buffer-overflow on exif_scan_thumbnail).
    (CVE-2019-11041) (Stas)

- Iconv:
  . Fixed bug #78342 (Bus error in configure test for iconv //IGNORE). (Rainer
    Jung)

- MySQLnd:
  . Fixed bug #78179 (MariaDB server version incorrectly detected). (cmb)
  . Fixed bug #78213 (Empty row pocket). (cmb)

- Opcache:
  . Fixed bug #78341 (Failure to detect smart branch in DFA pass). (Nikita)
  . Fixed bug #78376 (Incorrect preloading of constant static properties).
    (Dmitry)

- PCRE:
  . Fixed bug #78338 (Array cross-border reading in PCRE). (cmb)

- PDO_Sqlite:
  . Fixed bug #78348 (Remove -lrt from pdo_sqlite.so). (Peter Kokot)

- Phar:
  . Fixed bug #77919 (Potential UAF in Phar RSHUTDOWN). (cmb)

- Standard:
  . Fixed bug #78326 (improper memory deallocation on stream_get_contents()
    with fixed length buffer). (Albert Casademont)
  . Fixed bug #78346 (strip_tags no longer handling nested php tags). (cmb)

25 Jul 2019, PHP 7.4.0beta1

- Core:
  . Fixed bug #78212 (Segfault in built-in webserver). (cmb)
  . Fixed bug #60677 (CGI doesn't properly validate shebang line contains #!).
    (Nikita)
  . Fixed bug #78066 (PHP eats the first byte of a program that comes from
    process substitution). (Nikita)
  . Fixed bug #52752 (Crash when lexing). (Nikita)
  . Implemented RFC: Deprecate curly brace syntax for accessing array elements
    and string offsets.
    https://wiki.php.net/rfc/deprecate_curly_braces_array_access (Andrey Gromov)
  . Implemented RFC: Deprecations for PHP 7.4.
    https://wiki.php.net/rfc/deprecations_php_7_4 (Kalle, Nikita)

- GD:
  . Fixed bug #78314 (missing freetype support/functions with external gd).
    (Remi)

- Libxml:
  . Fixed bug #78279 (libxml_disable_entity_loader settings is shared between
    requests (cgi-fcgi)). (Nikita)

- LiteSpeed:
  . Updated to LiteSpeed SAPI V7.5 (Fixed clean shutdown). (George Wang)

- Opcache:
  . Fixed bug #78271 (Invalid result of if-else). (Nikita)
  . Added new INI directive opcache.cache_id (Windows only). (cmb)

- PDO:
  . Implemented FR #71885 (Allow escaping question mark placeholders).
    https://wiki.php.net/rfc/pdo_escape_placeholders (Matteo)

- Recode:
  . Unbundled the recode extension. (cmb)

- Standard:
  . Fixed bug #78282 (atime and mtime mismatch). (cmb)
  . Fixed bug #73535 (php_sockop_write() returns 0 on error, can be used to
    trigger Denial of Service). (Nikita)

11 Jul 2019, PHP 7.4.0alpha3

- Core:
  . Fixed bug #78239 (Deprecation notice during string conversion converted to
    exception hangs). (Nikita)
  . Implemented FR #77230 (Support custom CFLAGS and LDFLAGS from environment).
    (cmb)

- Date:
  . Updated timelib to 2018.02. (Derick)

- Fileinfo:
  . Fixed bug #78183 (finfo_file shows wrong mime-type for .tga file).
   (Anatol)

- LiteSpeed:
  . Updated to LiteSpeed SAPI V7.4.3 (increased response header count limit from
    100 to 1000, added crash handler to cleanly shutdown PHP request, added
    CloudLinux mod_lsapi mode). (George Wang)
  . Fixed bug #76058 (After "POST data can't be buffered", using php://input
    makes huge tmp files). (George Wang)

- Openssl:
  . Fixed bug #78231 (Segmentation fault upon stream_socket_accept of exported
    socket-to-stream). (Nikita)

- Opcache:
  . Fixed #78202 (Opcache stats for cache hits are capped at 32bit NUM). (cmb)

- mysqlnd:
  . Fixed #60594 (mysqlnd exposes 160 lines of stats in phpinfo). (PeeHaa)

- PDO:
  . Implemented FR #78033 (PDO - support username & password specified in
    DSN). (sjon)

- PDO_Sqlite:
  . Fixed #78192 (SegFault when reuse statement after schema has changed).
    (Vincent Quatrevieux)

- Reflection:
  . Fixed bug #78263 (\ReflectionReference::fromArrayElement() returns null
    while item is a reference). (Nikita)

- Standard:
  . Implemented FR #78177 (Make proc_open accept command array). (Nikita)
  . Fixed #78208 (password_needs_rehash() with an unknown algo should always
    return true). (Sara)
  . Fixed #78241 (touch() does not handle dates after 2038 in PHP 64-bit). (cmb)
  . Implemented RFC where password_hash() has argon2i(d) implementations from
    ext/sodium when PHP is built without libargon:
    https://wiki.php.net/rfc/sodium.argon.hash (Sara)

27 Jun 2019, PHP 7.4.0alpha2

- Core:
  . Fixed bug #78151 (Segfault caused by indirect expressions in PHP 7.4a1).
    (Nikita)
  . Fixed bug #78154 (SEND_VAR_NO_REF does not always send reference). (Nikita)
  . Fixed bug #78182 (Segmentation fault during by-reference property
    assignment). (Nikita)

- Date:
  . Fixed #69044 (discrepency between time and microtime). (krakjoe)

- GD:
  . Added TGA read support. (cmb)

- MySQLi:
  . Fixed bug #67348 (Reading $dbc->stat modifies $dbc->affected_rows).
    (Derick)

- Opcache:
  . Fixed bug #78106 (Path resolution fails if opcache disabled during request).
    (Nikita)
  . Fixed bug #78175 (Preloading segfaults at preload time and at runtime).
    (Dmitry)

- SQLite3:
  . Implement FR ##70950 (Make SQLite3 Online Backup API available). (BohwaZ)

13 Jun 2019, PHP 7.4.0alpha1

- Core:
  . Fixed bug #77345 (Stack Overflow caused by circular reference in garbage
    collection). (Alexandru Patranescu, Nikita, Dmitry)
  . Fixed bug #77877 (call_user_func() passes $this to static methods).
    (Dmitry)
  . Implemented FR #76148 (Add array_key_exists() to the list of specially
    compiled functions). (Majkl578)
  . Fixed bug #76430 (__METHOD__ inconsistent outside of method).
    (Ryan McCullagh, Nikita)
  . Fixed bug #75921 (Inconsistent: No warning in some cases when stdObj is
    created on the fly). (David Walker)
  . Fixed bug #71030 (Self-assignment in list() may have inconsistent behavior).
    (Nikita)
  . Fixed bug #76451 (Aliases during inheritance type checks affected by
    opcache). (Nikita)

- CLI:
  . The built-in CLI server now reports the request method in log files.
    (Simon Welsh)

- COM:
  . Deprecated registering of case-insensitive constants from typelibs. (cmb)

- CURL:
  . Fixed bug #76480 (Use curl_multi_wait() so that timeouts are respected).
    (Pierrick)
  . Implemented FR #77711 (CURLFile should support UNICODE filenames). (cmb)
  . Deprecated CURLPIPE_HTTP1. (cmb)
  . Deprecated $version parameter of curl_version(). (cmb)

- Date:
  . Fixed bug #75232 (print_r of DateTime creating side-effect). (Nikita)

- FFI:
  . Added FFI extension. (Dmitry)

-Fileinfo:
  . Fixed bug #78075 (finfo_file treats JSON file as text/plain). (Anatol)

- Filter:
  . The filter extension no longer have the --with-pcre-dir on Unix builds,
    allowing the extension to be once more compiled as shared using
    ./configure. (Kalle)

- FPM:
  . Implemented FR #72510 (systemd service should be hardened). (Craig Andrews)

- GD:
  . Implemented the scatter filter (IMG_FILTER_SCATTER). (Kalle)
  . Fixed bug #73291 (imagecropauto() $threshold differs from external libgd).
    (cmb)
  . Fixed bug #76324 (cannot detect recent versions of freetype with
    pkg-config). (Eli Schwartz)
  . The bundled libgd behaves now like system libgd wrt. IMG_CROP_DEFAULT never
    falling back to IMG_CROP_SIDES.
  . The default $mode parameter of imagecropauto() has been changed to
    IMG_CROP_DEFAULT; passing -1 is now deprecated.
  . Added support for aspect ratio preserving scaling to a fixed height for
    imagescale(). (Andreas Treichel)

- Hash:
  . The hash extension is now an integral part of PHP and cannot be disabled
    as per RFC: https://wiki.php.net/rfc/permanent_hash_ext. (Kalle)
  . Implemented FR #71890 (crc32c checksum algorithm). (Andrew Brampton)

- InterBase:
  . Unbundled the InterBase extension and moved it to PECL. (Kalle)

- Intl:
  . Raised requirements to ICU ≥ 50.1. (cmb)
  . Changed ResourceBundle to implement Countable. (LeSuisse)
  . Changed default of $variant parameter of idn_to_ascii() and idn_to_utf8().
    (cmb)

- LDAP:
  . Deprecated ldap_control_paged_result_response and ldap_control_paged_result

- Mbstring:
  . Fixed bug #77907 (mb-functions do not respect default_encoding). (Nikita)

- Opcache:
  . Implemented preloading RFC: https://wiki.php.net/rfc/preload. (Dmitry)

- OpenSSL:
  . Added TLS 1.3 support to streams including new tlsv1.3 stream.
    (Codarren Velvindron, Jakub Zelenka)
  . Added openssl_x509_verify function. (Ben Scholzen)
  . openssl_random_pseudo_bytes() now throws in error conditions.
    (Sammy Kaye Powers)

- PCRE:
  . Implemented FR #77094 (Support flags in preg_replace_callback). (Nikita)
  . Fixed bug #72685 (Repeated UTF-8 validation of same string in UTF-8 mode).
    (Nikita)
  . Fixed bug #73948 (Preg_match_all should return NULLs on trailing optional
    capture groups).

- PDO:
  . Fixed bug #77849 (Disable cloning of PDO handle/connection objects).
    (camporter)

- PDO_OCI:
  . Support Oracle Database tracing attributes ACTION, MODULE,
    CLIENT_INFO, and CLIENT_IDENTIFIER. (Cameron Porter)
  . Implemented FR #76908 (PDO_OCI getColumnMeta() not implemented).
    (Valentin Collet, Chris Jones, Remi)

- PDO_SQLite:
  . Implemented sqlite_stmt_readonly in PDO_SQLite. (BohwaZ)
  . Raised requirements to SQLite 3.5.0. (cmb)

- phpdbg:
  . Fixed bug #76596 (phpdbg support for display_errors=stderr). (kabel)
  . Fixed bug #76801 (too many open files). (alekitto)
  . Fixed bug #77800 (phpdbg segfaults on listing some conditional breakpoints).
    (krakjoe)
  . Fixed bug #77805 (phpdbg build fails when readline is shared). (krakjoe)

- SimpleXML:
  . Implemented FR #65215 (SimpleXMLElement could register as implementing
    Countable). (LeSuisse)

- Sockets:
  . Fixed bug #67619 (Validate length on socket_write). (thiagooak)

- sodium:
  . Fixed bug #77646 (sign_detached() strings not terminated). (Frank)

- SQLite3:
  . Unbundled libsqlite. (cmb)
  . Raised requirements to SQLite 3.7.4. (cmb)
  . Forbid (un)serialization of SQLite3, SQLite3Stmt and SQLite3Result. (cmb)
  . Added support for the SQLite @name notation. (cmb, BohwaZ)
  . Added SQLite3Stmt::getSQL() to retrieve the SQL of the statement. (Bohwaz)

- SPL:
  . Fixed bug #77518 (SeekableIterator::seek() should accept 'int' typehint as
    documented). (Nikita)

- Standard:
  . Fixed bug #74764 (Bindto IPv6 works with file_get_contents but fails with
    stream_socket_client). (Ville Hukkamäki)
  . Implemented FR #38301 (field enclosure behavior in fputcsv). (cmb)
  . Implemented FR #51496 (fgetcsv should take empty string as an escape). (cmb)
  . Implemented FR #77377 (No way to handle CTRL+C in Windows). (Anatol)
  . Implemented password hashing registry RFC:
    https://wiki.php.net/rfc/password_registry. (Sara)

- Reflection:
  . Fixed bug #76737 (Unserialized reflection objects are broken, they
    shouldn't be serializable). (Nikita)

- Tidy:
  . Added TIDY_TAG_* constants for HTML5 elements. (cmb)
  . Fixed bug #76736 (wrong reflection for tidy_get_head, tidy_get_html,
    tidy_get_root, and tidy_getopt) (tandre)

- WDDX:
  . Deprecated and unbundled the WDDX extension. (cmb)

<<< NOTE: Insert NEWS from last stable release here prior to actual release! >>><|MERGE_RESOLUTION|>--- conflicted
+++ resolved
@@ -3,14 +3,9 @@
 ?? ??? ????, PHP 7.4.0RC4
 
 - Core:
-<<<<<<< HEAD
   . Fixed bug #78614 (Does not compile with DTRACE anymore).
     (tz at FreeBSD dot org)
-=======
-  . Fixed bug #78535 (auto_detect_line_endings value not parsed as bool).
-    (bugreportuser)
   . Fixed bug #78620 (Out of memory error). (cmb, Nikita)
->>>>>>> cf183a5e
 
 - Pcntl:
   . Fixed bug #77335 (PHP is preventing SIGALRM from specifying SA_RESTART).
