--- conflicted
+++ resolved
@@ -30,15 +30,13 @@
   . Fixed bug #70469 (SoapClient generates E_ERROR even if exceptions=1 is
     used). (Anton Artamonov)
 
-<<<<<<< HEAD
+- SPL:
+  . Fixed bug #75717 (RecursiveArrayIterator does not traverse arrays by 
+    reference). (Nikita)
+
 - Zip:
   . Display headers (buildtime) and library (runtime) versions in phpinfo
     (with libzip >= 1.3.1). (Remi)
-=======
-- SPL:
-  . Fixed bug #75717 (RecursiveArrayIterator does not traverse arrays by
-    reference). (Nikita)
->>>>>>> ccb113c3
 
 14 Dec 2017, PHP 7.2.1RC1
 
