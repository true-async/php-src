--- conflicted
+++ resolved
@@ -10,21 +10,12 @@
   . Fixed bug #81500 (Interval serialization regression since 7.3.14 / 7.4.2).
     (cmb)
 
-<<<<<<< HEAD
-- Opcache:
-  . Fixed bug #81512 (Unexpected behavior with arrays and JIT). (Dmitry)
-=======
-- FPM:
-  . Fixed bug #81026 (PHP-FPM oob R/W in root process leading to privilege
-    escalation) (CVE-2021-21703). (Jakub Zelenka)
-
 - MBString:
   . Fixed bug #76167 (mbstring may use pointer from some previous request).
     (cmb, cataphract)
 
-- MySQLi:
-  . Fixed bug #81494 (Stopped unbuffered query does not throw error). (Nikita)
->>>>>>> d3d6d790
+- Opcache:
+  . Fixed bug #81512 (Unexpected behavior with arrays and JIT). (Dmitry)
 
 - PCRE:
   . Fixed bug #81424 (PCRE2 10.35 JIT performance regression). (cmb)
