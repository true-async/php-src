PHP                                                                        NEWS
|||||||||||||||||||||||||||||||||||||||||||||||||||||||||||||||||||||||||||||||
<<<<<<< HEAD
?? ??? ????, PHP 8.2.0alpha1
=======
?? ??? ????, PHP 8.1.0



11 Nov 2021, PHP 8.1.0RC6

- Core:
  . Fixed bug #81507 (Fiber does not compile on AIX). (Clément Chigot)
  . Fixed bug #78647 (SEGFAULT in zend_do_perform_implementation_check).
    (Nikita)

- Date:
  . Fixed bug #81458 (Regression Incorrect difference after timezone change).
    (Derick)

- GD:
  . Fixed bug #71316 (libpng warning from imagecreatefromstring). (cmb)

- Standard:
  . Fixed bug #81441 (gethostbyaddr('::1') returns ip instead of name after
    calling some other method). (Nikita)

28 Oct 2021, PHP 8.1.0RC5

- Core:
  . Fixed bug #81518 (Header injection via default_mimetype / default_charset).
    (cmb)

- Date:
  . Fixed bug #81500 (Interval serialization regression since 7.3.14 / 7.4.2).
    (cmb)

- DBA:
  . Fixed bug #81588 (TokyoCabinet driver leaks memory). (girgias)

- FPM:
  . Fixed bug #81026 (PHP-FPM oob R/W in root process leading to privilege
    escalation) (CVE-2021-21703). (Jakub Zelenka)

- JSON:
  . Fixed bug #81532 (Change of $depth behaviour in json_encode() on PHP 8.1).
    (Nikita)

- MBString:
  . Fixed bug #76167 (mbstring may use pointer from some previous request).
    (cmb, cataphract)
>>>>>>> 89f28faf
  . Fixed bug #81390 (mb_detect_encoding() regression). (alexdowad)

- CLI:
  . Fixed bug #81496 (Server logs incorrect request method). (lauri)

- Core:
  . Fixed bug #81380 (Observer may not be initialized properly). (krakjoe)

- Zip:
  . add ZipArchive::clearError() method
  . add ZipArchive::getStreamName() method
  . add ZipArchive::getStreamIndex() method

<<< NOTE: Insert NEWS from last stable release here prior to actual release! >>><|MERGE_RESOLUTION|>--- conflicted
+++ resolved
@@ -1,56 +1,6 @@
 PHP                                                                        NEWS
 |||||||||||||||||||||||||||||||||||||||||||||||||||||||||||||||||||||||||||||||
-<<<<<<< HEAD
 ?? ??? ????, PHP 8.2.0alpha1
-=======
-?? ??? ????, PHP 8.1.0
-
-
-
-11 Nov 2021, PHP 8.1.0RC6
-
-- Core:
-  . Fixed bug #81507 (Fiber does not compile on AIX). (Clément Chigot)
-  . Fixed bug #78647 (SEGFAULT in zend_do_perform_implementation_check).
-    (Nikita)
-
-- Date:
-  . Fixed bug #81458 (Regression Incorrect difference after timezone change).
-    (Derick)
-
-- GD:
-  . Fixed bug #71316 (libpng warning from imagecreatefromstring). (cmb)
-
-- Standard:
-  . Fixed bug #81441 (gethostbyaddr('::1') returns ip instead of name after
-    calling some other method). (Nikita)
-
-28 Oct 2021, PHP 8.1.0RC5
-
-- Core:
-  . Fixed bug #81518 (Header injection via default_mimetype / default_charset).
-    (cmb)
-
-- Date:
-  . Fixed bug #81500 (Interval serialization regression since 7.3.14 / 7.4.2).
-    (cmb)
-
-- DBA:
-  . Fixed bug #81588 (TokyoCabinet driver leaks memory). (girgias)
-
-- FPM:
-  . Fixed bug #81026 (PHP-FPM oob R/W in root process leading to privilege
-    escalation) (CVE-2021-21703). (Jakub Zelenka)
-
-- JSON:
-  . Fixed bug #81532 (Change of $depth behaviour in json_encode() on PHP 8.1).
-    (Nikita)
-
-- MBString:
-  . Fixed bug #76167 (mbstring may use pointer from some previous request).
-    (cmb, cataphract)
->>>>>>> 89f28faf
-  . Fixed bug #81390 (mb_detect_encoding() regression). (alexdowad)
 
 - CLI:
   . Fixed bug #81496 (Server logs incorrect request method). (lauri)
