--- conflicted
+++ resolved
@@ -39,14 +39,10 @@
 - XMLReader:
   . Fixed bug #73246 (XMLReader: encoding length not checked). (cmb)
 
-<<<<<<< HEAD
-06 May 2021, PHP 8.0.6
-=======
 - Zip:
   . Fixed bug #80863 (ZipArchive::extractTo() ignores references). (cmb)
 
-06 May 2021, PHP 7.4.19
->>>>>>> 57918b1a
+06 May 2021, PHP 8.0.6
 
 - PDO_pgsql:
   . Revert "Fixed bug #80892 (PDO::PARAM_INT is treated the same as PDO::PARAM_STR)"
