PHP                                                                        NEWS
|||||||||||||||||||||||||||||||||||||||||||||||||||||||||||||||||||||||||||||||
?? ??? ????, PHP 8.3.4

- Core:
  . Fix ZTS persistent resource crashes on shutdown. (nielsdos)

- Curl:
  . Fix failing tests due to string changes in libcurl 8.6.0. (Ayesh)

- DOM:
<<<<<<< HEAD
  . Fix unlikely memory leak in case of namespace removal with extremely deep
    trees. (nielsdos)
=======
  . Fix reference access in dimensions for DOMNodeList and DOMNodeMap.
    (nielsdos)
>>>>>>> b8a1041f

- Fileinfo:
  . Fixed bug GH-13344 (finfo::buffer(): Failed identify data 0:(null),
    backport). (nielsdos)

- FPM:
  . Fixed bug #75712 (getenv in php-fpm should not read $_ENV, $_SERVER).
    (Jakub Zelenka)

- GD:
  . Fixed bug GH-12019 (detection of image formats in system gd library).
    (Michael Orlitzky)

- MySQLnd:
  . Fixed bug GH-11950 ([mysqlnd] Fixed not to set CR_MALFORMED_PACKET to error
    if CR_SERVER_GONE_ERROR is already set). (Saki Takamachi)

- PGSQL:
  . Fixed bug GH-13354 (pg_execute/pg_send_query_params/pg_send_execute
    with null value passed by reference). (George Barbarosie)

- Standard:
  . Fixed bug GH-13279 (Instable array during in-place modification in uksort).
    (ilutov)
  . Fixed array key as hash to string (case insensitive) comparison typo
    for the second operand buffer size (albeit unused for now). (A. Slepykh)

15 Feb 2024, PHP 8.3.3

- Core:
  . Fixed timer leak in zend-max-execution-timers builds. (withinboredom)
  . Fixed bug GH-12349 (linking failure on ARM with mold). (Jan Palus)
  . Fixed bug GH-13097 (Anonymous class reference in trigger_error / thrown
    Exception). (nielsdos)
  . Fixed bug GH-13177 (PHP 8.3.2: final private constructor not allowed
    when used in trait). (nielsdos)
  . Fixed bug GH-13215 (GCC 14 build failure). (Remi)

- Curl:
  . Fix missing error check in curl_multi_init(). (divinity76)

- FPM:
  . Fixed bug GH-12996 (Incorrect SCRIPT_NAME with Apache ProxyPassMatch when
    plus in path). (Jakub Zelenka)

- GD:
  . Fixed bug GH-10344 (imagettfbbox(): Could not find/open font UNC path).
    (nielsdos)
  . Fixed bug GH-10614 (imagerotate will turn the picture all black, when
    rotated 90). (nielsdos)

- LibXML:
  . Fix crashes with entity references and predefined entities. (nielsdos)

- MySQLnd:
  . Fixed bug GH-12107 (When running a stored procedure (that returns a result
    set) twice, PHP crashes). (nielsdos)

- Opcache:
  . Fixed bug GH-13145 (strtok() is not comptime). (ilutov)
  . Fixed type inference of range(). (ilutov)
  . Fixed bug GH-13232 (Segmentation fault will be reported when JIT is off but
    JIT_debug is still on). (nielsdos)

- OpenSSL:
  . Fixed LibreSSL undefined reference when OPENSSL_NO_ENGINE not set.
   (David Carlier).

- PDO_Firebird:
  . Fix GH-13119 (Changed to convert float and double values ​​into strings using
    `H` format). (SakiTakamachi)

- Phar:
  . Fixed bug #71465 (PHAR doesn't know about litespeed). (nielsdos)
  . Fixed bug GH-13037 (PharData incorrectly extracts zip file). (nielsdos)

- Random:
  . Fixed bug GH-13138 (Randomizer::pickArrayKeys() does not detect broken
    engines). (timwolla)

- Session:
  . Fixed bug GH-12504 (Corrupted session written when there's a fatal error
    in autoloader). (nielsdos)

- Standard:
  . Fixed bug GH-13094 (range(9.9, '0') causes segmentation fault). (nielsdos)

- Streams:
  . Fixed bug GH-13071 (Copying large files using mmap-able source streams may
    exhaust available memory and fail). (nielsdos)

18 Jan 2024, PHP 8.3.2

- Core:
  . Fixed bug GH-12953 (false positive SSA integrity verification failed when
    loading composer classmaps with more than 11k elements). (nielsdos)
  . Fixed bug GH-12999 (zend_strnlen build when strnlen is unsupported).
    (rainerjung)
  . Fixed bug GH-12966 (missing cross-compiling 3rd argument so Autoconf
    doesn't emit warnings). (Peter Kokot)
  . Fixed bug GH-12854 (8.3 - as final trait-used method does not correctly
    report visibility in Reflection). (nielsdos)

- Cli:
  . Fix incorrect timeout in built-in web server when using router script and
    max_input_time. (ilutov)

- DOM:
  . Fixed bug GH-12870 (Creating an xmlns attribute results in a DOMException).
    (nielsdos)
  . Fix crash when toggleAttribute() is used without a document. (nielsdos)
  . Fix crash in adoptNode with attribute references. (nielsdos)
  . Fixed bug GH-13012 (DOMNode::isEqualNode() is incorrect when attribute
    order is different). (nielsdos)

- FFI:
  . Fixed bug GH-9698 (stream_wrapper_register crashes with FFI\CData).
    (Jakub Zelenka)
  . Fixed bug GH-12905 (FFI::new interacts badly with observers). (nielsdos)

- GD:
  . Fixed GH-13082 undefined behavior with GdFont instances handling with
    imageload* and imagechar*. (David Carlier)

- Intl:
  . Fixed GH-12943 (IntlDateFormatter::__construct accepts 'C' as valid locale).
    (David Carlier)

- Hash:
  . Fixed bug GH-12936 (hash() function hangs endlessly if using sha512 on
    strings >= 4GiB). (nielsdos)

- MBString:
  . When operating on a string with invalid encoding, mb_substr (as well
    as mb_strstr and its variants) defines character indices in the same
    way as other mbstring functions such as mb_strpos. (Alex Dowad)

- ODBC:
  . Fix crash on Apache shutdown with persistent connections. (nielsdos)

- Opcache:
  . Fixed oss-fuzz #64727 (JIT undefined array key warning may overwrite DIM
    with NULL when DIM is the same var as result). (ilutov)
  . Added workaround for SELinux mprotect execheap issue.
    See https://bugzilla.kernel.org/show_bug.cgi?id=218258. (ilutov)

- OpenSSL:
  . Fixed bug GH-12987 (openssl_csr_sign might leak new cert on error).
    (Jakub Zelenka)

- PDO:
  . Fix GH-12969 (Fixed PDO::getAttribute() to get PDO::ATTR_STRINGIFY_FETCHES).
    (SakiTakamachi)

- PDO_ODBC:
  . Fixed bug GH-12767 (Unable to turn on autocommit mode with setAttribute()).
    (SakiTakamachi)

- PGSQL:
  . Fixed auto_reset_persistent handling and allow_persistent type. (David Carlier)
  . Fixed bug GH-12974 (Apache crashes on shutdown when using pg_pconnect()).
    (nielsdos)

- Phar:
  . Fixed bug #77432 (Segmentation fault on including phar file). (nielsdos)

- PHPDBG:
  . Fixed bug GH-12962 (Double free of init_file in phpdbg_prompt.c). (nielsdos)

- SimpleXML:
  . Fix getting the address of an uninitialized property of a SimpleXMLElement
    resulting in a crash. (nielsdos)
  . Fixed bug GH-12929 (SimpleXMLElement with stream_wrapper_register can
    segfault). (nielsdos)

- Tidy:
  . Fixed bug GH-12980 (tidynode.props.attribute is missing
    "Boolean Attributes" and empty attributes). (nielsdos)

07 Dec 2023, PHP 8.3.1RC1

- Core:
  . Fixed bug GH-12758 / GH-12768 (Invalid opline in OOM handlers within
    ZEND_FUNC_GET_ARGS and ZEND_BIND_STATIC). (Florian Engelhardt)
  . Fix various missing NULL checks. (nielsdos, dstogov)
  . Fixed bug GH-12835 (Leak of call->extra_named_params on internal __call).
    (ilutov)
  . Fixed bug GH-12826 (Weird pointers issue in nested loops). (nielsdos)

- FPM:
  . Fixed bug GH-12705 (Segmentation fault in fpm_status_export_to_zval).
    (Patrick Prasse)

- FTP:
  . Fixed bug GH-9348 (FTP & SSL session reuse). (nielsdos)

- LibXML:
  . Fixed test failures for libxml2 2.12.0. (nielsdos)

- MySQLnd:
  . Avoid using uninitialised struct. (mikhainin)
  . Fixed bug GH-12791 (Possible dereference of NULL in MySQLnd debug code).
    (nielsdos)

- Opcache:
  . Fixed JIT bug (Function JIT emits "Uninitialized string offset" warning
    at the same time as invalid offset Error). (Girgias)
  . Fixed JIT bug (JIT emits "Attempt to assign property of non-object"
    warning at the same time as Error is being thrown). (Girgias)

- PDO PGSQL:
  . Fixed the default value of $fetchMode in PDO::pgsqlGetNotify() (kocsismate)

- SOAP:
  . Fixed bug GH-12838 ([SOAP] Temporary WSDL cache files not being deleted).
    (nielsdos)

- Standard
  . Fixed GH-12745 (http_build_query() default null argument for $arg_separator
    is implicitly coerced to string). (Girgias)

23 Nov 2023, PHP 8.3.0

- Bcmath
  . Fixed GH-11761 (removing trailing zeros from numbers) (jorgsowa)

- CLI:
  . Added pdeathsig to builtin server to terminate workers when the master
    process is killed. (ilutov)
  . Fixed bug GH-11104 (STDIN/STDOUT/STDERR is not available for CLI without
    a script). (nielsdos)
  . Implement GH-10024 (support linting multiple files at once using php -l).
    (nielsdos)

- Core:
  . Fix GH-11388 (Allow "final" modifier when importing a method from a trait).
    (nielsdos)
  . Fixed bug GH-11406 (segfault with unpacking and magic method closure).
    (nielsdos)
  . Fixed bug GH-9388 (Improve unset property and __get type incompatibility
    error message). (ilutov)
  . SA_ONSTACK is now set for signal handlers to be friendlier to other
    in-process code such as Go's cgo. (Kévin Dunglas)
  . SA_ONSTACK is now set when signals are disabled. (Kévin Dunglas)
  . Fix GH-9649: Signal handlers now do a no-op instead of crashing when
    executed on threads not managed by TSRM. (Kévin Dunglas)
  . Added shadow stack support for fibers. (Chen Hu)
  . Fix bug GH-9965 (Fix accidental caching of default arguments with side
    effects). (ilutov)
  . Implement GH-10217 (Use strlen() for determining the class_name length).
    (Dennis Buteyn)
  . Fix bug GH-8821 (Improve line numbers for errors in constant expressions).
    (ilutov)
  . Fix bug GH-10083 (Allow comments between & and parameter). (ilutov)
  . Zend Max Execution Timers is now enabled by default for ZTS builds on
    Linux. (Kévin Dunglas)
  . Fix bug GH-10469 (Disallow .. in open_basedir paths set at runtime).
    (ilutov)
  . Fix bug GH-10168, GH-10582 (Various segfaults with destructors and VM return
    values). (dstogov, nielsdos, ilutov)
  . Fix bug GH-10935 (Use of trait doesn't redeclare static property if class
    has inherited it from its parent). (ilutov)
  . Fix bug GH-11154 (Negative indices on empty array don't affect next chosen
    index). (ColinHDev)
  . Fix bug GH-8846 (Implement delayed early binding for classes without
    parents). (ilutov)
  . Fix bug #79836 (Segfault in concat_function). (nielsdos)
  . Fix bug #81705 (type confusion/UAF on set_error_handler with concat
    operation). (nielsdos)
  . Fix GH-11348 (Closure created from magic method does not accept named
    arguments). (nielsdos)
  . Fix GH-11388 (Allow "final" modifier when importing a method from a trait).
    (nielsdos)
  . Fixed bug GH-11406 (segfault with unpacking and magic method closure).
    (nielsdos)
  . Fixed bug GH-11507 (String concatenation performance regression in 8.3).
    (nielsdos)
  . Fixed GH-11488 (Missing "Optional parameter before required" deprecation on
    union null type). (ilutov)
  . Implement the #[\Override] attribute RFC. (timwolla)
  . Fixed bug GH-11601 (Incorrect handling of unwind and graceful exit
    exceptions). (ilutov)
  . Added zend_call_stack_get implementation for OpenBSD. (David Carlier)
  . Add stack limit check in zend_eval_const_expr(). (Arnaud)
  . Expose time spent collecting cycles in gc_status(). (Arnaud)
  . Remove WeakMap entries whose key is only reachable through the entry value.
    (Arnaud)
  . Resolve open_basedir paths on INI update. (ilutov)
  . Fixed oss-fuzz #60741 (Leak in open_basedir). (ilutov)
  . Fixed segfault during freeing of some incompletely initialized objects due
    to OOM error (PDO, SPL, XSL). (ilutov)
  . Introduced Zend guard recursion protection to fix __debugInfo issue.
    (Jakub Zelenka)
  . Fixed oss-fuzz #61712 (assertion failure with error handler during binary
    op). (nielsdos)
  . Fixed GH-11847 (DTrace enabled build is broken). (Filip Zrůst)
  . Fixed OSS Fuzz #61865 (Undef variable in ++/-- for declared property
    that is unset in error handler). (Girgias)
  . Fixed warning emitted when checking if a user stream is castable. (Girgias)
  . Fixed bug GH-12123 (Compile error on MacOS with C++ extension when using
    ZEND_BEGIN_ARG_WITH_RETURN_TYPE_INFO_EX). (kocsismate)
  . Fixed bug GH-12189 (#[Override] attribute in trait does not check for
    parent class implementations). (timwolla)
  . Fixed OSS Fuzz #62294 (Unsetting variable after ++/-- on string variable
    warning). (Girgias)
  . Fixed buffer underflow when compiling memoized expression. (ilutov)
  . Fixed oss-fuzz #63802 (OP1 leak in error path of post inc/dec). (ilutov)

- Curl:
  . Added Curl options and constants up to (including) version 7.87.
    (nielsdos, adoy)

- Date:
  . Implement More Appropriate Date/Time Exceptions RFC. (Derick)

- DOM:
  . Fix bug GH-8388 (DOMAttr unescapes character reference). (Tim Starling)
  . Fix bug GH-11308 (getElementsByTagName() is O(N^2)). (nielsdos)
  . Fix #79700 (wrong use of libxml oldNs leads to performance problem).
    (nielsdos)
  . Fix #77894 (DOMNode::C14N() very slow on generated DOMDocuments even after
    normalisation). (nielsdos)
  . Revert changes to DOMAttr::$value and DOMAttr::$nodeValue expansion.
    (nielsdos)
  . Fixed bug GH-11500 (Namespace reuse in createElementNS() generates wrong
    output). (nielsdos)
  . Implemented DOMDocument::adoptNode(). Previously this always threw a
    "not yet implemented" exception. (nielsdos)
  . Fixed bug GH-9628 (Implicitly removing nodes from \DOMDocument breaks
    existing references). (nielsdos)
  . Added DOMNode::contains() and DOMNameSpaceNode::contains(). (nielsdos)
  . Added DOMElement::getAttributeNames(). (nielsdos)
  . Added DOMNode::getRootNode(). (nielsdos)
  . Added DOMElement::className and DOMElement::id. (nielsdos)
  . Added DOMParentNode::replaceChildren(). (nielsdos)
  . Added DOMNode::isConnected and DOMNameSpaceNode::isConnected. (nielsdos)
  . Added DOMNode::parentElement and DOMNameSpaceNode::parentElement.
    (nielsdos)
  . Added DOMNode::isEqualNode(). (nielsdos)
  . Added DOMElement::insertAdjacentElement() and
    DOMElement::insertAdjacentText(). (nielsdos)
  . Added DOMElement::toggleAttribute(). (nielsdos)
  . Fixed bug GH-11792 (LIBXML_NOXMLDECL is not implemented or broken).
    (nielsdos)
  . adoptNode now respects the strict error checking property. (nielsdos)
  . Align DOMChildNode parent checks with spec. (nielsdos)
  . Fixed bug #80927 (Removing documentElement after creating attribute node:
    possible use-after-free). (nielsdos)
  . Fix various namespace prefix conflict resolution bugs. (nielsdos)
  . Fix calling createAttributeNS() without prefix causing the default
    namespace of the element to change. (nielsdos)
  . Fixed GH-11952 (Confusing warning when blocking entity loading via
    libxml_set_external_entity_loader). (nielsdos)
  . Fix broken cache invalidation with deallocated and reallocated document
    node. (nielsdos)
  . Fix compile error when php_libxml.h header is included in C++.
    (Remi, nielsdos)
  . Fixed bug #47531 (No way of removing redundant xmlns: declarations).
    (nielsdos)

- Exif:
  . Removed unneeded codepaths in exif_process_TIFF_in_JPEG(). (nielsdos)

- FFI:
  . Implement GH-11934 (Allow to pass CData into struct and/or union fields).
    (nielsdos, KapitanOczywisty)

- Fileinfo:
  . Upgrade bundled libmagic to 5.43. (Anatol)
  . Fix GH-11408 (Unable to build PHP 8.3.0 alpha 1 / fileinfo extension).
    (nielsdos)

- FPM:
  . The status.listen shared pool now uses the same php_values (including
    expose_php) and php_admin_value as the pool it is shared with. (dwxh)
  . Added warning to log when fpm socket was not registered on the expected
    path. (Joshua Behrens, Jakub Zelenka)
  . Fixed bug #76067 (system() function call leaks php-fpm listening sockets).
    (Mikhail Galanin, Jakub Zelenka)
  . Fixed GH-12077 (PHP 8.3.0RC1 borked socket-close-on-exec.phpt).
    (Jakub Zelenka)

- GD:
  . Removed imagerotate "ignore_transparent" argument since it has no effect.
    (David Carlier)

- Intl:
  . Added pattern format error infos for numfmt_set_pattern. (David Carlier)
  . Added MIXED_NUMBERS and HIDDEN_OVERLAY constants for
    the Spoofchecker's class. (David Carlier)
  . Updated datefmt_set_timezone/IntlDateformatter::setTimezone returns type.
    (David Carlier).
  . Updated IntlBreakInterator::setText return type. (David Carlier)
  . Updated IntlChar::enumCharNames return type. (David Carlier)
  . Removed the BC break on IntlDateFormatter::construct which threw an
    exception with an invalid locale. (David Carlier)

- JSON:
  . Added json_validate(). (Juan Morales)

- LDAP:
  . Deprecate calling ldap_connect() with separate hostname and port.
    (heiglandreas)

- LibXML:
  . Fix compile error with -Werror=incompatible-function-pointer-types and
    old libxml2. (nielsdos)

- MBString:
  . mb_detect_encoding is better able to identify the correct encoding for
    Turkish text. (Alex Dowad)
  . mb_detect_encoding's "non-strict" mode now behaves as described in the
    documentation. Previously, it would return false if the same byte
    (for example, the first byte) of the input string was invalid in all
    candidate encodings. More generally, it would eliminate candidate
    encodings from consideration when an invalid byte was seen, and if the
    same input byte eliminated all remaining encodings still under
    consideration, it would return false. On the other hand, if all candidate
    encodings but one were eliminated from consideration, it would return the
    last remaining one without regard for how many encoding errors might be
    encountered later in the string. This is different from the behavior
    described in the documentation, which says: "If strict is set to false,
    the closest matching encoding will be returned." (Alex Dowad)
  . mb_strtolower, mb_strtotitle, and mb_convert_case implement conditional
    casing rules for the Greek letter sigma. For mb_convert_case, conditional
    casing only applies to MB_CASE_LOWER and MB_CASE_TITLE modes, not to
    MB_CASE_LOWER_SIMPLE and MB_CASE_TITLE_SIMPLE. (Alex Dowad)
  . mb_detect_encoding is better able to identify UTF-8 and UTF-16 strings
    with a byte-order mark. (Alex Dowad)
  . mb_decode_mimeheader interprets underscores in QPrint-encoded MIME
    encoded words as required by RFC 2047; they are converted to spaces.
    Underscores must be encoded as "=5F" in such MIME encoded words.
    (Alex Dowad)
  . mb_encode_mimeheader no longer drops NUL (zero) bytes when
    QPrint-encoding the input string. This previously caused strings in
    certain text encodings, especially UTF-16 and UTF-32, to be
    corrupted by mb_encode_mimeheader. (Alex Dowad)
  . Implement mb_str_pad() RFC. (nielsdos)
  . Fixed bug GH-11514 (PHP 8.3 build fails with --enable-mbstring enabled).
    (nielsdos)
  . Fix use-after-free of mb_list_encodings() return value. (ilutov)
  . Fixed bug GH-11992 (utf_encodings.phpt fails on Windows 32-bit). (nielsdos)

- mysqli:
  . mysqli_fetch_object raises a ValueError instead of an Exception.
    (David Carlier)

- Opcache:
  . Added start, restart and force restart time to opcache's
    phpinfo section. (Mikhail Galanin)
  . Fix GH-9139: Allow FFI in opcache.preload when opcache.preload_user=root.
    (Arnaud, Kapitan Oczywisty)
  . Made opcache.preload_user always optional in the cli and phpdbg SAPIs.
    (Arnaud)
  . Allows W/X bits on page creation on FreeBSD despite system settings.
    (David Carlier)
  . Added memfd api usage, on Linux, for zend_shared_alloc_create_lock()
    to create an abstract anonymous file for the opcache's lock. (Max Kellermann)
  . Avoid resetting JIT counter handlers from multiple processes/threads.
    (ilutov)
  . Fixed COPY_TMP type inference for references. (ilutov)

- OpenSSL:
  . Added OPENSSL_CMS_OLDMIMETYPE and PKCS7_NOOLDMIMETYPE contants to switch
    between mime content types. (Daniel Kesselberg)
  . Fixed GH-11054: Reset OpenSSL errors when using a PEM public key.
    (Florian Moser)
  . Added support for additional EC parameters in openssl_pkey_new. (Eno-CN)

- PCNTL:
  . SA_ONSTACK is now set for pcntl_signal. (Kévin Dunglas)
  . Added SIGINFO constant. (David Carlier)

- PCRE:
  . Update bundled libpcre2 to 10.42. (nielsdos)

- PGSQL:
  . pg_fetch_object raises a ValueError instead of an Exception.
    (David Carlier)
  . pg_cancel use thread safe PQcancel api instead. (David Carlier)
  . pg_trace new PGSQL_TRACE_SUPPRESS_TIMESTAMPS/PGSQL_TRACE_REGRESS_MODE
    contants support. (David Carlier)
  . pg_set_error_verbosity adding PGSQL_ERRORS_STATE constant. (David Carlier)
  . pg_convert/pg_insert E_WARNING on type errors had been converted to
    ValueError/TypeError exceptions. (David Carlier)
  . Added pg_set_error_context_visibility to set the context's visibility
    within the error messages. (David Carlier)

- Phar:
  . Fix memory leak in phar_rename_archive(). (stkeke)

- POSIX:
  . Added posix_sysconf. (David Carlier)
  . Added posix_pathconf. (David Carlier)
  . Added posix_fpathconf. (David Carlier)
  . Fixed zend_parse_arg_long's bool pointer argument assignment. (Cristian Rodriguez)
  . Added posix_eaccess. (David Carlier)

- Random:
  . Added Randomizer::getBytesFromString(). (Joshua Rüsweg)
  . Added Randomizer::nextFloat(), ::getFloat(), and IntervalBoundary. (timwolla)
  . Enable getrandom() for NetBSD (from 10.x). (David Carlier)
  . Deprecate MT_RAND_PHP. (timwolla)
  . Fix Randomizer::getFloat() returning incorrect results under
    certain circumstances. (timwolla)

- Reflection:
  . Fix GH-9470 (ReflectionMethod constructor should not find private parent
    method). (ilutov)
  . Fix GH-10259 (ReflectionClass::getStaticProperties doesn't need null return
    type). (kocsismate)

- SAPI:
  . Fixed GH-11141 (Could not open input file: should be sent to stderr).
    (nielsdos)

- Session:
  . Fixed bug GH-11529 (Crash after dealing with an Apache request). (nielsdos)

- SimpleXML:
  . Fixed bug GH-12192 (SimpleXML infinite loop when getName() is called
    within foreach). (nielsdos)
  . Fixed bug GH-12208 (SimpleXML infinite loop when a cast is used inside a
    foreach). (nielsdos)
  . Fixed bug #55098 (SimpleXML iteration produces infinite loop). (nielsdos)

- Sockets:
  . Added SO_ATTACH_REUSEPORT_CBPF socket option, to give tighter control
    over socket binding for a cpu core. (David Carlier)
  . Added SKF_AD_QUEUE for cbpf filters. (David Carlier)
  . Added socket_atmark if send/recv needs using MSG_OOB. (David Carlier)
  . Added TCP_QUICKACK constant, to give tigher control over
    ACK delays. (David Carlier)
  . Added DONTFRAGMENT support for path MTU discovery purpose. (David Carlier)
  . Added AF_DIVERT for raw socket for divert ports. (David Carlier)
  . Added SOL_UPDLITE, UDPLITE_RECV_CSCOV and UDPLITE_SEND_CSCOV for updlite
    protocol support. (David Carlier)
  . Added SO_RERROR, SO_ZEROIZE and SO_SPLICE netbsd and openbsd constants.
    (David Carlier)
  . Added TCP_REPAIR for quietly close a connection. (David Carlier)
  . Added SO_REUSEPORT_LB freebsd constant. (David Carlier)
  . Added IP_BIND_ADDRESS_NO_PORT. (David Carlier)

- SPL:
  . Fixed GH-11573 (RecursiveDirectoryIterator::hasChildren is slow).
    (nielsdos)

- Standard:
  . E_NOTICEs emitted by unserialize() have been promoted to E_WARNING. (timwolla)
  . unserialize() now emits a new E_WARNING if the input contains unconsumed
    bytes. (timwolla)
  . Make array_pad's $length warning less confusing. (nielsdos)
  . E_WARNING emitted by strtok in the caase both arguments are not provided when
    starting tokenisation. (David Carlier)
  . password_hash() will now chain the original RandomException to the ValueError
    on salt generation failure. (timwolla)
  . Fix GH-10239 (proc_close after proc_get_status always returns -1). (nielsdos)
  . Improve the warning message for unpack() in case not enough values were
    provided. (nielsdos)
  . Fix GH-11010 (parse_ini_string() now preserves formatting of unquoted
    strings starting with numbers when the INI_SCANNER_TYPED flag is
    specified). (ilutov)
  . Fix GH-10742 (http_response_code emits no error when headers were already
    sent). (NattyNarwhal)
  . Added support for rounding negative places in number_format().
    (Marc Bennewitz)
  . Prevent precision loss on formatting decimal integers in number_format().
    (Marc Bennewitz)
  . Added usage of posix_spawn for proc_open when supported by OS.
    (Cristian Rodriguez)
  . Added $before_needle argument to strrchr(). (HypeMC)
  . Fixed GH-11982 (str_getcsv returns null byte for unterminated enclosure).
    (Jakub Zelenka)
  . Fixed str_decrement() on "1". (ilutov)

- Streams:
  . Fixed bug #51056: blocking fread() will block even if data is available.
    (Jakub Zelenka)
  . Added storing of the original path used to open xport stream.
    (Luc Vieillescazes)
  . Implement GH-8641 (STREAM_NOTIFY_COMPLETED over HTTP never emitted).
    (nielsdos, Jakub Zelenka)
  . Fix bug GH-10406 (fgets on a redis socket connection fails on PHP 8.3).
    (Jakub Zelenka)
  . Implemented GH-11242 (_php_stream_copy_to_mem: Allow specifying a maximum
    length without allocating a buffer of that size). (Jakub Zelenka)
  . Fixed bug #52335 (fseek() on memory stream behavior different than file).
    (Jakub Zelenka)
  . Fixed bug #76857 (Can read "non-existant" files). (Jakub Zelenka)

- XSLTProcessor:
  . Fixed bug #69168 (DomNode::getNodePath() returns invalid path). (nielsdos)

- ZIP:
  . zip extension version 1.22.0 for libzip 1.10.0. (Remi)
  . add new error macros (ER_DATA_LENGTH and ER_NOT_ALLOWED). (Remi)
  . add new archive global flags (ER_AFL_*). (Remi)
  . add ZipArchive::setArchiveFlag and ZipArchive::getArchiveFlag methods.
    (Remi)<|MERGE_RESOLUTION|>--- conflicted
+++ resolved
@@ -9,13 +9,10 @@
   . Fix failing tests due to string changes in libcurl 8.6.0. (Ayesh)
 
 - DOM:
-<<<<<<< HEAD
   . Fix unlikely memory leak in case of namespace removal with extremely deep
     trees. (nielsdos)
-=======
   . Fix reference access in dimensions for DOMNodeList and DOMNodeMap.
     (nielsdos)
->>>>>>> b8a1041f
 
 - Fileinfo:
   . Fixed bug GH-13344 (finfo::buffer(): Failed identify data 0:(null),
