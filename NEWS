PHP                                                                        NEWS
|||||||||||||||||||||||||||||||||||||||||||||||||||||||||||||||||||||||||||||||
?? ??? ????, PHP 8.4.4

- FTP:
  . Fixed bug GH-16800 (ftp functions can abort with EINTR). (nielsdos)

- GD:
  . Fixed bug GH-17349 (Tiled truecolor filling looses single color
    transparency). (cmb)

- Intl:
  . Fixed bug GH-11874 (intl causing segfault in docker images). (nielsdos)

<<<<<<< HEAD
02 Jan 2025, PHP 8.4.3

- BcMath:
  . Fixed bug GH-17049 (Correctly compare 0 and -0). (Saki Takamachi)
  . Fixed bug GH-17061 (Now Number::round() does not remove trailing zeros).
    (Saki Takamachi)
  . Fixed bug GH-17064 (Correctly round rounding mode with zero edge case).
    (Saki Takamachi)
  . Fixed bug GH-17275 (Fixed the calculation logic of dividend scale).
    (Saki Takamachi)
=======
- SNMP:
  . Fixed bug GH-17330 (SNMP::setSecurity segfault on closed session).
    (David Carlier)

02 Jan 2025, PHP 8.3.16RC1
>>>>>>> 88855139

- Core:
  . Fixed bug OSS-Fuzz #382922236 (Duplicate dynamic properties in hooked object
    iterator properties table). (ilutov)
  . Fixed unstable get_iterator pointer for hooked classes in shm on Windows.
    (ilutov)
  . Fixed bug GH-17106 (ZEND_MATCH_ERROR misoptimization). (ilutov)
  . Fixed bug GH-17162 (zend_array_try_init() with dtor can cause engine UAF).
    (nielsdos)
  . Fixed bug GH-17101 (AST->string does not reproduce constructor property
    promotion correctly). (nielsdos)
  . Fixed bug GH-17200 (Incorrect dynamic prop offset in hooked prop iterator).
    (ilutov)
  . Fixed bug GH-17216 (Trampoline crash on error). (nielsdos)

- DBA:
  . Skip test if inifile is disabled. (orlitzky)

- DOM:
  . Fixed bug GH-17145 (DOM memory leak). (nielsdos)
  . Fixed bug GH-17201 (Dom\TokenList issues with interned string replace).
    (nielsdos)
  . Fixed bug GH-17224 (UAF in importNode). (nielsdos)

- Embed:
  . Make build command for program using embed portable. (dunglas)

- FFI:
  . Fixed bug #79075 (FFI header parser chokes on comments). (nielsdos)
  . Fix memory leak on ZEND_FFI_TYPE_CHAR conversion failure. (nielsdos)
  . Fixed bug GH-16013 and bug #80857 (Big endian issues). (Dmitry, nielsdos)

- Fileinfo:
  . Fixed bug GH-17039 (PHP 8.4: Incorrect MIME content type). (nielsdos)

- FPM:
  . Fixed bug GH-13437 (FPM: ERROR: scoreboard: failed to lock (already
    locked)). (Jakub Zelenka)
  . Fixed bug GH-17112 (Macro redefinitions). (cmb, nielsdos)
  . Fixed bug GH-17208 (bug64539-status-json-encoding.phpt fail on 32-bits).
    (nielsdos)

- GD:
  . Fixed bug GH-16255 (Unexpected nan value in ext/gd/libgd/gd_filter.c).
    (nielsdos, cmb)
  . Ported fix for libgd bug 276 (Sometimes pixels are missing when storing
    images as BMPs). (cmb)

- Gettext:
  . Fixed bug GH-17202 (Segmentation fault ext/gettext/gettext.c
    bindtextdomain()). (Michael Orlitzky)

- Iconv:
  . Fixed bug GH-17047 (UAF on iconv filter failure). (nielsdos)

- LDAP:
  . Fixed bug GH-17280 (ldap_search() fails when $attributes array has holes).
    (nielsdos)

- LibXML:
  . Fixed bug GH-17223 (Memory leak in libxml encoding handling). (nielsdos)

- MBString:
  . Fixed bug GH-17112 (Macro redefinitions). (nielsdos, cmb)

- Opcache:
  . opcache_get_configuration() properly reports jit_prof_threshold. (cmb)
  . Fixed bug GH-17140 (Assertion failure in JIT trace exit with
    ZEND_FETCH_DIM_FUNC_ARG). (nielsdos, Dmitry)
  . Fixed bug GH-17151 (Incorrect RC inference of op1 of FETCH_OBJ and
    INIT_METHOD_CALL). (Dmitry, ilutov)
  . Fixed bug GH-17246 (GC during SCCP causes segfault). (Dmitry)
  . Fixed bug GH-17257 (UBSAN warning in ext/opcache/jit/zend_jit_vm_helpers.c).
    (nielsdos, Dmitry)

- PCNTL:
  . Fix memory leak in cleanup code of pcntl_exec() when a non stringable
    value is encountered past the first entry. (Girgias)

- PgSql:
  . Fixed bug GH-17158 (pg_fetch_result Shows Incorrect ArgumentCountError
    Message when Called With 1 Argument). (nielsdos)
  . Fixed further ArgumentCountError for calls with flexible
    number of arguments. (David Carlier)

- Phar:
  . Fixed bug GH-17137 (Segmentation fault ext/phar/phar.c). (nielsdos)

- SimpleXML:
  . Fixed bug GH-17040 (SimpleXML's unset can break DOM objects). (nielsdos)
  . Fixed bug GH-17153 (SimpleXML crash when using autovivification on
    document). (nielsdos)

- Sockets:
  . Fixed bug GH-16276 (socket_strerror overflow handling with INT_MIN).
    (David Carlier / cmb)
  . Fixed overflow on SO_LINGER values setting, strengthening values check
    on SO_SNDTIMEO/SO_RCVTIMEO for socket_set_option().
    (David Carlier)

- SPL:
  . Fixed bug GH-17198 (SplFixedArray assertion failure with get_object_vars).
    (nielsdos)
  . Fixed bug GH-17225 (NULL deref in spl_directory.c). (nielsdos)

- Streams:
  . Fixed bug GH-17037 (UAF in user filter when adding existing filter name due
    to incorrect error handling). (nielsdos)
  . Fixed bug GH-16810 (overflow on fopen HTTP wrapper timeout value).
    (David Carlier)
  . Fixed bug GH-17067 (glob:// wrapper doesn't cater to CWD for ZTS builds).
    (cmb)

- Windows:
  . Hardened proc_open() against cmd.exe hijacking. (cmb)

- XML:
  . Fixed bug GH-1718 (unreachable program point in zend_hash). (nielsdos)

05 Dec 2024, PHP 8.4.2

- BcMath:
  . Fixed bug GH-16978 (Avoid unnecessary padding with leading zeros).
    (Saki Takamachi)

- COM:
  . Fixed bug GH-16991 (Getting typeinfo of non DISPATCH variant segfaults).
    (cmb)

- Core:
  . Fixed bug GH-16344 (setRawValueWithoutLazyInitialization() and
    skipLazyInitialization() may change initialized proxy). (Arnaud)
  . Fix is_zend_ptr() huge block comparison. (nielsdos)
  . Fixed potential OOB read in zend_dirname() on Windows. (cmb)
  . Fixed bug GH-15964 (printf() can strip sign of -INF). (divinity76, cmb)

- Curl:
  . Fix various memory leaks in curl mime handling. (nielsdos)

- DBA:
  . Fixed bug GH-16990 (dba_list() is now zero-indexed instead of using
    resource ids) (kocsismate)

- DOM:
  . Fixed bug GH-16906 (Reloading document can cause UAF in iterator).
    (nielsdos)

- FPM:
  . Fixed bug GH-16932 (wrong FPM status output). (Jakub Zelenka, James Lucas)

- GMP:
  . Fixed bug GH-16890 (array_sum() with GMP can loose precision (LLP64)).
    (cmb)

- Opcache:
  . Fixed bug GH-16851 (JIT_G(enabled) not set correctly on other threads).
    (dktapps)
  . Fixed bug GH-16902 (Set of opcache tests fail zts+aarch64). (nielsdos)
  . Fixed bug GH-16879 (JIT dead code skipping does not update call_level).
    (nielsdos)

- SAPI:
  . Fixed bug GH-16998 (UBSAN warning in rfc1867). (nielsdos)

- PHPDBG:
  . Fixed bug GH-15208 (Segfault with breakpoint map and phpdbg_clear()).
    (nielsdos)

- Standard:
  . Fixed bug GH-16905 (Internal iterator functions can't handle UNDEF
    properties). (nielsdos)
  . Fixed bug GH-16957 (Assertion failure in array_shift with
    self-referencing array). (nielsdos)

- Streams:
  . Fixed network connect poll interuption handling. (Jakub Zelenka)

- Windows:
  . Fixed bug GH-16849 (Error dialog causes process to hang). (cmb)
  . Windows Server 2025 is now properly reported. (cmb)

21 Nov 2024, PHP 8.4.1

- BcMath:
  . [RFC] Add bcfloor, bcceil and bcround to BCMath. (Saki Takamachi)
  . Improve performance. (Saki Takamachi, nielsdos)
  . Adjust bcround()'s $mode parameter to only accept the RoundingMode
    enum. (timwolla, saki)
  . Fixed LONG_MAX in BCMath ext. (Saki Takamachi)
  . Fixed bcdiv() div by one. (Saki Takamachi)
  . [RFC] Support object types in BCMath. (Saki Takamachi)
  . bcpow() performance improvement. (Jorg Sowa)
  . ext/bcmath: Check for scale overflow. (SakiTakamachi)
  . [RFC] ext/bcmath: Added bcdivmod. (SakiTakamachi)
  . Fix GH-15968 (Avoid converting objects to strings in operator calculations).
    (SakiTakamachi)
  . Fixed bug GH-16265 (Added early return case when result is 0)
    (Saki Takamachi).
  . Fixed bug GH-16262 (Fixed a bug where size_t underflows) (Saki Takamachi).
  . Fixed GH-16236 (Fixed a bug in BcMath\Number::pow() and bcpow() when
    raising negative powers of 0) (Saki Takamachi).

- Core:
  . Added zend_call_stack_get implementation for NetBSD, DragonFlyBSD,
    Solaris and Haiku. (David Carlier)
  . Enabled ifunc checks on FreeBSD from the 12.x releases. (Freaky)
  . Changed the type of PHP_DEBUG and PHP_ZTS constants to bool. (haszi)
  . Fixed bug GH-13142 (Undefined variable name is shortened when contains \0).
    (nielsdos)
  . Fixed bug GH-13178 (Iterator positions incorrect when converting packed
    array to hashed). (ilutov)
  . Fixed zend fiber build for solaris default mode (32 bits). (David Carlier)
  . Fixed zend call stack size for macOs/arm64. (David Carlier)
  . Added support for Zend Max Execution Timers on FreeBSD. (Kévin Dunglas)
  . Ensure fiber stack is not backed by THP. (crrodriguez)
  . Implement GH-13609 (Dump wrapped object in WeakReference class). (nielsdos)
  . Added sparc64 arch assembly support for zend fiber. (Claudio Jeker)
  . Fixed GH-13581 no space available for TLS on NetBSD. (Paul Ripke)
  . Added fiber Sys-V loongarch64 support. (qiangxuhui)
  . Adjusted closure names to include the parent function's name. (timwolla)
  . Improve randomness of uploaded file names and files created by tempnam().
    (Arnaud)
  . Added gc and shutdown callbacks to zend_mm custom handlers.
    (Florian Engelhardt)
  . Fixed bug GH-14650 (Compute the size of pages before allocating memory).
    (Julien Voisin)
  . Fixed bug GH-11928 (The --enable-re2c-cgoto doesn't add the -g flag).
    (Peter Kokot)
  . Added the #[\Deprecated] attribute. (beberlei, timwolla)
  . Fixed GH-11389 (Allow suspending fibers in destructors). (Arnaud, trowski)
  . Fixed bug GH-14801 (Fix build for armv7). (andypost)
  . Implemented property hooks RFC. (ilutov)
  . Fix GH-14978 (The xmlreader extension phpize build). (Peter Kokot)
  . Throw Error exception when encountering recursion during comparison, rather
    than fatal error. (ilutov)
  . Added missing cstddef include for C++ builds. (cmb)
  . Updated build system scripts config.guess to 2024-07-27 and config.sub to
    2024-05-27. (Peter Kokot)
  . Fixed bug GH-15240 (Infinite recursion in trait hook). (ilutov)
  . Fixed bug GH-15140 (Missing variance check for abstract set with asymmetric
    type). (ilutov)
  . Fixed bug GH-15181 (Disabled output handler is flushed again). (cmb)
  . Passing E_USER_ERROR to trigger_error() is now deprecated. (Girgias)
  . Fixed bug GH-15292 (Dynamic AVX detection is broken for MSVC). (nielsdos)
  . Using "_" as a class name is now deprecated. (Girgias)
  . Exiting a namespace now clears seen symbols. (ilutov)
  . The exit (and die) language constructs now behave more like a function.
    They can be passed liked callables, are affected by the strict_types
    declare statement, and now perform the usual type coercions instead of
    casting any non-integer value to a string.
    As such, passing invalid types to exit/die may now result in a TypeError
    being thrown. (Girgias)
  . Fixed bug GH-15438 (Hooks on constructor promoted properties without
    visibility are ignored). (ilutov)
  . Fixed bug GH-15419 (Missing readonly+hook incompatibility check for readonly
    classes). (ilutov)
  . Fixed bug GH-15187 (Various hooked object iterator issues). (ilutov)
  . Fixed bug GH-15456 (Crash in get_class_vars() on virtual properties).
    (ilutov)
  . Fixed bug GH-15501 (Windows HAVE_<header>_H macros defined to 1 or
    undefined). (Peter Kokot)
  . Implemented asymmetric visibility for properties. (ilutov)
  . Fixed bug GH-15644 (Asymmetric visibility doesn't work with hooks). (ilutov)
  . Implemented lazy objects RFC. (Arnaud)
  . Fixed bug GH-15686 (Building shared iconv with external iconv library).
    (Peter Kokot, zeriyoshi)
  . Fixed missing error when adding asymmetric visibility to unilateral virtual
    property. (ilutov)
  . Fixed bug GH-15693 (Unnecessary include in main.c bloats binary).
    (nielsdos)
  . Fixed bug GH-15731 (AllowDynamicProperties validation should error on
    enums). (DanielEScherzer)
  . Fixed bug GH-16040 (Use-after-free of object released in hook). (ilutov)
  . Fixed bug GH-16026 (Reuse of dtor fiber during shutdown). (Arnaud)
  . Fixed bug GH-15999 (zend_std_write_property() assertion failure with lazy
    objects). (Arnaud)
  . Fixed bug GH-15960 (Foreach edge cases with lazy objects). (Arnaud)
  . Fixed bug GH-16185 (Various hooked object iterator issues). (ilutov)
  . Fixed bug OSS-Fuzz #371445205 (Heap-use-after-free in attr_free).
    (nielsdos)
  . Fixed missing error when adding asymmetric visibility to static properties.
    (ilutov)
  . Fixed bug OSS-Fuzz #71407 (Null-dereference WRITE in
    zend_lazy_object_clone). (Arnaud)
  . Fixed bug GH-16574 (Incorrect error "undefined method" messages).
    (nielsdos)
  . Fixed bug GH-16577 (EG(strtod_state).freelist leaks with opcache.preload).
    (nielsdos)
  . Fixed bug GH-16615 (Assertion failure in zend_std_read_property). (Arnaud)
  . Fixed bug GH-16342 (Added ReflectionProperty::isLazy()). (Arnaud)
  . Fixed bug GH-16725 (Incorrect access check for non-hooked props in hooked
    object iterator). (ilutov)

- Curl:
  . Deprecated the CURLOPT_BINARYTRANSFER constant. (divinity76)
  . Bumped required libcurl version to 7.61.0. (Ayesh)
  . Added feature_list key to the curl_version() return value. (Ayesh)
  . Added constants CURL_HTTP_VERSION_3 (libcurl 7.66) and CURL_HTTP_VERSION_3ONLY
    (libcurl 7.88) as options for CURLOPT_HTTP_VERSION (Ayesh Karunaratne)
  . Added CURLOPT_TCP_KEEPCNT to set the number of probes to send before
    dropping the connection. (David Carlier)
  . Added CURLOPT_PREREQFUNCTION Curl option to set a custom callback
    after the connection is established, but before the request is
    performed. (Ayesh Karunaratne)
  . Added CURLOPT_SERVER_RESPONSE_TIMEOUT, which was formerly known as
    CURLOPT_FTP_RESPONSE_TIMEOUT. (Ayesh Karunaratne)
  . The CURLOPT_DNS_USE_GLOBAL_CACHE option is now silently ignored. (Ayesh Karunaratne)
  . Added CURLOPT_DEBUGFUNCTION as a Curl option. (Ayesh Karunaratne)
  . Fixed bug GH-16359 (crash with curl_setopt* CURLOPT_WRITEFUNCTION
    without null callback). (David Carlier)
  . Fixed bug GH-16723 (CURLMOPT_PUSHFUNCTION issues). (cmb)

- Date:
  . Added DateTime[Immutable]::createFromTimestamp. (Marc Bennewitz)
  . Added DateTime[Immutable]::[get|set]Microsecond. (Marc Bennewitz)
  . Constants SUNFUNCS_RET_TIMESTAMP, SUNFUNCS_RET_STRING, and SUNFUNCS_RET_DOUBLE
    are now deprecated. (Jorg Sowa)
  . Fixed bug GH-13773 (DatePeriod not taking into account microseconds for end
    date). (Mark Bennewitz, Derick)

- DBA:
  . Passing null or false to dba_key_split() is deprecated. (Grigias)

- Debugging:
  . Fixed bug GH-15923 (GDB: Python Exception <class 'TypeError'>:
    exceptions must derive from BaseException). (nielsdos)

- DOM:
  . Added DOMNode::compareDocumentPosition(). (nielsdos)
  . Implement #53655 (Improve speed of DOMNode::C14N() on large XML documents).
    (nielsdos)
  . Fix cloning attribute with namespace disappearing namespace. (nielsdos)
  . Implement DOM HTML5 parsing and serialization RFC. (nielsdos)
  . Fix DOMElement->prefix with empty string creates bogus prefix. (nielsdos)
  . Handle OOM more consistently. (nielsdos)
  . Implemented "Improve callbacks in ext/dom and ext/xsl" RFC. (nielsdos)
  . Added DOMXPath::quote() static method. (divinity76)
  . Implemented opt-in ext/dom spec compliance RFC. (nielsdos)
  . Fixed bug #79701 (getElementById does not correctly work with duplicate
    definitions). (nielsdos)
  . Implemented "New ext-dom features in PHP 8.4" RFC. (nielsdos)
  . Fixed GH-14698 (segfault on DOM node dereference). (David Carlier)
  . Improve support for template elements. (nielsdos)
  . Fix trampoline leak in xpath callables. (nielsdos)
  . Throw instead of silently failing when creating a too long text node in
    (DOM)ParentNode and (DOM)ChildNode. (nielsdos)
  . Fixed bug GH-15192 (Segmentation fault in dom extension
    (html5_serializer)). (nielsdos)
  . Deprecated DOM_PHP_ERR constant. (nielsdos)
  . Removed DOMImplementation::getFeature(). (nielsdos)
  . Fixed bug GH-15331 (Element::$substitutedNodeValue test failed). (nielsdos)
  . Fixed bug GH-15570 (Segmentation fault (access null pointer) in
    ext/dom/html5_serializer.c). (nielsdos)
  . Fixed bug GH-13988 (Storing DOMElement consume 4 times more memory in
    PHP 8.1 than in PHP 8.0). (nielsdos)
  . Fix XML serializer errata: xmlns="" serialization should be allowed.
    (nielsdos)
  . Fixed bug GH-15910 (Assertion failure in ext/dom/element.c). (nielsdos)
  . Fix unsetting DOM properties. (nielsdos)
  . Fixed bug GH-16190 (Using reflection to call Dom\Node::__construct
    causes assertion failure). (nielsdos)
  . Fix edge-case in DOM parsing decoding. (nielsdos)
  . Fixed bug GH-16465 (Heap buffer overflow in DOMNode->getElementByTagName).
    (nielsdos)
  . Fixed bug GH-16594 (Assertion failure in DOM -> before). (nielsdos)

- Fileinfo:
  . Update to libmagic 5.45. (nielsdos)
  . Fixed bug #65106 (PHP fails to compile ext/fileinfo). (Guillaume Outters)

- FPM:
  . Implement GH-12385 (flush headers without body when calling flush()).
    (nielsdos)
  . Added DragonFlyBSD system to the list which set FPM_BACKLOG_DEFAULT
    to SOMAXCONN. (David Carlier)
  . /dev/poll events.mechanism for Solaris/Illumos setting had been retired.
    (David Carlier)
  . Added memory peak to the scoreboard / status page. (Flávio Heleno)

- FTP:
  . Removed the deprecated inet_ntoa call support. (David Carlier)
  . Fixed bug #63937 (Upload speed 10 times slower with PHP). (nielsdos)

- GD:
  . Fix parameter numbers and missing alpha check for imagecolorset().
    (Giovanni Giacobbi)
  . imagepng/imagejpeg/imagewep/imageavif now throw an exception on
    invalid quality parameter. (David Carlier)
  . Check overflow/underflow for imagescale/imagefilter. (David Carlier)
  . Added gdImageClone to bundled libgd. (David Carlier)

- Gettext:
  . bind_textdomain_codeset, textdomain and d(*)gettext functions
    now throw an exception on empty domain. (David Carlier)

- GMP:
  . The GMP class is now final and cannot be extended anymore. (Girgias)
  . RFC: Change GMP bool cast behavior. (Saki Takamachi)

- Hash:
  . Changed return type of hash_update() to true. (nielsdos)
  . Added HashContext::__debugInfo(). (timwolla)
  . Deprecated passing incorrect data types for options to ext/hash functions.
    (nielsdos)
  . Added SSE2 and SHA-NI implementation of SHA-256. (timwolla, Colin Percival,
    Graham Percival)
  . Fix GH-15384 (Build fails on Alpine / Musl for amd64). (timwolla)
  . Fixed bug GH-15742 (php_hash_sha.h incompatible with C++). (cmb)

- IMAP:
  . Moved to PECL. (Derick Rethans)

- Intl:
  . Added IntlDateFormatter::PATTERN constant. (David Carlier)
  . Fixed Numberformatter::__construct when the locale is invalid, now
    throws an exception. (David Carlier)
  . Added NumberFormatter::ROUND_TOWARD_ZERO and ::ROUND_AWAY_FROM_ZERO as
    aliases for ::ROUND_DOWN and ::ROUND_UP. (Jorg Sowa)
  . Added NumberFormatter::ROUND_HALFODD. (Ayesh Karunaratne)
  . Added PROPERTY_IDS_UNARY_OPERATOR, PROPERTY_ID_COMPAT_MATH_START and
    PROPERTY_ID_COMPAT_MATH_CONTINUE constants. (David Carlier)
  . Added IntlDateFormatter::getIanaID/intltz_get_iana_id method/function.
    (David Carlier)
  . Set to C++17 standard for icu 74 and onwards. (David Carlier)
  . resourcebundle_get(), ResourceBundle::get(), and accessing offsets on a
    ResourceBundle object now throw:
    - TypeError for invalid offset types
    - ValueError for an empty string
    - ValueError if the integer index does not fit in a signed 32 bit integer
  . ResourceBundle::get() now has a tentative return type of:
    ResourceBundle|array|string|int|null
  . Added the new Grapheme function grapheme_str_split. (youkidearitai)
  . Added IntlDateFormatter::parseToCalendar. (David Carlier)
  . Added SpoofChecker::setAllowedChars to set unicode chars ranges.
    (David Carlier)

- LDAP:
  . Added LDAP_OPT_X_TLS_PROTOCOL_MAX/LDAP_OPT_X_TLS_PROTOCOL_TLS1_3
    constants. (StephenWall)

- LibXML:
  . Added LIBXML_RECOVER constant. (nielsdos)
  . libxml_set_streams_context() now throws immediately on an invalid context
    instead of at the use-site. (nielsdos)
  . Added LIBXML_NO_XXE constant. (nielsdos)

- MBString:
  . Added mb_trim, mb_ltrim and mb_rtrim. (Yuya Hamada)
  . Added mb_ucfirst and mb_lcfirst. (Yuya Hamada)
  . Updated Unicode data tables to Unicode 15.1. (Ayesh Karunaratne)
  . Fixed bug GH-15824 (mb_detect_encoding(): Argument $encodings contains
    invalid encoding "UTF8"). (Yuya Hamada)
  . Updated Unicode data tables to Unicode 16.0. (Ayesh Karunaratne)

- Mysqli:
  . The mysqli_ping() function and mysqli::ping() method are now deprecated,
    as the reconnect feature was removed in PHP 8.2. (Kamil Tekiela)
  . The mysqli_kill() function and mysqli::kill() method are now deprecated.
    If this functionality is needed a SQL "KILL" command can be used instead.
    (Kamil Tekiela)
  . The mysqli_refresh() function and mysqli::refresh() method are now deprecated.
    If this functionality is needed a SQL "FLUSH" command can be used instead.
    (Kamil Tekiela)
  . Passing explicitly the $mode parameter to mysqli_store_result() has been
    deprecated. As the MYSQLI_STORE_RESULT_COPY_DATA constant was only used in
    conjunction with this function it has also been deprecated. (Girgias)

- MySQLnd:
  . Fixed bug GH-13440 (PDO quote bottleneck). (nielsdos)
  . Fixed bug GH-10599 (Apache crash on Windows when using a self-referencing
    anonymous function inside a class with an active mysqli connection).
    (nielsdos)

- Opcache:
  . Added large shared segments support for FreeBSD. (David Carlier)
  . If JIT is enabled, PHP will now exit with a fatal error on startup in case
    of JIT startup initialization issues. (danog)
  . Increased the maximum value of opcache.interned_strings_buffer to 32767 on
    64bit archs. (Arnaud)
  . Fixed bug GH-13834 (Applying non-zero offset 36 to null pointer in
    zend_jit.c). (nielsdos)
  . Fixed bug GH-14361 (Deep recursion in zend_cfg.c causes segfault).
    (nielsdos)
  . Fixed bug GH-14873 (PHP 8.4 min function fails on typed integer).
    (nielsdos)
  . Fixed bug GH-15490 (Building of callgraph modifies preloaded symbols).
    (ilutov)
  . Fixed bug GH-15178 (Assertion in tracing JIT on hooks). (ilutov)
  . Fixed bug GH-15657 (Segmentation fault in dasm_x86.h). (nielsdos)
  . Added opcache_jit_blacklist() function. (Bob)
  . Fixed bug GH-16009 (Segmentation fault with frameless functions and
    undefined CVs). (nielsdos)
  . Fixed bug GH-16186 (Assertion failure in Zend/zend_operators.c). (Arnaud)
  . Fixed bug GH-16572 (Incorrect result with reflection in low-trigger JIT).
    (nielsdos)
  . Fixed GH-16839 (Error on building Opcache JIT for Windows ARM64). (cmb)

- OpenSSL:
  . Fixed bug #80269 (OpenSSL sets Subject wrong with extraattribs parameter).
    (Jakub Zelenka)
  . Implement request #48520 (openssl_csr_new - allow multiple values in DN).
    (Jakub Zelenka)
  . Introduced new serial_hex parameter to openssl_csr_sign. (Jakub Zelenka,
    Florian Sowade)
  . Added X509_PURPOSE_OCSP_HELPER and X509_PURPOSE_TIMESTAMP_SIGN constants.
    (Vincent Jardin)
  . Bumped minimum required OpenSSL version to 1.1.1. (Ayesh Karunaratne)
  . Added compile-time option --with-openssl-legacy-provider to enable legacy
    provider. (Adam Saponara)
  . Added support for Curve25519 + Curve448 based keys. (Manuel Mausz)
  . Fixed bug GH-13343 (openssl_x509_parse should not allow omitted seconds in
    UTCTimes). (Jakub Zelenka)
  . Bumped minimum required OpenSSL version to 1.1.0. (cmb)
  . Implement GH-13514 PASSWORD_ARGON2 from OpenSSL 3.2. (Remi)

- Output:
  . Clear output handler status flags during handler initialization. (haszi)
  . Fixed bug with url_rewriter.hosts not used by output_add_rewrite_var().
    (haszi)

- PCNTL:
  . Added pcntl_setns for Linux. (David Carlier)
  . Added pcntl_getcpuaffinity/pcntl_setcpuaffinity. (David Carlier)
  . Updated pcntl_get_signal_handler signal id upper limit to be
    more in line with platforms limits. (David Carlier)
  . Added pcntl_getcpu for Linux/FreeBSD/Solaris/Illumos. (David Carlier)
  . Added pcntl_getqos_class/pcntl_setqos_class for macOs. (David Carlier)
  . Added SIGCKPT/SIGCKPTEXIT constants for DragonFlyBSD. (David Carlier)
  . Added FreeBSD's SIGTRAP handling to pcntl_siginfo_to_zval. (David Carlier)
  . Added POSIX pcntl_waitid. (Vladimir Vrzić)
  . Fixed bug GH-16769: (pcntl_sigwaitinfo aborts on signal value
    as reference). (David Carlier)

- PCRE:
  . Upgrade bundled pcre2lib to version 10.43. (nielsdos)
  . Add "/r" modifier. (Ayesh)
  . Upgrade bundled pcre2lib to version 10.44. (Ayesh)
  . Fixed GH-16189 (underflow on offset argument). (David Carlier)
  . Fix UAF issues with PCRE after request shutdown. (nielsdos)

- PDO:
  . Fixed setAttribute and getAttribute. (SakiTakamachi)
  . Implemented PDO driver-specific subclasses RFC. (danack, kocsismate)
  . Added support for PDO driver-specific SQL parsers. (Matteo Beccati)
  . Fixed bug GH-14792 (Compilation failure on pdo_* extensions).
    (Peter Kokot)
  . mysqlnd: support ER_CLIENT_INTERACTION_TIMEOUT. (Appla)
  . The internal header php_pdo_int.h is no longer installed; it is not
    supposed to be used by PDO drivers. (cmb)
  . Fixed bug GH-16167 (Prevent mixing PDO sub-classes with different DSN).
    (kocsismate)
  . Fixed bug GH-16314 ("Pdo\Mysql object is uninitialized" when opening a
    persistent connection). (kocsismate)

- PDO_DBLIB:
  . Fixed setAttribute and getAttribute. (SakiTakamachi)
  . Added class Pdo\DbLib. (danack, kocsismate)

- PDO_Firebird:
  . Fixed setAttribute and getAttribute. (SakiTakamachi)
  . Feature: Add transaction isolation level and mode settings to pdo_firebird.
    (SakiTakamachi)
  . Added class Pdo\Firebird. (danack, kocsismate)
  . Added Pdo\Firebird::ATTR_API_VERSION. (SakiTakamachi)
  . Added getApiVersion() and removed from getAttribute().
    (SakiTakamachi)
  . Supported Firebird 4.0 datatypes. (sim1984)
  . Support proper formatting of time zone types. (sim1984)
  . Fixed GH-15604 (Always make input parameters nullable). (sim1984)

- PDO_MYSQL:
  . Fixed setAttribute and getAttribute. (SakiTakamachi)
  . Added class Pdo\Mysql. (danack, kocsismate)
  . Added custom SQL parser. (Matteo Beccati)
  . Fixed GH-15949 (PDO_MySQL not properly quoting PDO_PARAM_LOB binary
    data). (mbeccati, lcobucci)

- PDO_ODBC:
  . Added class Pdo\Odbc. (danack, kocsismate)

- PDO_PGSQL:
  . Fixed GH-12423, DSN credentials being prioritized over the user/password
    PDO constructor arguments. (SakiTakamachi)
  . Fixed native float support with pdo_pgsql query results. (Yurunsoft)
  . Added class Pdo\Pgsql. (danack, kocsismate)
  . Retrieve the memory usage of the query result resource. (KentarouTakeda)
  . Added Pdo\Pgsql::setNoticeCallBack method to receive DB notices.
    (outtersg)
  . Added custom SQL parser. (Matteo Beccati)
  . Fixed GH-15986 (Double-free due to Pdo\Pgsql::setNoticeCallback()). (cmb,
    nielsdos)
  . Fixed GH-12940 (Using PQclosePrepared when available instead of
    the DEALLOCATE command to free statements resources). (David Carlier)
  . Remove PGSQL_ATTR_RESULT_MEMORY_SIZE constant as it is provided by
    the new PDO Subclass as Pdo\Pgsql::ATTR_RESULT_MEMORY_SIZE. (Girgias)

- PDO_SQLITE:
  . Added class Pdo\Sqlite. (danack, kocsismate)
  . Fixed bug #81227 (PDO::inTransaction reports false when in transaction).
    (nielsdos)
  . Added custom SQL parser. (Matteo Beccati)

- PHPDBG:
  . array out of bounds, stack overflow handled for segfault handler on windows.
    (David Carlier)
  . Fixed bug GH-16041 (Support stack limit in phpdbg). (Arnaud)

- PGSQL:
  . Added the possibility to have no conditions for pg_select. (OmarEmaraDev)
  . Persistent connections support the PGSQL_CONNECT_FORCE_RENEW flag.
    (David Carlier)
  . Added pg_result_memory_size to get the query result memory usage.
    (KentarouTakeda)
  . Added pg_change_password to alter an user's password. (David Carlier)
  . Added pg_put_copy_data/pg_put_copy_end to send COPY commands and signal
    the end of the COPY. (David Carlier)
  . Added pg_socket_poll to poll on the connection. (David Carlier)
  . Added pg_jit to get infos on server JIT support. (David Carlier)
  . Added pg_set_chunked_rows_size to fetch results per chunk. (David Carlier)
  . pg_convert/pg_insert/pg_update/pg_delete ; regexes are now cached.
    (David Carlier)

- Phar:
  . Fixed bug GH-12532 (PharData created from zip has incorrect timestamp).
    (nielsdos)

- POSIX:
  . Added POSIX_SC_CHILD_MAX and POSIX_SC_CLK_TCK constants. (Jakub Zelenka)
  . Updated posix_isatty to set the error number on file descriptors.
    (David Carlier)

- PSpell:
  . Moved to PECL. (Derick Rethans)

- Random:
  . Fixed bug GH-15094 (php_random_default_engine() is not C++ conforming).
    (cmb)
  . lcg_value() is now deprecated. (timwolla)

- Readline:
  . Fixed readline_info, rl_line_buffer_length/rl_len globals on update.
    (David Carlier)
  . Fixed bug #51558 (Shared readline build fails). (Peter Kokot)
  . Fixed UAF with readline_info(). (David Carlier)

- Reflection:
  . Implement GH-12908 (Show attribute name/class in ReflectionAttribute dump).
    (nielsdos)
  . Make ReflectionGenerator::getFunction() legal after generator termination.
    (timwolla)
  . Added ReflectionGenerator::isClosed(). (timwolla)
  . Fixed bug GH-15718 (Segfault on ReflectionProperty::get{Hook,Hooks}() on
    dynamic properties). (DanielEScherzer)
  . Fixed bug GH-15694 (ReflectionProperty::isInitialized() is incorrect for
    hooked properties). (ilutov)
  . Add missing ReflectionProperty::hasHook[s]() methods. (ilutov)
  . Add missing ReflectionProperty::isFinal() method. (ilutov)
  . Fixed bug GH-16122 (The return value of ReflectionFunction::getNamespaceName()
    and ReflectionFunction::inNamespace() for closures is incorrect). (timwolla)
  . Fixed bug GH-16162 (No ReflectionProperty::IS_VIRTUAL) (DanielEScherzer)
  . Fixed the name of the second parameter of
    ReflectionClass::resetAsLazyGhost(). (Arnaud)

- Session:
  . INI settings session.sid_length and session.sid_bits_per_character are now
    deprecated. (timwolla)
  . Emit warnings for non-positive values of session.gc_divisor and negative values
    of session.gc_probability. (Jorg Sowa)
  . Fixed bug GH-16590 (UAF in session_encode()). (nielsdos)

- SimpleXML:
  . Fix signature of simplexml_import_dom(). (nielsdos)

- SNMP:
  . Removed the deprecated inet_ntoa call support. (David Carlier)

- SOAP:
  . Add support for clark notation for namespaces in class map. (lxShaDoWxl)
  . Mitigate #51561 (SoapServer with a extented class and using sessions,
    lost the setPersistence()). (nielsdos)
  . Fixed bug #49278 (SoapClient::__getLastResponseHeaders returns NULL if
    wsdl operation !has output). (nielsdos)
  . Fixed bug #44383 (PHP DateTime not converted to xsd:datetime). (nielsdos)
  . Fixed bug GH-11941 (soap with session persistence will silently fail when
    "session" built as a shared object). (nielsdos)
  . Passing an int to SoapServer::addFunction() is now deprecated.
    If all PHP functions need to be provided flatten the array returned by
    get_defined_functions(). (Girgias)
  . The SOAP_FUNCTIONS_ALL constant is now deprecated. (Girgias)
  . Fixed bug #61525 (SOAP functions require at least one space after HTTP
    header colon). (nielsdos)
  . Implement request #47317 (SoapServer::__getLastResponse()). (nielsdos)

- Sockets:
  . Removed the deprecated inet_ntoa call support. (David Carlier)
  . Added the SO_EXECLUSIVEADDRUSE windows constant. (David Carlier)
  . Added the SOCK_CONN_DGRAM/SOCK_DCCP netbsd constants. (David Carlier)
  . Added multicast group support for ipv4 on FreeBSD. (jonathan@tangential.ca)
  . Added the TCP_SYNCNT constant for Linux to set number of attempts to send
    SYN packets from the client. (David Carlier)
  . Added the SO_EXCLBIND constant for exclusive socket binding on illumos/solaris.
    (David Carlier)
  . Updated the socket_create_listen backlog argument default value to SOMAXCONN.
    (David Carlier)
  . Added the SO_NOSIGPIPE constant to control the generation of SIGPIPE for
    macOs and FreeBSD. (David Carlier)
  . Added SO_LINGER_SEC for macOs, true equivalent of SO_LINGER in other platforms.
    (David Carlier)
  . Add close-on-exec on socket created with socket_accept on unixes. (David Carlier)
  . Added IP_PORTRANGE* constants for BSD systems to control ephemeral port
    ranges. (David Carlier)
  . Added SOCK_NONBLOCK/SOCK_CLOEXEC constants for socket_create and
    socket_create_pair to apply O_NONBLOCK/O_CLOEXEC flags to the
    newly created sockets. (David Carlier)
  . Added SO_BINDTOIFINDEX to bind a socket to an interface index.
    (David Carlier)

- Sodium:
  . Add support for AEGIS-128L and AEGIS-256. (jedisct1)
  . Enable AES-GCM on aarch64 with the ARM crypto extensions. (jedisct1)

- SPL:
  . Implement SeekableIterator for SplObjectStorage. (nielsdos)
  . The SplFixedArray::__wakeup() method has been deprecated as it implements
    __serialize() and __unserialize() which need to be overwritten instead.
    (TysonAndre)
  . Passing a non-empty string for the $escape parameter of:
    - SplFileObject::setCsvControl()
    - SplFileObject::fputcsv()
    - SplFileObject::fgetcsv()
    is now deprecated. (Girgias)

- Standard:
  . Implement GH-12188 (Indication for the int size in phpinfo()). (timwolla)
  . Partly fix GH-12143 (Incorrect round() result for 0.49999999999999994).
    (timwolla)
  . Fix GH-12252 (round(): Validate the rounding mode). (timwolla)
  . Increase the default BCrypt cost to 12. (timwolla)
  . Fixed bug GH-12592 (strcspn() odd behaviour with NUL bytes and empty mask).
    (nielsdos)
  . Removed the deprecated inet_ntoa call support. (David Carlier)
  . Cast large floats that are within int range to int in number_format so
    the precision is not lost. (Marc Bennewitz)
  . Add support for 4 new rounding modes to the round() function. (Jorg Sowa)
  . debug_zval_dump() now indicates whether an array is packed. (Max Semenik)
  . Fix GH-12143 (Optimize round). (SakiTakamachi)
  . Changed return type of long2ip to string from string|false. (Jorg Sowa)
  . Fix GH-12143 (Extend the maximum precision round can handle by one digit).
    (SakiTakamachi)
  . Added the http_get_last_response_headers() and
    http_clear_last_response_headers() that allows retrieving the same content
    as the magic $http_response_header variable.
  . Add php_base64_encode_ex() API. (Remi)
  . Implemented "Raising zero to the power of negative number" RFC. (Jorg Sowa)
  . Added array_find(), array_find_key(), array_all(), and array_any(). (josh)
  . Change highlight_string() and print_r() return type to string|true. (Ayesh)
  . Fix references in request_parse_body() options array. (nielsdos)
  . Add RoundingMode enum. (timwolla, saki)
  . Unserializing the uppercase 'S' tag is now deprecated. (timwolla)
  . Enables crc32 auxiliary detection on OpenBSD. (David Carlier)
  . Passing a non-empty string for the $escape parameter of:
    - fputcsv()
    - fgetcsv()
    - str_getcsv()
    is now deprecated. (Girgias)
  . The str_getcsv() function now throws ValueErrors when the $separator and
    $enclosure arguments are not one byte long, or if the $escape is not one
    byte long or the empty string. This aligns the behaviour to be identical
    to that of fputcsv() and fgetcsv(). (Girgias)
  . php_uname() now throws ValueErrors on invalid inputs. (Girgias)
  . The "allowed_classes" option for unserialize() now throws TypeErrors and
    ValueErrors	if it is not an	array of class names. (Girgias)
  . Implemented GH-15685 (improve proc_open error reporting on Windows). (cmb)
  . Add support for backed enums in http_build_query(). (ilutov)
  . Fixed bug GH-15982 (Assertion failure with array_find when references are
    involved). (nielsdos)
  . Fixed parameter names of fpow() to be identical to pow(). (Girgias)

- Streams:
  . Implemented GH-15155 (Stream context is lost when custom stream wrapper is
    being filtered). (Quentin Dreyer)

- Tidy:
  . Failures in the constructor now throw exceptions rather than emitting
    warnings and having a broken object. (nielsdos)
  . Add tidyNode::getNextSibling() and tidyNode::getPreviousSibling().
    (nielsdos)

- Windows:
  . Update the icon of the Windows executables, e.g. php.exe. (Ayesh,
    Nurudin Imširović)
  . Fixed bug GH-16199 (GREP_HEADER() is broken). (Peter Kokot)

- XML:
  . Added XML_OPTION_PARSE_HUGE parser option. (nielsdos)
  . Fixed bug #81481 (xml_get_current_byte_index limited to 32-bit numbers on
    64-bit builds). (nielsdos)
  . The xml_set_object() function has been deprecated. (Girgias)
  . Passing non-callable strings to the xml_set_*_handler() functions is now
    deprecated. (Girgias)

- XMLReader:
  . Declares class constant types. (Ayesh)
  . Add XMLReader::fromStream(), XMLReader::fromUri(), XMLReader::fromString(). (nielsdos)
  . Fixed bug GH-15123 (var_dump doesn't actually work on XMLReader).
    (nielsdos)

- XMLWriter:
  . Add XMLWriter::toStream(), XMLWriter::toUri(), XMLWriter::toMemory(). (nielsdos)

- XSL:
  . Implement request #64137 (XSLTProcessor::setParameter() should allow both
    quotes to be used). (nielsdos)
  . Implemented "Improve callbacks in ext/dom and ext/xsl" RFC. (nielsdos)
  . Added XSLTProcessor::$maxTemplateDepth and XSLTProcessor::$maxTemplateVars.
    (nielsdos)
  . Fix trampoline leak in xpath callables. (nielsdos)

- Zip:
  . Added ZipArchive::ER_TRUNCATED_ZIP added in libzip 1.11. (Remi)<|MERGE_RESOLUTION|>--- conflicted
+++ resolved
@@ -12,7 +12,10 @@
 - Intl:
   . Fixed bug GH-11874 (intl causing segfault in docker images). (nielsdos)
 
-<<<<<<< HEAD
+- SNMP:
+  . Fixed bug GH-17330 (SNMP::setSecurity segfault on closed session).
+    (David Carlier)
+
 02 Jan 2025, PHP 8.4.3
 
 - BcMath:
@@ -23,13 +26,6 @@
     (Saki Takamachi)
   . Fixed bug GH-17275 (Fixed the calculation logic of dividend scale).
     (Saki Takamachi)
-=======
-- SNMP:
-  . Fixed bug GH-17330 (SNMP::setSecurity segfault on closed session).
-    (David Carlier)
-
-02 Jan 2025, PHP 8.3.16RC1
->>>>>>> 88855139
 
 - Core:
   . Fixed bug OSS-Fuzz #382922236 (Duplicate dynamic properties in hooked object
