--- conflicted
+++ resolved
@@ -23,30 +23,12 @@
   . Fixed bug #72982 (Memory leak in zend_accel_blacklist_update_regexp()
     function). (Laruence)
 
-<<<<<<< HEAD
-- SQLite3:
-  . Updated to SQLite3 3.14.1. (cmb)
-=======
-- phpdbg:
-  . Fixed bug #72996 (phpdbg_prompt.c undefined reference to DL_LOAD). (Nikita)
-
 - Session:
   . Fixed bug #68015 (Session does not report invalid uid for files save handler).
     (Yasuo)
 
-- SOAP:
-  . Fixed bug #71711 (Soap Server Member variables reference bug). (Nikita)
-  . Fixed bug #71996 (Using references in arrays doesn't work like expected).
-    (Nikita)
-
-- Standard:
-  . Fixed bug #71882 (Negative ftruncate() on php://memory exhausts memory).
-    (cmb)
-
-- Zip:
-  . Fixed bug #70752 (Depacking with wrong password leaves 0 length files).
-    (cmb)
->>>>>>> fb9444e0
+- SQLite3:
+  . Updated to SQLite3 3.14.1. (cmb)
 
 01 Sep 2016, PHP 7.1.0RC1
 
