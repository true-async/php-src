PHP                                                                        NEWS
|||||||||||||||||||||||||||||||||||||||||||||||||||||||||||||||||||||||||||||||
?? ??? ????, PHP 8.4.0RC3

- Cli:
  . Fixed bug GH-16373 (Shebang is not skipped for router script in cli-server
    started through shebang). (ilutov)

- COM:
  . Fixed out of bound writes to SafeArray data. (cmb)

- Core:
  . Fixed bug OSS-Fuzz #371445205 (Heap-use-after-free in attr_free).
    (nielsdos)
  . Fixed bug GH-16168 (php 8.1 and earlier crash immediately when compiled
    with Xcode 16 clang on macOS 15). (nielsdos)
  . Fixed bug GH-16371 (Assertion failure in Zend/zend_weakrefs.c:646). (Arnaud)
  . Fixed missing error when adding asymmetric visibility to static properties.
    (ilutov)

- Curl:
  . Fixed bug GH-16302 (CurlMultiHandle holds a reference to CurlHandle if
    curl_multi_add_handle fails). (timwolla)
  . Fixed bug GH-16359 (crash with curl_setopt* CURLOPT_WRITEFUNCTION
    without null callback). (David Carlier)

- DOM:
  . Fixed bug GH-16316 (DOMXPath breaks when not initialized properly).
    (nielsdos)
  . Add missing hierarchy checks to replaceChild. (nielsdos)
<<<<<<< HEAD
  . Fixed bug GH-16465 (Heap buffer overflow in DOMNode->getElementByTagName).
    (nielsdos)
=======
  . Fixed bug GH-16336 (Attribute intern document mismanagement). (nielsdos)
  . Fixed bug GH-16338 (Null-dereference in ext/dom/node.c). (nielsdos)
>>>>>>> 5cb38e9d

- EXIF:
  . Fixed bug GH-16409 (Segfault in exif_thumbnail when not dealing with a
    real file). (nielsdos, cmb)

- FFI:
  . Fixed bug GH-16397 (Segmentation fault when comparing FFI object).
    (nielsdos)

- GD:
  . Fixed bug GH-16334 (imageaffine overflow on matrix elements).
    (David Carlier)
  . Fixed bug GH-16427 (Unchecked libavif return values). (cmb)

- GMP:
  . Fixed floating point exception bug with gmp_pow when using
    large exposant values. (David Carlier).
  . Fixed bug GH-16411 (gmp_export() can cause overflow). (cmb)

- MBstring:
  . Fixed bug GH-16361 (mb_substr overflow on start/length arguments).
    (David Carlier)

- Opcache:
  . Fixed bug GH-16408 (Array to string conversion warning emitted in
    optimizer). (ilutov)

- OpenSSL:
  . Fixed bug GH-16357 (openssl may modify member types of certificate arrays).
    (cmb)
  . Fixed bug GH-16433 (Large values for openssl_csr_sign() $days overflow).
    (cmb)

- PHPDBG:
  . Fixed bug GH-16174 (Empty string is an invalid expression for ev). (cmb)

- Session:
  . Fixed bug GH-16385 (Unexpected null returned by session_set_cookie_params).
    (nielsdos)
  . Fixed bug GH-16290 (overflow on cookie_lifetime ini value).
    (David Carlier)

- SOAP:
  . Fixed bug GH-16318 (Recursive array segfaults soap encoding). (nielsdos)
  . Fixed bug GH-16429 (Segmentation fault access null pointer in SoapClient).
    (nielsdos)

- Sockets:
  . Fixed bug with overflow socket_recvfrom $length argument. (David Carlier)

- SPL:
  . Fixed bug GH-16337 (Use-after-free in SplHeap). (nielsdos)
  . Fixed bug GH-16464 (Use-after-free in SplDoublyLinkedList::offsetSet()).
    (ilutov)
  . Fixed bug GH-16479 (Use-after-free in SplObjectStorage::setInfo()). (ilutov)
  . Fixed bug GH-16478 (Use-after-free in SplFixedArray::unset()). (ilutov)

- Standard:
  . Fixed bug GH-16293 (Failed assertion when throwing in assert() callback with
    bail enabled). (ilutov)

- XMLReader:
  . Fixed bug GH-16292 (Segmentation fault in ext/xmlreader/php_xmlreader.c).
    (nielsdos)

- Zlib:
  . Fixed bug GH-16326 (Memory management is broken for bad dictionaries.)
    (cmb)

10 Oct 2024, PHP 8.4.0RC2

- CGI:
  . Fixed bug GHSA-p99j-rfp4-xqvq (Bypass of CVE-2024-4577, Parameter Injection
    Vulnerability). (CVE-2024-8926) (nielsdos)
  . Fixed bug GHSA-94p6-54jq-9mwp (cgi.force_redirect configuration is
    bypassable due to the environment variable collision). (CVE-2024-8927)
    (nielsdos)

- Calendar:
  . Fixed GH-16240: jdtounix overflow on argument value. (David Carlier)
  . Fixed GH-16241: easter_days/easter_date overflow on year argument.
    (David Carlier)
  . Fixed GH-16263: jddayofweek overflow. (cmb)
  . Fixed GH-16234: jewishtojd overflow. (nielsdos)

- CLI:
  . Fixed bug GH-16137: duplicate http headers when set several times by
    the client. (David Carlier)

- Core:
  . Fixed bug GH-16040 (Use-after-free of object released in hook). (ilutov)
  . Fixed bug GH-16054 (Segmentation fault when resizing hash table iterator
    list while adding). (nielsdos)
  . Fixed bug GH-15905 (Assertion failure for TRACK_VARS_SERVER). (cmb)
  . Fixed bug GH-15907 (Failed assertion when promoting Serialize deprecation to
    exception). (ilutov)
  . Fixed bug GH-15851 (Segfault when printing backtrace during cleanup of
    nested generator frame). (ilutov)
  . Fixed bug GH-16026 (Reuse of dtor fiber during shutdown). (Arnaud)
  . Fixed bug GH-15999 (zend_std_write_property() assertion failure with lazy
    objects). (Arnaud)
  . Fixed bug GH-15866 (Core dumped in Zend/zend_generators.c). (Arnaud)
  . Fixed bug GH-15960 (Foreach edge cases with lazy objects). (Arnaud)
  . Fixed bug GH-16188 (Assertion failure in Zend/zend_exceptions.c). (Arnaud)
  . Fixed bug GH-16233 (Observer segfault when calling user function in
    internal function via trampoline). (nielsdos)
  . Fixed bug GH-16185 (Various hooked object iterator issues). (ilutov)

- DOM:
  . Fixed bug GH-16039 (Segmentation fault (access null pointer) in
    ext/dom/parentnode/tree.c). (nielsdos)
  . Fixed bug GH-16149 (Null pointer dereference in
    DOMElement->getAttributeNames()). (nielsdos)
  . Fixed bug GH-16151 (Assertion failure in ext/dom/parentnode/tree.c).
    (nielsdos)
  . Fixed bug GH-16190 (Using reflection to call Dom\Node::__construct
    causes assertion failure). (nielsdos)
  . Fixed bug GH-16150 (Use after free in php_dom.c). (nielsdos)
  . Fixed bug GH-16152 (Memory leak in DOMProcessingInstruction/DOMDocument).
    (nielsdos)
  . Fix edge-case in DOM parsing decoding. (nielsdos)

- FPM:
  . Fixed bug GHSA-865w-9rf3-2wh5 (Logs from childrens may be altered).
    (CVE-2024-9026) (Jakub Zelenka)

- JSON:
  . Fixed bug GH-15168 (stack overflow in json_encode()). (nielsdos)

- GD:
  . Fixed bug GH-16232 (bitshift overflow on wbmp file content reading /
    fix backport from upstream). (David Carlier)
  . Fixed bug GH-12264 (overflow/underflow on imagerotate degrees value)
    (David Carlier)
  . Fixed bug GH-16274 (imagescale underflow on RBG channels /
    fix backport from upstream). (David Carlier)

- LDAP:
  . Fixed bug GH-16032 (Various NULL pointer dereferencements in
    ldap_modify_batch()). (Girgias)
  . Fixed bug GH-16101 (Segfault in ldap_list(), ldap_read(), and ldap_search()
    when LDAPs array is not a list). (Girgias)
  . Fix GH-16132 (php_ldap_do_modify() attempts to free pointer not allocated
    by ZMM.). (Girgias)
  . Fix GH-16136 (Memory leak in php_ldap_do_modify() when entry is not a
    proper dictionary). (Girgias)

- MBString:
  . Fixed bug GH-16261 (Reference invariant broken in mb_convert_variables()).
    (nielsdos)

- Opcache:
  . Fixed bug GH-16009 (Segmentation fault with frameless functions and
    undefined CVs). (nielsdos)
  . Fixed bug GH-16186 (Assertion failure in Zend/zend_operators.c). (Arnaud)

- PCRE:
  . Fixed bug GH-16184 (UBSan address overflowed in ext/pcre/php_pcre.c).
    (nielsdos)

- PHPDBG:
  . Fixed bug GH-16181 (phpdbg: exit in exception handler reports fatal error).
    (cmb)
  . Fixed bug GH-16041 (Support stack limit in phpdbg). (Arnaud)

- Reflection:
  . Fixed bug GH-16122 (The return value of ReflectionFunction::getNamespaceName()
    and ReflectionFunction::inNamespace() for closures is incorrect). (timwolla)
  . Fixed bug GH-16187 (Assertion failure in ext/reflection/php_reflection.c).
    (DanielEScherzer)
  . Fixed bug GH-16162 (No ReflectionProperty::IS_VIRTUAL) (DanielEScherzer)

- SAPI:
  . Fixed bug GHSA-9pqp-7h25-4f32 (Erroneous parsing of multipart form data).
    (CVE-2024-8925) (Arnaud)

- SOAP:
  . Fixed bug GH-16237 (Segmentation fault when cloning SoapServer). (nielsdos)
  . Fix Soap leaking http_msg on error. (nielsdos)
  . Fixed bug GH-16256 (Assertion failure in ext/soap/php_encoding.c:460).
    (nielsdos)
  . Fixed bug GH-16259 (Soap segfault when classmap instantiation fails).
    (nielsdos)

- Standard:
  . Fixed bug GH-16053 (Assertion failure in Zend/zend_hash.c). (Arnaud)
  . Fixed bug GH-15169 (stack overflow when var serialization in
    ext/standard/var). (nielsdos)

- Windows:
  . Fixed bug GH-16199 (GREP_HEADER() is broken). (Peter Kokot)

26 Sep 2024, PHP 8.4.0RC1

- BcMath:
  . bcpow() performance improvement. (Jorg Sowa)
  . ext/bcmath: Check for scale overflow. (SakiTakamachi)
  . [RFC] ext/bcmath: Added bcdivmod. (SakiTakamachi)
  . Fix GH-15968 (Avoid converting objects to strings in operator calculations).
    (SakiTakamachi)

- Curl:
  . Added CURLOPT_DEBUGFUNCTION as a Curl option. (Ayesh Karunaratne)

- Debugging:
  . Fixed bug GH-15923 (GDB: Python Exception <class 'TypeError'>:
    exceptions must derive from BaseException). (nielsdos)

- DOM:
  . Fix XML serializer errata: xmlns="" serialization should be allowed.
    (nielsdos)
  . Fixed bug GH-15910 (Assertion failure in ext/dom/element.c). (nielsdos)
  . Fix unsetting DOM properties. (nielsdos)

- MBString:
  . Fixed bug GH-15824 (mb_detect_encoding(): Argument $encodings contains
    invalid encoding "UTF8"). (Yuya Hamada)
  . Updated Unicode data tables to Unicode 16.0. (Ayesh Karunaratne)

- Opcache:
  . Fixed bug GH-15657 (Segmentation fault in dasm_x86.h). (nielsdos)
  . Added opcache_jit_blacklist() function. (Bob)

- PCRE:
  . Fixed GH-16189 (underflow on offset argument). (David Carlier)

- PHPDBG:
  . Fixed bug GH-15901 (phpdbg: Assertion failure on i funcs). (cmb)

- PCRE:
  . Fix UAF issues with PCRE after request shutdown. (nielsdos)

- PDO_MYSQL:
  . Fixed GH-15949 (PDO_MySQL not properly quoting PDO_PARAM_LOB binary
    data). (mbeccati, lcobucci)

- PDO_PGSQL:
  . Fixed GH-15986 (Double-free due to Pdo\Pgsql::setNoticeCallback()). (cmb,
    nielsdos)
  . Fixed GH-12940 (Using PQclosePrepared when available instead of
    the DEALLOCATE command to free statements resources). (David Carlier)

- Reflection:
  . Add missing ReflectionProperty::hasHook[s]() methods. (ilutov)
  . Add missing ReflectionProperty::isFinal() method. (ilutov)

- SimpleXML:
  . Fixed bug GH-15837 (Segmentation fault in ext/simplexml/simplexml.c).
    (nielsdos)

- Sockets:
  . Fixed bug GH-16267 (socket_strerror overflow on errno argument).
    (David Carlier)

- SOAP:
  . Fixed bug #73182 (PHP SOAPClient does not support stream context HTTP
    headers in array form). (nielsdos)
  . Fixed bug #62900 (Wrong namespace on xsd import error message). (nielsdos)
  . Fixed bug GH-15711 (SoapClient can't convert BackedEnum to scalar value).
    (nielsdos)

- SPL:
  . Fixed bug GH-15918 (Assertion failure in ext/spl/spl_fixedarray.c).
    (nielsdos)

- Standard:
  . Add support for backed enums in http_build_query(). (ilutov)
  . Fixed bug GH-15982 (Assertion failure with array_find when references are
    involved). (nielsdos)

- Streams:
  . Fixed bugs GH-15908 and GH-15026 (leak / assertion failure in streams.c).
    (nielsdos)
  . Fixed bug GH-15980 (Signed integer overflow in main/streams/streams.c).
    (cmb)

- TSRM:
  . Prevent closing of unrelated handles. (cmb)

- Windows:
  . Fixed minimal Windows version. (cmb)

- Zip:
  . Added ZipArchive::ER_TRUNCATED_ZIP added in libzip 1.11. (Remi)

12 Sep 2024, PHP 8.4.0beta5

- BCMath:
  . Fixed LONG_MAX in BCMath ext. (Saki Takamachi)
  . Fixed bcdiv() div by one. (Saki Takamachi)
  . [RFC] Support object types in BCMath. (Saki Takamachi)

- Core:
  . Fixed bug GH-15330 (Do not scan generator frames more than once). (Arnaud)
  . Fixed bug GH-15644 (Asymmetric visibility doesn't work with hooks). (ilutov)
  . Implemented lazy objects RFC. (Arnaud)
  . Fixed bug GH-15686 (Building shared iconv with external iconv library).
    (Peter Kokot, zeriyoshi)
  . Fixed missing error when adding asymmetric visibility to unilateral virtual
    property. (ilutov)
  . Fixed bug GH-15693 (Unnecessary include in main.c bloats binary).
    (nielsdos)
  . Fixed bug GH-15731 (AllowDynamicProperties validation should error on
    enums). (DanielEScherzer)
  . Fixed uninitialized lineno in constant AST of internal enums. (ilutov)

- Curl:
  . The CURLOPT_DNS_USE_GLOBAL_CACHE option is now silently ignored. (Ayesh Karunaratne)

- DOM:
  . Fixed bug GH-13988 (Storing DOMElement consume 4 times more memory in
    PHP 8.1 than in PHP 8.0). (nielsdos)
  . Fixed bug GH-15654 (Signed integer overflow in ext/dom/nodelist.c).
    (nielsdos)

- GD:
  . Added gdImageClone to bundled libgd. (David Carlier)

- Hash:
  . Fixed bug GH-15742 (php_hash_sha.h incompatible with C++). (cmb)

- OpenSSL:
  . Implement GH-13514 PASSWORD_ARGON2 from OpenSSL 3.2. (Remi)

- PDO:
  . The internal header php_pdo_int.h is no longer installed; it is not
    supposed to be used by PDO drivers. (cmb)

- PDO_Firebird:
  . Fixed GH-15604 (Always make input parameters nullable). (sim1984)

- Reflection:
  . Fixed bug GH-15718 (Segfault on ReflectionProperty::get{Hook,Hooks}() on
    dynamic properties). (DanielEScherzer)
  . Fixed bug GH-15694 (ReflectionProperty::isInitialized() is incorrect for
    hooked properties). (ilutov)

- SOAP:
  . Fixed bug #61525 (SOAP functions require at least one space after HTTP
    header colon). (nielsdos)
  . Implement request #47317 (SoapServer::__getLastResponse()). (nielsdos)

- Standard:
  . Fixed bug GH-15552 (Signed integer overflow in ext/standard/scanf.c). (cmb)
  . Implemented GH-15685 (improve proc_open error reporting on Windows). (cmb)

- Streams:
  . Fixed bug GH-15628 (php_stream_memory_get_buffer() not zero-terminated).
    (cmb)

29 Aug 2024, PHP 8.4.0beta4

- Core:
  . Fixed bug GH-15408 (MSan false-positve on zend_max_execution_timer).
    (zeriyoshi)
  . Fixed bug GH-15438 (Hooks on constructor promoted properties without
    visibility are ignored). (ilutov)
  . Fixed bug GH-15419 (Missing readonly+hook incompatibility check for readonly
    classes). (ilutov)
  . Fixed bug GH-15187 (Various hooked object iterator issues). (ilutov)
  . Fixed bug GH-15456 (Crash in get_class_vars() on virtual properties).
    (ilutov)
  . Fixed bug GH-15501 (Windows HAVE_<header>_H macros defined to 1 or
    undefined). (Peter Kokot)
  . Fixed bug GH-15565 (--disable-ipv6 during compilation produces error
    EAI_SYSTEM not found). (nielsdos)
  . Implemented asymmetric visibility for properties. (ilutov)

- Curl:
  . Added CURLOPT_PREREQFUNCTION Curl option to set a custom callback
    after the connection is established, but before the request is
    performed. (Ayesh Karunaratne)
  . Added CURLOPT_SERVER_RESPONSE_TIMEOUT, which was formerly known as
    CURLOPT_FTP_RESPONSE_TIMEOUT. (Ayesh Karunaratne)

- Date:
  . Fixed bug GH-13773 (DatePeriod not taking into account microseconds for end
    date). (Mark Bennewitz, Derick)

- DOM:
  . Fixed bug GH-15551 (Segmentation fault (access null pointer) in
    ext/dom/xml_common.h). (nielsdos)
  . Fixed bug GH-15570 (Segmentation fault (access null pointer) in
    ext/dom/html5_serializer.c). (nielsdos)

- FPM:
  . Added memory peak to the scoreboard / status page. (Flávio Heleno)

- MySQLnd:
  . Fixed bug GH-15432 (Heap corruption when querying a vector). (cmb,
    Kamil Tekiela)

- Opcache:
  . Fixed bug GH-15490 (Building of callgraph modifies preloaded symbols).
    (ilutov)
  . Fixed bug GH-15178 (Assertion in tracing JIT on hooks). (ilutov)

- PDO_MYSQL:
  . mysqlnd: support ER_CLIENT_INTERACTION_TIMEOUT. (Appla)

- Session:
  . Emit warnings for non-positive values of session.gc_divisor and negative values
    of session.gc_probability. (Jorg Sowa)

- Standard:
  . The "allowed_classes" option for unserialize() now throws TypeErrors and
    ValueErrors	if it is not an	array of class names. (Girgias)

- Streams:
  . Fixed bug GH-14930 (Custom stream wrapper dir_readdir output truncated to
    255 characters in PHP 8.3). (Joe Cai)


15 Aug 2024, PHP 8.4.0beta3

- Core:
  . Exiting a namespace now clears seen symbols. (ilutov)
  . The exit (and die) language constructs now behave more like a function.
    They can be passed liked callables, are affected by the strict_types
    declare statement, and now perform the usual type coercions instead of
    casting any non-integer value to a string.
    As such, passing invalid types to exit/die may now result in a TypeError
    being thrown. (Girgias)

- CURL:
  . Added CURLOPT_TCP_KEEPCNT to set the number of probes to send before
    dropping the connection. (David Carlier)

- Hash:
  . Fix GH-15384 (Build fails on Alpine / Musl for amd64). (timwolla)

- Sockets:
  . Added SO_BINDTOIFINDEX to bind a socket to an interface index.
    (David Carlier)

- Standard:
  . php_uname() now throws ValueErrors on invalid inputs. (Girgias)

15 Aug 2024, PHP 8.4.0beta1

- Core:
  . Updated build system scripts config.guess to 2024-07-27 and config.sub to
    2024-05-27. (Peter Kokot)
  . Fixed bug GH-15240 (Infinite recursion in trait hook). (ilutov)
  . Fixed bug GH-15140 (Missing variance check for abstract set with asymmetric
    type). (ilutov)
  . Fixed bug GH-15181 (Disabled output handler is flushed again). (cmb)
  . Passing E_USER_ERROR to trigger_error() is now deprecated. (Girgias)
  . Fixed bug GH-15292 (Dynamic AVX detection is broken for MSVC). (nielsdos)
  . Using "_" as a class name is now deprecated. (Girgias)

- Curl:
  . Added constants CURL_HTTP_VERSION_3 (libcurl 7.66) and CURL_HTTP_VERSION_3ONLY
    (libcurl 7.88) as options for CURLOPT_HTTP_VERSION (Ayesh Karunaratne)

- Date:
  . Constants SUNFUNCS_RET_TIMESTAMP, SUNFUNCS_RET_STRING, and SUNFUNCS_RET_DOUBLE
    are now deprecated. (Jorg Sowa)

- DBA:
  . Passing null or false to dba_key_split() is deprecated. (Grigias)

- DOM:
  . Fixed bug GH-15192 (Segmentation fault in dom extension
    (html5_serializer)). (nielsdos)
  . Deprecated DOM_PHP_ERR constant. (nielsdos)
  . Removed DOMImplementation::getFeature(). (nielsdos)
  . Fixed bug GH-15331 (Element::$substitutedNodeValue test failed). (nielsdos)

- Hash:
  . Deprecated passing incorrect data types for options to ext/hash functions.
    (nielsdos)
  . Added SSE2 and SHA-NI implementation of SHA-256. (timwolla, Colin Percival,
    Graham Percival)

- Mysqli:
  . The mysqli_ping() function and mysqli::ping() method are now deprecated,
    as the reconnect feature was removed in PHP 8.2. (Kamil Tekiela)
  . The mysqli_kill() function and mysqli::kill() method are now deprecated.
    If this functionality is needed a SQL "KILL" command can be used instead.
    (Kamil Tekiela)
  . The mysqli_refresh() function and mysqli::refresh() method are now deprecated.
    If this functionality is needed a SQL "FLUSH" command can be used instead.
    (Kamil Tekiela)
  . Passing explicitly the $mode parameter to mysqli_store_result() has been
    deprecated. As the MYSQLI_STORE_RESULT_COPY_DATA constant was only used in
    conjunction with this function it has also been deprecated. (Girgias)

- PDO_Firebird:
  . Support proper formatting of time zone types. (sim1984)

- PHPDBG:
  . array out of bounds, stack overflow handled for segfault handler on windows.
    (David Carlier)

- Random:
  . lcg_value() is now deprecated. (timwolla)

- Readline:
  . Fixed bug #51558 (Shared readline build fails). (Peter Kokot)

- Session:
  . INI settings session.sid_length and session.sid_bits_per_character are now
    deprecated. (timwolla)

- SOAP:
  . Passing an int to SoapServer::addFunction() is now deprecated.
    If all PHP functions need to be provided flatten the array returned by
    get_defined_functions(). (Girgias)
  . The SOAP_FUNCTIONS_ALL constant is now deprecated. (Girgias)

- Sockets:
  . Added IP_PORTRANGE* constants for BSD systems to control ephemeral port
    ranges. (David Carlier)
  . Added SOCK_NONBLOCK/SOCK_CLOEXEC constants for socket_create and
    socket_create_pair to apply O_NONBLOCK/O_CLOEXEC flags to the
    newly created sockets. (David Carlier)

- SPL:
  . The SplFixedArray::__wakeup() method has been deprecated as it implements
    __serialize() and __unserialize() which need to be overwritten instead.
    (TysonAndre)
  . Passing a non-empty string for the $escape parameter of:
    - SplFileObject::setCsvControl()
    - SplFileObject::fputcsv()
    - SplFileObject::fgetcsv()
    is now deprecated. (Girgias)

- Standard:
  . Unserializing the uppercase 'S' tag is now deprecated. (timwolla)
  . Enables crc32 auxiliary detection on OpenBSD. (David Carlier)
  . Passing a non-empty string for the $escape parameter of:
    - fputcsv()
    - fgetcsv()
    - str_getcsv()
    is now deprecated. (Girgias)
  . The str_getcsv() function now throws ValueErrors when the $separator and
    $enclosure arguments are not one byte long, or if the $escape is not one
    byte long or the empty string. This aligns the behaviour to be identical
    to that of fputcsv() and fgetcsv(). (Girgias)

- Streams:
  . Implemented GH-15155 (Stream context is lost when custom stream wrapper is
    being filtered). (Quentin Dreyer)

- XML:
  . The xml_set_object() function has been deprecated. (Girgias)
  . Passing non-callable strings to the xml_set_*_handler() functions is now
    deprecated. (Girgias)

01 Aug 2024, PHP 8.4.0alpha4

- GMP:
  . RFC: Change GMP bool cast behavior. (Saki Takamachi)

01 Aug 2024, PHP 8.4.0alpha3

- Core:
  . Fix GH-14978 (The xmlreader extension phpize build). (Peter Kokot)
  . Throw Error exception when encountering recursion during comparison, rather
    than fatal error. (ilutov)
  . Added missing cstddef include for C++ builds. (cmb)
  . Fixed bug GH-15108 (Segfault when destroying generator during shutdown).
    (Arnaud)
  . Fixed bug GH-15275 (Crash during GC of suspended generator delegate).
    (Arnaud)

- BCMath:
  . Adjust bcround()'s $mode parameter to only accept the RoundingMode
    enum. (timwolla, saki)

- DOM:
  . Fix trampoline leak in xpath callables. (nielsdos)
  . Throw instead of silently failing when creating a too long text node in
    (DOM)ParentNode and (DOM)ChildNode. (nielsdos)

- FPM:
  . /dev/poll events.mechanism for Solaris/Illumos setting had been retired.
    (David Carlier)

- GMP:
  . The GMP class is now final and cannot be extended anymore. (Girgias)

- Intl:
  . Added SpoofChecker::setAllowedChars to set unicode chars ranges.
    (David Carlier)
  . Fixed bug GH-15087 (IntlChar::foldCase()'s $option is not optional). (cmb)

- Opcache:
  . Fixed bug GH-13775 (Memory leak possibly related to opcache SHM placement).
    (Arnaud, nielsdos)

- OpenSSL:
  . Bumped minimum required OpenSSL version to 1.1.0. (cmb)

- PDO_FIREBIRD:
  . Added Pdo\Firebird::ATTR_API_VERSION. (SakiTakamachi)
  . Added getApiVersion() and removed from getAttribute().
    (SakiTakamachi)
  . Supported Firebird 4.0 datatypes. (sim1984)

- PGSQL:
  . pg_convert/pg_insert/pg_update/pg_delete ; regexes are now cached.
    (David Carlier)

- Random:
  . Fixed bug GH-15094 (php_random_default_engine() is not C++ conforming).
    (cmb)

- Readline:
  . Fixed readline_info, rl_line_buffer_length/rl_len globals on update.
    (David Carlier)

- Standard:
  . Fix references in request_parse_body() options array. (nielsdos)
  . Add RoundingMode enum. (timwolla, saki)

- Tidy:
  . Failures in the constructor now throw exceptions rather than emitting
    warnings and having a broken object. (nielsdos)
  . Add tidyNode::getNextSibling() and tidyNode::getPreviousSibling().
    (nielsdos)

- XMLReader:
  . Fixed bug GH-15123 (var_dump doesn't actually work on XMLReader).
    (nielsdos)

- XSL:
  . Fix trampoline leak in xpath callables. (nielsdos)

18 Jul 2024, PHP 8.4.0alpha2

- Core:
  . Fixed bug GH-14801 (Fix build for armv7). (andypost)
  . Implemented property hooks RFC. (ilutov)

- DOM:
  . Improve support for template elements. (nielsdos)

- GD:
  . Check overflow/underflow for imagescale/imagefilter. (David Carlier)

- LibXML:
  . Added LIBXML_NO_XXE constant. (nielsdos)

- Opcache:
  . Fixed bug GH-14873 (PHP 8.4 min function fails on typed integer).
    (nielsdos)

- PDO:
  . Fixed bug GH-14792 (Compilation failure on pdo_* extensions).
    (Peter Kokot)

- Standard:
  . Change highlight_string() and print_r() return type to string|true. (Ayesh)

- Windows:
  . Update the icon of the Windows executables, e.g. php.exe. (Ayesh,
    Nurudin Imširović)

- XML:
  . Fixed bug #81481 (xml_get_current_byte_index limited to 32-bit numbers on
    64-bit builds). (nielsdos)

04 Jul 2024, PHP 8.4.0alpha1

- BCMath:
  . [RFC] Add bcfloor, bcceil and bcround to BCMath. (Saki Takamachi)
  . Improve performance. (Saki Takamachi, nielsdos)

- Core:
  . Added zend_call_stack_get implementation for NetBSD, DragonFlyBSD,
    Solaris and Haiku. (David Carlier)
  . Enabled ifunc checks on FreeBSD from the 12.x releases. (Freaky)
  . Changed the type of PHP_DEBUG and PHP_ZTS constants to bool. (haszi)
  . Fixed bug GH-13142 (Undefined variable name is shortened when contains \0).
    (nielsdos)
  . Fixed bug GH-13178 (Iterator positions incorrect when converting packed
    array to hashed). (ilutov)
  . Fixed zend fiber build for solaris default mode (32 bits). (David Carlier)
  . Fixed zend call stack size for macOs/arm64. (David Carlier)
  . Added support for Zend Max Execution Timers on FreeBSD. (Kévin Dunglas)
  . Ensure fiber stack is not backed by THP. (crrodriguez)
  . Implement GH-13609 (Dump wrapped object in WeakReference class). (nielsdos)
  . Added sparc64 arch assembly support for zend fiber. (Claudio Jeker)
  . Fixed GH-13581 no space available for TLS on NetBSD. (Paul Ripke)
  . Added fiber Sys-V loongarch64 support. (qiangxuhui)
  . Adjusted closure names to include the parent function's name. (timwolla)
  . Improve randomness of uploaded file names and files created by tempnam().
    (Arnaud)
  . Added gc and shutdown callbacks to zend_mm custom handlers.
    (Florian Engelhardt)
  . Fixed bug GH-14650 (Compute the size of pages before allocating memory).
    (Julien Voisin)
  . Fixed bug GH-11928 (The --enable-re2c-cgoto doesn't add the -g flag).
    (Peter Kokot)
  . Added the #[\Deprecated] attribute. (beberlei, timwolla)
  . Fixed GH-11389 (Allow suspending fibers in destructors). (Arnaud, trowski)

- Curl:
  . Deprecated the CURLOPT_BINARYTRANSFER constant. (divinity76)
  . Bumped required libcurl version to 7.61.0. (Ayesh)
  . Added feature_list key to the curl_version() return value. (Ayesh)

- Date:
  . Added DateTime[Immutable]::createFromTimestamp. (Marc Bennewitz)
  . Added DateTime[Immutable]::[get|set]Microsecond. (Marc Bennewitz)

- DOM:
  . Added DOMNode::compareDocumentPosition(). (nielsdos)
  . Implement #53655 (Improve speed of DOMNode::C14N() on large XML documents).
    (nielsdos)
  . Fix cloning attribute with namespace disappearing namespace. (nielsdos)
  . Implement DOM HTML5 parsing and serialization RFC. (nielsdos)
  . Fix DOMElement->prefix with empty string creates bogus prefix. (nielsdos)
  . Handle OOM more consistently. (nielsdos)
  . Implemented "Improve callbacks in ext/dom and ext/xsl" RFC. (nielsdos)
  . Added DOMXPath::quote() static method. (divinity76)
  . Implemented opt-in ext/dom spec compliance RFC. (nielsdos)
  . Fixed bug #79701 (getElementById does not correctly work with duplicate
    definitions). (nielsdos)
  . Implemented "New ext-dom features in PHP 8.4" RFC. (nielsdos)
  . Fixed GH-14698 (segfault on DOM node dereference). (David Carlier)

- Fileinfo:
  . Update to libmagic 5.45. (nielsdos)
  . Fixed bug #65106 (PHP fails to compile ext/fileinfo). (Guillaume Outters)

- FPM:
  . Implement GH-12385 (flush headers without body when calling flush()).
    (nielsdos)
  . Added DragonFlyBSD system to the list which set FPM_BACKLOG_DEFAULT
    to SOMAXCONN. (David Carlier)

- FTP:
  . Removed the deprecated inet_ntoa call support. (David Carlier)
  . Fixed bug #63937 (Upload speed 10 times slower with PHP). (nielsdos)

- GD:
  . Fix parameter numbers and missing alpha check for imagecolorset().
    (Giovanni Giacobbi)
  . imagepng/imagejpeg/imagewep/imageavif now throw an exception on
    invalid quality parameter. (David Carlier)

- Gettext:
  . bind_textdomain_codeset, textdomain and d(*)gettext functions
    now throw an exception on empty domain. (David Carlier)

- Hash:
  . Changed return type of hash_update() to true. (nielsdos)
  . Added HashContext::__debugInfo(). (timwolla)

- IMAP:
  . Moved to PECL. (Derick Rethans)

- Intl:
  . Added IntlDateFormatter::PATTERN constant. (David Carlier)
  . Fixed Numberformatter::__construct when the locale is invalid, now
    throws an exception. (David Carlier)
  . Added NumberFormatter::ROUND_TOWARD_ZERO and ::ROUND_AWAY_FROM_ZERO as
    aliases for ::ROUND_DOWN and ::ROUND_UP. (Jorg Sowa)
  . Added NumberFormatter::ROUND_HALFODD. (Ayesh Karunaratne)
  . Added PROPERTY_IDS_UNARY_OPERATOR, PROPERTY_ID_COMPAT_MATH_START and
    PROPERTY_ID_COMPAT_MATH_CONTINUE constants. (David Carlier)
  . Added IntlDateFormatter::getIanaID/intltz_get_iana_id method/function.
    (David Carlier)
  . Set to C++17 standard for icu 74 and onwards. (David Carlier)
  . resourcebundle_get(), ResourceBundle::get(), and accessing offsets on a
    ResourceBundle object now throw:
    - TypeError for invalid offset types
    - ValueError for an empty string
    - ValueError if the integer index does not fit in a signed 32 bit integer
  . ResourceBundle::get() now has a tentative return type of:
    ResourceBundle|array|string|int|null
  . Added the new Grapheme function grapheme_str_split. (youkidearitai)
  . Added IntlDateFormatter::parseToCalendar. (David Carlier)

- LDAP:
  . Added LDAP_OPT_X_TLS_PROTOCOL_MAX/LDAP_OPT_X_TLS_PROTOCOL_TLS1_3
    constants. (StephenWall)

- LibXML:
  . Added LIBXML_RECOVER constant. (nielsdos)
  . libxml_set_streams_context() now throws immediately on an invalid context
    instead of at the use-site. (nielsdos)

- MBString:
  . Added mb_trim, mb_ltrim and mb_rtrim. (Yuya Hamada)
  . Added mb_ucfirst and mb_lcfirst. (Yuya Hamada)
  . Updated Unicode data tables to Unicode 15.1. (Ayesh Karunaratne)

- MySQLnd:
  . Fixed bug GH-13440 (PDO quote bottleneck). (nielsdos)
  . Fixed bug GH-10599 (Apache crash on Windows when using a self-referencing
    anonymous function inside a class with an active mysqli connection).
    (nielsdos)

- Opcache:
  . Added large shared segments support for FreeBSD. (David Carlier)
  . If JIT is enabled, PHP will now exit with a fatal error on startup in case
    of JIT startup initialization issues. (danog)
  . Increased the maximum value of opcache.interned_strings_buffer to 32767 on
    64bit archs. (Arnaud)
  . Fixed bug GH-13834 (Applying non-zero offset 36 to null pointer in
    zend_jit.c). (nielsdos)
  . Fixed bug GH-14361 (Deep recursion in zend_cfg.c causes segfault).
    (nielsdos)

- OpenSSL:
  . Fixed bug #80269 (OpenSSL sets Subject wrong with extraattribs parameter).
    (Jakub Zelenka)
  . Implement request #48520 (openssl_csr_new - allow multiple values in DN).
    (Jakub Zelenka)
  . Introduced new serial_hex parameter to openssl_csr_sign. (Jakub Zelenka,
    Florian Sowade)
  . Added X509_PURPOSE_OCSP_HELPER and X509_PURPOSE_TIMESTAMP_SIGN constants.
    (Vincent Jardin)
  . Bumped minimum required OpenSSL version to 1.1.1. (Ayesh Karunaratne)
  . Added compile-time option --with-openssl-legacy-provider to enable legacy
    provider. (Adam Saponara)
  . Added support for Curve25519 + Curve448 based keys. (Manuel Mausz)
  . Fixed bug GH-13343 (openssl_x509_parse should not allow omitted seconds in
    UTCTimes). (Jakub Zelenka)

- Output:
  . Clear output handler status flags during handler initialization. (haszi)
  . Fixed bug with url_rewriter.hosts not used by output_add_rewrite_var().
    (haszi)

- PCNTL:
  . Added pcntl_setns for Linux. (David Carlier)
  . Added pcntl_getcpuaffinity/pcntl_setcpuaffinity. (David Carlier)
  . Updated pcntl_get_signal_handler signal id upper limit to be
    more in line with platforms limits. (David Carlier)
  . Added pcntl_getcpu for Linux/FreeBSD/Solaris/Illumos. (David Carlier)
  . Added pcntl_getqos_class/pcntl_setqos_class for macOs. (David Carlier)
  . Added SIGCKPT/SIGCKPTEXIT constants for DragonFlyBSD. (David Carlier)
  . Added FreeBSD's SIGTRAP handling to pcntl_siginfo_to_zval. (David Carlier)
  . Added POSIX pcntl_waitid. (Vladimir Vrzić)

- PCRE:
  . Upgrade bundled pcre2lib to version 10.43. (nielsdos)
  . Add "/r" modifier. (Ayesh)
  . Upgrade bundled pcre2lib to version 10.44. (Ayesh)

- PDO:
  . Fixed setAttribute and getAttribute. (SakiTakamachi)
  . Implemented PDO driver-specific subclasses RFC. (danack, kocsismate)
  . Added support for PDO driver-specific SQL parsers. (Matteo Beccati)

- PDO_DBLIB:
  . Fixed setAttribute and getAttribute. (SakiTakamachi)
  . Added class Pdo\DbLib. (danack, kocsismate)

- PDO_FIREBIRD:
  . Fixed setAttribute and getAttribute. (SakiTakamachi)
  . Feature: Add transaction isolation level and mode settings to pdo_firebird.
    (SakiTakamachi)
  . Added class Pdo\Firebird. (danack, kocsismate)

- PDO_MYSQL:
  . Fixed setAttribute and getAttribute. (SakiTakamachi)
  . Added class Pdo\Mysql. (danack, kocsismate)
  . Added custom SQL parser. (Matteo Beccati)

- PDO_ODBC:
  . Added class Pdo\Odbc. (danack, kocsismate)

- PDO_PGSQL:
  . Fixed GH-12423, DSN credentials being prioritized over the user/password
    PDO constructor arguments. (SakiTakamachi)
  . Fixed native float support with pdo_pgsql query results. (Yurunsoft)
  . Added class Pdo\Pgsql. (danack, kocsismate)
  . Retrieve the memory usage of the query result resource. (KentarouTakeda)
  . Added Pdo\Pgsql::setNoticeCallBack method to receive DB notices.
    (outtersg)
  . Added custom SQL parser. (Matteo Beccati)

- PDO_SQLITE:
  . Added class Pdo\Sqlite. (danack, kocsismate)
  . Fixed bug #81227 (PDO::inTransaction reports false when in transaction).
    (nielsdos)
  . Added custom SQL parser. (Matteo Beccati)

- PGSQL:
  . Added the possibility to have no conditions for pg_select. (OmarEmaraDev)
  . Persistent connections support the PGSQL_CONNECT_FORCE_RENEW flag.
    (David Carlier)
  . Added pg_result_memory_size to get the query result memory usage.
    (KentarouTakeda)
  . Added pg_change_password to alter an user's password. (David Carlier)
  . Added pg_put_copy_data/pg_put_copy_end to send COPY commands and signal
    the end of the COPY. (David Carlier)
  . Added pg_socket_poll to poll on the connection. (David Carlier)
  . Added pg_jit to get infos on server JIT support. (David Carlier)
  . Added pg_set_chunked_rows_size to fetch results per chunk. (David Carlier)

- Phar:
  . Fixed bug GH-12532 (PharData created from zip has incorrect timestamp).
    (nielsdos)

- POSIX:
  . Added POSIX_SC_CHILD_MAX and POSIX_SC_CLK_TCK constants. (Jakub Zelenka)
  . Updated posix_isatty to set the error number on file descriptors.
    (David Carlier)

- PSpell:
  . Moved to PECL. (Derick Rethans)

- Reflection:
  . Implement GH-12908 (Show attribute name/class in ReflectionAttribute dump).
    (nielsdos)
  . Make ReflectionGenerator::getFunction() legal after generator termination.
    (timwolla)
  . Added ReflectionGenerator::isClosed(). (timwolla)

- SimpleXML:
  . Fixed bug GH-12192 (SimpleXML infinite loop when getName() is called
    within foreach). (nielsdos)
  . Fixed bug GH-12208 (SimpleXML infinite loop when a cast is used inside a
    foreach). (nielsdos)
  . Fixed bug #55098 (SimpleXML iteration produces infinite loop). (nielsdos)
  . Fix signature of simplexml_import_dom(). (nielsdos)

- Sockets:
  . Added multicast group support for ipv4 on FreeBSD. (jonathan@tangential.ca)
  . Added the TCP_SYNCNT constant for Linux to set number of attempts to send
    SYN packets from the client. (David Carlier)
  . Added the SO_EXCLBIND constant for exclusive socket binding on illumos/solaris.
    (David Carlier)
  . Updated the socket_create_listen backlog argument default value to SOMAXCONN.
    (David Carlier)
  . Added the SO_NOSIGPIPE constant to control the generation of SIGPIPE for
    macOs and FreeBSD. (David Carlier)
  . Added SO_LINGER_SEC for macOs, true equivalent of SO_LINGER in other platforms.
    (David Carlier)
  . Add close-on-exec on socket created with socket_accept on unixes. (David Carlier)

- SNMP:
  . Removed the deprecated inet_ntoa call support. (David Carlier)

- SOAP:
  . Add support for clark notation for namespaces in class map. (lxShaDoWxl)
  . Mitigate #51561 (SoapServer with a extented class and using sessions,
    lost the setPersistence()). (nielsdos)
  . Fixed bug #49278 (SoapClient::__getLastResponseHeaders returns NULL if
    wsdl operation !has output). (nielsdos)
  . Fixed bug #44383 (PHP DateTime not converted to xsd:datetime). (nielsdos)
  . Fixed bug GH-11941 (soap with session persistence will silently fail when
    "session" built as a shared object). (nielsdos)

- Sockets:
  . Removed the deprecated inet_ntoa call support. (David Carlier)
  . Added the SO_EXECLUSIVEADDRUSE windows constant. (David Carlier)
  . Added the SOCK_CONN_DGRAM/SOCK_DCCP netbsd constants. (David Carlier)

- Sodium:
  . Add support for AEGIS-128L and AEGIS-256. (jedisct1)
  . Enable AES-GCM on aarch64 with the ARM crypto extensions. (jedisct1)

- SPL:
  . Implement SeekableIterator for SplObjectStorage. (nielsdos)

- Standard:
  . Implement GH-12188 (Indication for the int size in phpinfo()). (timwolla)
  . Partly fix GH-12143 (Incorrect round() result for 0.49999999999999994).
    (timwolla)
  . Fix GH-12252 (round(): Validate the rounding mode). (timwolla)
  . Increase the default BCrypt cost to 12. (timwolla)
  . Fixed bug GH-12592 (strcspn() odd behaviour with NUL bytes and empty mask).
    (nielsdos)
  . Removed the deprecated inet_ntoa call support. (David Carlier)
  . Cast large floats that are within int range to int in number_format so
    the precision is not lost. (Marc Bennewitz)
  . Add support for 4 new rounding modes to the round() function. (Jorg Sowa)
  . debug_zval_dump() now indicates whether an array is packed. (Max Semenik)
  . Fix GH-12143 (Optimize round). (SakiTakamachi)
  . Changed return type of long2ip to string from string|false. (Jorg Sowa)
  . Fix GH-12143 (Extend the maximum precision round can handle by one digit).
    (SakiTakamachi)
  . Added the http_get_last_response_headers() and
    http_clear_last_response_headers() that allows retrieving the same content
    as the magic $http_response_header variable.
  . Add php_base64_encode_ex() API. (Remi)
  . Implemented "Raising zero to the power of negative number" RFC. (Jorg Sowa)
  . Added array_find(), array_find_key(), array_all(), and array_any(). (josh)

- XML:
  . Added XML_OPTION_PARSE_HUGE parser option. (nielsdos)

- XMLReader:
  . Declares class constant types. (Ayesh)
  . Add XMLReader::fromStream(), XMLReader::fromUri(), XMLReader::fromString(). (nielsdos)

- XMLWriter:
  . Add XMLWriter::toStream(), XMLWriter::toUri(), XMLWriter::toMemory(). (nielsdos)

- XSL:
  . Implement request #64137 (XSLTProcessor::setParameter() should allow both
    quotes to be used). (nielsdos)
  . Implemented "Improve callbacks in ext/dom and ext/xsl" RFC. (nielsdos)
  . Added XSLTProcessor::$maxTemplateDepth and XSLTProcessor::$maxTemplateVars.
    (nielsdos)

<<< NOTE: Insert NEWS from last stable release here prior to actual release! >>><|MERGE_RESOLUTION|>--- conflicted
+++ resolved
@@ -28,13 +28,10 @@
   . Fixed bug GH-16316 (DOMXPath breaks when not initialized properly).
     (nielsdos)
   . Add missing hierarchy checks to replaceChild. (nielsdos)
-<<<<<<< HEAD
   . Fixed bug GH-16465 (Heap buffer overflow in DOMNode->getElementByTagName).
     (nielsdos)
-=======
   . Fixed bug GH-16336 (Attribute intern document mismanagement). (nielsdos)
   . Fixed bug GH-16338 (Null-dereference in ext/dom/node.c). (nielsdos)
->>>>>>> 5cb38e9d
 
 - EXIF:
   . Fixed bug GH-16409 (Segfault in exif_thumbnail when not dealing with a
