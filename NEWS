--- conflicted
+++ resolved
@@ -14,189 +14,12 @@
   . Backwards-compatible mappings for 0x5C/0x7E in Shift-JIS are restored,
     after they had been changed in 8.1.0. (Alex Dowad)
 
-<<<<<<< HEAD
-=======
 - ODBC:
   . Fixed handling of single-key connection strings. (Calvin Buckley)
-
-- OPcache:
-  . Fixed bug GH-8591 (tracing JIT crash after private instance method change).
-    (Arnaud, Dmitry, Oleg Stepanischev)
-
-- OpenSSL:
-  . Fixed bug #50293 (Several openssl functions ignore the VCWD).
-    (Jakub Zelenka, cmb)
-  . Fixed bug #81713 (NULL byte injection in several OpenSSL functions working
-    with certificates). (Jakub Zelenka)
 
 - PDO_ODBC:
   . Fixed handling of single-key connection strings. (Calvin Buckley)
 
-09 Jun 2022, PHP 8.1.7
-
-- CLI:
-  . Fixed bug GH-8575 (CLI closes standard streams too early). (Levi Morrison)
-
-- Date:
-  . Fixed bug #51934 (strtotime plurals / incorrect time). (Derick)
-  . Fixed bug #51987 (Datetime fails to parse an ISO 8601 ordinal date
-    (extended format)). (Derick)
-  . Fixed bug #66019 (DateTime object does not support short ISO 8601 time
-    format - YYYY-MM-DDTHH) (cmb, Derick)
-  . Fixed bug #68549 (Timezones and offsets are not properly used when working
-    with dates) (Derick, Roel Harbers)
-  . Fixed bug #81565 (date parsing fails when provided with timezones including
-    seconds). (Derick)
-  . Fixed bug GH-7758 (Problems with negative timestamps and fractions).
-    (Derick, Ilija)
-
-- FPM:
-  . Fixed ACL build check on MacOS. (David Carlier)
-  . Fixed bug #72185: php-fpm writes empty fcgi record causing nginx 502.
-    (Jakub Zelenka, loveharmful)
-
-- mysqlnd:
-  . Fixed bug #81719: mysqlnd/pdo password buffer overflow. (CVE-2022-31626)
-    (c dot fol at ambionics dot io)
-
-- OPcache:
-  . Fixed bug GH-8461 (tracing JIT crash after function/method change).
-    (Arnaud, Dmitry)
-
-- OpenSSL:
-  . Fixed bug #79589 (error:14095126:SSL routines:ssl3_read_n:unexpected eof
-    while reading). (Jakub Zelenka)
-
-- Pcntl:
-  . Fixed Haiku build. (David Carlier)
-
-- pgsql
-  . Fixed bug #81720: Uninitialized array in pg_query_params().
-    (CVE-2022-31625) (cmb)
-
-- Soap:
-  . Fixed bug GH-8578 (Error on wrong parameter on SoapHeader constructor).
-    (robertnisipeanu)
-  . Fixed bug GH-8538 (SoapClient may strip parts of nmtokens). (cmb)
-
-- SPL:
-  . Fixed bug GH-8235 (iterator_count() may run indefinitely). (cmb)
-
-- Standard:
-  . Fixed bug GH-8185 (Crash during unloading of extension after dl() in ZTS).
-    (Arnaud)
-
-- Zip:
-  . Fixed type for index in ZipArchive::replaceFile. (Martin Rehberger)
-
-12 May 2022, PHP 8.1.6
-
-- Core:
-  . Fixed bug GH-8310 (Registry settings are no longer recognized). (cmb)
-  . Fixed potential race condition during resource ID allocation. (ryancaicse)
-  . Fixed bug GH-8133 (Preloading of constants containing arrays with enums
-    segfaults). (ilutov)
-  . Fixed Haiku ZTS builds. (David Carlier)
-
-- Date:
-  . Fixed bug GH-7752 (DateTimeZone::getTransitions() returns insufficient
-    data). (Derick)
-  . Fixed bug GH-8108 (Timezone doesn't work as intended). (Derick)
-  . Fixed bug #81660 (DateTimeZone::getTransitions() returns invalid data).
-    (Derick)
-  . Fixed bug GH-8289 (Exceptions thrown within a yielded from iterator are
-    not rethrown into the generator). (Bob)
-
-- FFI:
-  . Fixed bug GH-8433 (Assigning function pointers to structs in FFI leaks).
-    (Bob)
-
-- FPM:
-  . Fixed bug #76003 (FPM /status reports wrong number of active processe).
-    (Jakub Zelenka)
-  . Fixed bug #77023 (FPM cannot shutdown processes). (Jakub Zelenka)
-  . Fixed comment in kqueue remove callback log message. (David Carlier)
-
-- Hash:
-  . Fixed bug #81714 (segfault when serializing finalized HashContext). (cmb)
-
-- Iconv:
-  . Fixed bug GH-8218 (ob_end_clean does not reset Content-Encoding header).
-    (cmb)
-
-- Intl:
-  . Fixed bug GH-8364 (msgfmt_format $values may not support references). (cmb)
-
-- MBString:
-  . Number of error markers emitted for invalid UTF-8 text matches WHATWG specification.
-    This is a return to the behavior of PHP 8.0 and earlier. (alexdowad)
-
-- MySQLi:
-  . Fixed bug GH-8267 (MySQLi uses unsupported format specifier on Windows).
-    (cmb)
-
-- OPcache:
-  . Fixed bug GH-8063 (OPcache breaks autoloading after E_COMPILE_ERROR).
-    (Arnaud)
-
-- SPL:
-  . Fixed bug GH-8366 (ArrayIterator may leak when calling __construct()).
-    (cmb)
-  . Fixed bug GH-8273 (SplFileObject: key() returns wrong value). (Girgias)
-
-- Streams:
-  . Fixed php://temp does not preserve file-position when switched to temporary
-    file. (Bernd Holzmüller)
-
-- zlib:
-  . Fixed bug GH-8218 (ob_end_clean does not reset Content-Encoding header).
-    (cmb)
-
-14 Apr 2022, PHP 8.1.5
-
-- Core:
-  . Fixed bug GH-8176 (Enum values in property initializers leak). (Bob)
-  . Fixed freeing of internal attribute arguments. (Bob)
-  . Fixed bug GH-8070 (memory leak of internal function attribute hash).
-    (Tim Düsterhus)
-  . Fixed bug GH-8160 (ZTS support on Alpine is broken). (Michael Voříšek)
-
-- Filter:
-  . Fixed signedness confusion in php_filter_validate_domain(). (cmb)
-
-- Intl:
-  . Fixed bug GH-8115 (Can't catch arg type deprecation when instantiating Intl
-    classes). (ilutov)
-  . Fixed bug GH-8142 (Compilation error on cygwin). (David Carlier)
-  . Fixed bug GH-7734 (Fix IntlPartsIterator key off-by-one error and first
-    key). (ilutov)
-
-- MBString:
-  . Fixed bug GH-8208 (mb_encode_mimeheader: $indent functionality broken).
-    (cmb)
-
-- MySQLi:
-  . Fixed bug GH-8068 (mysqli_fetch_object creates inaccessible properties).
-    (cmb)
-
-- Pcntl:
-  . Fixed bug GH-8142 (Compilation error on cygwin). (David Carlier)
-
-- PgSQL:
-  . Fixed result_type related stack corruption on LLP64 architectures. (cmb)
-  . Fixed bug GH-8253 (pg_insert() fails for references). (cmb)
-
-- Sockets:
-  . Fixed Solaris builds. (David Carlier)
-  . Fix undefined behavior in php_set_inet6_addr. (ilutov)
-
-- SPL:
-  . Fixed bug GH-8121 (SplFileObject - seek and key with csv file inconsistent).
-    (cmb)
-  . Fixed bug GH-8192 (Cannot override DirectoryIterator::current() without
-    return typehint in 8.1). (Nikita)
-
->>>>>>> 4b8bbfb6
 - Standard:
   . Deprecated utf8_encode() and utf8_decode(). (Rowan Tommins)
 
