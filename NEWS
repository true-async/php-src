--- conflicted
+++ resolved
@@ -34,14 +34,10 @@
   . Fixed bug #68657 (Reading 4 byte floats with Mysqli and libmysqlclient
     has rounding errors) (Keyur Govande)
 
-<<<<<<< HEAD
-22 Jan 2015, PHP 5.6.5
-=======
 - Streams:
   . Fixed bug which caused call after final close on streams filter. (Bob)
 
-22 Jan 2015, PHP 5.5.21
->>>>>>> 3f57663b
+22 Jan 2015, PHP 5.6.5
 
 - Core:
   . Upgraded crypt_blowfish to version 1.3. (Leigh)
