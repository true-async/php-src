--- conflicted
+++ resolved
@@ -58,62 +58,15 @@
 - Tidy:
   . Fixed bug #77594 (ob_tidyhandler is never reset). (cmb)
 
-<<<<<<< HEAD
 - Tokenizer:
   . Fixed bug #80462 (Nullsafe operator tokenize with TOKEN_PARSE flag fails).
-=======
+    (Nikita)
+
+- XML:
+  . XmlParser opaque object renamed to XMLParser for consistency with other XML objects. (girgias)
+
 - Zlib:
   . Fixed #48725 (Support for flushing in zlib stream). (cmb)
-
-26 Nov 2020, PHP 7.4.13
-
-- Core:
-  . Fixed bug #80280 (ADD_EXTENSION_DEP() fails for ext/standard and ext/date).
-    (cmb)
-  . Fixed bug #80258 (Windows Deduplication Enabled, randon permission errors).
-    (cmb)
-
-- COM:
-  . Fixed bug #62474 (com_event_sink crashes on certain arguments). (cmb)
-
-- DOM:
-  . Fixed bug #80268 (loadHTML() truncates at NUL bytes). (cmb)
-
-- FFI:
-  . Fixed bug #79177 (FFI doesn't handle well PHP exceptions within callback).
-    (cmb, Dmitry, Nikita)
-
-- IMAP:
-  . Fixed bug #64076 (imap_sort() does not return FALSE on failure). (cmb)
-  . Fixed bug #76618 (segfault on imap_reopen). (girgias)
-  . Fixed bug #80239 (imap_rfc822_write_address() leaks memory). (cmb)
-  . Fixed minor regression caused by fixing bug #80220. (cmb)
-  . Fixed bug #80242 (imap_mail_compose() segfaults for multipart with rfc822).
-    (cmb)
-
-- MySQLi:
-  . Fixed bug #79375 (mysqli_store_result does not report error from lock wait
-    timeout). (Kamil Tekiela, Nikita)
-  . Fixed bug #76525 (mysqli::commit does not throw if MYSQLI_REPORT_ERROR
-    enabled and mysqlnd used). (Kamil Tekiela)
-  . Fixed bug #72413 (mysqlnd segfault (fetch_row second parameter
-    typemismatch)). (Kamil Tekiela)
-
-- ODBC:
-  . Fixed bug #44618 (Fetching may rely on uninitialized data). (cmb)
-
-- Opcache:
-  . Fixed bug #79643 (PHP with Opcache crashes when a file with specific name
-    is included). (twosee)
-  . Fixed run-time binding of preloaded dynamically declared function. (Dmitry)
-
-- OpenSSL:
-  . Fixed bug #79983 (openssl_encrypt / openssl_decrypt fail with OCB mode).
->>>>>>> 20e75329
-    (Nikita)
-
-- XML:
-  . XmlParser opaque object renamed to XMLParser for consistency with other XML objects. (girgias)
 
 26 Nov 2020, PHP 8.0.0
 
