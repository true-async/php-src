--- conflicted
+++ resolved
@@ -22,20 +22,15 @@
   . mb_detect_encoding recognizes all letters in Hungarian alphabet (alexdowad)
   . Fixed bug GH-8685 (pcre not ready at mbstring startup). (Remi)
 
-<<<<<<< HEAD
 - OPcache:
   . Fixed bug GH-8591 (tracing JIT crash after private instance method change).
     (Arnaud, Dmitry, Oleg Stepanischev)
-=======
+
 - OpenSSL:
   . Fixed bug #50293 (Several openssl functions ignore the VCWD).
     (Jakub Zelenka, cmb)
   . Fixed bug #81713 (NULL byte injection in several OpenSSL functions working
     with certificates). (Jakub Zelenka)
-
-- PDO ODBC:
-  . Fixed errorInfo() result on successful PDOStatement->execute(). (Yurunsoft)
->>>>>>> b765d4cd
 
 09 Jun 2022, PHP 8.1.7
 
