--- conflicted
+++ resolved
@@ -2,14 +2,12 @@
 |||||||||||||||||||||||||||||||||||||||||||||||||||||||||||||||||||||||||||||||
 ?? ??? ????, PHP 8.1.5
 
-<<<<<<< HEAD
 - Intl:
   . Fixed bug GH-8115 (Can't catch arg type deprecation when instantiating Intl
     classes). (ilutov)
-=======
+
 - Standard:
   . Fixed bug GH-8048 (Force macOS to use statfs). (risner)
->>>>>>> 57ef16bb
 
 17 Mar 2022, PHP 8.1.4
 
