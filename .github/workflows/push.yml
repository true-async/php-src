name: Push
on:
  push:
    paths-ignore:
      - docs/**
      - NEWS
      - UPGRADING
      - UPGRADING.INTERNALS
      - '**/README.*'
      - CONTRIBUTING.md
      - CODING_STANDARDS.md
      - .cirrus.yml
      - .travis.yml
      - travis/**
      - .circleci/**
    branches:
      - PHP-7.4
      - PHP-8.0
      - PHP-8.1
      - PHP-8.2
      - PHP-8.3
      - master
  pull_request:
    paths-ignore:
      - docs/**
      - NEWS
      - UPGRADING
      - UPGRADING.INTERNALS
      - '**/README.*'
      - CONTRIBUTING.md
      - CODING_STANDARDS.md
      - .cirrus.yml
      - .travis.yml
      - travis/**
      - .circleci/**
    branches:
      - '**'
  workflow_dispatch: ~
permissions:
  contents: read
concurrency:
  group: ${{ github.workflow }}-${{ github.event.pull_request.url || github.run_id }}
  cancel-in-progress: true
env:
  CC: ccache gcc
  CXX: ccache g++
jobs:
  LINUX_X64:
    if: github.repository == 'php/php-src' || github.event_name == 'pull_request'
    services:
      mysql:
        image: mysql:8.3
        ports:
          - 3306:3306
        env:
          MYSQL_DATABASE: test
          MYSQL_ROOT_PASSWORD: root
      postgres:
        image: postgres
        ports:
          - 5432:5432
        env:
          POSTGRES_USER: postgres
          POSTGRES_PASSWORD: postgres
          POSTGRES_DB: test
    strategy:
      fail-fast: false
      matrix:
        include:
          - debug: false
            zts: false
            asan: false
          - debug: true
            zts: true
            asan: true
    name: "LINUX_X64_${{ matrix.debug && 'DEBUG' || 'RELEASE' }}_${{ matrix.zts && 'ZTS' || 'NTS' }}${{ matrix.asan && '_ASAN' || '' }}"
    runs-on: ubuntu-${{ !matrix.asan && '22' || '24' }}.04
    steps:
      - name: git checkout
        uses: actions/checkout@v4
      - name: apt
        uses: ./.github/actions/apt-x64
      - name: System info
        run: |
          echo "::group::Show host CPU info"
          lscpu
          echo "::endgroup::"
          echo "::group::Show installed package versions"
          dpkg -l
          echo "::endgroup::"
      - name: Create MSSQL container
        if: ${{ !matrix.asan }}
        uses: ./.github/actions/setup-mssql
      - name: Create Oracle container
        if: ${{ !matrix.asan }}
        uses: ./.github/actions/setup-oracle
      - name: Setup Caddy server
        uses: ./.github/actions/setup-caddy
      - name: ccache
        uses: hendrikmuhs/ccache-action@v1.2
        with:
          # This duplicates the "job.name" expression above because
          # GitHub has no way to query the job name (github.job is the
          # job id, not the job name)
          key: "LINUX_X64_${{ matrix.debug && 'DEBUG' || 'RELEASE' }}_${{ matrix.zts && 'ZTS' || 'NTS' }}${{ matrix.asan && '_ASAN' || '' }}-${{hashFiles('main/php_version.h')}}"
          append-timestamp: false
          save: ${{ github.event_name != 'pull_request' }}
      - name: ./configure
        uses: ./.github/actions/configure-x64
        with:
          configurationParameters: >-
            --${{ matrix.debug && 'enable' || 'disable' }}-debug
            --${{ matrix.zts && 'enable' || 'disable' }}-zts
            ${{ matrix.asan && 'CFLAGS="-fsanitize=undefined,address -fno-sanitize=function -DZEND_TRACK_ARENA_ALLOC" LDFLAGS="-fsanitize=undefined,address -fno-sanitize=function" CC=clang CXX=clang++ --disable-opcache-jit' || '' }}
          skipSlow: ${{ matrix.asan }}
      - name: make
        run: make -j$(/usr/bin/nproc) >/dev/null
      - name: make install
        uses: ./.github/actions/install-linux
      - name: Setup
        if: ${{ !matrix.asan }}
        uses: ./.github/actions/setup-x64
      - name: Test
        if: matrix.asan == false
        uses: ./.github/actions/test-linux
      - name: Test ${{ matrix.asan && 'OpCache' || 'Tracing JIT' }}
        uses: ./.github/actions/test-linux
        with:
          jitType: ${{ matrix.asan && 'disable' || 'tracing' }}
          runTestsParameters: >-
            -d zend_extension=opcache.so
            -d opcache.enable_cli=1
            ${{ matrix.asan && '--asan -x' || '' }}
      - name: Verify generated files are up to date
        if: ${{ !matrix.asan }}
        uses: ./.github/actions/verify-generated-files
  LINUX_X32:
    if: github.repository == 'php/php-src' || github.event_name == 'pull_request'
    name: LINUX_X32_DEBUG_ZTS
    runs-on: ubuntu-latest
    container:
      image: ubuntu:20.04
    env:
      MYSQL_TEST_HOST: mysql
      PDO_MYSQL_TEST_DSN: mysql:host=mysql;dbname=test
      PDO_MYSQL_TEST_HOST: mysql
    services:
      mysql:
        image: mysql:8.3
        ports:
          - 3306:3306
        env:
          MYSQL_DATABASE: test
          MYSQL_ROOT_PASSWORD: root
    steps:
      - name: git checkout
        uses: actions/checkout@v4
      - name: apt
        uses: ./.github/actions/apt-x32
      - name: ccache
        uses: hendrikmuhs/ccache-action@v1.2
        with:
          key: "${{github.job}}-${{hashFiles('main/php_version.h')}}"
          append-timestamp: false
      - name: ./configure
        uses: ./.github/actions/configure-x32
        with:
          configurationParameters: >-
            --enable-debug
            --enable-zts
      - name: make
        run: make -j$(/usr/bin/nproc) >/dev/null
      - name: make install
        uses: ./.github/actions/install-linux-x32
      - name: Test Tracing JIT
        uses: ./.github/actions/test-linux
        with:
          jitType: tracing
          runTestsParameters: >-
            -d zend_extension=opcache.so
            -d opcache.enable_cli=1
  MACOS_DEBUG_NTS:
    if: github.repository == 'php/php-src' || github.event_name == 'pull_request'
    runs-on: macos-13
    steps:
      - name: git checkout
        uses: actions/checkout@v4
      - name: brew
        uses: ./.github/actions/brew
      - name: ccache
        uses: hendrikmuhs/ccache-action@v1.2
        with:
          key: "${{github.job}}-${{hashFiles('main/php_version.h')}}"
          append-timestamp: false
          save: ${{ github.event_name != 'pull_request' }}
      - name: ./configure
        uses: ./.github/actions/configure-macos
        with:
          configurationParameters: --enable-debug --disable-zts
      - name: make
        run: |-
          export PATH="/usr/local/opt/bison/bin:$PATH"
          make -j$(sysctl -n hw.logicalcpu) >/dev/null
      - name: make install
        run: sudo make install
      - name: Test Tracing JIT
        uses: ./.github/actions/test-macos
        with:
          jitType: tracing
          runTestsParameters: >-
            -d zend_extension=opcache.so
            -d opcache.enable_cli=1
            -d opcache.protect_memory=1
      - name: Verify generated files are up to date
        uses: ./.github/actions/verify-generated-files
  WINDOWS:
    if: github.repository == 'php/php-src' || github.event_name == 'pull_request'
    name: WINDOWS_X64_ZTS
    runs-on: windows-2019
    env:
      PHP_BUILD_CACHE_BASE_DIR: C:\build-cache
      PHP_BUILD_OBJ_DIR: C:\obj
      PHP_BUILD_CACHE_SDK_DIR: C:\build-cache\sdk
      PHP_BUILD_SDK_BRANCH: php-sdk-2.3.0
      PHP_BUILD_CRT: vs16
      PLATFORM: x64
      THREAD_SAFE: "1"
      INTRINSICS: AVX2
      PARALLEL: -j2
      OPCACHE: "1"
    steps:
      - name: git config
        run: git config --global core.autocrlf false && git config --global core.eol lf
      - name: git checkout
        uses: actions/checkout@v4
      - name: Setup
        uses: ./.github/actions/setup-windows
      - name: Build
        run: .github/scripts/windows/build.bat
      - name: Test
        run: .github/scripts/windows/test.bat
<<<<<<< HEAD
  BENCHMARKING:
    name: BENCHMARKING
    if: github.repository == 'php/php-src' || github.event_name == 'pull_request'
    runs-on: ubuntu-22.04
    steps:
      - name: git checkout
        uses: actions/checkout@v4
        with:
          fetch-depth: 0
      - name: apt
        run: |
          set -x
          sudo apt-get update
          sudo apt-get install \
            bison \
            libgmp-dev \
            libonig-dev \
            libsqlite3-dev \
            openssl \
            re2c \
            valgrind
      - name: ccache
        uses: hendrikmuhs/ccache-action@v1.2
        with:
          key: "${{github.job}}-${{hashFiles('main/php_version.h')}}"
          append-timestamp: false
          save: ${{ github.event_name != 'pull_request' }}
      - name: ./configure
        run: |
          set -x
          ./buildconf --force
          ./configure \
            --disable-debug \
            --enable-mbstring \
            --enable-opcache \
            --enable-option-checking=fatal \
            --enable-sockets \
            --enable-werror \
            --prefix=/usr \
            --with-config-file-scan-dir=/etc/php.d \
            --with-gmp \
            --with-mysqli=mysqlnd \
            --with-openssl \
            --with-pdo-sqlite \
            --with-valgrind
      - name: make
        run: make -j$(/usr/bin/nproc) >/dev/null
      - name: make install
        run: |
          set -x
          sudo make install
          sudo mkdir -p /etc/php.d
          sudo chmod 777 /etc/php.d
          echo mysqli.default_socket=/var/run/mysqld/mysqld.sock > /etc/php.d/mysqli.ini
          echo zend_extension=opcache.so >> /etc/php.d/opcache.ini
          echo opcache.enable=1 >> /etc/php.d/opcache.ini
          echo opcache.enable_cli=1 >> /etc/php.d/opcache.ini
      - name: Setup
        run: |
          git config --global user.name "Benchmark"
          git config --global user.email "benchmark@php.net"
          sudo service mysql start
          mysql -uroot -proot -e "CREATE DATABASE IF NOT EXISTS wordpress"
          mysql -uroot -proot -e "CREATE USER 'wordpress'@'localhost' IDENTIFIED BY 'wordpress'; FLUSH PRIVILEGES;"
          mysql -uroot -proot -e "GRANT ALL PRIVILEGES ON *.* TO 'wordpress'@'localhost' WITH GRANT OPTION;"
      - name: git checkout benchmarking-data
        uses: actions/checkout@v4
        with:
          repository: php/benchmarking-data
          ssh-key: ${{ secrets.BENCHMARKING_DATA_DEPLOY_KEY }}
          path: benchmark/repos/data
      - name: Benchmark
        run: php benchmark/benchmark.php true
      - name: Store result
        if: github.event_name == 'push'
        run: |
          set -x
          cd benchmark/repos/data
          git pull --autostash
          if [ -e ".git/MERGE_HEAD" ]; then
            echo "Merging, can't proceed"
            exit 1
          fi
          git add .
          if git diff --cached --quiet; then
            exit 0
          fi
          git commit -m "Add result for ${{ github.repository }}@${{ github.sha }}"
          git push
      - name: Show diff
        if: github.event_name == 'pull_request'
        run: |-
          set -x
          php benchmark/generate_diff.php \
            ${{ github.sha }} \
            $(git merge-base ${{ github.event.pull_request.base.sha }} ${{ github.sha }}) \
            > $GITHUB_STEP_SUMMARY
=======
  FREEBSD:
    name: FREEBSD
    runs-on: ubuntu-latest
    steps:
      - name: git checkout
        uses: actions/checkout@v4
      - name: FreeBSD
        uses: ./.github/actions/freebsd
>>>>>>> 02ef371e
<|MERGE_RESOLUTION|>--- conflicted
+++ resolved
@@ -239,7 +239,6 @@
         run: .github/scripts/windows/build.bat
       - name: Test
         run: .github/scripts/windows/test.bat
-<<<<<<< HEAD
   BENCHMARKING:
     name: BENCHMARKING
     if: github.repository == 'php/php-src' || github.event_name == 'pull_request'
@@ -337,7 +336,6 @@
             ${{ github.sha }} \
             $(git merge-base ${{ github.event.pull_request.base.sha }} ${{ github.sha }}) \
             > $GITHUB_STEP_SUMMARY
-=======
   FREEBSD:
     name: FREEBSD
     runs-on: ubuntu-latest
@@ -345,5 +343,4 @@
       - name: git checkout
         uses: actions/checkout@v4
       - name: FreeBSD
-        uses: ./.github/actions/freebsd
->>>>>>> 02ef371e
+        uses: ./.github/actions/freebsd