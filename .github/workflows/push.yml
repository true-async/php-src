--- conflicted
+++ resolved
@@ -18,14 +18,11 @@
   pull_request:
     branches:
       - '**'
-<<<<<<< HEAD
 permissions:
   contents: read
-=======
 concurrency:
   group: ${{ github.workflow }}-${{ github.event.pull_request.url || github.run_id }}
   cancel-in-progress: true
->>>>>>> 805dafdd
 env:
   CC: ccache gcc
   CXX: ccache g++
