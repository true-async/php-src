--- conflicted
+++ resolved
@@ -106,53 +106,6 @@
             ${{ matrix.asan && '--asan -x' || '' }}
       - name: Verify generated files are up to date
         uses: ./.github/actions/verify-generated-files
-<<<<<<< HEAD
-  LINUX_X32:
-    name: LINUX_X32_DEBUG_ZTS
-    runs-on: ubuntu-latest
-    container:
-      image: ubuntu:22.04
-    env:
-      MYSQL_TEST_HOST: mysql
-      PDO_MYSQL_TEST_DSN: mysql:host=mysql;dbname=test
-      PDO_MYSQL_TEST_HOST: mysql
-    services:
-      mysql:
-        image: mysql:8
-        ports:
-          - 3306:3306
-        env:
-          MYSQL_DATABASE: test
-          MYSQL_ROOT_PASSWORD: root
-    steps:
-      - name: git checkout
-        uses: actions/checkout@v3
-      - name: apt
-        uses: ./.github/actions/apt-x32
-      - name: ccache
-        uses: hendrikmuhs/ccache-action@v1.2
-        with:
-          key: "${{github.job}}-${{hashFiles('main/php_version.h')}}"
-          append-timestamp: false
-      - name: ./configure
-        uses: ./.github/actions/configure-x32
-        with:
-          configurationParameters: >-
-            --enable-debug
-            --enable-zts
-      - name: make
-        run: make -j$(/usr/bin/nproc) >/dev/null
-      - name: make install
-        uses: ./.github/actions/install-linux-x32
-      - name: Test Tracing JIT
-        uses: ./.github/actions/test-linux
-        with:
-          runTestsParameters: >-
-            -d zend_extension=opcache.so
-            -d opcache.enable_cli=1
-            -d opcache.jit_buffer_size=16M
-=======
->>>>>>> 241510c4
   MACOS_DEBUG_NTS:
     runs-on: macos-11
     steps:
