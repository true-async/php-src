name: Push
on:
  push:
    paths-ignore:
      - docs/*
      - NEWS
      - UPGRADING
      - UPGRADING.INTERNALS
      - README.md
      - CONTRIBUTING.md
      - CODING_STANDARDS.md
    branches:
      - PHP-7.4
      - PHP-8.0
      - PHP-8.1
      - PHP-8.2
      - master
  pull_request:
    branches:
      - '**'
concurrency:
  group: ${{ github.workflow }}-${{ github.event.pull_request.url || github.run_id }}
  cancel-in-progress: true
env:
  CC: ccache gcc
  CXX: ccache g++
jobs:
  LINUX_X64:
    strategy:
      fail-fast: false
      matrix:
        include:
          - debug: true
            zts: false
          - debug: false
            zts: true
    name: "LINUX_X64_${{ matrix.debug && 'DEBUG' || 'RELEASE' }}_${{ matrix.zts && 'ZTS' || 'NTS' }}"
    runs-on: ubuntu-20.04
    steps:
      - name: git checkout
        uses: actions/checkout@v3
      - name: Create MSSQL container
        uses: ./.github/actions/setup-mssql
      - name: Create Oracle container
        uses: ./.github/actions/setup-oracle
      - name: Setup Caddy server
        uses: ./.github/actions/setup-caddy
      - name: apt
        uses: ./.github/actions/apt-x64
      - name: ccache
        uses: hendrikmuhs/ccache-action@v1.2
        with:
          # This duplicates the "job.name" expression above because
          # GitHub has no way to query the job name (github.job is the
          # job id, not the job name)
          key: "LINUX_X64_${{ matrix.debug && 'DEBUG' || 'RELEASE' }}_${{ matrix.zts && 'ZTS' || 'NTS' }}-${{hashFiles('main/php_version.h')}}"
          append-timestamp: false
      - name: ./configure
        uses: ./.github/actions/configure-x64
        with:
          configurationParameters: >-
            --${{ matrix.debug && 'enable' || 'disable' }}-debug
            --${{ matrix.zts && 'enable' || 'disable' }}-zts
      - name: make
        run: make -j$(/usr/bin/nproc) >/dev/null
      - name: make install
        uses: ./.github/actions/install-linux
      - name: Setup
        uses: ./.github/actions/setup-x64
      - name: Test
        uses: ./.github/actions/test-linux
        with:
          testArtifacts: ${{ matrix.debug && 'DEBUG' || 'RELEASE' }}_${{ matrix.zts && 'ZTS' || 'NTS' }}
      - name: Test Tracing JIT
        uses: ./.github/actions/test-linux
        with:
          testArtifacts: ${{ matrix.debug && 'DEBUG' || 'RELEASE' }}_${{ matrix.zts && 'ZTS' || 'NTS' }} Tracing JIT
          runTestsParameters: >-
            -d zend_extension=opcache.so
            -d opcache.enable_cli=1
            -d opcache.jit_buffer_size=16M
      - name: Verify generated files are up to date
        uses: ./.github/actions/verify-generated-files
  LINUX_X32:
    name: LINUX_X32_DEBUG_ZTS
    runs-on: ubuntu-latest
    container:
      image: ubuntu:20.04
    env:
      MYSQL_TEST_HOST: mysql
      PDO_MYSQL_TEST_DSN: mysql:host=mysql;dbname=test
      PDO_MYSQL_TEST_HOST: mysql
    services:
      mysql:
        image: mysql:8
        ports:
          - 3306:3306
        env:
          MYSQL_DATABASE: test
          MYSQL_ROOT_PASSWORD: root
    steps:
      - name: git checkout
        uses: actions/checkout@v3
      - name: apt
        uses: ./.github/actions/apt-x32
      - name: ccache
        uses: hendrikmuhs/ccache-action@v1.2
        with:
          key: "${{github.job}}-${{hashFiles('main/php_version.h')}}"
          append-timestamp: false
      - name: ./configure
        uses: ./.github/actions/configure-x32
        with:
          configurationParameters: >-
            --enable-debug
            --enable-zts
      - name: make
        run: make -j$(/usr/bin/nproc) >/dev/null
      - name: make install
        uses: ./.github/actions/install-linux-x32
      - name: Test Tracing JIT
        uses: ./.github/actions/test-linux
        with:
          runTestsParameters: >-
            -d zend_extension=opcache.so
            -d opcache.enable_cli=1
            -d opcache.jit_buffer_size=16M
  MACOS_DEBUG_NTS:
    runs-on: macos-11
    steps:
      - name: git checkout
        uses: actions/checkout@v3
      - name: brew
        uses: ./.github/actions/brew
      - name: ccache
        uses: hendrikmuhs/ccache-action@v1.2
        with:
          key: "${{github.job}}-${{hashFiles('main/php_version.h')}}"
          append-timestamp: false
      - name: ./configure
        uses: ./.github/actions/configure-macos
        with:
          configurationParameters: --enable-debug --disable-zts
      - name: make
        run: |-
          export PATH="/usr/local/opt/bison/bin:$PATH"
          make -j$(sysctl -n hw.logicalcpu) >/dev/null
      - name: make install
        run: sudo make install
<<<<<<< HEAD
      - name: Test
        uses: ./.github/actions/test-macos
        with:
          testArtifacts: ${{ matrix.debug && 'DEBUG' || 'RELEASE' }}_${{ matrix.zts && 'ZTS' || 'NTS' }}
=======
>>>>>>> 5cd0208e
      - name: Test Tracing JIT
        uses: ./.github/actions/test-macos
        with:
          testArtifacts: ${{ matrix.debug && 'DEBUG' || 'RELEASE' }}_${{ matrix.zts && 'ZTS' || 'NTS' }} Tracing JIT
          runTestsParameters: >-
            -d zend_extension=opcache.so
            -d opcache.enable_cli=1
            -d opcache.protect_memory=1
            -d opcache.jit_buffer_size=16M
      - name: Verify generated files are up to date
        uses: ./.github/actions/verify-generated-files
  WINDOWS:
    strategy:
      fail-fast: false
      matrix:
        include:
          - x64: true
            zts: false
            opcache: true
          - x64: false
            zts: true
            opcache: false
    name: "WINDOWS_${{ matrix.x64 && 'X64' || 'X86' }}_${{ matrix.zts && 'ZTS' || 'NTS' }}"
    runs-on: windows-2019
    env:
      PHP_BUILD_CACHE_BASE_DIR: C:\build-cache
      PHP_BUILD_OBJ_DIR: C:\obj
      PHP_BUILD_CACHE_SDK_DIR: C:\build-cache\sdk
      PHP_BUILD_SDK_BRANCH: php-sdk-2.2.0
      PHP_BUILD_CRT: vs16
      PLATFORM: ${{ matrix.x64 && 'x64' || 'x86' }}
      THREAD_SAFE: "${{ matrix.zts && '1' || '0' }}"
      INTRINSICS: "${{ matrix.zts && 'AVX2' || '' }}"
      PARALLEL: -j2
      OPCACHE: "${{ matrix.opcache && '1' || '0' }}"
    steps:
      - name: git config
        run: git config --global core.autocrlf false && git config --global core.eol lf
      - name: git checkout
        uses: actions/checkout@v3
      - name: Setup MySQL
        run: |
          choco install mysql -y --no-progress --params="/port:3306"
          mysql.exe --port=3306 --user=root --password="" -e "ALTER USER 'root'@'localhost' IDENTIFIED BY 'Password12!'; FLUSH PRIVILEGES;"
      - name: Setup MSSQL
        run: |
          choco install sql-server-express -y --no-progress --install-arguments="/SECURITYMODE=SQL /SAPWD=Password12!"
      - name: Setup PostgreSQL
        run: |
          Set-Service -Name "postgresql-x64-14" -StartupType manual -Status Running
          pwsh -Command { $env:PGPASSWORD="root"; & "$env:PGBIN\psql" -U postgres -c "ALTER USER postgres WITH PASSWORD 'Password12!';" }
      - name: Build
        run: .github/scripts/windows/build.bat
      - name: Test
        run: .github/scripts/windows/test.bat<|MERGE_RESOLUTION|>--- conflicted
+++ resolved
@@ -147,13 +147,6 @@
           make -j$(sysctl -n hw.logicalcpu) >/dev/null
       - name: make install
         run: sudo make install
-<<<<<<< HEAD
-      - name: Test
-        uses: ./.github/actions/test-macos
-        with:
-          testArtifacts: ${{ matrix.debug && 'DEBUG' || 'RELEASE' }}_${{ matrix.zts && 'ZTS' || 'NTS' }}
-=======
->>>>>>> 5cd0208e
       - name: Test Tracing JIT
         uses: ./.github/actions/test-macos
         with:
