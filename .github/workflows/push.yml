--- conflicted
+++ resolved
@@ -241,11 +241,7 @@
       PHP_BUILD_CACHE_BASE_DIR: C:\build-cache
       PHP_BUILD_OBJ_DIR: C:\obj
       PHP_BUILD_CACHE_SDK_DIR: C:\build-cache\sdk
-<<<<<<< HEAD
-      PHP_BUILD_SDK_BRANCH: php_downloads_server_migration_v1
-=======
       PHP_BUILD_SDK_BRANCH: php-sdk-2.3.0
->>>>>>> 94172b05
       PHP_BUILD_CRT: vs16
       PLATFORM: x64
       THREAD_SAFE: "1"
