name: Push
on:
  push:
    paths-ignore:
      - docs/**
      - NEWS
      - UPGRADING
      - UPGRADING.INTERNALS
      - '**/README.*'
      - CONTRIBUTING.md
      - CODING_STANDARDS.md
      - .cirrus.yml
      - .travis.yml
      - travis/**
      - .circleci/**
    branches:
      - PHP-8.1
      - PHP-8.2
      - PHP-8.3
      - master
  pull_request:
    paths-ignore:
      - docs/**
      - NEWS
      - UPGRADING
      - UPGRADING.INTERNALS
      - '**/README.*'
      - CONTRIBUTING.md
      - CODING_STANDARDS.md
      - .cirrus.yml
      - .travis.yml
      - travis/**
      - .circleci/**
    branches:
      - '**'
permissions:
  contents: read
concurrency:
  group: ${{ github.workflow }}-${{ github.event.pull_request.url || github.run_id }}
  cancel-in-progress: true
env:
  CC: ccache gcc
  CXX: ccache g++
jobs:
  LINUX_X64:
    if: github.repository_owner == 'php' || github.event_name == 'pull_request'
    services:
      mysql:
        image: mysql:8
        ports:
          - 3306:3306
        env:
          MYSQL_DATABASE: test
          MYSQL_ROOT_PASSWORD: root
      postgres:
        image: postgres
        ports:
          - 5432:5432
        env:
          POSTGRES_USER: postgres
          POSTGRES_PASSWORD: postgres
          POSTGRES_DB: test
      firebird:
        image: jacobalberty/firebird
        ports:
          - 3050:3050
        env:
          ISC_PASSWORD: test
          FIREBIRD_DATABASE: test.fdb
          FIREBIRD_USER: test
          FIREBIRD_PASSWORD: test
    strategy:
      fail-fast: false
      matrix:
        include:
          - debug: false
            zts: false
            asan: false
          - debug: true
            zts: true
            asan: true
    name: "LINUX_X64_${{ matrix.debug && 'DEBUG' || 'RELEASE' }}_${{ matrix.zts && 'ZTS' || 'NTS' }}${{ matrix.asan && '_ASAN' || '' }}"
<<<<<<< HEAD
    runs-on: ubuntu-22.04
=======
    runs-on: ubuntu-${{ !matrix.asan && '22' || '20' }}.04
    container:
      image: ${{ matrix.asan && 'ubuntu:23.04' || null }}
>>>>>>> 697d1a1c
    steps:
      - name: git checkout
        uses: actions/checkout@v4
      - name: apt
        uses: ./.github/actions/apt-x64
      - name: LLVM 16 (ASAN-only)
        if: ${{ matrix.asan }}
        run: |
          wget https://apt.llvm.org/llvm.sh
          chmod u+x llvm.sh
          sudo ./llvm.sh 16
      - name: System info
        run: |
          echo "::group::Show host CPU info"
          lscpu
          echo "::endgroup::"
          echo "::group::Show installed package versions"
          dpkg -l
          echo "::endgroup::"
      - name: Create MSSQL container
        if: ${{ !matrix.asan }}
        uses: ./.github/actions/setup-mssql
      - name: Setup Caddy server
        uses: ./.github/actions/setup-caddy
      - name: ccache
        uses: hendrikmuhs/ccache-action@v1.2
        with:
          # This duplicates the "job.name" expression above because
          # GitHub has no way to query the job name (github.job is the
          # job id, not the job name)
          key: "LINUX_X64_${{ matrix.debug && 'DEBUG' || 'RELEASE' }}_${{ matrix.zts && 'ZTS' || 'NTS' }}${{ matrix.asan && '_ASAN' || '' }}-${{hashFiles('main/php_version.h')}}"
          append-timestamp: false
      - name: ./configure
        uses: ./.github/actions/configure-x64
        with:
          configurationParameters: >-
            --${{ matrix.debug && 'enable' || 'disable' }}-debug
            --${{ matrix.zts && 'enable' || 'disable' }}-zts
            ${{ matrix.asan && 'CFLAGS="-fsanitize=undefined,address -fno-sanitize=pointer-overflow -DZEND_TRACK_ARENA_ALLOC" LDFLAGS="-fsanitize=undefined,address -fno-sanitize=pointer-overflow" CC=clang-16 CXX=clang++-16' || '' }}
          skipSlow: ${{ matrix.asan }}
      - name: make
        run: make -j$(/usr/bin/nproc) >/dev/null
      - name: make install
        uses: ./.github/actions/install-linux
      - name: Setup
        if: ${{ !matrix.asan }}
        uses: ./.github/actions/setup-x64
      - name: Test
        if: matrix.asan == false
        uses: ./.github/actions/test-linux
        with:
          testArtifacts: ${{ matrix.debug && 'DEBUG' || 'RELEASE' }}_${{ matrix.zts && 'ZTS' || 'NTS' }}
      - name: Test Tracing JIT
        uses: ./.github/actions/test-linux
        with:
          testArtifacts: ${{ matrix.debug && 'DEBUG' || 'RELEASE' }}_${{ matrix.zts && 'ZTS' || 'NTS' }}${{ matrix.asan && '_ASAN' || '' }}_Tracing JIT
          jitType: tracing
          runTestsParameters: >-
            -d zend_extension=opcache.so
            -d opcache.enable_cli=1
            ${{ matrix.asan && '--asan -x' || '' }}
      - name: Verify generated files are up to date
        if: ${{ !matrix.asan }}
        uses: ./.github/actions/verify-generated-files
  MACOS_DEBUG_NTS:
    if: github.repository_owner == 'php' || github.event_name == 'pull_request'
    strategy:
      fail-fast: false
      matrix:
        include:
          - os: 13
            arch: X64
          - os: 14
            arch: ARM64
    name: MACOS_${{ matrix.arch }}_DEBUG_NTS
    runs-on: macos-${{ matrix.os }}
    steps:
      - name: git checkout
        uses: actions/checkout@v4
      - name: brew
        uses: ./.github/actions/brew
      - name: ccache
        uses: hendrikmuhs/ccache-action@v1.2
        with:
          key: "${{github.job}}-${{matrix.os}}-${{hashFiles('main/php_version.h')}}"
          append-timestamp: false
      - name: ./configure
        uses: ./.github/actions/configure-macos
        with:
          configurationParameters: --enable-debug --disable-zts
      - name: make
        run: |-
          export PATH="$(brew --prefix)/opt/bison/bin:$PATH"
          make -j$(sysctl -n hw.logicalcpu) >/dev/null
      - name: make install
        run: sudo make install
      - name: Test Tracing JIT
        uses: ./.github/actions/test-macos
        with:
          testArtifacts: ${{ matrix.arch }}_${{ matrix.debug && 'DEBUG' || 'RELEASE' }}_${{ matrix.zts && 'ZTS' || 'NTS' }} Tracing JIT
          jitType: tracing
          runTestsParameters: >-
            -d zend_extension=opcache.so
            -d opcache.enable_cli=1
      - name: Verify generated files are up to date
        uses: ./.github/actions/verify-generated-files
  WINDOWS:
    if: github.repository_owner == 'php' || github.event_name == 'pull_request'
    name: WINDOWS_X64_ZTS
    runs-on: windows-2019
    env:
      PHP_BUILD_CACHE_BASE_DIR: C:\build-cache
      PHP_BUILD_OBJ_DIR: C:\obj
      PHP_BUILD_CACHE_SDK_DIR: C:\build-cache\sdk
      PHP_BUILD_SDK_BRANCH: php_downloads_server_migration_v1
      PHP_BUILD_CRT: vs16
      PLATFORM: x64
      THREAD_SAFE: "1"
      INTRINSICS: AVX2
      PARALLEL: -j2
      OPCACHE: "1"
    steps:
      - name: git config
        run: git config --global core.autocrlf false && git config --global core.eol lf
      - name: git checkout
        uses: actions/checkout@v4
      - name: Setup
        uses: ./.github/actions/setup-windows
      - name: Build
        run: .github/scripts/windows/build.bat
      - name: Test
        run: .github/scripts/windows/test.bat
  BENCHMARKING:
    name: BENCHMARKING
    if: github.repository_owner == 'php' || github.event_name == 'pull_request'
    runs-on: ubuntu-22.04
    steps:
      - name: git checkout
        uses: actions/checkout@v4
        with:
          fetch-depth: 0
      - name: apt
        run: |
          set -x
          sudo apt-get update
          sudo apt-get install \
            bison \
            libgmp-dev \
            libonig-dev \
            libsqlite3-dev \
            openssl \
            re2c \
            valgrind
      - name: ccache
        uses: hendrikmuhs/ccache-action@v1.2
        with:
          key: "${{github.job}}-${{hashFiles('main/php_version.h')}}"
          append-timestamp: false
      - name: ./configure
        run: |
          set -x
          ./buildconf --force
          ./configure \
            --disable-debug \
            --enable-mbstring \
            --enable-opcache \
            --enable-option-checking=fatal \
            --enable-sockets \
            --enable-werror \
            --prefix=/usr \
            --with-config-file-scan-dir=/etc/php.d \
            --with-gmp \
            --with-mysqli=mysqlnd \
            --with-openssl \
            --with-pdo-sqlite \
            --with-valgrind
      - name: make
        run: make -j$(/usr/bin/nproc) >/dev/null
      - name: make install
        run: |
          set -x
          sudo make install
          sudo mkdir -p /etc/php.d
          sudo chmod 777 /etc/php.d
          echo mysqli.default_socket=/var/run/mysqld/mysqld.sock > /etc/php.d/mysqli.ini
          echo zend_extension=opcache.so >> /etc/php.d/opcache.ini
          echo opcache.enable=1 >> /etc/php.d/opcache.ini
          echo opcache.enable_cli=1 >> /etc/php.d/opcache.ini
      - name: Setup
        run: |
          git config --global user.name "Benchmark"
          git config --global user.email "benchmark@php.net"
          sudo service mysql start
          mysql -uroot -proot -e "CREATE DATABASE IF NOT EXISTS wordpress"
          mysql -uroot -proot -e "CREATE USER 'wordpress'@'localhost' IDENTIFIED BY 'wordpress'; FLUSH PRIVILEGES;"
          mysql -uroot -proot -e "GRANT ALL PRIVILEGES ON *.* TO 'wordpress'@'localhost' WITH GRANT OPTION;"
      - name: git checkout benchmarking-data
        uses: actions/checkout@v4
        with:
          repository: php/benchmarking-data
          ssh-key: ${{ secrets.BENCHMARKING_DATA_DEPLOY_KEY }}
          path: benchmark/repos/data
      - name: Benchmark
        run: php benchmark/benchmark.php true
      - name: Store result
        if: github.event_name == 'push'
        run: |
          set -x
          cd benchmark/repos/data
          git pull --autostash
          if [ -e ".git/MERGE_HEAD" ]; then
            echo "Merging, can't proceed"
            exit 1
          fi
          git add .
          if git diff --cached --quiet; then
            exit 0
          fi
          git commit -m "Add result for ${{ github.repository }}@${{ github.sha }}"
          git push
      - name: Show diff
        if: github.event_name == 'pull_request'
        run: |-
          set -x
          php benchmark/generate_diff.php \
            ${{ github.sha }} \
            $(git merge-base ${{ github.event.pull_request.base.sha }} ${{ github.sha }}) \
            > $GITHUB_STEP_SUMMARY
      - uses: actions/upload-artifact@v4
        with:
          name: profiles
          path: ${{ github.workspace }}/benchmark/profiles
          retention-days: 30<|MERGE_RESOLUTION|>--- conflicted
+++ resolved
@@ -80,13 +80,9 @@
             zts: true
             asan: true
     name: "LINUX_X64_${{ matrix.debug && 'DEBUG' || 'RELEASE' }}_${{ matrix.zts && 'ZTS' || 'NTS' }}${{ matrix.asan && '_ASAN' || '' }}"
-<<<<<<< HEAD
-    runs-on: ubuntu-22.04
-=======
     runs-on: ubuntu-${{ !matrix.asan && '22' || '20' }}.04
     container:
       image: ${{ matrix.asan && 'ubuntu:23.04' || null }}
->>>>>>> 697d1a1c
     steps:
       - name: git checkout
         uses: actions/checkout@v4
