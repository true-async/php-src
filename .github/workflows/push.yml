--- conflicted
+++ resolved
@@ -75,8 +75,7 @@
       image: ${{ matrix.asan && 'ubuntu:23.04' || null }}
     steps:
       - name: git checkout
-<<<<<<< HEAD
-        uses: actions/checkout@v3
+        uses: actions/checkout@v4
       - name: apt
         uses: ./.github/actions/apt-x64
       - name: System info
@@ -87,9 +86,6 @@
           echo "::group::Show installed package versions"
           dpkg -l
           echo "::endgroup::"
-=======
-        uses: actions/checkout@v4
->>>>>>> da13a749
       - name: Create MSSQL container
         if: ${{ !matrix.asan }}
         uses: ./.github/actions/setup-mssql
