name: Push
on:
  push:
    paths-ignore:
      - docs/**
      - NEWS
      - UPGRADING
      - UPGRADING.INTERNALS
      - '**/README.*'
      - CONTRIBUTING.md
      - CODING_STANDARDS.md
      - .cirrus.yml
      - .circleci/**
    branches:
      - PHP-8.1
      - PHP-8.2
      - PHP-8.3
      - PHP-8.4
      - master
  pull_request:
    paths-ignore:
      - docs/**
      - NEWS
      - UPGRADING
      - UPGRADING.INTERNALS
      - '**/README.*'
      - CONTRIBUTING.md
      - CODING_STANDARDS.md
      - .cirrus.yml
      - .circleci/**
    branches:
      - '**'
  workflow_dispatch: ~
permissions:
  contents: read
concurrency:
  group: ${{ github.workflow }}-${{ github.event.pull_request.url || github.run_id }}
  cancel-in-progress: true
env:
  CC: ccache gcc
  CXX: ccache g++
jobs:
  LINUX_X64:
    if: github.repository == 'php/php-src' || github.event_name == 'pull_request'
    services:
      mysql:
        image: mysql:8.3
        ports:
          - 3306:3306
        env:
          MYSQL_DATABASE: test
          MYSQL_ROOT_PASSWORD: root
      postgres:
        image: postgres
        ports:
          - 5432:5432
        env:
          POSTGRES_USER: postgres
          POSTGRES_PASSWORD: postgres
          POSTGRES_DB: test
      firebird:
        image: jacobalberty/firebird
        ports:
          - 3050:3050
        env:
          ISC_PASSWORD: test
          FIREBIRD_DATABASE: test.fdb
          FIREBIRD_USER: test
          FIREBIRD_PASSWORD: test
    strategy:
      fail-fast: false
      matrix:
        include:
          - debug: false
            zts: false
            asan: false
          - debug: true
            zts: true
            asan: true
    name: "LINUX_X64_${{ matrix.debug && 'DEBUG' || 'RELEASE' }}_${{ matrix.zts && 'ZTS' || 'NTS' }}${{ matrix.asan && '_ASAN' || '' }}"
    runs-on: ubuntu-${{ !matrix.asan && '22' || '24' }}.04
    steps:
      - name: git checkout
        uses: actions/checkout@v4
      - name: apt
        uses: ./.github/actions/apt-x64
      - name: System info
        run: |
          echo "::group::Show host CPU info"
          lscpu
          echo "::endgroup::"
          echo "::group::Show installed package versions"
          dpkg -l
          echo "::endgroup::"
      - name: Create MSSQL container
        if: ${{ !matrix.asan }}
        uses: ./.github/actions/setup-mssql
      - name: Setup Caddy server
        uses: ./.github/actions/setup-caddy
      - name: ccache
        uses: hendrikmuhs/ccache-action@v1.2
        with:
          # This duplicates the "job.name" expression above because
          # GitHub has no way to query the job name (github.job is the
          # job id, not the job name)
          key: "LINUX_X64_${{ matrix.debug && 'DEBUG' || 'RELEASE' }}_${{ matrix.zts && 'ZTS' || 'NTS' }}${{ matrix.asan && '_ASAN' || '' }}-${{hashFiles('main/php_version.h')}}"
          append-timestamp: false
          save: ${{ github.event_name != 'pull_request' }}
      - name: ./configure
        uses: ./.github/actions/configure-x64
        with:
          configurationParameters: >-
            --${{ matrix.debug && 'enable' || 'disable' }}-debug
            --${{ matrix.zts && 'enable' || 'disable' }}-zts
            ${{ matrix.asan && 'CFLAGS="-fsanitize=undefined,address -fno-sanitize=function -DZEND_TRACK_ARENA_ALLOC" LDFLAGS="-fsanitize=undefined,address -fno-sanitize=function" CC=clang CXX=clang++' || '' }}
          skipSlow: ${{ matrix.asan }}
      - name: make
        run: make -j$(/usr/bin/nproc) >/dev/null
      - name: make install
        uses: ./.github/actions/install-linux
      - name: Setup
        if: ${{ !matrix.asan }}
        uses: ./.github/actions/setup-x64
      - name: Test
        if: matrix.asan == false
        uses: ./.github/actions/test-linux
      - name: Test Tracing JIT
        uses: ./.github/actions/test-linux
        with:
          jitType: tracing
          runTestsParameters: >-
            -d zend_extension=opcache.so
            -d opcache.enable_cli=1
            ${{ matrix.asan && '--asan -x' || '' }}
      - name: Verify generated files are up to date
        if: ${{ !matrix.asan }}
        uses: ./.github/actions/verify-generated-files
  LINUX_X32:
    if: github.repository == 'php/php-src' || github.event_name == 'pull_request'
    name: LINUX_X32_DEBUG_ZTS
    runs-on: ubuntu-latest
    container:
      image: ubuntu:20.04
    env:
      MYSQL_TEST_HOST: mysql
      PDO_MYSQL_TEST_DSN: mysql:host=mysql;dbname=test
      PDO_MYSQL_TEST_HOST: mysql
    services:
      mysql:
        image: mysql:8.3
        ports:
          - 3306:3306
        env:
          MYSQL_DATABASE: test
          MYSQL_ROOT_PASSWORD: root
    steps:
      - name: git checkout
        uses: actions/checkout@v4
      - name: apt
        uses: ./.github/actions/apt-x32
      - name: ccache
        uses: hendrikmuhs/ccache-action@v1.2
        with:
          key: "${{github.job}}-${{hashFiles('main/php_version.h')}}"
          append-timestamp: false
      - name: ./configure
        uses: ./.github/actions/configure-x32
        with:
          configurationParameters: >-
            --enable-debug
            --enable-zts
      - name: make
        run: make -j$(/usr/bin/nproc) >/dev/null
      - name: make install
        uses: ./.github/actions/install-linux-x32
      - name: Test Tracing JIT
        uses: ./.github/actions/test-linux
        with:
          jitType: tracing
          runTestsParameters: >-
            -d zend_extension=opcache.so
            -d opcache.enable_cli=1
  MACOS_DEBUG_NTS:
    if: github.repository == 'php/php-src' || github.event_name == 'pull_request'
    strategy:
      fail-fast: false
      matrix:
        include:
          - os: 13
            arch: X64
          - os: 14
            arch: ARM64
    name: MACOS_${{ matrix.arch }}_DEBUG_NTS
    runs-on: macos-${{ matrix.os }}
    steps:
      - name: git checkout
        uses: actions/checkout@v4
      - name: brew
        uses: ./.github/actions/brew
      - name: ccache
        uses: hendrikmuhs/ccache-action@v1.2
        with:
          key: "${{github.job}}-${{matrix.os}}-${{hashFiles('main/php_version.h')}}"
          append-timestamp: false
          save: ${{ github.event_name != 'pull_request' }}
      - name: ./configure
        uses: ./.github/actions/configure-macos
        with:
          configurationParameters: --enable-debug --disable-zts
      - name: make
        run: |-
          export PATH="$(brew --prefix)/opt/bison/bin:$PATH"
          make -j$(sysctl -n hw.logicalcpu) >/dev/null
      - name: make install
        run: sudo make install
      - name: Test Tracing JIT
        uses: ./.github/actions/test-macos
        with:
          jitType: tracing
          runTestsParameters: >-
            -d zend_extension=opcache.so
            -d opcache.enable_cli=1
      - name: Verify generated files are up to date
        uses: ./.github/actions/verify-generated-files
  WINDOWS:
    if: github.repository == 'php/php-src' || github.event_name == 'pull_request'
    name: WINDOWS_X64_ZTS
    runs-on: windows-2022
    env:
      PHP_BUILD_CACHE_BASE_DIR: C:\build-cache
      PHP_BUILD_OBJ_DIR: C:\obj
      PHP_BUILD_CACHE_SDK_DIR: C:\build-cache\sdk
      PHP_BUILD_SDK_BRANCH: php-sdk-2.3.0
      PHP_BUILD_CRT: vs17
      PLATFORM: x64
      THREAD_SAFE: "1"
      INTRINSICS: AVX2
      PARALLEL: -j2
      OPCACHE: "1"
    steps:
      - name: git config
        run: git config --global core.autocrlf false && git config --global core.eol lf
      - name: git checkout
        uses: actions/checkout@v4
      - name: Setup
        uses: ./.github/actions/setup-windows
      - name: Build
        run: .github/scripts/windows/build.bat
      - name: Test
        run: .github/scripts/windows/test.bat
  BENCHMARKING:
    name: BENCHMARKING
    if: github.repository == 'php/php-src' || github.event_name == 'pull_request'
    runs-on: ubuntu-22.04
    steps:
      - name: git checkout
        uses: actions/checkout@v4
        with:
          fetch-depth: 0
      # ASLR can cause a lot of noise due to missed sse opportunities for memcpy
      # and other operations, so we disable it during benchmarking.
      - name: Disable ASLR
        run: echo 0 | sudo tee /proc/sys/kernel/randomize_va_space
      - name: apt
        run: |
          set -x
          sudo apt-get update
          sudo apt-get install \
            bison \
            libgmp-dev \
            libonig-dev \
            libsqlite3-dev \
            openssl \
            re2c \
            valgrind
      - name: ccache
        uses: hendrikmuhs/ccache-action@v1.2
        with:
          key: "${{github.job}}-${{hashFiles('main/php_version.h')}}"
          append-timestamp: false
          save: ${{ github.event_name != 'pull_request' }}
      - name: ./configure
        run: |
          set -x
          ./buildconf --force
          ./configure \
            --disable-debug \
            --enable-mbstring \
            --enable-opcache \
            --enable-option-checking=fatal \
            --enable-sockets \
            --enable-werror \
            --prefix=/usr \
            --with-config-file-scan-dir=/etc/php.d \
            --with-gmp \
            --with-mysqli=mysqlnd \
            --with-openssl \
            --with-pdo-sqlite \
            --with-valgrind
      - name: make
        run: make -j$(/usr/bin/nproc) >/dev/null
      - name: make install
        run: |
          set -x
          sudo make install
          sudo mkdir -p /etc/php.d
          sudo chmod 777 /etc/php.d
          echo mysqli.default_socket=/var/run/mysqld/mysqld.sock > /etc/php.d/mysqli.ini
          echo zend_extension=opcache.so >> /etc/php.d/opcache.ini
          echo opcache.enable=1 >> /etc/php.d/opcache.ini
          echo opcache.enable_cli=1 >> /etc/php.d/opcache.ini
      - name: Setup
        run: |
          git config --global user.name "Benchmark"
          git config --global user.email "benchmark@php.net"
          sudo service mysql start
          mysql -uroot -proot -e "CREATE DATABASE IF NOT EXISTS wordpress"
          mysql -uroot -proot -e "CREATE USER 'wordpress'@'localhost' IDENTIFIED BY 'wordpress'; FLUSH PRIVILEGES;"
          mysql -uroot -proot -e "GRANT ALL PRIVILEGES ON *.* TO 'wordpress'@'localhost' WITH GRANT OPTION;"
      - name: git checkout benchmarking-data
        uses: actions/checkout@v4
        with:
          repository: php/benchmarking-data
          ssh-key: ${{ secrets.BENCHMARKING_DATA_DEPLOY_KEY }}
          path: benchmark/repos/data
      - name: Benchmark
        run: php benchmark/benchmark.php true
      - name: Store result
        if: github.event_name == 'push'
        run: |
          set -x
          cd benchmark/repos/data
          git pull --autostash
          if [ -e ".git/MERGE_HEAD" ]; then
            echo "Merging, can't proceed"
            exit 1
          fi
          git add .
          if git diff --cached --quiet; then
            exit 0
          fi
          git commit -m "Add result for ${{ github.repository }}@${{ github.sha }}"
          git push
      - name: Show diff
        if: github.event_name == 'pull_request'
        run: |-
          set -x
          php benchmark/generate_diff.php \
            ${{ github.sha }} \
            $(git merge-base ${{ github.event.pull_request.base.sha }} ${{ github.sha }}) \
            > $GITHUB_STEP_SUMMARY
<<<<<<< HEAD
      - uses: actions/upload-artifact@v4
        with:
          name: profiles
          path: ${{ github.workspace }}/benchmark/profiles
          retention-days: 30
=======
  FREEBSD:
    name: FREEBSD
    runs-on: ubuntu-latest
    steps:
      - name: git checkout
        uses: actions/checkout@v4
      - name: FreeBSD
        uses: ./.github/actions/freebsd
>>>>>>> dbd6c945
<|MERGE_RESOLUTION|>--- conflicted
+++ resolved
@@ -349,13 +349,11 @@
             ${{ github.sha }} \
             $(git merge-base ${{ github.event.pull_request.base.sha }} ${{ github.sha }}) \
             > $GITHUB_STEP_SUMMARY
-<<<<<<< HEAD
       - uses: actions/upload-artifact@v4
         with:
           name: profiles
           path: ${{ github.workspace }}/benchmark/profiles
           retention-days: 30
-=======
   FREEBSD:
     name: FREEBSD
     runs-on: ubuntu-latest
@@ -363,5 +361,4 @@
       - name: git checkout
         uses: actions/checkout@v4
       - name: FreeBSD
-        uses: ./.github/actions/freebsd
->>>>>>> dbd6c945
+        uses: ./.github/actions/freebsd