name: Test suite
on:
  workflow_call:
    inputs:
      asan_ubuntu_version:
        required: true
        type: string
      branch:
        required: true
        type: string
      community_verify_type_inference:
        required: true
        type: boolean
      libmysqlclient_with_mysqli:
        required: true
        type: boolean
      run_alpine:
        required: true
        type: boolean
      run_macos_arm64:
        required: true
        type: boolean
      ubuntu_version:
        required: true
        type: string
      windows_version:
        required: true
        type: string
permissions:
  contents: read
jobs:
  ALPINE:
    if: inputs.run_alpine
    name: ALPINE_X64_ASAN_UBSAN_DEBUG_ZTS
    runs-on: ubuntu-22.04
    container:
      image: 'alpine:3.20.1'
    steps:
      - name: git checkout
        uses: actions/checkout@v4
        with:
          ref: ${{ inputs.branch }}
      - name: apk
        uses: ./.github/actions/apk
      - name: LLVM 17 (ASAN-only)
        # libclang_rt.asan-x86_64.a is provided by compiler-rt, and only for clang17:
        # https://pkgs.alpinelinux.org/contents?file=libclang_rt.asan-x86_64.a&path=&name=&branch=v3.20
        run: |
          apk add clang17 compiler-rt
      - name: System info
        run: |
          echo "::group::Show host CPU info"
          lscpu
          echo "::endgroup::"
          echo "::group::Show installed package versions"
          apk list
          echo "::endgroup::"
      - name: ./configure
        uses: ./.github/actions/configure-alpine
        with:
          configurationParameters: >-
            CFLAGS="-fsanitize=undefined,address -fno-sanitize=function -DZEND_TRACK_ARENA_ALLOC"
            LDFLAGS="-fsanitize=undefined,address -fno-sanitize=function"
            CC=clang-17
            CXX=clang++-17
            --enable-debug
            --enable-zts
          skipSlow: true # FIXME: This should likely include slow extensions
      - name: make
        run: make -j$(/usr/bin/nproc) >/dev/null
      - name: make install
        uses: ./.github/actions/install-alpine
      - name: Test Tracing JIT
        uses: ./.github/actions/test-alpine
        with:
          jitType: tracing
          runTestsParameters: >-
            --asan -x
            -d zend_extension=opcache.so
            -d opcache.enable_cli=1
      - name: Notify Slack
        if: failure()
        uses: ./.github/actions/notify-slack
        with:
          token: ${{ secrets.ACTION_MONITORING_SLACK }}

  LINUX_X64:
    services:
      mysql:
        image: mysql:8.3
        ports:
          - 3306:3306
        env:
          MYSQL_DATABASE: test
          MYSQL_ROOT_PASSWORD: root
      postgres:
        image: postgres
        env:
          POSTGRES_USER: postgres
          POSTGRES_PASSWORD: postgres
          POSTGRES_DB: test
      firebird:
        image: jacobalberty/firebird
        ports:
          - 3050:3050
        env:
          ISC_PASSWORD: test
          FIREBIRD_DATABASE: test.fdb
          FIREBIRD_USER: test
          FIREBIRD_PASSWORD: test
    strategy:
      fail-fast: false
      matrix:
        configuration_parameters: ['']
        debug: [true, false]
        name: ['']
        run_tests_parameters: ['']
        test_function_jit: [true]
        zts: [true, false]
        include:
          - name: _ASAN_UBSAN
            debug: true
            zts: true
            configuration_parameters: >-
              CFLAGS="-fsanitize=undefined,address -DZEND_TRACK_ARENA_ALLOC"
              LDFLAGS="-fsanitize=undefined,address"
            run_tests_parameters: '--asan'
            test_function_jit: false
            asan: true
          - name: _REPEAT
            debug: true
            zts: false
            run_tests_parameters: --repeat 2
            timeout_minutes: 360
            test_function_jit: true
            asan: false
          - name: _VARIATION
            debug: true
            zts: true
            configuration_parameters: >-
              CFLAGS="-DZEND_RC_DEBUG=1 -DPROFITABILITY_CHECKS=0 -DZEND_VERIFY_FUNC_INFO=1 -DZEND_VERIFY_TYPE_INFERENCE"
            run_tests_parameters: -d zend_test.observer.enabled=1 -d zend_test.observer.show_output=0
            timeout_minutes: 360
            test_function_jit: true
            asan: false
    name: "LINUX_X64${{ matrix.name }}_${{ matrix.debug && 'DEBUG' || 'RELEASE' }}_${{ matrix.zts && 'ZTS' || 'NTS' }}"
    runs-on: ubuntu-${{ matrix.asan && inputs.asan_ubuntu_version || inputs.ubuntu_version }}
    steps:
      - name: git checkout
        uses: actions/checkout@v4
        with:
          ref: ${{ inputs.branch }}
      - name: Create MSSQL container
        uses: ./.github/actions/setup-mssql
      - name: apt
        uses: ./.github/actions/apt-x64
        with:
          asan: ${{ matrix.asan && 'true' || 'false' }}
      - name: System info
        run: |
          echo "::group::Show host CPU info"
          lscpu
          echo "::endgroup::"
          echo "::group::Show installed package versions"
          dpkg -l
          echo "::endgroup::"
      - name: ./configure
        uses: ./.github/actions/configure-x64
        with:
          configurationParameters: >-
            ${{ matrix.configuration_parameters }}
            --${{ matrix.debug && 'enable' || 'disable' }}-debug
            --${{ matrix.zts && 'enable' || 'disable' }}-zts
          asan: ${{ matrix.asan && 'true' || 'false' }}
      - name: make
        run: make -j$(/usr/bin/nproc) >/dev/null
      - name: make install
        uses: ./.github/actions/install-linux
      - name: Setup
        uses: ./.github/actions/setup-x64
      - name: Test
        uses: ./.github/actions/test-linux
        with:
          runTestsParameters: >-
            ${{ matrix.run_tests_parameters }}
          idleCpu: ${{ matrix.asan && 'true' || 'false' }}
      - name: Test Tracing JIT
        uses: ./.github/actions/test-linux
        with:
          jitType: tracing
          runTestsParameters: >-
            ${{ matrix.run_tests_parameters }}
            -d zend_extension=opcache.so
            -d opcache.enable_cli=1
      - name: Test OpCache
        uses: ./.github/actions/test-linux
        with:
          runTestsParameters: >-
            ${{ matrix.run_tests_parameters }}
            -d zend_extension=opcache.so
            -d opcache.enable_cli=1
      - name: Test Function JIT
        # ASAN frequently timeouts. Each test run takes ~90 minutes, we can
        # avoid running into the 6 hour timeout by skipping the function JIT.
        if: matrix.test_function_jit
        uses: ./.github/actions/test-linux
        with:
          jitType: function
          runTestsParameters: >-
            ${{ matrix.run_tests_parameters }}
            -d zend_extension=opcache.so
            -d opcache.enable_cli=1
      - name: Verify generated files are up to date
        uses: ./.github/actions/verify-generated-files
      - name: Notify Slack
        if: failure()
        uses: ./.github/actions/notify-slack
        with:
          token: ${{ secrets.ACTION_MONITORING_SLACK }}
  LINUX_X32:
    strategy:
      fail-fast: false
      matrix:
        debug: [true, false]
        zts: [true, false]
    name: "LINUX_X32_${{ matrix.debug && 'DEBUG' || 'RELEASE' }}_${{ matrix.zts && 'ZTS' || 'NTS' }}"
    runs-on: ubuntu-latest
    container:
      image: ubuntu:${{ inputs.ubuntu_version }}
    services:
      mysql:
        image: mysql:8.3
        ports:
          - 3306:3306
        env:
          MYSQL_DATABASE: test
          MYSQL_ROOT_PASSWORD: root
    steps:
      - name: git checkout
        uses: actions/checkout@v4
        with:
          ref: ${{ inputs.branch }}
      - name: apt
        uses: ./.github/actions/apt-x32
      - name: System info
        run: |
          echo "::group::Show host CPU info"
          lscpu
          echo "::endgroup::"
          echo "::group::Show installed package versions"
          dpkg -l
          echo "::endgroup::"
      - name: ./configure
        uses: ./.github/actions/configure-x32
        with:
          configurationParameters: >-
            --${{ matrix.debug && 'enable' || 'disable' }}-debug
            --${{ matrix.zts && 'enable' || 'disable' }}-zts
      - name: make
        run: make -j$(/usr/bin/nproc) >/dev/null
      - name: make install
        uses: ./.github/actions/install-linux-x32
      - name: Test
        uses: ./.github/actions/test-linux
        with:
          runTestsParameters: >-
            ${{ matrix.run_tests_parameters }}
      - name: Test Tracing JIT
        uses: ./.github/actions/test-linux
        with:
          jitType: tracing
          runTestsParameters: >-
            ${{ matrix.run_tests_parameters }}
            -d zend_extension=opcache.so
            -d opcache.enable_cli=1
      - name: Test OpCache
        uses: ./.github/actions/test-linux
        with:
          runTestsParameters: >-
            ${{ matrix.run_tests_parameters }}
            -d zend_extension=opcache.so
            -d opcache.enable_cli=1
      - name: Test Function JIT
        uses: ./.github/actions/test-linux
        with:
          jitType: function
          runTestsParameters: >-
            ${{ matrix.run_tests_parameters }}
            -d zend_extension=opcache.so
            -d opcache.enable_cli=1
      - name: Notify Slack
        if: failure()
        uses: ./.github/actions/notify-slack
        with:
          token: ${{ secrets.ACTION_MONITORING_SLACK }}
  MACOS:
    strategy:
      fail-fast: false
      matrix:
        debug: [true, false]
        zts: [true, false]
        os: ['13', '14']
        exclude:
          - os: ${{ !inputs.run_macos_arm64 && '14' || '*never*' }}
    name: "MACOS_${{ matrix.os == '13' && 'X64' || 'ARM64' }}_${{ matrix.debug && 'DEBUG' || 'RELEASE' }}_${{ matrix.zts && 'ZTS' || 'NTS' }}"
    runs-on: macos-${{ matrix.os }}
    steps:
      - name: git checkout
        uses: actions/checkout@v4
        with:
          ref: ${{ inputs.branch }}
      - name: brew
        uses: ./.github/actions/brew
      - name: ./configure
        uses: ./.github/actions/configure-macos
        with:
          configurationParameters: >-
            --${{ matrix.debug && 'enable' || 'disable' }}-debug
            --${{ matrix.zts && 'enable' || 'disable' }}-zts
      - name: make
        run: |-
          export PATH="$(brew --prefix)/opt/bison/bin:$PATH"
          make -j$(sysctl -n hw.logicalcpu) >/dev/null
      - name: make install
        run: sudo make install
      - name: Test
        uses: ./.github/actions/test-macos
      - name: Test Tracing JIT
        if: matrix.os != '14' || !matrix.zts
        uses: ./.github/actions/test-macos
        with:
          jitType: tracing
          runTestsParameters: >-
            -d zend_extension=opcache.so
            -d opcache.enable_cli=1
      - name: Test OpCache
        uses: ./.github/actions/test-macos
        with:
          runTestsParameters: >-
            -d zend_extension=opcache.so
            -d opcache.enable_cli=1
      - name: Test Function JIT
        if: matrix.os != '14' || !matrix.zts
        uses: ./.github/actions/test-macos
        with:
          jitType: function
          runTestsParameters: >-
            -d zend_extension=opcache.so
            -d opcache.enable_cli=1
      - name: Verify generated files are up to date
        uses: ./.github/actions/verify-generated-files
      - name: Notify Slack
        if: failure()
        uses: ./.github/actions/notify-slack
        with:
          token: ${{ secrets.ACTION_MONITORING_SLACK }}
  COVERAGE_DEBUG_NTS:
    if: inputs.branch == 'master'
    services:
      mysql:
        image: mysql:8.3
        ports:
          - 3306:3306
        env:
          MYSQL_DATABASE: test
          MYSQL_ROOT_PASSWORD: root
      postgres:
        image: postgres
        env:
          POSTGRES_USER: postgres
          POSTGRES_PASSWORD: postgres
          POSTGRES_DB: test
      firebird:
        image: jacobalberty/firebird
        ports:
          - 3050:3050
        env:
          ISC_PASSWORD: test
          FIREBIRD_DATABASE: test.fdb
          FIREBIRD_USER: test
          FIREBIRD_PASSWORD: test
    runs-on: ubuntu-22.04
    steps:
      - name: git checkout
        uses: actions/checkout@v4
        with:
          ref: ${{ inputs.branch }}
      - name: Create MSSQL container
        uses: ./.github/actions/setup-mssql
      - name: apt
        uses: ./.github/actions/apt-x64
      - name: Install gcovr
        run: sudo -H pip install gcovr
      - name: ./configure
        uses: ./.github/actions/configure-x64
        with:
          configurationParameters: --enable-debug --disable-zts --enable-gcov
      - name: make
        run: make -j$(/usr/bin/nproc) >/dev/null
      - name: make install
        uses: ./.github/actions/install-linux
      - name: Setup
        uses: ./.github/actions/setup-x64
      # We only test with OpCache, the difference in coverage is negligible
      - name: Test OpCache
        uses: ./.github/actions/test-linux
        with:
          jitType: tracing
          runTestsParameters: >-
            -d zend_extension=opcache.so
            -d opcache.enable_cli=1
      - uses: codecov/codecov-action@v4
        if: always()
        with:
          fail_ci_if_error: true
          token: ${{ secrets.CODECOV_TOKEN }}
          verbose: true
      - name: Notify Slack
        if: failure()
        uses: ./.github/actions/notify-slack
        with:
          token: ${{ secrets.ACTION_MONITORING_SLACK }}
  COMMUNITY:
    strategy:
      fail-fast: false
      matrix:
        type: ['asan', 'verify_type_inference']
        exclude:
          - type: ${{ !inputs.community_verify_type_inference && 'verify_type_inference' || '*never*' }}
    name: "COMMUNITY_${{ matrix.type }}"
    runs-on: ubuntu-${{ inputs.ubuntu_version }}
    env:
      ASAN_OPTIONS: exitcode=139
      UBSAN_OPTIONS: print_stacktrace=1
      USE_ZEND_ALLOC: 0
      USE_TRACKED_ALLOC: 1
    steps:
      - name: git checkout
        uses: actions/checkout@v4
        with:
          ref: ${{ inputs.branch }}
      - name: apt
        uses: ./.github/actions/apt-x64
      - name: ./configure
        uses: ./.github/actions/configure-x64
        with:
          # CFLAGS removes O2, so we have to add it again...
          configurationParameters: >-
            --enable-zts
            ${{ matrix.type == 'asan' && '--enable-debug CFLAGS="-fsanitize=undefined,address -fno-sanitize-recover -DZEND_TRACK_ARENA_ALLOC" LDFLAGS="-fsanitize=undefined,address"' || '' }}
            ${{ matrix.type == 'verify_type_inference' && 'CFLAGS="-DZEND_VERIFY_TYPE_INFERENCE -O2"' || '' }}
      - name: make
        run: make -j$(/usr/bin/nproc) >/dev/null
      - name: make install
        uses: ./.github/actions/install-linux
      - name: Setup
        run: |
          sudo service mysql start
          mysql -uroot -proot -e "CREATE DATABASE IF NOT EXISTS test"
          mysql -uroot -proot -e "SET GLOBAL local_infile = true"
      - name: Enable Opcache
        run: |
          echo memory_limit=-1 >> /etc/php.d/opcache.ini
          echo zend_extension=opcache.so > /etc/php.d/opcache.ini
          echo opcache.enable_cli=1 >> /etc/php.d/opcache.ini
          echo opcache.enable=1 >> /etc/php.d/opcache.ini
          echo opcache.protect_memory=1 >> /etc/php.d/opcache.ini
          echo opcache.memory_consumption=256M >> /etc/php.d/opcache.ini
          echo opcache.file_update_protection=0 >> /etc/php.d/opcache.ini
          echo opcache.interned_strings_buffer=64 >> /etc/php.d/opcache.ini
          echo opcache.max_accelerated_files=100000 >> /etc/php.d/opcache.ini
      - name: Enable JIT
        if: matrix.type != 'verify_type_inference'
        run: |
          echo opcache.jit=tracing >> /etc/php.d/opcache.ini
          echo opcache.jit_buffer_size=1G >> /etc/php.d/opcache.ini
          echo opcache.jit_max_root_traces=100000 >> /etc/php.d/opcache.ini
          echo opcache.jit_max_side_traces=100000 >> /etc/php.d/opcache.ini
          echo opcache.jit_max_exit_counters=100000 >> /etc/php.d/opcache.ini
          echo opcache.jit_hot_loop=1 >> /etc/php.d/opcache.ini
          echo opcache.jit_hot_func=1 >> /etc/php.d/opcache.ini
          echo opcache.jit_hot_return=1 >> /etc/php.d/opcache.ini
          echo opcache.jit_hot_side_exit=1 >> /etc/php.d/opcache.ini
          php -v
      - name: Test AMPHP
        if: always()
        run: |
          repositories="amp cache dns file http parallel parser pipeline process serialization socket sync websocket-client websocket-server"
          X=0
          for repository in $repositories; do
            printf "Testing amp/%s\n" "$repository"
            git clone "https://github.com/amphp/$repository.git" "amphp-$repository" --depth 1
            cd "amphp-$repository"
            git rev-parse HEAD
            php /usr/bin/composer install --no-progress --ignore-platform-reqs
            vendor/bin/phpunit || EXIT_CODE=$?
            if [ ${EXIT_CODE:-0} -gt 128 ]; then
              X=1;
            fi
            cd ..
          done
          exit $X
      - name: Test Laravel
        if: always()
        run: |
          git clone https://github.com/laravel/framework.git --branch=master --depth=1
          cd framework
          git rev-parse HEAD
          php /usr/bin/composer install --no-progress --ignore-platform-reqs
          # Hack to disable a test that hangs
          php -r '$c = file_get_contents("tests/Filesystem/FilesystemTest.php"); $c = str_replace("public function testSharedGet()", "#[\\PHPUnit\\Framework\\Attributes\\Group('"'"'skip'"'"')]\n    public function testSharedGet()", $c); file_put_contents("tests/Filesystem/FilesystemTest.php", $c);'
          php vendor/bin/phpunit --exclude-group skip || EXIT_CODE=$?
          if [ ${EXIT_CODE:-0} -gt 128 ]; then
            exit 1
          fi
      - name: Test ReactPHP
        if: always()
        run: |
          repositories="async cache child-process datagram dns event-loop promise promise-stream promise-timer stream"
          X=0
          for repository in $repositories; do
            printf "Testing reactphp/%s\n" "$repository"
            git clone "https://github.com/reactphp/$repository.git" "reactphp-$repository" --depth 1
            cd "reactphp-$repository"
            git rev-parse HEAD
            php /usr/bin/composer install --no-progress --ignore-platform-reqs
            vendor/bin/phpunit || EXIT_CODE=$?
            if [ $[EXIT_CODE:-0} -gt 128 ]; then
              X=1;
            fi
            cd ..
          done
          exit $X
      - name: Test Revolt PHP
        if: always()
        run: |
          git clone https://github.com/revoltphp/event-loop.git --depth=1
          cd event-loop
          git rev-parse HEAD
          php /usr/bin/composer install --no-progress --ignore-platform-reqs
          vendor/bin/phpunit || EXIT_CODE=$?
          if [ ${EXIT_CODE:-0} -gt 128 ]; then
            exit 1
          fi
      - name: Test Symfony
        if: always()
        run: |
          git clone https://github.com/symfony/symfony.git --depth=1
          cd symfony
          git rev-parse HEAD
          php /usr/bin/composer install --no-progress --ignore-platform-reqs
          php ./phpunit install
          # Test causes a heap-buffer-overflow but I cannot reproduce it locally...
          php -r '$c = file_get_contents("src/Symfony/Component/HtmlSanitizer/Tests/HtmlSanitizerCustomTest.php"); $c = str_replace("public function testSanitizeDeepNestedString()", "/** @group skip */\n    public function testSanitizeDeepNestedString()", $c); file_put_contents("src/Symfony/Component/HtmlSanitizer/Tests/HtmlSanitizerCustomTest.php", $c);'
          # Buggy FFI test in Symfony, see https://github.com/symfony/symfony/issues/47668
          php -r '$c = file_get_contents("src/Symfony/Component/VarDumper/Tests/Caster/FFICasterTest.php"); $c = str_replace("public function testCastNonTrailingCharPointer()", "/** @group skip */\n    public function testCastNonTrailingCharPointer()", $c); file_put_contents("src/Symfony/Component/VarDumper/Tests/Caster/FFICasterTest.php", $c);'
          export SYMFONY_DEPRECATIONS_HELPER=max[total]=999
          X=0
          for component in $(find src/Symfony -mindepth 2 -type f -name phpunit.xml.dist -printf '%h\n'); do
            php ./phpunit $component --exclude-group tty,benchmark,intl-data,transient --exclude-group skip || EXIT_CODE=$?
            if [ ${EXIT_CODE:-0} -gt 128 ]; then
              X=1;
            fi
          done
          exit $X
      - name: Test PHPUnit
        if: always()
        run: |
          git clone https://github.com/sebastianbergmann/phpunit.git --branch=main --depth=1
          cd phpunit
          git rev-parse HEAD
          php /usr/bin/composer install --no-progress --ignore-platform-reqs
          php ./phpunit || EXIT_CODE=$?
          if [ ${EXIT_CODE:-0} -gt 128 ]; then
            exit 1
          fi
      - name: 'Symfony Preloading'
        if: always()
        run: |
          php /usr/bin/composer create-project symfony/symfony-demo symfony_demo --no-progress --ignore-platform-reqs
          cd symfony_demo
          git rev-parse HEAD
          sed -i 's/PHP_SAPI/"cli-server"/g' var/cache/dev/App_KernelDevDebugContainer.preload.php
          php -d opcache.preload=var/cache/dev/App_KernelDevDebugContainer.preload.php public/index.php
      - name: Test Wordpress
        if: always()
        run: |
          git clone https://github.com/WordPress/wordpress-develop.git wordpress --depth=1
          cd wordpress
          git rev-parse HEAD
          php /usr/bin/composer install --no-progress --ignore-platform-reqs
          cp wp-tests-config-sample.php wp-tests-config.php
          sed -i 's/youremptytestdbnamehere/test/g' wp-tests-config.php
          sed -i 's/yourusernamehere/root/g' wp-tests-config.php
          sed -i 's/yourpasswordhere/root/g' wp-tests-config.php
          php vendor/bin/phpunit || EXIT_CODE=$?
          if [ $EXIT_CODE -gt 128 ]; then
            exit 1
          fi
      - name: Notify Slack
        if: failure()
        uses: ./.github/actions/notify-slack
        with:
          token: ${{ secrets.ACTION_MONITORING_SLACK }}
  OPCACHE_VARIATION:
    services:
      mysql:
        image: mysql:8.3
        ports:
          - 3306:3306
        env:
          MYSQL_DATABASE: test
          MYSQL_ROOT_PASSWORD: root
      postgres:
        image: postgres
        env:
          POSTGRES_USER: postgres
          POSTGRES_PASSWORD: postgres
          POSTGRES_DB: test
      firebird:
        image: jacobalberty/firebird
        ports:
          - 3050:3050
        env:
          ISC_PASSWORD: test
          FIREBIRD_DATABASE: test.fdb
          FIREBIRD_USER: test
          FIREBIRD_PASSWORD: test
    name: OPCACHE_VARIATION
    runs-on: ubuntu-${{ inputs.ubuntu_version }}
    steps:
      - name: git checkout
        uses: actions/checkout@v4
        with:
          ref: ${{ inputs.branch }}
      - name: Create MSSQL container
        uses: ./.github/actions/setup-mssql
      - name: apt
        uses: ./.github/actions/apt-x64
      - name: ./configure
        uses: ./.github/actions/configure-x64
        with:
          configurationParameters: >-
            --enable-debug --disable-zts
      - name: make
        run: make -j$(/usr/bin/nproc) >/dev/null
      - name: make install
        uses: ./.github/actions/install-linux
      - name: Setup
        uses: ./.github/actions/setup-x64
      - name: Test File Cache (prime shm)
        uses: ./.github/actions/test-linux
        with:
          runTestsParameters: >-
            -d zend_extension=opcache.so
            -d opcache.enable_cli=1
            --file-cache-prime
      - name: Test File Cache (prime shm, use shm)
        uses: ./.github/actions/test-linux
        with:
          runTestsParameters: >-
            -d zend_extension=opcache.so
            -d opcache.enable_cli=1
            --file-cache-use
      - name: Test File Cache (prime shm, use file)
        uses: ./.github/actions/test-linux
        with:
          runTestsParameters: >-
            -d zend_extension=opcache.so
            -d opcache.enable_cli=1
            --file-cache-use
            -d opcache.file_cache_only=1
      - name: Test File Cache Only (prime)
        uses: ./.github/actions/test-linux
        with:
          runTestsParameters: >-
            -d zend_extension=opcache.so
            -d opcache.enable_cli=1
            --file-cache-prime
            -d opcache.file_cache_only=1
      - name: Test File Cache Only (use)
        uses: ./.github/actions/test-linux
        with:
          runTestsParameters: >-
            -d zend_extension=opcache.so
            -d opcache.enable_cli=1
            --file-cache-use
            -d opcache.file_cache_only=1
      - name: Verify generated files are up to date
        uses: ./.github/actions/verify-generated-files
      - name: Notify Slack
        if: failure()
        uses: ./.github/actions/notify-slack
        with:
          token: ${{ secrets.ACTION_MONITORING_SLACK }}
  MSAN:
    name: MSAN
    runs-on: ubuntu-${{ inputs.ubuntu_version }}
    steps:
      - name: git checkout
        uses: actions/checkout@v4
        with:
          ref: ${{ inputs.branch }}
      - name: apt
        uses: ./.github/actions/apt-x64
      - name: ./configure
        run: |
          export CC=clang
          export CXX=clang++
          export CFLAGS="-DZEND_TRACK_ARENA_ALLOC"
          ./buildconf --force
          # msan requires all used libraries to be instrumented,
          # so we should avoiding linking against anything but libc here
          ./configure \
            --enable-debug \
            --enable-zts \
            --enable-option-checking=fatal \
            --prefix=/usr \
            --without-sqlite3 \
            --without-pdo-sqlite \
            --without-libxml \
            --disable-dom \
            --disable-simplexml \
            --disable-xml \
            --disable-xmlreader \
            --disable-xmlwriter \
            --without-pcre-jit \
            --disable-opcache-jit \
            --enable-phpdbg \
            --enable-fpm \
            --with-pdo-mysql=mysqlnd \
            --with-mysqli=mysqlnd \
            --disable-mysqlnd-compression-support \
            --without-pear \
            --enable-exif \
            --enable-sysvsem \
            --enable-sysvshm \
            --enable-shmop \
            --enable-pcntl \
            --enable-mbstring \
            --disable-mbregex \
            --enable-sockets \
            --enable-bcmath \
            --enable-calendar \
            --enable-ftp \
            --enable-zend-test \
            --enable-werror \
            --enable-memory-sanitizer \
            --with-config-file-path=/etc \
            --with-config-file-scan-dir=/etc/php.d \
            --enable-dl-test=shared
      - name: make
        run: make -j$(/usr/bin/nproc) >/dev/null
      - name: make install
        run: |
          sudo make install
          sudo mkdir -p /etc/php.d
          sudo chmod 777 /etc/php.d
          echo mysqli.default_socket=/var/run/mysqld/mysqld.sock    > /etc/php.d/mysqli.ini
          echo pdo_mysql.default_socket=/var/run/mysqld/mysqld.sock > /etc/php.d/pdo_mysql.ini
      - name: Setup
        run: |
          set -x
          sudo service mysql start
          mysql -uroot -proot -e "CREATE DATABASE IF NOT EXISTS test"
          # Ensure local_infile tests can run.
          mysql -uroot -proot -e "SET GLOBAL local_infile = true"
          sudo locale-gen de_DE
      - name: Test
        uses: ./.github/actions/test-linux
        with:
          runTestsParameters: >-
            --msan
      - name: Test Opcache
        uses: ./.github/actions/test-linux
        with:
          runTestsParameters: >-
            --msan
            -d zend_extension=opcache.so
            -d opcache.enable_cli=1
      - name: Verify generated files are up to date
        uses: ./.github/actions/verify-generated-files
      - name: Notify Slack
        if: failure()
        uses: ./.github/actions/notify-slack
        with:
          token: ${{ secrets.ACTION_MONITORING_SLACK }}
  LIBMYSQLCLIENT:
    name: LIBMYSQLCLIENT
    runs-on: ubuntu-${{ inputs.ubuntu_version }}
    steps:
      - name: git checkout
        uses: actions/checkout@v4
        with:
          ref: ${{ inputs.branch }}
      - name: apt
        run: |
          sudo apt-get update -y | true
          sudo apt install bison re2c
      - name: Setup
        run: |
          sudo service mysql start
          mysql -uroot -proot -e "CREATE DATABASE IF NOT EXISTS test"
          # Ensure local_infile tests can run.
          mysql -uroot -proot -e "SET GLOBAL local_infile = true"
      - name: Build mysql-8.0
        uses: ./.github/actions/build-libmysqlclient
        with:
<<<<<<< HEAD
          configurationParameters: --enable-werror
=======
          configurationParameters: ${{ !inputs.libmysqlclient_with_mysqli && '--enable-werror' || '' }}
>>>>>>> 6c8a0d01
          libmysql: mysql-8.0.37-linux-glibc2.28-x86_64.tar.xz
          withMysqli: ${{ inputs.libmysqlclient_with_mysqli }}
      - name: Test mysql-8.0
        uses: ./.github/actions/test-libmysqlclient
        with:
          withMysqli: ${{ inputs.libmysqlclient_with_mysqli }}
      - name: Build mysql-8.4
        uses: ./.github/actions/build-libmysqlclient
        with:
<<<<<<< HEAD
          configurationParameters: --enable-werror
=======
          configurationParameters: ${{ !inputs.libmysqlclient_with_mysqli && '--enable-werror' || '' }}
>>>>>>> 6c8a0d01
          libmysql: mysql-8.4.0-linux-glibc2.28-x86_64.tar.xz
          withMysqli: ${{ inputs.libmysqlclient_with_mysqli }}
      - name: Test mysql-8.4
        uses: ./.github/actions/test-libmysqlclient
        with:
          withMysqli: ${{ inputs.libmysqlclient_with_mysqli }}
      - name: Verify generated files are up to date
        uses: ./.github/actions/verify-generated-files
      - name: Notify Slack
        if: failure()
        uses: ./.github/actions/notify-slack
        with:
          token: ${{ secrets.ACTION_MONITORING_SLACK }}
  PECL:
    if: inputs.branch == 'master'
    runs-on: ubuntu-22.04
    env:
      CC: ccache gcc
      CXX: ccache g++
    steps:
      - name: git checkout PHP
        uses: actions/checkout@v4
        with:
          path: php
          ref: ${{ inputs.branch }}
      - name: git checkout apcu
        uses: actions/checkout@v4
        with:
          repository: krakjoe/apcu
          path: apcu
      - name: git checkout imagick
        uses: actions/checkout@v4
        with:
          repository: Imagick/imagick
          path: imagick
      - name: git checkout memcached
        uses: actions/checkout@v4
        with:
          repository: php-memcached-dev/php-memcached
          path: memcached
      - name: git checkout redis
        uses: actions/checkout@v4
        with:
          repository: phpredis/phpredis
          path: redis
      - name: git checkout xdebug
        if: false
        uses: actions/checkout@v4
        with:
          repository: xdebug/xdebug
          path: xdebug
      - name: git checkout yaml
        uses: actions/checkout@v4
        with:
          repository: php/pecl-file_formats-yaml
          path: yaml
      - name: apt
        run: |
          sudo apt-get update
          sudo apt-get install -y --no-install-recommends \
            ccache \
            libmemcached-dev \
            bison \
            re2c
      - name: ccache
        uses: hendrikmuhs/ccache-action@v1.2
        with:
          key: "${{github.job}}-${{hashFiles('php/main/php_version.h')}}"
          append-timestamp: false
          save: ${{ github.event_name != 'pull_request' }}
      - name: build PHP
        run: |
          cd php
          ./buildconf --force
          ./configure \
            --enable-option-checking=fatal \
            --prefix=/opt/php \
            --enable-cli \
            --disable-all \
            --enable-session \
            --enable-werror
          make -j$(/usr/bin/nproc)
          sudo make install
      - name: build apcu
        run: |
          cd apcu
          /opt/php/bin/phpize
          ./configure --prefix=/opt/php --with-php-config=/opt/php/bin/php-config
          make -j$(/usr/bin/nproc)
      - name: build imagick
        run: |
          cd imagick
          /opt/php/bin/phpize
          ./configure --prefix=/opt/php --with-php-config=/opt/php/bin/php-config
          make -j$(/usr/bin/nproc)
      - name: build memcached
        run: |
          cd memcached
          /opt/php/bin/phpize
          ./configure --prefix=/opt/php --with-php-config=/opt/php/bin/php-config
          make -j$(/usr/bin/nproc)
      - name: build redis
        run: |
          cd redis
          /opt/php/bin/phpize
          ./configure --prefix=/opt/php --with-php-config=/opt/php/bin/php-config
          make -j$(/usr/bin/nproc)
      - name: build xdebug
        if: false
        run: |
          cd xdebug
          /opt/php/bin/phpize
          ./configure --prefix=/opt/php --with-php-config=/opt/php/bin/php-config
          make -j$(/usr/bin/nproc)
      - name: build yaml
        run: |
          cd yaml
          /opt/php/bin/phpize
          ./configure --prefix=/opt/php --with-php-config=/opt/php/bin/php-config
          make -j$(/usr/bin/nproc)
      - name: Notify Slack
        if: failure()
        uses: ./.github/actions/notify-slack
        with:
          token: ${{ secrets.ACTION_MONITORING_SLACK }}
  WINDOWS:
    strategy:
      fail-fast: false
      matrix:
        include:
          - x64: true
            zts: true
            opcache: true
          - x64: false
            zts: false
            opcache: false
    name: "WINDOWS_${{ matrix.x64 && 'X64' || 'X86' }}_${{ matrix.zts && 'ZTS' || 'NTS' }}"
    runs-on: windows-${{ inputs.windows_version }}
    env:
      PHP_BUILD_CACHE_BASE_DIR: C:\build-cache
      PHP_BUILD_OBJ_DIR: C:\obj
      PHP_BUILD_CACHE_SDK_DIR: C:\build-cache\sdk
      PHP_BUILD_SDK_BRANCH: php-sdk-2.3.0
      PHP_BUILD_CRT: ${{ inputs.windows_version == '2022' && 'vs17' || 'vs16' }}
      PLATFORM: ${{ matrix.x64 && 'x64' || 'x86' }}
      THREAD_SAFE: "${{ matrix.zts && '1' || '0' }}"
      INTRINSICS: "${{ matrix.zts && 'AVX2' || '' }}"
      PARALLEL: -j2
      OPCACHE: "${{ matrix.opcache && '1' || '0' }}"
    steps:
      - name: git config
        run: git config --global core.autocrlf false && git config --global core.eol lf
      - name: git checkout
        uses: actions/checkout@v4
        with:
          ref: ${{ inputs.branch }}
      - name: Setup
        uses: ./.github/actions/setup-windows
      - name: Build
        run: .github/scripts/windows/build.bat
      - name: Test
        run: .github/scripts/windows/test.bat<|MERGE_RESOLUTION|>--- conflicted
+++ resolved
@@ -806,11 +806,7 @@
       - name: Build mysql-8.0
         uses: ./.github/actions/build-libmysqlclient
         with:
-<<<<<<< HEAD
-          configurationParameters: --enable-werror
-=======
           configurationParameters: ${{ !inputs.libmysqlclient_with_mysqli && '--enable-werror' || '' }}
->>>>>>> 6c8a0d01
           libmysql: mysql-8.0.37-linux-glibc2.28-x86_64.tar.xz
           withMysqli: ${{ inputs.libmysqlclient_with_mysqli }}
       - name: Test mysql-8.0
@@ -820,11 +816,7 @@
       - name: Build mysql-8.4
         uses: ./.github/actions/build-libmysqlclient
         with:
-<<<<<<< HEAD
-          configurationParameters: --enable-werror
-=======
           configurationParameters: ${{ !inputs.libmysqlclient_with_mysqli && '--enable-werror' || '' }}
->>>>>>> 6c8a0d01
           libmysql: mysql-8.4.0-linux-glibc2.28-x86_64.tar.xz
           withMysqli: ${{ inputs.libmysqlclient_with_mysqli }}
       - name: Test mysql-8.4
