--- conflicted
+++ resolved
@@ -234,11 +234,7 @@
           echo opcache.protect_memory=1 >> /etc/php.d/opcache.ini
           echo opcache.jit_buffer_size=1G >> /etc/php.d/opcache.ini
       - name: Test Laravel
-<<<<<<< HEAD
-        if: always()
-=======
         if: github.ref != 'refs/heads/PHP-8.0'
->>>>>>> b6554514
         run: |
           git clone https://github.com/laravel/framework.git --branch=master --depth=1
           cd framework
@@ -252,11 +248,7 @@
             exit 1
           fi
       - name: Test Symfony
-<<<<<<< HEAD
-        if: always()
-=======
         if: github.ref != 'refs/heads/PHP-8.0'
->>>>>>> b6554514
         run: |
           git clone https://github.com/symfony/symfony.git --depth=1
           cd symfony
