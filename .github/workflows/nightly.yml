--- conflicted
+++ resolved
@@ -137,22 +137,8 @@
         zts: [true, false]
         include: ${{ fromJson(needs.GENERATE_MATRIX.outputs.matrix-include) }}
     name: "${{ matrix.branch.name }}_LINUX_X64${{ matrix.name }}_${{ matrix.debug && 'DEBUG' || 'RELEASE' }}_${{ matrix.zts && 'ZTS' || 'NTS' }}"
-<<<<<<< HEAD
-    runs-on: ubuntu-${{ (matrix.branch.ref == 'PHP-8.3' || matrix.branch.ref == 'master') && '22.04' || '20.04' }}
-=======
     runs-on: ubuntu-${{ (matrix.branch.version.minor >= 3 && !matrix.asan) && '22.04' || '20.04' }}
->>>>>>> 9ad99bb5
-    steps:
-      # https://stackoverflow.com/a/76921482/1320374
-      - name: Increase swapfile
-        if: matrix.asan
-        run: |
-          sudo swapoff -a
-          sudo fallocate -l 8G /swapfile
-          sudo chmod 600 /swapfile
-          sudo mkswap /swapfile
-          sudo swapon /swapfile
-          sudo swapon --show
+    steps:
       - name: git checkout
         uses: actions/checkout@v4
         with:
@@ -161,11 +147,8 @@
         uses: ./.github/actions/setup-mssql
       - name: apt
         uses: ./.github/actions/apt-x64
-<<<<<<< HEAD
-=======
         with:
           asan: ${{ matrix.asan && 'true' || 'false' }}
->>>>>>> 9ad99bb5
       - name: System info
         run: |
           echo "::group::Show host CPU info"
@@ -239,11 +222,7 @@
     name: "${{ matrix.branch.name }}_LINUX_X32_${{ matrix.debug && 'DEBUG' || 'RELEASE' }}_${{ matrix.zts && 'ZTS' || 'NTS' }}"
     runs-on: ubuntu-latest
     container:
-<<<<<<< HEAD
-      image: ubuntu:${{ (matrix.branch.ref == 'PHP-8.3' || matrix.branch.ref == 'master') && '22.04' || '20.04' }}
-=======
       image: ubuntu:${{ matrix.branch.version.minor >= 3 && '22.04' || '20.04' }}
->>>>>>> 9ad99bb5
     services:
       mysql:
         image: mysql:8.3
@@ -370,11 +349,7 @@
         with:
           token: ${{ secrets.ACTION_MONITORING_SLACK }}
   COVERAGE_DEBUG_NTS:
-<<<<<<< HEAD
-    if: github.repository_owner == 'php' || github.event_name == 'workflow_dispatch'
-=======
     if: github.repository == 'php/php-src' || github.event_name == 'workflow_dispatch'
->>>>>>> 9ad99bb5
     services:
       mysql:
         image: mysql:8.3
@@ -389,8 +364,6 @@
           POSTGRES_USER: postgres
           POSTGRES_PASSWORD: postgres
           POSTGRES_DB: test
-<<<<<<< HEAD
-=======
       firebird:
         image: jacobalberty/firebird
         ports:
@@ -400,7 +373,6 @@
           FIREBIRD_DATABASE: test.fdb
           FIREBIRD_USER: test
           FIREBIRD_PASSWORD: test
->>>>>>> 9ad99bb5
     runs-on: ubuntu-22.04
     steps:
       - name: git checkout
@@ -447,10 +419,6 @@
       fail-fast: false
       matrix:
         branch: ${{ fromJson(needs.GENERATE_MATRIX.outputs.branches) }}
-<<<<<<< HEAD
-    name: "${{ matrix.branch.name }}_COMMUNITY"
-    runs-on: ubuntu-${{ (matrix.branch.ref == 'PHP-8.3' || matrix.branch.ref == 'master') && '22.04' || '20.04' }}
-=======
         type: ['asan', 'verify_type_inference']
         # These branches don't include type verification
         exclude:
@@ -459,7 +427,6 @@
           - { branch: { name: 'PHP-8.3', ref: 'PHP-8.3', major: 8, minor: 3 }, type: 'verify_type_inference' }
     name: "${{ matrix.branch.name }}_COMMUNITY_${{ matrix.type }}"
     runs-on: ubuntu-${{ matrix.branch.version.minor >= 3 && '22.04' || '20.04' }}
->>>>>>> 9ad99bb5
     env:
       ASAN_OPTIONS: exitcode=139
       UBSAN_OPTIONS: print_stacktrace=1
@@ -505,10 +472,6 @@
         run: |
           echo opcache.jit=tracing >> /etc/php.d/opcache.ini
           echo opcache.jit_buffer_size=1G >> /etc/php.d/opcache.ini
-<<<<<<< HEAD
-      - name: Test AMPHP
-        if: matrix.branch.ref != 'PHP-8.0'
-=======
           echo opcache.jit_max_root_traces=100000 >> /etc/php.d/opcache.ini
           echo opcache.jit_max_side_traces=100000 >> /etc/php.d/opcache.ini
           echo opcache.jit_max_exit_counters=100000 >> /etc/php.d/opcache.ini
@@ -519,7 +482,6 @@
           php -v
       - name: Test AMPHP
         if: always()
->>>>>>> 9ad99bb5
         run: |
           repositories="amp cache dns file http parallel parser pipeline process serialization socket sync websocket-client websocket-server"
           X=0
@@ -529,10 +491,6 @@
             cd "amphp-$repository"
             git rev-parse HEAD
             php /usr/bin/composer install --no-progress --ignore-platform-reqs
-<<<<<<< HEAD
-            export ASAN_OPTIONS=exitcode=139
-=======
->>>>>>> 9ad99bb5
             vendor/bin/phpunit || EXIT_CODE=$?
             if [ ${EXIT_CODE:-0} -gt 128 ]; then
               X=1;
@@ -554,11 +512,7 @@
             exit 1
           fi
       - name: Test ReactPHP
-<<<<<<< HEAD
-        if: matrix.branch.ref != 'PHP-8.0'
-=======
         if: always()
->>>>>>> 9ad99bb5
         run: |
           repositories="async cache child-process datagram dns event-loop promise promise-stream promise-timer stream"
           X=0
@@ -568,10 +522,6 @@
             cd "reactphp-$repository"
             git rev-parse HEAD
             php /usr/bin/composer install --no-progress --ignore-platform-reqs
-<<<<<<< HEAD
-            export ASAN_OPTIONS=exitcode=139
-=======
->>>>>>> 9ad99bb5
             vendor/bin/phpunit || EXIT_CODE=$?
             if [ $[EXIT_CODE:-0} -gt 128 ]; then
               X=1;
@@ -580,20 +530,12 @@
           done
           exit $X
       - name: Test Revolt PHP
-<<<<<<< HEAD
-        if: matrix.branch.ref != 'PHP-8.0'
-=======
         if: always()
->>>>>>> 9ad99bb5
         run: |
           git clone https://github.com/revoltphp/event-loop.git --depth=1
           cd event-loop
           git rev-parse HEAD
           php /usr/bin/composer install --no-progress --ignore-platform-reqs
-<<<<<<< HEAD
-          export ASAN_OPTIONS=exitcode=139
-=======
->>>>>>> 9ad99bb5
           vendor/bin/phpunit || EXIT_CODE=$?
           if [ ${EXIT_CODE:-0} -gt 128 ]; then
             exit 1
@@ -689,11 +631,7 @@
       matrix:
         branch: ${{ fromJson(needs.GENERATE_MATRIX.outputs.branches) }}
     name: "${{ matrix.branch.name }}_OPCACHE_VARIATION"
-<<<<<<< HEAD
-    runs-on: ubuntu-${{ (matrix.branch.ref == 'PHP-8.3' || matrix.branch.ref == 'master') && '22.04' || '20.04' }}
-=======
     runs-on: ubuntu-${{ matrix.branch.version.minor >= 3 && '22.04' || '20.04' }}
->>>>>>> 9ad99bb5
     steps:
       - name: git checkout
         uses: actions/checkout@v4
@@ -767,11 +705,7 @@
       matrix:
         branch: ${{ fromJson(needs.GENERATE_MATRIX.outputs.branches) }}
     name: "${{ matrix.branch.name }}_MSAN"
-<<<<<<< HEAD
-    runs-on: ubuntu-${{ (matrix.branch.ref == 'PHP-8.3' || matrix.branch.ref == 'master') && '22.04' || '20.04' }}
-=======
     runs-on: ubuntu-${{ matrix.branch.version.minor >= 3 && '22.04' || '20.04' }}
->>>>>>> 9ad99bb5
     steps:
       - name: git checkout
         uses: actions/checkout@v4
@@ -824,11 +758,7 @@
             --enable-memory-sanitizer \
             --with-config-file-path=/etc \
             --with-config-file-scan-dir=/etc/php.d \
-<<<<<<< HEAD
-            ${{ matrix.branch.ref != 'PHP-8.0' && '--enable-dl-test=shared' || '' }}
-=======
             --enable-dl-test=shared
->>>>>>> 9ad99bb5
       - name: make
         run: make -j$(/usr/bin/nproc) >/dev/null
       - name: make install
@@ -873,11 +803,7 @@
       matrix:
         branch: ${{ fromJson(needs.GENERATE_MATRIX.outputs.branches) }}
     name: "${{ matrix.branch.name }}_LIBMYSQLCLIENT"
-<<<<<<< HEAD
-    runs-on: ubuntu-${{ (matrix.branch.ref == 'PHP-8.3' || matrix.branch.ref == 'master') && '22.04' || '20.04' }}
-=======
     runs-on: ubuntu-${{ matrix.branch.version.minor >= 3 && '22.04' || '20.04' }}
->>>>>>> 9ad99bb5
     steps:
       - name: git checkout
         uses: actions/checkout@v4
@@ -921,11 +847,7 @@
         with:
           token: ${{ secrets.ACTION_MONITORING_SLACK }}
   PECL:
-<<<<<<< HEAD
-    if: github.repository_owner == 'php' || github.event_name == 'workflow_dispatch'
-=======
     if: github.repository == 'php/php-src' || github.event_name == 'workflow_dispatch'
->>>>>>> 9ad99bb5
     runs-on: ubuntu-22.04
     env:
       CC: ccache gcc
@@ -956,10 +878,7 @@
           repository: phpredis/phpredis
           path: redis
       - name: git checkout xdebug
-<<<<<<< HEAD
-=======
         if: false
->>>>>>> 9ad99bb5
         uses: actions/checkout@v4
         with:
           repository: xdebug/xdebug
@@ -1021,10 +940,7 @@
           ./configure --prefix=/opt/php --with-php-config=/opt/php/bin/php-config
           make -j$(/usr/bin/nproc)
       - name: build xdebug
-<<<<<<< HEAD
-=======
         if: false
->>>>>>> 9ad99bb5
         run: |
           cd xdebug
           /opt/php/bin/phpize
