name: Nightly
on:
  schedule:
   - cron: "0 1 * * *"
  workflow_dispatch: ~
permissions:
  contents: read
jobs:
  GENERATE_MATRIX:
    name: Generate Matrix
    if: github.repository_owner == 'php' || github.event_name == 'workflow_dispatch'
    runs-on: ubuntu-latest
    outputs:
      branches: ${{ steps.set-matrix.outputs.branches }}
      matrix-include: ${{ steps.set-matrix.outputs.matrix-include }}
    steps:
      - uses: actions/checkout@v3
        with:
          # Set fetch-depth to 0 to clone the full repository
          # including all branches. This is required to find
          # the correct commit hashes.
          fetch-depth: 0
      - name: Grab the commit mapping
        uses: actions/cache@v3
        with:
          path: branch-commit-cache.json
          # The cache key needs to change every time for the
          # cache to be updated after this job finishes.
          key: nightly-${{ github.run_id }}-${{ github.run_attempt }}
          restore-keys: |
            nightly-
      - name: Generate Matrix
        id: set-matrix
        run: php .github/nightly_matrix.php "${{ github.event_name }}" "${{ github.run_attempt }}"
      - name: Notify Slack
        if: always()
        uses: ./.github/actions/notify-slack
        with:
          token: ${{ secrets.ACTION_MONITORING_SLACK }}
  LINUX_X64:
    needs: GENERATE_MATRIX
    if: ${{ needs.GENERATE_MATRIX.outputs.branches != '[]' }}
    services:
      postgres:
        image: postgres
        env:
          POSTGRES_USER: postgres
          POSTGRES_PASSWORD: postgres
          POSTGRES_DB: test
    strategy:
      fail-fast: false
      matrix:
        branch: ${{ fromJson(needs.GENERATE_MATRIX.outputs.branches) }}
        configuration_parameters: ['']
        debug: [true, false]
        name: ['']
        run_tests_parameters: ['']
        test_function_jit: [true]
        zts: [true, false]
        include: ${{ fromJson(needs.GENERATE_MATRIX.outputs.matrix-include) }}
    name: "${{ matrix.branch.name }}_LINUX_X64${{ matrix.name }}_${{ matrix.debug && 'DEBUG' || 'RELEASE' }}_${{ matrix.zts && 'ZTS' || 'NTS' }}"
    runs-on: ubuntu-${{ matrix.branch.ref == 'master' && '22.04' || '20.04' }}
    steps:
      - name: git checkout
        uses: actions/checkout@v3
        with:
          ref: ${{ matrix.branch.ref }}
      - name: Create MSSQL container
        uses: ./.github/actions/setup-mssql
      - name: Create Oracle container
        uses: ./.github/actions/setup-oracle
      - name: apt
        uses: ./.github/actions/apt-x64
      - name: ./configure
        uses: ./.github/actions/configure-x64
        with:
          configurationParameters: >-
            ${{ matrix.configuration_parameters }}
            --${{ matrix.debug && 'enable' || 'disable' }}-debug
            --${{ matrix.zts && 'enable' || 'disable' }}-zts
      - name: make
        run: make -j$(/usr/bin/nproc) >/dev/null
      - name: make install
        uses: ./.github/actions/install-linux
      - name: Setup
        uses: ./.github/actions/setup-x64
      - name: Test
        uses: ./.github/actions/test-linux
        with:
          testArtifacts: ${{ matrix.branch.name }}_${{ matrix.name }}_${{ matrix.debug && 'DEBUG' || 'RELEASE' }}_${{ matrix.zts && 'ZTS' || 'NTS' }}
          runTestsParameters: >-
            ${{ matrix.run_tests_parameters }}
      - name: Test Tracing JIT
        uses: ./.github/actions/test-linux
        with:
          testArtifacts: ${{ matrix.branch.name }}_${{ matrix.name }}_${{ matrix.debug && 'DEBUG' || 'RELEASE' }}_${{ matrix.zts && 'ZTS' || 'NTS' }} Tracing JIT
          runTestsParameters: >-
            ${{ matrix.run_tests_parameters }}
            -d zend_extension=opcache.so
            -d opcache.enable_cli=1
            -d opcache.jit_buffer_size=16M
      - name: Test OpCache
        uses: ./.github/actions/test-linux
        with:
          testArtifacts: ${{ matrix.branch.name }}_${{ matrix.name }}_${{ matrix.debug && 'DEBUG' || 'RELEASE' }}_${{ matrix.zts && 'ZTS' || 'NTS' }} OpCache
          runTestsParameters: >-
            ${{ matrix.run_tests_parameters }}
            -d zend_extension=opcache.so
            -d opcache.enable_cli=1
      - name: Test Function JIT
        # ASAN frequently timeouts. Each test run takes ~90 minutes, we can
        # avoid running into the 6 hour timeout by skipping the function JIT.
        if: matrix.test_function_jit
        uses: ./.github/actions/test-linux
        with:
          testArtifacts: ${{ matrix.branch.name }}_${{ matrix.name }}_${{ matrix.debug && 'DEBUG' || 'RELEASE' }}_${{ matrix.zts && 'ZTS' || 'NTS' }} Function JIT
          runTestsParameters: >-
            ${{ matrix.run_tests_parameters }}
            -d zend_extension=opcache.so
            -d opcache.enable_cli=1
            -d opcache.jit_buffer_size=16M
            -d opcache.jit=1205
      - name: Verify generated files are up to date
        uses: ./.github/actions/verify-generated-files
      - name: Notify Slack
        if: always()
        uses: ./.github/actions/notify-slack
        with:
          token: ${{ secrets.ACTION_MONITORING_SLACK }}
  LINUX_X32:
    needs: GENERATE_MATRIX
    if: ${{ needs.GENERATE_MATRIX.outputs.branches != '[]' }}
    strategy:
      fail-fast: false
      matrix:
        branch: ${{ fromJson(needs.GENERATE_MATRIX.outputs.branches) }}
        debug: [true, false]
        zts: [true, false]
    name: "${{ matrix.branch.name }}_LINUX_X32_${{ matrix.debug && 'DEBUG' || 'RELEASE' }}_${{ matrix.zts && 'ZTS' || 'NTS' }}"
    runs-on: ubuntu-latest
    container:
      image: ubuntu:${{ matrix.branch.ref == 'master' && '22.04' || '20.04' }}
    env:
      MYSQL_TEST_HOST: mysql
      PDO_MYSQL_TEST_DSN: mysql:host=mysql;dbname=test
      PDO_MYSQL_TEST_HOST: mysql
    services:
      mysql:
        image: mysql:8
        ports:
          - 3306:3306
        env:
          MYSQL_DATABASE: test
          MYSQL_ROOT_PASSWORD: root
    steps:
      - name: git checkout
        uses: actions/checkout@v3
        with:
          ref: ${{ matrix.branch.ref }}
      - name: apt
        uses: ./.github/actions/apt-x32
      - name: ./configure
        uses: ./.github/actions/configure-x32
        with:
          configurationParameters: >-
            --${{ matrix.debug && 'enable' || 'disable' }}-debug
            --${{ matrix.zts && 'enable' || 'disable' }}-zts
      - name: make
        run: make -j$(/usr/bin/nproc) >/dev/null
      - name: make install
        uses: ./.github/actions/install-linux-x32
      - name: Test
        uses: ./.github/actions/test-linux
        with:
          runTestsParameters: >-
            ${{ matrix.run_tests_parameters }}
      - name: Test Tracing JIT
        uses: ./.github/actions/test-linux
        with:
          runTestsParameters: >-
            ${{ matrix.run_tests_parameters }}
            -d zend_extension=opcache.so
            -d opcache.enable_cli=1
            -d opcache.jit_buffer_size=16M
      - name: Test OpCache
        uses: ./.github/actions/test-linux
        with:
          runTestsParameters: >-
            ${{ matrix.run_tests_parameters }}
            -d zend_extension=opcache.so
            -d opcache.enable_cli=1
      - name: Test Function JIT
        uses: ./.github/actions/test-linux
        with:
          runTestsParameters: >-
            ${{ matrix.run_tests_parameters }}
            -d zend_extension=opcache.so
            -d opcache.enable_cli=1
            -d opcache.jit_buffer_size=16M
            -d opcache.jit=1205
      - name: Notify Slack
        if: always()
        uses: ./.github/actions/notify-slack
        with:
          token: ${{ secrets.ACTION_MONITORING_SLACK }}
  MACOS:
    needs: GENERATE_MATRIX
    if: ${{ needs.GENERATE_MATRIX.outputs.branches != '[]' }}
    strategy:
      fail-fast: false
      matrix:
        branch: ${{ fromJson(needs.GENERATE_MATRIX.outputs.branches) }}
        debug: [true, false]
        zts: [true, false]
    name: "${{ matrix.branch.name }}_MACOS_${{ matrix.debug && 'DEBUG' || 'RELEASE' }}_${{ matrix.zts && 'ZTS' || 'NTS' }}"
    runs-on: macos-11
    steps:
      - name: git checkout
        uses: actions/checkout@v3
        with:
          ref: ${{ matrix.branch.ref }}
      - name: brew
        uses: ./.github/actions/brew
      - name: ./configure
        uses: ./.github/actions/configure-macos
        with:
          configurationParameters: >-
            --${{ matrix.debug && 'enable' || 'disable' }}-debug
            --${{ matrix.zts && 'enable' || 'disable' }}-zts
      - name: make
        run: |-
          export PATH="/usr/local/opt/bison/bin:$PATH"
          make -j$(sysctl -n hw.logicalcpu) >/dev/null
      - name: make install
        run: sudo make install
      - name: Test
        uses: ./.github/actions/test-macos
        with:
          testArtifacts: ${{ matrix.branch.name }}_${{ matrix.debug && 'DEBUG' || 'RELEASE' }}_${{ matrix.zts && 'ZTS' || 'NTS' }}
      - name: Test Tracing JIT
        uses: ./.github/actions/test-macos
        with:
          testArtifacts: ${{ matrix.branch.name }}_${{ matrix.debug && 'DEBUG' || 'RELEASE' }}_${{ matrix.zts && 'ZTS' || 'NTS' }} Tracing JIT
          runTestsParameters: >-
            -d zend_extension=opcache.so
            -d opcache.enable_cli=1
            -d opcache.protect_memory=1
            -d opcache.jit_buffer_size=16M
      - name: Test OpCache
        uses: ./.github/actions/test-macos
        with:
          testArtifacts: ${{ matrix.branch.name }}_${{ matrix.debug && 'DEBUG' || 'RELEASE' }}_${{ matrix.zts && 'ZTS' || 'NTS' }} OpCache
          runTestsParameters: >-
            -d zend_extension=opcache.so
            -d opcache.enable_cli=1
            -d opcache.protect_memory=1
      - name: Test Function JIT
        uses: ./.github/actions/test-macos
        with:
          testArtifacts: ${{ matrix.branch.name }}_${{ matrix.debug && 'DEBUG' || 'RELEASE' }}_${{ matrix.zts && 'ZTS' || 'NTS' }} Function JIT
          runTestsParameters: >-
            -d zend_extension=opcache.so
            -d opcache.enable_cli=1
            -d opcache.protect_memory=1
            -d opcache.jit_buffer_size=16M
            -d opcache.jit=1205
      - name: Verify generated files are up to date
        uses: ./.github/actions/verify-generated-files
      - name: Notify Slack
        if: always()
        uses: ./.github/actions/notify-slack
        with:
          token: ${{ secrets.ACTION_MONITORING_SLACK }}
  COVERAGE_DEBUG_NTS:
    if: github.repository_owner == 'php' || github.event_name == 'workflow_dispatch'
    services:
      postgres:
        image: postgres
        env:
          POSTGRES_USER: postgres
          POSTGRES_PASSWORD: postgres
          POSTGRES_DB: test
    runs-on: ubuntu-22.04
    steps:
      - name: git checkout
        uses: actions/checkout@v3
      - name: Create MSSQL container
        uses: ./.github/actions/setup-mssql
      - name: Create Oracle container
        uses: ./.github/actions/setup-oracle
      - name: apt
        uses: ./.github/actions/apt-x64
      - name: Install gcovr
        run: sudo -H pip install gcovr
      - name: ./configure
        uses: ./.github/actions/configure-x64
        with:
          configurationParameters: --enable-debug --disable-zts --enable-gcov
      - name: make
        run: make -j$(/usr/bin/nproc) >/dev/null
      - name: make install
        uses: ./.github/actions/install-linux
      - name: Setup
        uses: ./.github/actions/setup-x64
      # We only test with OpCache, the difference in coverage is negligible
      - name: Test OpCache
        uses: ./.github/actions/test-linux
        with:
          runTestsParameters: >-
            -d zend_extension=opcache.so
            -d opcache.enable_cli=1
      - name: Upload Test Coverage to Codecov.io
        if: always()
        run: bash <(curl -s https://codecov.io/bash)
      - name: Notify Slack
        if: always()
        uses: ./.github/actions/notify-slack
        with:
          token: ${{ secrets.ACTION_MONITORING_SLACK }}
  COMMUNITY:
    needs: GENERATE_MATRIX
    if: ${{ needs.GENERATE_MATRIX.outputs.branches != '[]' }}
    strategy:
      fail-fast: false
      matrix:
        branch: ${{ fromJson(needs.GENERATE_MATRIX.outputs.branches) }}
    name: "${{ matrix.branch.name }}_COMMUNITY"
    runs-on: ubuntu-${{ matrix.branch.ref == 'master' && '22.04' || '20.04' }}
    env:
      UBSAN_OPTIONS: print_stacktrace=1
      USE_ZEND_ALLOC: 0
      USE_TRACKED_ALLOC: 1
    steps:
      - name: git checkout
        uses: actions/checkout@v3
        with:
          ref: ${{ matrix.branch.ref }}
      - name: apt
        uses: ./.github/actions/apt-x64
      - name: ./configure
        uses: ./.github/actions/configure-x64
        with:
          configurationParameters: >-
            --enable-debug
            --enable-zts
            CFLAGS='-fsanitize=undefined,address -fno-sanitize-recover -DZEND_TRACK_ARENA_ALLOC'
            LDFLAGS='-fsanitize=undefined,address'
      - name: make
        run: make -j$(/usr/bin/nproc) >/dev/null
      - name: make install
        uses: ./.github/actions/install-linux
      - name: Setup
        run: |
          sudo service mysql start
          mysql -uroot -proot -e "CREATE DATABASE IF NOT EXISTS test"
          mysql -uroot -proot -e "SET GLOBAL local_infile = true"
      - name: Enable Opcache and JIT
        run: |
          echo zend_extension=opcache.so > /etc/php.d/opcache.ini
          echo opcache.enable_cli=1 >> /etc/php.d/opcache.ini
          echo opcache.protect_memory=1 >> /etc/php.d/opcache.ini
          echo opcache.jit_buffer_size=1G >> /etc/php.d/opcache.ini
      - name: Test Laravel
        if: matrix.branch.ref != 'PHP-8.0'
        run: |
          git clone https://github.com/laravel/framework.git --branch=master --depth=1
          cd framework
          git rev-parse HEAD
          php /usr/bin/composer install --no-progress --ignore-platform-reqs
          # Hack to disable a test that hangs
          php -r '$c = file_get_contents("tests/Filesystem/FilesystemTest.php"); $c = str_replace("*/\n    public function testSharedGet()", "* @group skip\n     */\n    public function testSharedGet()", $c); file_put_contents("tests/Filesystem/FilesystemTest.php", $c);'
          export ASAN_OPTIONS=exitcode=139
          php vendor/bin/phpunit --exclude-group skip || EXIT_CODE=$?
          if [ $EXIT_CODE -gt 128 ]; then
            exit 1
          fi
      - name: Test Symfony
        if: matrix.branch.ref != 'PHP-8.0'
        run: |
          git clone https://github.com/symfony/symfony.git --depth=1
          cd symfony
          git rev-parse HEAD
          php /usr/bin/composer install --no-progress --ignore-platform-reqs
          php ./phpunit install
          # Test causes a heap-buffer-overflow but I cannot reproduce it locally...
          php -r '$c = file_get_contents("src/Symfony/Component/HtmlSanitizer/Tests/HtmlSanitizerCustomTest.php"); $c = str_replace("public function testSanitizeDeepNestedString()", "/** @group skip */\n    public function testSanitizeDeepNestedString()", $c); file_put_contents("src/Symfony/Component/HtmlSanitizer/Tests/HtmlSanitizerCustomTest.php", $c);'
          # Buggy FFI test in Symfony, see https://github.com/symfony/symfony/issues/47668
          php -r '$c = file_get_contents("src/Symfony/Component/VarDumper/Tests/Caster/FFICasterTest.php"); $c = str_replace("*/\n    public function testCastNonTrailingCharPointer()", "* @group skip\n     */\n    public function testCastNonTrailingCharPointer()", $c); file_put_contents("src/Symfony/Component/VarDumper/Tests/Caster/FFICasterTest.php", $c);'
          export ASAN_OPTIONS=exitcode=139
          export SYMFONY_DEPRECATIONS_HELPER=max[total]=999
          X=0
          for component in $(find src/Symfony -mindepth 2 -type f -name phpunit.xml.dist -printf '%h\n'); do
            php ./phpunit $component --exclude-group tty,benchmark,intl-data,transient --exclude-group skip || EXIT_CODE=$?
            if [ $EXIT_CODE -gt 128 ]; then
              X=1;
            fi
          done
          exit $X
      - name: Test PHPUnit
        if: always()
        run: |
          git clone https://github.com/sebastianbergmann/phpunit.git --branch=main --depth=1
          cd phpunit
          git rev-parse HEAD
          export ASAN_OPTIONS=exitcode=139
          php /usr/bin/composer install --no-progress --ignore-platform-reqs
          php ./phpunit || EXIT_CODE=$?
          if [ $EXIT_CODE -gt 128 ]; then
            exit 1
          fi
      - name: 'Symfony Preloading'
        if: matrix.branch.ref != 'PHP-8.0'
        run: |
          php /usr/bin/composer create-project symfony/symfony-demo symfony_demo --no-progress --ignore-platform-reqs
          cd symfony_demo
          git rev-parse HEAD
          sed -i 's/PHP_SAPI/"cli-server"/g' var/cache/dev/App_KernelDevDebugContainer.preload.php
          php -d opcache.preload=var/cache/dev/App_KernelDevDebugContainer.preload.php public/index.php
      - name: Test Wordpress
        if: always()
        run: |
          git clone https://github.com/WordPress/wordpress-develop.git wordpress --depth=1
          cd wordpress
          git rev-parse HEAD
          export ASAN_OPTIONS=exitcode=139
          php /usr/bin/composer install --no-progress --ignore-platform-reqs
          cp wp-tests-config-sample.php wp-tests-config.php
          sed -i 's/youremptytestdbnamehere/test/g' wp-tests-config.php
          sed -i 's/yourusernamehere/root/g' wp-tests-config.php
          sed -i 's/yourpasswordhere/root/g' wp-tests-config.php
          php vendor/bin/phpunit || EXIT_CODE=$?
          if [ $EXIT_CODE -gt 128 ]; then
            exit 1
          fi
      - name: Notify Slack
        if: always()
        uses: ./.github/actions/notify-slack
        with:
          token: ${{ secrets.ACTION_MONITORING_SLACK }}
  OPCACHE_VARIATION:
    needs: GENERATE_MATRIX
    if: ${{ needs.GENERATE_MATRIX.outputs.branches != '[]' }}
    services:
      postgres:
        image: postgres
        env:
          POSTGRES_USER: postgres
          POSTGRES_PASSWORD: postgres
          POSTGRES_DB: test
    strategy:
      fail-fast: false
      matrix:
        branch: ${{ fromJson(needs.GENERATE_MATRIX.outputs.branches) }}
    name: "${{ matrix.branch.name }}_OPCACHE_VARIATION"
    runs-on: ubuntu-${{ matrix.branch.ref == 'master' && '22.04' || '20.04' }}
    steps:
      - name: git checkout
        uses: actions/checkout@v3
        with:
          ref: ${{ matrix.branch.ref }}
      - name: Create MSSQL container
        uses: ./.github/actions/setup-mssql
      - name: Create Oracle container
        uses: ./.github/actions/setup-oracle
      - name: apt
        uses: ./.github/actions/apt-x64
      - name: ./configure
        uses: ./.github/actions/configure-x64
        with:
          configurationParameters: >-
            --enable-debug --disable-zts
      - name: make
        run: make -j$(/usr/bin/nproc) >/dev/null
      - name: make install
        uses: ./.github/actions/install-linux
      - name: Setup
        uses: ./.github/actions/setup-x64
      - name: Test File Cache (prime shm)
        uses: ./.github/actions/test-linux
        with:
          runTestsParameters: >-
            -d zend_extension=opcache.so
            -d opcache.enable_cli=1
            --file-cache-prime
      - name: Test File Cache (prime shm, use shm)
        uses: ./.github/actions/test-linux
        with:
          runTestsParameters: >-
            -d zend_extension=opcache.so
            -d opcache.enable_cli=1
            --file-cache-use
      - name: Test File Cache (prime shm, use file)
        uses: ./.github/actions/test-linux
        with:
          runTestsParameters: >-
            -d zend_extension=opcache.so
            -d opcache.enable_cli=1
            --file-cache-use
            -d opcache.file_cache_only=1
      - name: Test File Cache Only (prime)
        uses: ./.github/actions/test-linux
        with:
          runTestsParameters: >-
            -d zend_extension=opcache.so
            -d opcache.enable_cli=1
            --file-cache-prime
            -d opcache.file_cache_only=1
      - name: Test File Cache Only (use)
        uses: ./.github/actions/test-linux
        with:
          runTestsParameters: >-
            -d zend_extension=opcache.so
            -d opcache.enable_cli=1
            --file-cache-use
            -d opcache.file_cache_only=1
      - name: Verify generated files are up to date
        uses: ./.github/actions/verify-generated-files
      - name: Notify Slack
        if: always()
        uses: ./.github/actions/notify-slack
        with:
          token: ${{ secrets.ACTION_MONITORING_SLACK }}
  MSAN:
    needs: GENERATE_MATRIX
    if: ${{ needs.GENERATE_MATRIX.outputs.branches != '[]' }}
    strategy:
      fail-fast: false
      matrix:
        branch: ${{ fromJson(needs.GENERATE_MATRIX.outputs.branches) }}
    name: "${{ matrix.branch.name }}_MSAN"
    runs-on: ubuntu-${{ matrix.branch.ref == 'master' && '22.04' || '20.04' }}
    steps:
      - name: git checkout
        uses: actions/checkout@v3
        with:
          ref: ${{ matrix.branch.ref }}
      - name: apt
        uses: ./.github/actions/apt-x64
      - name: ./configure
        run: |
          export CC=clang
          export CXX=clang++
          export CFLAGS="-DZEND_TRACK_ARENA_ALLOC"
          ./buildconf --force
          # msan requires all used libraries to be instrumented,
          # so we should avoiding linking against anything but libc here
          ./configure \
            --enable-debug \
            --enable-zts \
            --enable-option-checking=fatal \
            --prefix=/usr \
            --without-sqlite3 \
            --without-pdo-sqlite \
            --without-libxml \
            --disable-dom \
            --disable-simplexml \
            --disable-xml \
            --disable-xmlreader \
            --disable-xmlwriter \
            --without-pcre-jit \
            --disable-opcache-jit \
            --enable-phpdbg \
            --enable-fpm \
            --with-pdo-mysql=mysqlnd \
            --with-mysqli=mysqlnd \
            --disable-mysqlnd-compression-support \
            --without-pear \
            --enable-exif \
            --enable-sysvsem \
            --enable-sysvshm \
            --enable-shmop \
            --enable-pcntl \
            --enable-mbstring \
            --disable-mbregex \
            --enable-sockets \
            --enable-bcmath \
            --enable-calendar \
            --enable-ftp \
            --enable-zend-test \
            --enable-werror \
            --enable-memory-sanitizer \
            --with-config-file-path=/etc \
            --with-config-file-scan-dir=/etc/php.d \
            ${{ matrix.branch.ref != 'PHP-8.0' && '--enable-dl-test=shared' || '' }}
      - name: make
        run: make -j$(/usr/bin/nproc) >/dev/null
      - name: make install
        run: |
          sudo make install
          sudo mkdir     /etc/php.d
          sudo chmod 777 /etc/php.d
          echo mysqli.default_socket=/var/run/mysqld/mysqld.sock    > /etc/php.d/mysqli.ini
          echo pdo_mysql.default_socket=/var/run/mysqld/mysqld.sock > /etc/php.d/pdo_mysql.ini
      - name: Setup
        run: |
          set -x
          sudo service mysql start
          mysql -uroot -proot -e "CREATE DATABASE IF NOT EXISTS test"
          # Ensure local_infile tests can run.
          mysql -uroot -proot -e "SET GLOBAL local_infile = true"
          sudo locale-gen de_DE
      - name: Test
        uses: ./.github/actions/test-linux
        with:
          runTestsParameters: >-
            --msan
      - name: Test Opcache
        uses: ./.github/actions/test-linux
        with:
          runTestsParameters: >-
            --msan
            -d zend_extension=opcache.so
            -d opcache.enable_cli=1
      - name: Verify generated files are up to date
        uses: ./.github/actions/verify-generated-files
      - name: Notify Slack
        if: always()
        uses: ./.github/actions/notify-slack
        with:
          token: ${{ secrets.ACTION_MONITORING_SLACK }}
  LIBMYSQLCLIENT:
    needs: GENERATE_MATRIX
    if: ${{ needs.GENERATE_MATRIX.outputs.branches != '[]' }}
    strategy:
      fail-fast: false
      matrix:
        branch: ${{ fromJson(needs.GENERATE_MATRIX.outputs.branches) }}
        exclude:
          - branch: { name: 'PHP-80', ref: 'PHP-8.0' }
    name: "${{ matrix.branch.name }}_LIBMYSQLCLIENT"
    runs-on: ubuntu-${{ matrix.branch.ref == 'master' && '22.04' || '20.04' }}
    steps:
      - name: git checkout
        uses: actions/checkout@v3
        with:
          ref: ${{ matrix.branch.ref }}
      - name: apt
        run: |
          sudo apt-get update -y | true
          sudo apt install bison re2c
      - name: Setup
        run: |
          sudo service mysql start
          mysql -uroot -proot -e "CREATE DATABASE IF NOT EXISTS test"
          # Ensure local_infile tests can run.
          mysql -uroot -proot -e "SET GLOBAL local_infile = true"
      # Does not support caching_sha2_auth :(
      # - name: Build mysql-5.6
      #  uses: ./.github/actions/build-libmysqlclient
      #  with:
      #    libmysql: mysql-5.6.49-linux-glibc2.12-x86_64.tar.gz
      # - name: Test mysql-5.6
      #   uses: ./.github/actions/test-libmysqlclient
      - name: Build mysql-5.7
        uses: ./.github/actions/build-libmysqlclient
        with:
          libmysql: mysql-5.7.41-linux-glibc2.12-x86_64.tar.gz
          withMysqli: ${{ matrix.branch.ref == 'PHP-8.1' }}
      - name: Test mysql-5.7
        uses: ./.github/actions/test-libmysqlclient
        with:
          withMysqli: ${{ matrix.branch.ref == 'PHP-8.1' }}
      - name: Build mysql-8.0
        uses: ./.github/actions/build-libmysqlclient
        with:
          # FIXME: There are new warnings
          # configurationParameters: --enable-werror
          libmysql: mysql-8.0.30-linux-glibc2.12-x86_64.tar.xz
          withMysqli: ${{ matrix.branch.ref == 'PHP-8.1' }}
      - name: Test mysql-8.0
        uses: ./.github/actions/test-libmysqlclient
        with:
          withMysqli: ${{ matrix.branch.ref == 'PHP-8.1' }}
      - name: Verify generated files are up to date
        uses: ./.github/actions/verify-generated-files
<<<<<<< HEAD
  PECL:
    if: github.repository_owner == 'php' || github.event_name == 'workflow_dispatch'
    runs-on: ubuntu-22.04
    env:
      CC: ccache gcc
      CXX: ccache g++
    steps:
      - name: git checkout PHP
        uses: actions/checkout@v3
        with:
          path: php
      - name: git checkout apcu
        uses: actions/checkout@v3
        with:
          repository: krakjoe/apcu
          path: apcu
      - name: git checkout imagick
        uses: actions/checkout@v3
        with:
          repository: Imagick/imagick
          path: imagick
      - name: git checkout memcached
        uses: actions/checkout@v3
        with:
          repository: php-memcached-dev/php-memcached
          path: memcached
      - name: git checkout redis
        uses: actions/checkout@v3
        with:
          repository: phpredis/phpredis
          path: redis
      - name: git checkout xdebug
        uses: actions/checkout@v3
        with:
          repository: xdebug/xdebug
          path: xdebug
      - name: git checkout yaml
        uses: actions/checkout@v3
        with:
          repository: php/pecl-file_formats-yaml
          path: yaml
      - name: apt
        run: |
          sudo apt-get update
          sudo apt-get install -y --no-install-recommends \
            ccache \
            libmemcached-dev \
            bison \
            re2c
      - name: ccache
        uses: hendrikmuhs/ccache-action@v1.2
        with:
          key: "${{github.job}}-${{hashFiles('php/main/php_version.h')}}"
          append-timestamp: false
      - name: build PHP
        run: |
          cd php
          ./buildconf --force
          ./configure \
            --enable-option-checking=fatal \
            --prefix=/opt/php \
            --enable-cli \
            --disable-all \
            --enable-session \
            --enable-werror
          make -j$(/usr/bin/nproc)
          sudo make install
      - name: build apcu
        run: |
          cd apcu
          /opt/php/bin/phpize
          ./configure --prefix=/opt/php --with-php-config=/opt/php/bin/php-config
          make -j$(/usr/bin/nproc)
      - name: build imagick
        run: |
          cd imagick
          /opt/php/bin/phpize
          ./configure --prefix=/opt/php --with-php-config=/opt/php/bin/php-config
          make -j$(/usr/bin/nproc)
      - name: build memcached
        run: |
          cd memcached
          /opt/php/bin/phpize
          ./configure --prefix=/opt/php --with-php-config=/opt/php/bin/php-config
          make -j$(/usr/bin/nproc)
      - name: build redis
        run: |
          cd redis
          /opt/php/bin/phpize
          ./configure --prefix=/opt/php --with-php-config=/opt/php/bin/php-config
          make -j$(/usr/bin/nproc)
      - name: build xdebug
        run: |
          cd xdebug
          /opt/php/bin/phpize
          ./configure --prefix=/opt/php --with-php-config=/opt/php/bin/php-config
          make -j$(/usr/bin/nproc)
      - name: build yaml
        run: |
          cd yaml
          /opt/php/bin/phpize
          ./configure --prefix=/opt/php --with-php-config=/opt/php/bin/php-config
          make -j$(/usr/bin/nproc)
=======
      - name: Notify Slack
        if: always()
        uses: ./.github/actions/notify-slack
        with:
          token: ${{ secrets.ACTION_MONITORING_SLACK }}
>>>>>>> aeb32bb3
<|MERGE_RESOLUTION|>--- conflicted
+++ resolved
@@ -673,7 +673,11 @@
           withMysqli: ${{ matrix.branch.ref == 'PHP-8.1' }}
       - name: Verify generated files are up to date
         uses: ./.github/actions/verify-generated-files
-<<<<<<< HEAD
+      - name: Notify Slack
+        if: always()
+        uses: ./.github/actions/notify-slack
+        with:
+          token: ${{ secrets.ACTION_MONITORING_SLACK }}
   PECL:
     if: github.repository_owner == 'php' || github.event_name == 'workflow_dispatch'
     runs-on: ubuntu-22.04
@@ -777,10 +781,8 @@
           /opt/php/bin/phpize
           ./configure --prefix=/opt/php --with-php-config=/opt/php/bin/php-config
           make -j$(/usr/bin/nproc)
-=======
-      - name: Notify Slack
-        if: always()
-        uses: ./.github/actions/notify-slack
-        with:
-          token: ${{ secrets.ACTION_MONITORING_SLACK }}
->>>>>>> aeb32bb3
+      - name: Notify Slack
+        if: always()
+        uses: ./.github/actions/notify-slack
+        with:
+          token: ${{ secrets.ACTION_MONITORING_SLACK }}