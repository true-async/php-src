name: Nightly
on:
  schedule:
   - cron: "0 1 * * *"
  workflow_dispatch: ~
permissions:
  contents: read
jobs:
  GENERATE_MATRIX:
    name: Generate Matrix
    if: github.repository_owner == 'php' || github.event_name == 'workflow_dispatch'
    runs-on: ubuntu-latest
    outputs:
      branches: ${{ steps.set-matrix.outputs.branches }}
      matrix-include: ${{ steps.set-matrix.outputs.matrix-include }}
      windows-matrix-include: ${{ steps.set-matrix.outputs.windows-matrix-include }}
    steps:
      - uses: actions/checkout@v4
        with:
          # Set fetch-depth to 0 to clone the full repository
          # including all branches. This is required to find
          # the correct commit hashes.
          fetch-depth: 0
      - name: Grab the commit mapping
        uses: actions/cache@v3
        with:
          path: branch-commit-cache.json
          # The cache key needs to change every time for the
          # cache to be updated after this job finishes.
          key: nightly-${{ github.run_id }}-${{ github.run_attempt }}
          restore-keys: |
            nightly-
      - name: Generate Matrix
        id: set-matrix
        run: php .github/nightly_matrix.php "${{ github.event_name }}" "${{ github.run_attempt }}"
      - name: Notify Slack
        if: failure()
        uses: ./.github/actions/notify-slack
        with:
          token: ${{ secrets.ACTION_MONITORING_SLACK }}
  LINUX_X64:
    needs: GENERATE_MATRIX
    if: ${{ needs.GENERATE_MATRIX.outputs.branches != '[]' }}
    services:
      postgres:
        image: postgres
        env:
          POSTGRES_USER: postgres
          POSTGRES_PASSWORD: postgres
          POSTGRES_DB: test
    strategy:
      fail-fast: false
      matrix:
        branch: ${{ fromJson(needs.GENERATE_MATRIX.outputs.branches) }}
        configuration_parameters: ['']
        debug: [true, false]
        name: ['']
        run_tests_parameters: ['']
        test_function_jit: [true]
        zts: [true, false]
        include: ${{ fromJson(needs.GENERATE_MATRIX.outputs.matrix-include) }}
    name: "${{ matrix.branch.name }}_LINUX_X64${{ matrix.name }}_${{ matrix.debug && 'DEBUG' || 'RELEASE' }}_${{ matrix.zts && 'ZTS' || 'NTS' }}"
    runs-on: ubuntu-${{ ((matrix.branch.ref == 'PHP-8.3' || matrix.branch.ref == 'master') && !matrix.asan) && '22.04' || '20.04' }}
    steps:
      - name: git checkout
        uses: actions/checkout@v4
        with:
          ref: ${{ matrix.branch.ref }}
      - name: Create MSSQL container
        uses: ./.github/actions/setup-mssql
      - name: Create Oracle container
        uses: ./.github/actions/setup-oracle
      - name: apt
        uses: ./.github/actions/apt-x64
      - name: System info
        run: |
          echo "::group::Show host CPU info"
          lscpu
          echo "::endgroup::"
          echo "::group::Show installed package versions"
          dpkg -l
          echo "::endgroup::"
      - name: ./configure
        uses: ./.github/actions/configure-x64
        with:
          configurationParameters: >-
            ${{ matrix.configuration_parameters }}
            --${{ matrix.debug && 'enable' || 'disable' }}-debug
            --${{ matrix.zts && 'enable' || 'disable' }}-zts
      - name: make
        run: make -j$(/usr/bin/nproc) >/dev/null
      - name: make install
        uses: ./.github/actions/install-linux
      - name: Setup
        uses: ./.github/actions/setup-x64
      - name: Test
        uses: ./.github/actions/test-linux
        with:
          testArtifacts: ${{ matrix.branch.name }}_${{ matrix.name }}_${{ matrix.debug && 'DEBUG' || 'RELEASE' }}_${{ matrix.zts && 'ZTS' || 'NTS' }}
          runTestsParameters: >-
            ${{ matrix.run_tests_parameters }}
      - name: Test Tracing JIT
        uses: ./.github/actions/test-linux
        with:
          testArtifacts: ${{ matrix.branch.name }}_${{ matrix.name }}_${{ matrix.debug && 'DEBUG' || 'RELEASE' }}_${{ matrix.zts && 'ZTS' || 'NTS' }} Tracing JIT
          runTestsParameters: >-
            ${{ matrix.run_tests_parameters }}
            -d zend_extension=opcache.so
            -d opcache.enable_cli=1
            -d opcache.jit_buffer_size=16M
      - name: Test OpCache
        uses: ./.github/actions/test-linux
        with:
          testArtifacts: ${{ matrix.branch.name }}_${{ matrix.name }}_${{ matrix.debug && 'DEBUG' || 'RELEASE' }}_${{ matrix.zts && 'ZTS' || 'NTS' }} OpCache
          runTestsParameters: >-
            ${{ matrix.run_tests_parameters }}
            -d zend_extension=opcache.so
            -d opcache.enable_cli=1
      - name: Test Function JIT
        # ASAN frequently timeouts. Each test run takes ~90 minutes, we can
        # avoid running into the 6 hour timeout by skipping the function JIT.
        if: matrix.test_function_jit
        uses: ./.github/actions/test-linux
        with:
          testArtifacts: ${{ matrix.branch.name }}_${{ matrix.name }}_${{ matrix.debug && 'DEBUG' || 'RELEASE' }}_${{ matrix.zts && 'ZTS' || 'NTS' }} Function JIT
          runTestsParameters: >-
            ${{ matrix.run_tests_parameters }}
            -d zend_extension=opcache.so
            -d opcache.enable_cli=1
            -d opcache.jit_buffer_size=16M
            -d opcache.jit=1205
      - name: Verify generated files are up to date
        uses: ./.github/actions/verify-generated-files
      - name: Notify Slack
        if: failure()
        uses: ./.github/actions/notify-slack
        with:
          token: ${{ secrets.ACTION_MONITORING_SLACK }}
  LINUX_X32:
    needs: GENERATE_MATRIX
    if: ${{ needs.GENERATE_MATRIX.outputs.branches != '[]' }}
    strategy:
      fail-fast: false
      matrix:
        branch: ${{ fromJson(needs.GENERATE_MATRIX.outputs.branches) }}
        debug: [true, false]
        zts: [true, false]
    name: "${{ matrix.branch.name }}_LINUX_X32_${{ matrix.debug && 'DEBUG' || 'RELEASE' }}_${{ matrix.zts && 'ZTS' || 'NTS' }}"
    runs-on: ubuntu-latest
    container:
      image: ubuntu:${{ (matrix.branch.ref == 'PHP-8.3' || matrix.branch.ref == 'master') && '22.04' || '20.04' }}
    env:
      MYSQL_TEST_HOST: mysql
      PDO_MYSQL_TEST_DSN: mysql:host=mysql;dbname=test
      PDO_MYSQL_TEST_HOST: mysql
    services:
      mysql:
        image: mysql:8
        ports:
          - 3306:3306
        env:
          MYSQL_DATABASE: test
          MYSQL_ROOT_PASSWORD: root
    steps:
      - name: git checkout
        uses: actions/checkout@v4
        with:
          ref: ${{ matrix.branch.ref }}
      - name: apt
        uses: ./.github/actions/apt-x32
      - name: System info
        run: |
          echo "::group::Show host CPU info"
          lscpu
          echo "::endgroup::"
          echo "::group::Show installed package versions"
          dpkg -l
          echo "::endgroup::"
      - name: ./configure
        uses: ./.github/actions/configure-x32
        with:
          configurationParameters: >-
            --${{ matrix.debug && 'enable' || 'disable' }}-debug
            --${{ matrix.zts && 'enable' || 'disable' }}-zts
      - name: make
        run: make -j$(/usr/bin/nproc) >/dev/null
      - name: make install
        uses: ./.github/actions/install-linux-x32
      - name: Test
        uses: ./.github/actions/test-linux
        with:
          runTestsParameters: >-
            ${{ matrix.run_tests_parameters }}
      - name: Test Tracing JIT
        uses: ./.github/actions/test-linux
        with:
          runTestsParameters: >-
            ${{ matrix.run_tests_parameters }}
            -d zend_extension=opcache.so
            -d opcache.enable_cli=1
            -d opcache.jit_buffer_size=16M
      - name: Test OpCache
        uses: ./.github/actions/test-linux
        with:
          runTestsParameters: >-
            ${{ matrix.run_tests_parameters }}
            -d zend_extension=opcache.so
            -d opcache.enable_cli=1
      - name: Test Function JIT
        uses: ./.github/actions/test-linux
        with:
          runTestsParameters: >-
            ${{ matrix.run_tests_parameters }}
            -d zend_extension=opcache.so
            -d opcache.enable_cli=1
            -d opcache.jit_buffer_size=16M
            -d opcache.jit=1205
      - name: Notify Slack
        if: failure()
        uses: ./.github/actions/notify-slack
        with:
          token: ${{ secrets.ACTION_MONITORING_SLACK }}
  MACOS:
    needs: GENERATE_MATRIX
    if: ${{ needs.GENERATE_MATRIX.outputs.branches != '[]' }}
    strategy:
      fail-fast: false
      matrix:
        branch: ${{ fromJson(needs.GENERATE_MATRIX.outputs.branches) }}
        debug: [true, false]
        zts: [true, false]
    name: "${{ matrix.branch.name }}_MACOS_${{ matrix.debug && 'DEBUG' || 'RELEASE' }}_${{ matrix.zts && 'ZTS' || 'NTS' }}"
    runs-on: macos-11
    steps:
      - name: git checkout
        uses: actions/checkout@v4
        with:
          ref: ${{ matrix.branch.ref }}
      - name: brew
        uses: ./.github/actions/brew
      - name: ./configure
        uses: ./.github/actions/configure-macos
        with:
          configurationParameters: >-
            --${{ matrix.debug && 'enable' || 'disable' }}-debug
            --${{ matrix.zts && 'enable' || 'disable' }}-zts
      - name: make
        run: |-
          export PATH="/usr/local/opt/bison/bin:$PATH"
          make -j$(sysctl -n hw.logicalcpu) >/dev/null
      - name: make install
        run: sudo make install
      - name: Test
        uses: ./.github/actions/test-macos
        with:
          testArtifacts: ${{ matrix.branch.name }}_${{ matrix.debug && 'DEBUG' || 'RELEASE' }}_${{ matrix.zts && 'ZTS' || 'NTS' }}
      - name: Test Tracing JIT
        uses: ./.github/actions/test-macos
        with:
          testArtifacts: ${{ matrix.branch.name }}_${{ matrix.debug && 'DEBUG' || 'RELEASE' }}_${{ matrix.zts && 'ZTS' || 'NTS' }} Tracing JIT
          runTestsParameters: >-
            -d zend_extension=opcache.so
            -d opcache.enable_cli=1
            -d opcache.protect_memory=1
            -d opcache.jit_buffer_size=16M
      - name: Test OpCache
        uses: ./.github/actions/test-macos
        with:
          testArtifacts: ${{ matrix.branch.name }}_${{ matrix.debug && 'DEBUG' || 'RELEASE' }}_${{ matrix.zts && 'ZTS' || 'NTS' }} OpCache
          runTestsParameters: >-
            -d zend_extension=opcache.so
            -d opcache.enable_cli=1
            -d opcache.protect_memory=1
      - name: Test Function JIT
        uses: ./.github/actions/test-macos
        with:
          testArtifacts: ${{ matrix.branch.name }}_${{ matrix.debug && 'DEBUG' || 'RELEASE' }}_${{ matrix.zts && 'ZTS' || 'NTS' }} Function JIT
          runTestsParameters: >-
            -d zend_extension=opcache.so
            -d opcache.enable_cli=1
            -d opcache.protect_memory=1
            -d opcache.jit_buffer_size=16M
            -d opcache.jit=1205
      - name: Verify generated files are up to date
        uses: ./.github/actions/verify-generated-files
      - name: Notify Slack
        if: failure()
        uses: ./.github/actions/notify-slack
        with:
          token: ${{ secrets.ACTION_MONITORING_SLACK }}
  COVERAGE_DEBUG_NTS:
    if: github.repository_owner == 'php' || github.event_name == 'workflow_dispatch'
    services:
      postgres:
        image: postgres
        env:
          POSTGRES_USER: postgres
          POSTGRES_PASSWORD: postgres
          POSTGRES_DB: test
    runs-on: ubuntu-22.04
    steps:
      - name: git checkout
        uses: actions/checkout@v4
      - name: Create MSSQL container
        uses: ./.github/actions/setup-mssql
      - name: apt
        uses: ./.github/actions/apt-x64
      - name: Install gcovr
        run: sudo -H pip install gcovr
      - name: ./configure
        uses: ./.github/actions/configure-x64
        with:
          configurationParameters: --enable-debug --disable-zts --enable-gcov
      - name: make
        run: make -j$(/usr/bin/nproc) >/dev/null
      - name: make install
        uses: ./.github/actions/install-linux
      - name: Setup
        uses: ./.github/actions/setup-x64
      # We only test with OpCache, the difference in coverage is negligible
      - name: Test OpCache
        uses: ./.github/actions/test-linux
        with:
          runTestsParameters: >-
            -d zend_extension=opcache.so
            -d opcache.enable_cli=1
      - name: Upload Test Coverage to Codecov.io
        if: always()
        run: bash <(curl -s https://codecov.io/bash)
      - name: Notify Slack
        if: failure()
        uses: ./.github/actions/notify-slack
        with:
          token: ${{ secrets.ACTION_MONITORING_SLACK }}
  COMMUNITY:
    needs: GENERATE_MATRIX
    if: ${{ needs.GENERATE_MATRIX.outputs.branches != '[]' }}
    strategy:
      fail-fast: false
      matrix:
        branch: ${{ fromJson(needs.GENERATE_MATRIX.outputs.branches) }}
    name: "${{ matrix.branch.name }}_COMMUNITY"
    runs-on: ubuntu-${{ (matrix.branch.ref == 'PHP-8.3' || matrix.branch.ref == 'master') && '22.04' || '20.04' }}
    env:
      UBSAN_OPTIONS: print_stacktrace=1
      USE_ZEND_ALLOC: 0
      USE_TRACKED_ALLOC: 1
    steps:
      - name: git checkout
        uses: actions/checkout@v4
        with:
          ref: ${{ matrix.branch.ref }}
      - name: apt
        uses: ./.github/actions/apt-x64
      - name: ./configure
        uses: ./.github/actions/configure-x64
        with:
          configurationParameters: >-
            --enable-debug
            --enable-zts
            CFLAGS='-fsanitize=undefined,address -fno-sanitize-recover -DZEND_TRACK_ARENA_ALLOC'
            LDFLAGS='-fsanitize=undefined,address'
      - name: make
        run: make -j$(/usr/bin/nproc) >/dev/null
      - name: make install
        uses: ./.github/actions/install-linux
      - name: Setup
        run: |
          sudo service mysql start
          mysql -uroot -proot -e "CREATE DATABASE IF NOT EXISTS test"
          mysql -uroot -proot -e "SET GLOBAL local_infile = true"
      - name: Enable Opcache and JIT
        run: |
          echo zend_extension=opcache.so > /etc/php.d/opcache.ini
          echo opcache.enable_cli=1 >> /etc/php.d/opcache.ini
          echo opcache.protect_memory=1 >> /etc/php.d/opcache.ini
          echo opcache.jit_buffer_size=1G >> /etc/php.d/opcache.ini
      - name: Test AMPHP
        if: matrix.branch.ref != 'PHP-8.0'
        run: |
          repositories="amp cache dns file http parallel parser pipeline process serialization socket sync websocket-client websocket-server"
          X=0
          for repository in $repositories; do
            printf "Testing amp/%s\n" "$repository"
            git clone "https://github.com/amphp/$repository.git" "amphp-$repository" --depth 1
            cd "amphp-$repository"
            git rev-parse HEAD
            php /usr/bin/composer install --no-progress --ignore-platform-reqs
            export ASAN_OPTIONS=exitcode=139
            vendor/bin/phpunit || EXIT_CODE=$?
            if [ ${EXIT_CODE:-0} -gt 128 ]; then
              X=1;
            fi
            cd ..
          done
          exit $X
      - name: Test Laravel
        if: matrix.branch.ref != 'PHP-8.0'
        run: |
          git clone https://github.com/laravel/framework.git --branch=master --depth=1
          cd framework
          git rev-parse HEAD
          php /usr/bin/composer install --no-progress --ignore-platform-reqs
          # Hack to disable a test that hangs
          php -r '$c = file_get_contents("tests/Filesystem/FilesystemTest.php"); $c = str_replace("*/\n    public function testSharedGet()", "* @group skip\n     */\n    public function testSharedGet()", $c); file_put_contents("tests/Filesystem/FilesystemTest.php", $c);'
          export ASAN_OPTIONS=exitcode=139
          php vendor/bin/phpunit --exclude-group skip || EXIT_CODE=$?
          if [ ${EXIT_CODE:-0} -gt 128 ]; then
            exit 1
          fi
      - name: Test ReactPHP
        if: matrix.branch.ref != 'PHP-8.0'
        run: |
          repositories="async cache child-process datagram dns event-loop promise promise-stream promise-timer stream"
          X=0
          for repository in $repositories; do
            printf "Testing reactphp/%s\n" "$repository"
            git clone "https://github.com/reactphp/$repository.git" "reactphp-$repository" --depth 1
            cd "reactphp-$repository"
            git rev-parse HEAD
            php /usr/bin/composer install --no-progress --ignore-platform-reqs
            export ASAN_OPTIONS=exitcode=139
            vendor/bin/phpunit || EXIT_CODE=$?
            if [ $[EXIT_CODE:-0} -gt 128 ]; then
              X=1;
            fi
            cd ..
          done
          exit $X
      - name: Test Revolt PHP
        if: matrix.branch.ref != 'PHP-8.0'
        run: |
          git clone https://github.com/revoltphp/event-loop.git --depth=1
          cd event-loop
          git rev-parse HEAD
          php /usr/bin/composer install --no-progress --ignore-platform-reqs
          export ASAN_OPTIONS=exitcode=139
          vendor/bin/phpunit || EXIT_CODE=$?
          if [ ${EXIT_CODE:-0} -gt 128 ]; then
            exit 1
          fi
      - name: Test Symfony
        if: matrix.branch.ref != 'PHP-8.0'
        run: |
          git clone https://github.com/symfony/symfony.git --depth=1
          cd symfony
          git rev-parse HEAD
          php /usr/bin/composer install --no-progress --ignore-platform-reqs
          php ./phpunit install
          # Test causes a heap-buffer-overflow but I cannot reproduce it locally...
          php -r '$c = file_get_contents("src/Symfony/Component/HtmlSanitizer/Tests/HtmlSanitizerCustomTest.php"); $c = str_replace("public function testSanitizeDeepNestedString()", "/** @group skip */\n    public function testSanitizeDeepNestedString()", $c); file_put_contents("src/Symfony/Component/HtmlSanitizer/Tests/HtmlSanitizerCustomTest.php", $c);'
          # Buggy FFI test in Symfony, see https://github.com/symfony/symfony/issues/47668
          php -r '$c = file_get_contents("src/Symfony/Component/VarDumper/Tests/Caster/FFICasterTest.php"); $c = str_replace("*/\n    public function testCastNonTrailingCharPointer()", "* @group skip\n     */\n    public function testCastNonTrailingCharPointer()", $c); file_put_contents("src/Symfony/Component/VarDumper/Tests/Caster/FFICasterTest.php", $c);'
          export ASAN_OPTIONS=exitcode=139
          export SYMFONY_DEPRECATIONS_HELPER=max[total]=999
          X=0
          for component in $(find src/Symfony -mindepth 2 -type f -name phpunit.xml.dist -printf '%h\n'); do
            php ./phpunit $component --exclude-group tty,benchmark,intl-data,transient --exclude-group skip || EXIT_CODE=$?
            if [ ${EXIT_CODE:-0} -gt 128 ]; then
              X=1;
            fi
          done
          exit $X
      - name: Test PHPUnit
        if: always()
        run: |
          git clone https://github.com/sebastianbergmann/phpunit.git --branch=main --depth=1
          cd phpunit
          git rev-parse HEAD
          export ASAN_OPTIONS=exitcode=139
          php /usr/bin/composer install --no-progress --ignore-platform-reqs
          php ./phpunit || EXIT_CODE=$?
          if [ ${EXIT_CODE:-0} -gt 128 ]; then
            exit 1
          fi
      - name: 'Symfony Preloading'
        if: matrix.branch.ref != 'PHP-8.0'
        run: |
          php /usr/bin/composer create-project symfony/symfony-demo symfony_demo --no-progress --ignore-platform-reqs
          cd symfony_demo
          git rev-parse HEAD
          sed -i 's/PHP_SAPI/"cli-server"/g' var/cache/dev/App_KernelDevDebugContainer.preload.php
          php -d opcache.preload=var/cache/dev/App_KernelDevDebugContainer.preload.php public/index.php
      - name: Test Wordpress
        if: always()
        run: |
          git clone https://github.com/WordPress/wordpress-develop.git wordpress --depth=1
          cd wordpress
          git rev-parse HEAD
          export ASAN_OPTIONS=exitcode=139
          php /usr/bin/composer install --no-progress --ignore-platform-reqs
          cp wp-tests-config-sample.php wp-tests-config.php
          sed -i 's/youremptytestdbnamehere/test/g' wp-tests-config.php
          sed -i 's/yourusernamehere/root/g' wp-tests-config.php
          sed -i 's/yourpasswordhere/root/g' wp-tests-config.php
          php vendor/bin/phpunit || EXIT_CODE=$?
          if [ $EXIT_CODE -gt 128 ]; then
            exit 1
          fi
      - name: Notify Slack
        if: failure()
        uses: ./.github/actions/notify-slack
        with:
          token: ${{ secrets.ACTION_MONITORING_SLACK }}
  OPCACHE_VARIATION:
    needs: GENERATE_MATRIX
    if: ${{ needs.GENERATE_MATRIX.outputs.branches != '[]' }}
    services:
      postgres:
        image: postgres
        env:
          POSTGRES_USER: postgres
          POSTGRES_PASSWORD: postgres
          POSTGRES_DB: test
    strategy:
      fail-fast: false
      matrix:
        branch: ${{ fromJson(needs.GENERATE_MATRIX.outputs.branches) }}
    name: "${{ matrix.branch.name }}_OPCACHE_VARIATION"
    runs-on: ubuntu-${{ (matrix.branch.ref == 'PHP-8.3' || matrix.branch.ref == 'master') && '22.04' || '20.04' }}
    steps:
      - name: git checkout
        uses: actions/checkout@v4
        with:
          ref: ${{ matrix.branch.ref }}
      - name: Create MSSQL container
        uses: ./.github/actions/setup-mssql
      - name: Create Oracle container
        uses: ./.github/actions/setup-oracle
      - name: apt
        uses: ./.github/actions/apt-x64
      - name: ./configure
        uses: ./.github/actions/configure-x64
        with:
          configurationParameters: >-
            --enable-debug --disable-zts
      - name: make
        run: make -j$(/usr/bin/nproc) >/dev/null
      - name: make install
        uses: ./.github/actions/install-linux
      - name: Setup
        uses: ./.github/actions/setup-x64
      - name: Test File Cache (prime shm)
        uses: ./.github/actions/test-linux
        with:
          runTestsParameters: >-
            -d zend_extension=opcache.so
            -d opcache.enable_cli=1
            --file-cache-prime
      - name: Test File Cache (prime shm, use shm)
        uses: ./.github/actions/test-linux
        with:
          runTestsParameters: >-
            -d zend_extension=opcache.so
            -d opcache.enable_cli=1
            --file-cache-use
      - name: Test File Cache (prime shm, use file)
        uses: ./.github/actions/test-linux
        with:
          runTestsParameters: >-
            -d zend_extension=opcache.so
            -d opcache.enable_cli=1
            --file-cache-use
            -d opcache.file_cache_only=1
      - name: Test File Cache Only (prime)
        uses: ./.github/actions/test-linux
        with:
          runTestsParameters: >-
            -d zend_extension=opcache.so
            -d opcache.enable_cli=1
            --file-cache-prime
            -d opcache.file_cache_only=1
      - name: Test File Cache Only (use)
        uses: ./.github/actions/test-linux
        with:
          runTestsParameters: >-
            -d zend_extension=opcache.so
            -d opcache.enable_cli=1
            --file-cache-use
            -d opcache.file_cache_only=1
      - name: Verify generated files are up to date
        uses: ./.github/actions/verify-generated-files
      - name: Notify Slack
        if: failure()
        uses: ./.github/actions/notify-slack
        with:
          token: ${{ secrets.ACTION_MONITORING_SLACK }}
  MSAN:
    needs: GENERATE_MATRIX
    if: ${{ needs.GENERATE_MATRIX.outputs.branches != '[]' }}
    strategy:
      fail-fast: false
      matrix:
        branch: ${{ fromJson(needs.GENERATE_MATRIX.outputs.branches) }}
    name: "${{ matrix.branch.name }}_MSAN"
    runs-on: ubuntu-${{ (matrix.branch.ref == 'PHP-8.3' || matrix.branch.ref == 'master') && '22.04' || '20.04' }}
    steps:
      - name: git checkout
        uses: actions/checkout@v4
        with:
          ref: ${{ matrix.branch.ref }}
      - name: apt
        uses: ./.github/actions/apt-x64
      - name: ./configure
        run: |
          export CC=clang
          export CXX=clang++
          export CFLAGS="-DZEND_TRACK_ARENA_ALLOC"
          ./buildconf --force
          # msan requires all used libraries to be instrumented,
          # so we should avoiding linking against anything but libc here
          ./configure \
            --enable-debug \
            --enable-zts \
            --enable-option-checking=fatal \
            --prefix=/usr \
            --without-sqlite3 \
            --without-pdo-sqlite \
            --without-libxml \
            --disable-dom \
            --disable-simplexml \
            --disable-xml \
            --disable-xmlreader \
            --disable-xmlwriter \
            --without-pcre-jit \
            --disable-opcache-jit \
            --enable-phpdbg \
            --enable-fpm \
            --with-pdo-mysql=mysqlnd \
            --with-mysqli=mysqlnd \
            --disable-mysqlnd-compression-support \
            --without-pear \
            --enable-exif \
            --enable-sysvsem \
            --enable-sysvshm \
            --enable-shmop \
            --enable-pcntl \
            --enable-mbstring \
            --disable-mbregex \
            --enable-sockets \
            --enable-bcmath \
            --enable-calendar \
            --enable-ftp \
            --enable-zend-test \
            --enable-werror \
            --enable-memory-sanitizer \
            --with-config-file-path=/etc \
            --with-config-file-scan-dir=/etc/php.d \
            ${{ matrix.branch.ref != 'PHP-8.0' && '--enable-dl-test=shared' || '' }}
      - name: make
        run: make -j$(/usr/bin/nproc) >/dev/null
      - name: make install
        run: |
          sudo make install
          sudo mkdir -p /etc/php.d
          sudo chmod 777 /etc/php.d
          echo mysqli.default_socket=/var/run/mysqld/mysqld.sock    > /etc/php.d/mysqli.ini
          echo pdo_mysql.default_socket=/var/run/mysqld/mysqld.sock > /etc/php.d/pdo_mysql.ini
      - name: Setup
        run: |
          set -x
          sudo service mysql start
          mysql -uroot -proot -e "CREATE DATABASE IF NOT EXISTS test"
          # Ensure local_infile tests can run.
          mysql -uroot -proot -e "SET GLOBAL local_infile = true"
          sudo locale-gen de_DE
      - name: Test
        uses: ./.github/actions/test-linux
        with:
          runTestsParameters: >-
            --msan
      - name: Test Opcache
        uses: ./.github/actions/test-linux
        with:
          runTestsParameters: >-
            --msan
            -d zend_extension=opcache.so
            -d opcache.enable_cli=1
      - name: Verify generated files are up to date
        uses: ./.github/actions/verify-generated-files
      - name: Notify Slack
        if: failure()
        uses: ./.github/actions/notify-slack
        with:
          token: ${{ secrets.ACTION_MONITORING_SLACK }}
  LIBMYSQLCLIENT:
    needs: GENERATE_MATRIX
    if: ${{ needs.GENERATE_MATRIX.outputs.branches != '[]' }}
    strategy:
      fail-fast: false
      matrix:
        branch: ${{ fromJson(needs.GENERATE_MATRIX.outputs.branches) }}
        exclude:
          - branch: { name: 'PHP-80', ref: 'PHP-8.0' }
    name: "${{ matrix.branch.name }}_LIBMYSQLCLIENT"
    runs-on: ubuntu-${{ (matrix.branch.ref == 'PHP-8.3' || matrix.branch.ref == 'master') && '22.04' || '20.04' }}
    steps:
      - name: git checkout
        uses: actions/checkout@v4
        with:
          ref: ${{ matrix.branch.ref }}
      - name: apt
        run: |
          sudo apt-get update -y | true
          sudo apt install bison re2c
      - name: Setup
        run: |
          sudo service mysql start
          mysql -uroot -proot -e "CREATE DATABASE IF NOT EXISTS test"
          # Ensure local_infile tests can run.
          mysql -uroot -proot -e "SET GLOBAL local_infile = true"
      # Does not support caching_sha2_auth :(
      # - name: Build mysql-5.6
      #  uses: ./.github/actions/build-libmysqlclient
      #  with:
      #    libmysql: mysql-5.6.49-linux-glibc2.12-x86_64.tar.gz
      # - name: Test mysql-5.6
      #   uses: ./.github/actions/test-libmysqlclient
      - name: Build mysql-5.7
        uses: ./.github/actions/build-libmysqlclient
        with:
          libmysql: mysql-5.7.41-linux-glibc2.12-x86_64.tar.gz
          withMysqli: ${{ matrix.branch.ref == 'PHP-8.1' }}
      - name: Test mysql-5.7
        uses: ./.github/actions/test-libmysqlclient
        with:
          withMysqli: ${{ matrix.branch.ref == 'PHP-8.1' }}
      - name: Build mysql-8.0
        uses: ./.github/actions/build-libmysqlclient
        with:
          # FIXME: There are new warnings
          # configurationParameters: --enable-werror
          libmysql: mysql-8.0.33-linux-glibc2.12-x86_64.tar.xz
          withMysqli: ${{ matrix.branch.ref == 'PHP-8.1' }}
      - name: Test mysql-8.0
        uses: ./.github/actions/test-libmysqlclient
        with:
          withMysqli: ${{ matrix.branch.ref == 'PHP-8.1' }}
      - name: Verify generated files are up to date
        uses: ./.github/actions/verify-generated-files
      - name: Notify Slack
        if: failure()
        uses: ./.github/actions/notify-slack
        with:
          token: ${{ secrets.ACTION_MONITORING_SLACK }}
  PECL:
    if: github.repository_owner == 'php' || github.event_name == 'workflow_dispatch'
    runs-on: ubuntu-22.04
    env:
      CC: ccache gcc
      CXX: ccache g++
    steps:
      - name: git checkout PHP
        uses: actions/checkout@v4
        with:
          path: php
      - name: git checkout apcu
        uses: actions/checkout@v4
        with:
          repository: krakjoe/apcu
          path: apcu
      - name: git checkout imagick
        uses: actions/checkout@v4
        with:
          repository: Imagick/imagick
          path: imagick
      - name: git checkout memcached
        uses: actions/checkout@v4
        with:
          repository: php-memcached-dev/php-memcached
          path: memcached
      - name: git checkout redis
        uses: actions/checkout@v4
        with:
          repository: phpredis/phpredis
          path: redis
      - name: git checkout xdebug
<<<<<<< HEAD
        # Currently breaks due to a PHP <=8.3 version check
        if: false
        uses: actions/checkout@v3
=======
        uses: actions/checkout@v4
>>>>>>> 99cd81cd
        with:
          repository: xdebug/xdebug
          path: xdebug
      - name: git checkout yaml
        uses: actions/checkout@v4
        with:
          repository: php/pecl-file_formats-yaml
          path: yaml
      - name: apt
        run: |
          sudo apt-get update
          sudo apt-get install -y --no-install-recommends \
            ccache \
            libmemcached-dev \
            bison \
            re2c
      - name: ccache
        uses: hendrikmuhs/ccache-action@v1.2
        with:
          key: "${{github.job}}-${{hashFiles('php/main/php_version.h')}}"
          append-timestamp: false
      - name: build PHP
        run: |
          cd php
          ./buildconf --force
          ./configure \
            --enable-option-checking=fatal \
            --prefix=/opt/php \
            --enable-cli \
            --disable-all \
            --enable-session \
            --enable-werror
          make -j$(/usr/bin/nproc)
          sudo make install
      - name: build apcu
        run: |
          cd apcu
          /opt/php/bin/phpize
          ./configure --prefix=/opt/php --with-php-config=/opt/php/bin/php-config
          make -j$(/usr/bin/nproc)
      - name: build imagick
        run: |
          cd imagick
          /opt/php/bin/phpize
          ./configure --prefix=/opt/php --with-php-config=/opt/php/bin/php-config
          make -j$(/usr/bin/nproc)
      - name: build memcached
        run: |
          cd memcached
          /opt/php/bin/phpize
          ./configure --prefix=/opt/php --with-php-config=/opt/php/bin/php-config
          make -j$(/usr/bin/nproc)
      - name: build redis
        run: |
          cd redis
          /opt/php/bin/phpize
          ./configure --prefix=/opt/php --with-php-config=/opt/php/bin/php-config
          make -j$(/usr/bin/nproc)
      - name: build xdebug
        if: false
        run: |
          cd xdebug
          /opt/php/bin/phpize
          ./configure --prefix=/opt/php --with-php-config=/opt/php/bin/php-config
          make -j$(/usr/bin/nproc)
      - name: build yaml
        run: |
          cd yaml
          /opt/php/bin/phpize
          ./configure --prefix=/opt/php --with-php-config=/opt/php/bin/php-config
          make -j$(/usr/bin/nproc)
      - name: Notify Slack
        if: failure()
        uses: ./.github/actions/notify-slack
        with:
          token: ${{ secrets.ACTION_MONITORING_SLACK }}
  WINDOWS:
    needs: GENERATE_MATRIX
    if: ${{ needs.GENERATE_MATRIX.outputs.branches != '[]' }}
    strategy:
      fail-fast: false
      matrix:
        include: ${{ fromJson(needs.GENERATE_MATRIX.outputs.windows-matrix-include) }}
    name: "${{ matrix.branch.name }}_WINDOWS_${{ matrix.x64 && 'X64' || 'X86' }}_${{ matrix.zts && 'ZTS' || 'NTS' }}"
    runs-on: windows-2019
    env:
      PHP_BUILD_CACHE_BASE_DIR: C:\build-cache
      PHP_BUILD_OBJ_DIR: C:\obj
      PHP_BUILD_CACHE_SDK_DIR: C:\build-cache\sdk
      PHP_BUILD_SDK_BRANCH: php_downloads_server_migration_v1
      PHP_BUILD_CRT: vs16
      PLATFORM: ${{ matrix.x64 && 'x64' || 'x86' }}
      THREAD_SAFE: "${{ matrix.zts && '1' || '0' }}"
      INTRINSICS: "${{ matrix.zts && 'AVX2' || '' }}"
      PARALLEL: -j2
      OPCACHE: "${{ matrix.opcache && '1' || '0' }}"
    steps:
      - name: git config
        run: git config --global core.autocrlf false && git config --global core.eol lf
      - name: git checkout
        uses: actions/checkout@v4
        with:
          ref: ${{ matrix.branch.ref }}
      - name: Setup
        uses: ./.github/actions/setup-windows
      - name: Build
        run: .github/scripts/windows/build.bat
      - name: Test
        run: .github/scripts/windows/test.bat<|MERGE_RESOLUTION|>--- conflicted
+++ resolved
@@ -775,13 +775,9 @@
           repository: phpredis/phpredis
           path: redis
       - name: git checkout xdebug
-<<<<<<< HEAD
         # Currently breaks due to a PHP <=8.3 version check
         if: false
-        uses: actions/checkout@v3
-=======
-        uses: actions/checkout@v4
->>>>>>> 99cd81cd
+        uses: actions/checkout@v4
         with:
           repository: xdebug/xdebug
           path: xdebug
