name: Nightly
on:
  schedule:
   - cron: "0 1 * * *"
  workflow_dispatch: ~
jobs:
  GENERATE_MATRIX:
    name: Generate Matrix
    if: github.repository_owner == 'php' || github.event_name == 'workflow_dispatch'
    runs-on: ubuntu-latest
    outputs:
      branches: ${{ steps.set-matrix.outputs.branches }}
      matrix-include: ${{ steps.set-matrix.outputs.matrix-include }}
      windows-matrix-include: ${{ steps.set-matrix.outputs.windows-matrix-include }}
    steps:
      - uses: actions/checkout@v4
        with:
          # Set fetch-depth to 0 to clone the full repository
          # including all branches. This is required to find
          # the correct commit hashes.
          fetch-depth: 0
      - name: Grab the commit mapping
        uses: actions/cache@v3
        with:
          path: branch-commit-cache.json
          # The cache key needs to change every time for the
          # cache to be updated after this job finishes.
          key: nightly-${{ github.run_id }}-${{ github.run_attempt }}
          restore-keys: |
            nightly-
      - name: Generate Matrix
        id: set-matrix
        run: php .github/nightly_matrix.php "${{ github.event_name }}" "${{ github.run_attempt }}"
      - name: Notify Slack
        if: failure()
        uses: ./.github/actions/notify-slack
        with:
          token: ${{ secrets.ACTION_MONITORING_SLACK }}
  LINUX_X64:
    needs: GENERATE_MATRIX
    if: ${{ needs.GENERATE_MATRIX.outputs.branches != '[]' }}
    strategy:
      fail-fast: false
      matrix:
        branch: ${{ fromJson(needs.GENERATE_MATRIX.outputs.branches) }}
        configuration_parameters: ['']
        debug: [true, false]
        name: ['']
        run_tests_parameters: ['']
        test_function_jit: [true]
        zts: [true, false]
        include: ${{ fromJson(needs.GENERATE_MATRIX.outputs.matrix-include) }}
    name: "${{ matrix.branch.name }}_LINUX_X64${{ matrix.name }}_${{ matrix.debug && 'DEBUG' || 'RELEASE' }}_${{ matrix.zts && 'ZTS' || 'NTS' }}"
    runs-on: ubuntu-20.04
    steps:
      - name: git checkout
        uses: actions/checkout@v4
        with:
          ref: ${{ matrix.branch.ref }}
      - name: Create MSSQL container
        uses: ./.github/actions/setup-mssql
      - name: Create Oracle container
        uses: ./.github/actions/setup-oracle
      - name: apt
        uses: ./.github/actions/apt-x64
      - name: ./configure
        uses: ./.github/actions/configure-x64
        with:
          configurationParameters: >-
            ${{ matrix.configuration_parameters }}
            --${{ matrix.debug && 'enable' || 'disable' }}-debug
            --${{ matrix.zts && 'enable' || 'disable' }}-zts
      - name: make
        run: make -j$(/usr/bin/nproc) >/dev/null
      - name: make install
        uses: ./.github/actions/install-linux
      - name: Setup
        uses: ./.github/actions/setup-x64
      - name: Test
        uses: ./.github/actions/test-linux
        with:
          testArtifacts: ${{ matrix.branch.name }}_${{ matrix.name }}_${{ matrix.debug && 'DEBUG' || 'RELEASE' }}_${{ matrix.zts && 'ZTS' || 'NTS' }}
          runTestsParameters: >-
            ${{ matrix.run_tests_parameters }}
      - name: Test Tracing JIT
        uses: ./.github/actions/test-linux
        with:
<<<<<<< HEAD
          testArtifacts: ${{ matrix.branch.name }}_${{ matrix.name }}_${{ matrix.debug && 'DEBUG' || 'RELEASE' }}_${{ matrix.zts && 'ZTS' || 'NTS' }} Tracing JIT
=======
          jitType: tracing
>>>>>>> 36a87e6d
          runTestsParameters: >-
            ${{ matrix.run_tests_parameters }}
            -d zend_extension=opcache.so
            -d opcache.enable_cli=1
            -d opcache.jit_buffer_size=16M
      - name: Test OpCache
        uses: ./.github/actions/test-linux
        with:
          testArtifacts: ${{ matrix.branch.name }}_${{ matrix.name }}_${{ matrix.debug && 'DEBUG' || 'RELEASE' }}_${{ matrix.zts && 'ZTS' || 'NTS' }} OpCache
          runTestsParameters: >-
            ${{ matrix.run_tests_parameters }}
            -d zend_extension=opcache.so
            -d opcache.enable_cli=1
      - name: Test Function JIT
        # ASAN frequently timeouts. Each test run takes ~90 minutes, we can
        # avoid running into the 6 hour timeout by skipping the function JIT.
        if: matrix.test_function_jit
        uses: ./.github/actions/test-linux
        with:
<<<<<<< HEAD
          testArtifacts: ${{ matrix.branch.name }}_${{ matrix.name }}_${{ matrix.debug && 'DEBUG' || 'RELEASE' }}_${{ matrix.zts && 'ZTS' || 'NTS' }} Function JIT
=======
          jitType: function
>>>>>>> 36a87e6d
          runTestsParameters: >-
            ${{ matrix.run_tests_parameters }}
            -d zend_extension=opcache.so
            -d opcache.enable_cli=1
            -d opcache.jit_buffer_size=16M
      - name: Verify generated files are up to date
        uses: ./.github/actions/verify-generated-files
      - name: Notify Slack
        if: failure()
        uses: ./.github/actions/notify-slack
        with:
          token: ${{ secrets.ACTION_MONITORING_SLACK }}
  LINUX_X32:
    needs: GENERATE_MATRIX
    if: ${{ needs.GENERATE_MATRIX.outputs.branches != '[]' }}
    strategy:
      fail-fast: false
      matrix:
        branch: ${{ fromJson(needs.GENERATE_MATRIX.outputs.branches) }}
        debug: [true, false]
        zts: [true, false]
    name: "${{ matrix.branch.name }}_LINUX_X32_${{ matrix.debug && 'DEBUG' || 'RELEASE' }}_${{ matrix.zts && 'ZTS' || 'NTS' }}"
    runs-on: ubuntu-latest
    container:
      image: ubuntu:20.04
    env:
      MYSQL_TEST_HOST: mysql
      PDO_MYSQL_TEST_DSN: mysql:host=mysql;dbname=test
      PDO_MYSQL_TEST_HOST: mysql
    services:
      mysql:
        image: mysql:8
        ports:
          - 3306:3306
        env:
          MYSQL_DATABASE: test
          MYSQL_ROOT_PASSWORD: root
    steps:
      - name: git checkout
        uses: actions/checkout@v4
        with:
          ref: ${{ matrix.branch.ref }}
      - name: apt
        uses: ./.github/actions/apt-x32
      - name: ./configure
        uses: ./.github/actions/configure-x32
        with:
          configurationParameters: >-
            --${{ matrix.debug && 'enable' || 'disable' }}-debug
            --${{ matrix.zts && 'enable' || 'disable' }}-zts
      - name: make
        run: make -j$(/usr/bin/nproc) >/dev/null
      - name: make install
        uses: ./.github/actions/install-linux-x32
      - name: Test
        uses: ./.github/actions/test-linux
        with:
          runTestsParameters: >-
            ${{ matrix.run_tests_parameters }}
      - name: Test Tracing JIT
        uses: ./.github/actions/test-linux
        with:
          jitType: tracing
          runTestsParameters: >-
            ${{ matrix.run_tests_parameters }}
            -d zend_extension=opcache.so
            -d opcache.enable_cli=1
            -d opcache.jit_buffer_size=16M
      - name: Test OpCache
        uses: ./.github/actions/test-linux
        with:
          runTestsParameters: >-
            ${{ matrix.run_tests_parameters }}
            -d zend_extension=opcache.so
            -d opcache.enable_cli=1
      - name: Test Function JIT
        uses: ./.github/actions/test-linux
        with:
          jitType: function
          runTestsParameters: >-
            ${{ matrix.run_tests_parameters }}
            -d zend_extension=opcache.so
            -d opcache.enable_cli=1
            -d opcache.jit_buffer_size=16M
      - name: Notify Slack
        if: failure()
        uses: ./.github/actions/notify-slack
        with:
          token: ${{ secrets.ACTION_MONITORING_SLACK }}
  MACOS:
    needs: GENERATE_MATRIX
    if: ${{ needs.GENERATE_MATRIX.outputs.branches != '[]' }}
    strategy:
      fail-fast: false
      matrix:
        branch: ${{ fromJson(needs.GENERATE_MATRIX.outputs.branches) }}
        debug: [true, false]
        zts: [true, false]
    name: "${{ matrix.branch.name }}_MACOS_${{ matrix.debug && 'DEBUG' || 'RELEASE' }}_${{ matrix.zts && 'ZTS' || 'NTS' }}"
    runs-on: macos-12
    steps:
      - name: git checkout
        uses: actions/checkout@v4
        with:
          ref: ${{ matrix.branch.ref }}
      - name: brew
        uses: ./.github/actions/brew
      - name: ./configure
        uses: ./.github/actions/configure-macos
        with:
          configurationParameters: >-
            --${{ matrix.debug && 'enable' || 'disable' }}-debug
            --${{ matrix.zts && 'enable' || 'disable' }}-zts
      - name: make
        run: |-
          export PATH="/usr/local/opt/bison/bin:$PATH"
          make -j$(sysctl -n hw.logicalcpu) >/dev/null
      - name: make install
        run: sudo make install
      - name: Test
        uses: ./.github/actions/test-macos
        with:
          testArtifacts: ${{ matrix.branch.name }}_${{ matrix.debug && 'DEBUG' || 'RELEASE' }}_${{ matrix.zts && 'ZTS' || 'NTS' }}
      - name: Test Tracing JIT
        uses: ./.github/actions/test-macos
        with:
<<<<<<< HEAD
          testArtifacts: ${{ matrix.branch.name }}_${{ matrix.debug && 'DEBUG' || 'RELEASE' }}_${{ matrix.zts && 'ZTS' || 'NTS' }} Tracing JIT
=======
          jitType: tracing
>>>>>>> 36a87e6d
          runTestsParameters: >-
            -d zend_extension=opcache.so
            -d opcache.enable_cli=1
            -d opcache.protect_memory=1
            -d opcache.jit_buffer_size=16M
      - name: Test OpCache
        uses: ./.github/actions/test-macos
        with:
          testArtifacts: ${{ matrix.branch.name }}_${{ matrix.debug && 'DEBUG' || 'RELEASE' }}_${{ matrix.zts && 'ZTS' || 'NTS' }} OpCache
          runTestsParameters: >-
            -d zend_extension=opcache.so
            -d opcache.enable_cli=1
            -d opcache.protect_memory=1
      - name: Test Function JIT
        uses: ./.github/actions/test-macos
        with:
<<<<<<< HEAD
          testArtifacts: ${{ matrix.branch.name }}_${{ matrix.debug && 'DEBUG' || 'RELEASE' }}_${{ matrix.zts && 'ZTS' || 'NTS' }} Function JIT
=======
          jitType: function
>>>>>>> 36a87e6d
          runTestsParameters: >-
            -d zend_extension=opcache.so
            -d opcache.enable_cli=1
            -d opcache.protect_memory=1
            -d opcache.jit_buffer_size=16M
      - name: Verify generated files are up to date
        uses: ./.github/actions/verify-generated-files
      - name: Notify Slack
        if: failure()
        uses: ./.github/actions/notify-slack
        with:
          token: ${{ secrets.ACTION_MONITORING_SLACK }}
  COVERAGE_DEBUG_NTS:
    if: github.repository_owner == 'php' || github.event_name == 'workflow_dispatch'
    runs-on: ubuntu-20.04
    steps:
      - name: git checkout
        uses: actions/checkout@v4
      - name: Create MSSQL container
        uses: ./.github/actions/setup-mssql
      - name: Create Oracle container
        uses: ./.github/actions/setup-oracle
      - name: apt
        uses: ./.github/actions/apt-x64
      - name: Install gcovr
        run: sudo -H pip install gcovr
      - name: ./configure
        uses: ./.github/actions/configure-x64
        with:
          configurationParameters: --enable-debug --disable-zts --enable-gcov
      - name: make
        run: make -j$(/usr/bin/nproc) >/dev/null
      - name: make install
        uses: ./.github/actions/install-linux
      - name: Setup
        uses: ./.github/actions/setup-x64
      # We only test with OpCache, the difference in coverage is negligible
      - name: Test OpCache
        uses: ./.github/actions/test-linux
        with:
          runTestsParameters: >-
            -d zend_extension=opcache.so
            -d opcache.enable_cli=1
      - name: Upload Test Coverage to Codecov.io
        if: always()
        run: bash <(curl -s https://codecov.io/bash)
      - name: Notify Slack
        if: failure()
        uses: ./.github/actions/notify-slack
        with:
          token: ${{ secrets.ACTION_MONITORING_SLACK }}
  COMMUNITY:
    needs: GENERATE_MATRIX
    if: ${{ needs.GENERATE_MATRIX.outputs.branches != '[]' }}
    strategy:
      fail-fast: false
      matrix:
        branch: ${{ fromJson(needs.GENERATE_MATRIX.outputs.branches) }}
    name: "${{ matrix.branch.name }}_COMMUNITY"
    runs-on: ubuntu-20.04
    env:
      UBSAN_OPTIONS: print_stacktrace=1
      USE_ZEND_ALLOC: 0
      USE_TRACKED_ALLOC: 1
    steps:
      - name: git checkout
        uses: actions/checkout@v4
        with:
          ref: ${{ matrix.branch.ref }}
      - name: apt
        uses: ./.github/actions/apt-x64
      - name: ./configure
        uses: ./.github/actions/configure-x64
        with:
          configurationParameters: >-
            --enable-debug
            --enable-zts
            CFLAGS='-fsanitize=undefined,address -fno-sanitize-recover -DZEND_TRACK_ARENA_ALLOC'
            LDFLAGS='-fsanitize=undefined,address'
      - name: make
        run: make -j$(/usr/bin/nproc) >/dev/null
      - name: make install
        uses: ./.github/actions/install-linux
      - name: Setup
        run: |
          sudo service mysql start
          mysql -uroot -proot -e "CREATE DATABASE IF NOT EXISTS test"
          mysql -uroot -proot -e "SET GLOBAL local_infile = true"
      - name: Enable Opcache and JIT
        run: |
          echo zend_extension=opcache.so > /etc/php.d/opcache.ini
          echo opcache.enable_cli=1 >> /etc/php.d/opcache.ini
          echo opcache.protect_memory=1 >> /etc/php.d/opcache.ini
          echo opcache.jit_buffer_size=1G >> /etc/php.d/opcache.ini
      - name: Test Laravel
        if: matrix.branch.ref != 'PHP-8.0'
        run: |
          git clone https://github.com/laravel/framework.git --branch=master --depth=1
          cd framework
          git rev-parse HEAD
          php /usr/bin/composer install --no-progress --ignore-platform-reqs
          # Hack to disable a test that hangs
          php -r '$c = file_get_contents("tests/Filesystem/FilesystemTest.php"); $c = str_replace("*/\n    public function testSharedGet()", "* @group skip\n     */\n    public function testSharedGet()", $c); file_put_contents("tests/Filesystem/FilesystemTest.php", $c);'
          export ASAN_OPTIONS=exitcode=139
          php vendor/bin/phpunit --exclude-group skip || EXIT_CODE=$?
          if [ $EXIT_CODE -gt 128 ]; then
            exit 1
          fi
      - name: Test Symfony
        if: matrix.branch.ref != 'PHP-8.0'
        run: |
          git clone https://github.com/symfony/symfony.git --depth=1
          cd symfony
          git rev-parse HEAD
          php /usr/bin/composer install --no-progress --ignore-platform-reqs
          php ./phpunit install
          # Test causes a heap-buffer-overflow but I cannot reproduce it locally...
          php -r '$c = file_get_contents("src/Symfony/Component/HtmlSanitizer/Tests/HtmlSanitizerCustomTest.php"); $c = str_replace("public function testSanitizeDeepNestedString()", "/** @group skip */\n    public function testSanitizeDeepNestedString()", $c); file_put_contents("src/Symfony/Component/HtmlSanitizer/Tests/HtmlSanitizerCustomTest.php", $c);'
          # Buggy FFI test in Symfony, see https://github.com/symfony/symfony/issues/47668
          php -r '$c = file_get_contents("src/Symfony/Component/VarDumper/Tests/Caster/FFICasterTest.php"); $c = str_replace("*/\n    public function testCastNonTrailingCharPointer()", "* @group skip\n     */\n    public function testCastNonTrailingCharPointer()", $c); file_put_contents("src/Symfony/Component/VarDumper/Tests/Caster/FFICasterTest.php", $c);'
          export ASAN_OPTIONS=exitcode=139
          export SYMFONY_DEPRECATIONS_HELPER=max[total]=999
          X=0
          for component in $(find src/Symfony -mindepth 2 -type f -name phpunit.xml.dist -printf '%h\n'); do
            php ./phpunit $component --exclude-group tty,benchmark,intl-data,transient --exclude-group skip || EXIT_CODE=$?
            if [ $EXIT_CODE -gt 128 ]; then
              X=1;
            fi
          done
          exit $X
      - name: Test PHPUnit
        if: always()
        run: |
          git clone https://github.com/sebastianbergmann/phpunit.git --branch=main --depth=1
          cd phpunit
          git rev-parse HEAD
          export ASAN_OPTIONS=exitcode=139
          php /usr/bin/composer install --no-progress --ignore-platform-reqs
          php ./phpunit || EXIT_CODE=$?
          if [ $EXIT_CODE -gt 128 ]; then
            exit 1
          fi
      - name: 'Symfony Preloading'
        if: matrix.branch.ref != 'PHP-8.0'
        run: |
          php /usr/bin/composer create-project symfony/symfony-demo symfony_demo --no-progress --ignore-platform-reqs
          cd symfony_demo
          git rev-parse HEAD
          sed -i 's/PHP_SAPI/"cli-server"/g' var/cache/dev/App_KernelDevDebugContainer.preload.php
          php -d opcache.preload=var/cache/dev/App_KernelDevDebugContainer.preload.php public/index.php
      - name: Test Wordpress
        if: always()
        run: |
          git clone https://github.com/WordPress/wordpress-develop.git wordpress --depth=1
          cd wordpress
          git rev-parse HEAD
          export ASAN_OPTIONS=exitcode=139
          php /usr/bin/composer install --no-progress --ignore-platform-reqs
          cp wp-tests-config-sample.php wp-tests-config.php
          sed -i 's/youremptytestdbnamehere/test/g' wp-tests-config.php
          sed -i 's/yourusernamehere/root/g' wp-tests-config.php
          sed -i 's/yourpasswordhere/root/g' wp-tests-config.php
          php vendor/bin/phpunit || EXIT_CODE=$?
          if [ $EXIT_CODE -gt 128 ]; then
            exit 1
          fi
      - name: Notify Slack
        if: failure()
        uses: ./.github/actions/notify-slack
        with:
          token: ${{ secrets.ACTION_MONITORING_SLACK }}
  OPCACHE_VARIATION:
    needs: GENERATE_MATRIX
    if: ${{ needs.GENERATE_MATRIX.outputs.branches != '[]' }}
    strategy:
      fail-fast: false
      matrix:
        branch: ${{ fromJson(needs.GENERATE_MATRIX.outputs.branches) }}
    name: "${{ matrix.branch.name }}_OPCACHE_VARIATION"
    runs-on: ubuntu-20.04
    steps:
      - name: git checkout
        uses: actions/checkout@v4
        with:
          ref: ${{ matrix.branch.ref }}
      - name: Create MSSQL container
        uses: ./.github/actions/setup-mssql
      - name: Create Oracle container
        uses: ./.github/actions/setup-oracle
      - name: apt
        uses: ./.github/actions/apt-x64
      - name: ./configure
        uses: ./.github/actions/configure-x64
        with:
          configurationParameters: >-
            --enable-debug --disable-zts
      - name: make
        run: make -j$(/usr/bin/nproc) >/dev/null
      - name: make install
        uses: ./.github/actions/install-linux
      - name: Setup
        uses: ./.github/actions/setup-x64
      - name: Test File Cache (prime shm)
        uses: ./.github/actions/test-linux
        with:
          runTestsParameters: >-
            -d zend_extension=opcache.so
            -d opcache.enable_cli=1
            --file-cache-prime
      - name: Test File Cache (prime shm, use shm)
        uses: ./.github/actions/test-linux
        with:
          runTestsParameters: >-
            -d zend_extension=opcache.so
            -d opcache.enable_cli=1
            --file-cache-use
      - name: Test File Cache (prime shm, use file)
        uses: ./.github/actions/test-linux
        with:
          runTestsParameters: >-
            -d zend_extension=opcache.so
            -d opcache.enable_cli=1
            --file-cache-use
            -d opcache.file_cache_only=1
      - name: Test File Cache Only (prime)
        uses: ./.github/actions/test-linux
        with:
          runTestsParameters: >-
            -d zend_extension=opcache.so
            -d opcache.enable_cli=1
            --file-cache-prime
            -d opcache.file_cache_only=1
      - name: Test File Cache Only (use)
        uses: ./.github/actions/test-linux
        with:
          runTestsParameters: >-
            -d zend_extension=opcache.so
            -d opcache.enable_cli=1
            --file-cache-use
            -d opcache.file_cache_only=1
      - name: Verify generated files are up to date
        uses: ./.github/actions/verify-generated-files
      - name: Notify Slack
        if: failure()
        uses: ./.github/actions/notify-slack
        with:
          token: ${{ secrets.ACTION_MONITORING_SLACK }}
  MSAN:
    needs: GENERATE_MATRIX
    if: ${{ needs.GENERATE_MATRIX.outputs.branches != '[]' }}
    strategy:
      fail-fast: false
      matrix:
        branch: ${{ fromJson(needs.GENERATE_MATRIX.outputs.branches) }}
    name: "${{ matrix.branch.name }}_MSAN"
    runs-on: ubuntu-22.04
    steps:
      - name: git checkout
        uses: actions/checkout@v4
        with:
          ref: ${{ matrix.branch.ref }}
      - name: apt
        uses: ./.github/actions/apt-x64
      - name: ./configure
        run: |
          export CC=clang
          export CXX=clang++
          export CFLAGS="-DZEND_TRACK_ARENA_ALLOC"
          ./buildconf --force
          # msan requires all used libraries to be instrumented,
          # so we should avoiding linking against anything but libc here
          ./configure \
            --enable-debug \
            --enable-zts \
            --enable-option-checking=fatal \
            --prefix=/usr \
            --without-sqlite3 \
            --without-pdo-sqlite \
            --without-libxml \
            --disable-dom \
            --disable-simplexml \
            --disable-xml \
            --disable-xmlreader \
            --disable-xmlwriter \
            --without-pcre-jit \
            --disable-opcache-jit \
            --enable-phpdbg \
            --enable-fpm \
            --with-pdo-mysql=mysqlnd \
            --with-mysqli=mysqlnd \
            --disable-mysqlnd-compression-support \
            --without-pear \
            --enable-exif \
            --enable-sysvsem \
            --enable-sysvshm \
            --enable-shmop \
            --enable-pcntl \
            --enable-mbstring \
            --disable-mbregex \
            --enable-sockets \
            --enable-bcmath \
            --enable-calendar \
            --enable-ftp \
            --enable-zend-test \
            --enable-werror \
            --enable-memory-sanitizer \
            --with-config-file-path=/etc \
            --with-config-file-scan-dir=/etc/php.d
      - name: make
        run: make -j$(/usr/bin/nproc) >/dev/null
      - name: make install
        run: |
          sudo make install
          sudo mkdir -p /etc/php.d
          sudo chmod 777 /etc/php.d
          echo mysqli.default_socket=/var/run/mysqld/mysqld.sock    > /etc/php.d/mysqli.ini
          echo pdo_mysql.default_socket=/var/run/mysqld/mysqld.sock > /etc/php.d/pdo_mysql.ini
      - name: Setup
        run: |
          set -x
          sudo service mysql start
          mysql -uroot -proot -e "CREATE DATABASE IF NOT EXISTS test"
          # Ensure local_infile tests can run.
          mysql -uroot -proot -e "SET GLOBAL local_infile = true"
          sudo locale-gen de_DE
      - name: Test
        uses: ./.github/actions/test-linux
        with:
          runTestsParameters: >-
            --msan
      - name: Test Opcache
        uses: ./.github/actions/test-linux
        with:
          runTestsParameters: >-
            --msan
            -d zend_extension=opcache.so
            -d opcache.enable_cli=1
      - name: Verify generated files are up to date
        uses: ./.github/actions/verify-generated-files
      - name: Notify Slack
        if: failure()
        uses: ./.github/actions/notify-slack
        with:
          token: ${{ secrets.ACTION_MONITORING_SLACK }}
  LIBMYSQLCLIENT:
    needs: GENERATE_MATRIX
    if: ${{ needs.GENERATE_MATRIX.outputs.branches != '[]' }}
    strategy:
      fail-fast: false
      matrix:
        branch: ${{ fromJson(needs.GENERATE_MATRIX.outputs.branches) }}
        exclude:
          - branch: { name: 'PHP-80', ref: 'PHP-8.0' }
    name: "${{ matrix.branch.name }}_LIBMYSQLCLIENT"
    runs-on: ubuntu-20.04
    steps:
      - name: git checkout
        uses: actions/checkout@v4
        with:
          ref: ${{ matrix.branch.ref }}
      - name: apt
        run: |
          sudo apt-get update -y | true
          sudo apt install bison re2c
      - name: Setup
        run: |
          sudo service mysql start
          mysql -uroot -proot -e "CREATE DATABASE IF NOT EXISTS test"
          # Ensure local_infile tests can run.
          mysql -uroot -proot -e "SET GLOBAL local_infile = true"
      # Does not support caching_sha2_auth :(
      # - name: Build mysql-5.6
      #  uses: ./.github/actions/build-libmysqlclient
      #  with:
      #    libmysql: mysql-5.6.49-linux-glibc2.12-x86_64.tar.gz
      # - name: Test mysql-5.6
      #   uses: ./.github/actions/test-libmysqlclient
      - name: Build mysql-5.7
        uses: ./.github/actions/build-libmysqlclient
        with:
          libmysql: mysql-5.7.41-linux-glibc2.12-x86_64.tar.gz
          withMysqli: ${{ matrix.branch.ref == 'PHP-8.1' }}
      - name: Test mysql-5.7
        uses: ./.github/actions/test-libmysqlclient
        with:
          withMysqli: ${{ matrix.branch.ref == 'PHP-8.1' }}
      - name: Build mysql-8.0
        uses: ./.github/actions/build-libmysqlclient
        with:
          # FIXME: There are new warnings
          # configurationParameters: --enable-werror
          libmysql: mysql-8.0.33-linux-glibc2.12-x86_64.tar.xz
          withMysqli: ${{ matrix.branch.ref == 'PHP-8.1' }}
      - name: Test mysql-8.0
        uses: ./.github/actions/test-libmysqlclient
        with:
          withMysqli: ${{ matrix.branch.ref == 'PHP-8.1' }}
      - name: Verify generated files are up to date
        uses: ./.github/actions/verify-generated-files
      - name: Notify Slack
        if: failure()
        uses: ./.github/actions/notify-slack
        with:
          token: ${{ secrets.ACTION_MONITORING_SLACK }}
  WINDOWS:
    needs: GENERATE_MATRIX
    if: ${{ needs.GENERATE_MATRIX.outputs.branches != '[]' }}
    strategy:
      fail-fast: false
      matrix:
        include: ${{ fromJson(needs.GENERATE_MATRIX.outputs.windows-matrix-include) }}
    name: "${{ matrix.branch.name }}_WINDOWS_${{ matrix.x64 && 'X64' || 'X86' }}_${{ matrix.zts && 'ZTS' || 'NTS' }}"
    runs-on: windows-2019
    env:
      PHP_BUILD_CACHE_BASE_DIR: C:\build-cache
      PHP_BUILD_OBJ_DIR: C:\obj
      PHP_BUILD_CACHE_SDK_DIR: C:\build-cache\sdk
      PHP_BUILD_SDK_BRANCH: php-sdk-2.2.0
      PHP_BUILD_CRT: vs16
      PLATFORM: ${{ matrix.x64 && 'x64' || 'x86' }}
      THREAD_SAFE: "${{ matrix.zts && '1' || '0' }}"
      INTRINSICS: "${{ matrix.zts && 'AVX2' || '' }}"
      PARALLEL: -j2
      OPCACHE: "${{ matrix.opcache && '1' || '0' }}"
    steps:
      - name: git config
        run: git config --global core.autocrlf false && git config --global core.eol lf
      - name: git checkout
        uses: actions/checkout@v4
        with:
          ref: ${{ matrix.branch.ref }}
      - name: Setup
        uses: ./.github/actions/setup-windows
      - name: Build
        run: .github/scripts/windows/build.bat
      - name: Test
        run: .github/scripts/windows/test.bat<|MERGE_RESOLUTION|>--- conflicted
+++ resolved
@@ -85,11 +85,8 @@
       - name: Test Tracing JIT
         uses: ./.github/actions/test-linux
         with:
-<<<<<<< HEAD
           testArtifacts: ${{ matrix.branch.name }}_${{ matrix.name }}_${{ matrix.debug && 'DEBUG' || 'RELEASE' }}_${{ matrix.zts && 'ZTS' || 'NTS' }} Tracing JIT
-=======
           jitType: tracing
->>>>>>> 36a87e6d
           runTestsParameters: >-
             ${{ matrix.run_tests_parameters }}
             -d zend_extension=opcache.so
@@ -109,11 +106,8 @@
         if: matrix.test_function_jit
         uses: ./.github/actions/test-linux
         with:
-<<<<<<< HEAD
           testArtifacts: ${{ matrix.branch.name }}_${{ matrix.name }}_${{ matrix.debug && 'DEBUG' || 'RELEASE' }}_${{ matrix.zts && 'ZTS' || 'NTS' }} Function JIT
-=======
           jitType: function
->>>>>>> 36a87e6d
           runTestsParameters: >-
             ${{ matrix.run_tests_parameters }}
             -d zend_extension=opcache.so
@@ -240,11 +234,8 @@
       - name: Test Tracing JIT
         uses: ./.github/actions/test-macos
         with:
-<<<<<<< HEAD
           testArtifacts: ${{ matrix.branch.name }}_${{ matrix.debug && 'DEBUG' || 'RELEASE' }}_${{ matrix.zts && 'ZTS' || 'NTS' }} Tracing JIT
-=======
           jitType: tracing
->>>>>>> 36a87e6d
           runTestsParameters: >-
             -d zend_extension=opcache.so
             -d opcache.enable_cli=1
@@ -261,11 +252,8 @@
       - name: Test Function JIT
         uses: ./.github/actions/test-macos
         with:
-<<<<<<< HEAD
           testArtifacts: ${{ matrix.branch.name }}_${{ matrix.debug && 'DEBUG' || 'RELEASE' }}_${{ matrix.zts && 'ZTS' || 'NTS' }} Function JIT
-=======
           jitType: function
->>>>>>> 36a87e6d
           runTestsParameters: >-
             -d zend_extension=opcache.so
             -d opcache.enable_cli=1
