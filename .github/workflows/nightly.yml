--- conflicted
+++ resolved
@@ -249,19 +249,10 @@
         run: sudo make install
       - name: Test
         uses: ./.github/actions/test-macos
-<<<<<<< HEAD
-        with:
-          testArtifacts: ${{ matrix.branch.name }}_${{ matrix.arch }}_${{ matrix.debug && 'DEBUG' || 'RELEASE' }}_${{ matrix.zts && 'ZTS' || 'NTS' }}
-=======
->>>>>>> 9cec164f
       - name: Test Tracing JIT
         if: matrix.test_jit
         uses: ./.github/actions/test-macos
         with:
-<<<<<<< HEAD
-          testArtifacts: ${{ matrix.branch.name }}_${{ matrix.arch }}_${{ matrix.debug && 'DEBUG' || 'RELEASE' }}_${{ matrix.zts && 'ZTS' || 'NTS' }} Tracing JIT
-=======
->>>>>>> 9cec164f
           jitType: tracing
           runTestsParameters: >-
             -d zend_extension=opcache.so
@@ -269,10 +260,6 @@
       - name: Test OpCache
         uses: ./.github/actions/test-macos
         with:
-<<<<<<< HEAD
-          testArtifacts: ${{ matrix.branch.name }}_${{ matrix.arch }}_${{ matrix.debug && 'DEBUG' || 'RELEASE' }}_${{ matrix.zts && 'ZTS' || 'NTS' }} OpCache
-=======
->>>>>>> 9cec164f
           runTestsParameters: >-
             -d zend_extension=opcache.so
             -d opcache.enable_cli=1
@@ -280,10 +267,6 @@
         if: matrix.test_jit
         uses: ./.github/actions/test-macos
         with:
-<<<<<<< HEAD
-          testArtifacts: ${{ matrix.branch.name }}_${{ matrix.arch }}_${{ matrix.debug && 'DEBUG' || 'RELEASE' }}_${{ matrix.zts && 'ZTS' || 'NTS' }} Function JIT
-=======
->>>>>>> 9cec164f
           jitType: function
           runTestsParameters: >-
             -d zend_extension=opcache.so
