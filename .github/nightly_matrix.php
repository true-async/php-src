--- conflicted
+++ resolved
@@ -102,11 +102,7 @@
                     'branch' => $branch,
                     'debug' => $debug,
                     'zts' => $zts,
-<<<<<<< HEAD
-                    'os' => in_array($branch['name'], ['master', 'PHP-8.4'], true) ? '13' : '12',
-=======
                     'os' => '13',
->>>>>>> fbddf0d6
                     'arch' => 'X64',
                     'test_jit' => true,
                 ];
