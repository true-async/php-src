<?php

const BRANCHES = [
<<<<<<< HEAD
    ['name' => 'master', 'ref' => 'master', 'version' => ['major' => 8, 'minor' => 4]],
=======
    ['name' => 'master', 'ref' => 'master', 'version' => ['major' => 8, 'minor' => 5]],
    ['name' => 'PHP-8.4', 'ref' => 'PHP-8.4', 'version' => ['major' => 8, 'minor' => 4]],
>>>>>>> fe93cd40
    ['name' => 'PHP-8.3', 'ref' => 'PHP-8.3', 'version' => ['major' => 8, 'minor' => 3]],
    ['name' => 'PHP-8.2', 'ref' => 'PHP-8.2', 'version' => ['major' => 8, 'minor' => 2]],
    ['name' => 'PHP-8.1', 'ref' => 'PHP-8.1', 'version' => ['major' => 8, 'minor' => 1]],
];

function get_branch_commit_cache_file_path(): string {
    return dirname(__DIR__) . '/branch-commit-cache.json';
}

function get_branches() {
    $branch_commit_cache_file = get_branch_commit_cache_file_path();
    $branch_commit_map = [];
    if (file_exists($branch_commit_cache_file)) {
        $branch_commit_map = json_decode(file_get_contents($branch_commit_cache_file), JSON_THROW_ON_ERROR);
    }

    $changed_branches = [];
    foreach (BRANCHES as $branch) {
        $previous_commit_hash = $branch_commit_map[$branch['ref']] ?? null;
        $current_commit_hash = trim(shell_exec('git rev-parse origin/' . $branch['ref']));

        if ($previous_commit_hash !== $current_commit_hash) {
            $changed_branches[] = $branch;
        }

        $branch_commit_map[$branch['ref']] = $current_commit_hash;
    }

    file_put_contents($branch_commit_cache_file, json_encode($branch_commit_map));

    return $changed_branches;
}

function get_matrix_include(array $branches) {
    $jobs = [];
    foreach ($branches as $branch) {
        $jobs[] = [
            'name' => '_ASAN_UBSAN',
            'branch' => $branch,
            'debug' => true,
            'zts' => true,
            'configuration_parameters' => "CFLAGS='-fsanitize=undefined,address -DZEND_TRACK_ARENA_ALLOC' LDFLAGS='-fsanitize=undefined,address'",
            'run_tests_parameters' => '--asan',
            'test_function_jit' => false,
            'asan' => true,
        ];
        $jobs[] = [
            'name' => '_REPEAT',
            'branch' => $branch,
            'debug' => true,
            'zts' => false,
            'run_tests_parameters' => '--repeat 2',
            'timeout_minutes' => 360,
            'test_function_jit' => true,
            'asan' => false,
        ];
        $jobs[] = [
            'name' => '_VARIATION',
            'branch' => $branch,
            'debug' => true,
            'zts' => true,
            'configuration_parameters' => "CFLAGS='-DZEND_RC_DEBUG=1 -DPROFITABILITY_CHECKS=0 -DZEND_VERIFY_FUNC_INFO=1 -DZEND_VERIFY_TYPE_INFERENCE'",
                'run_tests_parameters' => '-d zend_test.observer.enabled=1 -d zend_test.observer.show_output=0',
            'timeout_minutes' => 360,
            'test_function_jit' => true,
            'asan' => false,
        ];
    }
    return $jobs;
}

function get_windows_matrix_include(array $branches) {
    $jobs = [];
    foreach ($branches as $branch) {
        $jobs[] = [
            'branch' => $branch,
            'x64' => true,
            'zts' => true,
            'opcache' => true,
        ];
        $jobs[] = [
            'branch' => $branch,
            'x64' => false,
            'zts' => false,
            'opcache' => false,
        ];
    }
    return $jobs;
}

function get_macos_matrix_include(array $branches) {
    $jobs = [];
    foreach ($branches as $branch) {
        foreach([true, false] as $debug) {
            foreach([true, false] as $zts) {
                $jobs[] = [
                    'branch' => $branch,
                    'debug' => $debug,
                    'zts' => $zts,
                    'os' => '13',
                    'arch' => 'X64',
                    'test_jit' => true,
                ];
                if ($branch['version']['minor'] >= 4 || $branch['version']['major'] >= 9) {
                    $jobs[] = [
                        'branch' => $branch,
                        'debug' => $debug,
                        'zts' => $zts,
                        'os' => '14',
                        'arch' => 'ARM64',
                        'test_jit' => !$zts,
                    ];
                }
            }
        }
    }
    return $jobs;
}

function get_alpine_matrix_include(array $branches) {
    $jobs = [];
    foreach ($branches as $branch) {
        if ([$branch['version']['major'], $branch['version']['minor']] < [8, 4]) {
            continue;
        }
        $jobs[] = [
            'name' => '_ASAN_UBSAN',
            'branch' => $branch,
            'debug' => true,
            'zts' => true,
            'asan' => true,
            'test_jit' => true,
            'configuration_parameters' => "CFLAGS='-fsanitize=undefined,address -fno-sanitize=function -DZEND_TRACK_ARENA_ALLOC' LDFLAGS='-fsanitize=undefined,address -fno-sanitize=function' CC=clang-17 CXX=clang++-17",
            'run_tests_parameters' => '--asan -x',
        ];
    }
    return $jobs;
}

function get_current_version(): array {
    $file = dirname(__DIR__) . '/main/php_version.h';
    $content = file_get_contents($file);
    preg_match('(^#define PHP_MAJOR_VERSION (?<num>\d+)$)m', $content, $matches);
    $major = $matches['num'];
    preg_match('(^#define PHP_MINOR_VERSION (?<num>\d+)$)m', $content, $matches);
    $minor = $matches['num'];
    return ['major' => $major, 'minor' => $minor];
}

$trigger = $argv[1] ?? 'schedule';
$attempt = (int) ($argv[2] ?? 1);
$monday = date('w', time()) === '1';
$discard_cache = $monday
    || ($trigger === 'schedule' && $attempt !== 1)
    || $trigger === 'workflow_dispatch';
if ($discard_cache) {
    @unlink(get_branch_commit_cache_file_path());
}
$branch = $argv[3] ?? 'master';

$branches = $branch === 'master'
    ? get_branches()
    : [['name' => strtoupper($branch), 'ref' => $branch, 'version' => get_current_version()]];
$matrix_include = get_matrix_include($branches);
$windows_matrix_include = get_windows_matrix_include($branches);
$macos_matrix_include = get_macos_matrix_include($branches);
$alpine_matrix_include = get_alpine_matrix_include($branches);

$f = fopen(getenv('GITHUB_OUTPUT'), 'a');
fwrite($f, 'branches=' . json_encode($branches, JSON_UNESCAPED_SLASHES) . "\n");
fwrite($f, 'matrix-include=' . json_encode($matrix_include, JSON_UNESCAPED_SLASHES) . "\n");
fwrite($f, 'windows-matrix-include=' . json_encode($windows_matrix_include, JSON_UNESCAPED_SLASHES) . "\n");
fwrite($f, 'macos-matrix-include=' . json_encode($macos_matrix_include, JSON_UNESCAPED_SLASHES) . "\n");
fwrite($f, 'alpine-matrix-include=' . json_encode($alpine_matrix_include, JSON_UNESCAPED_SLASHES) . "\n");
fclose($f);<|MERGE_RESOLUTION|>--- conflicted
+++ resolved
@@ -1,12 +1,8 @@
 <?php
 
 const BRANCHES = [
-<<<<<<< HEAD
-    ['name' => 'master', 'ref' => 'master', 'version' => ['major' => 8, 'minor' => 4]],
-=======
     ['name' => 'master', 'ref' => 'master', 'version' => ['major' => 8, 'minor' => 5]],
     ['name' => 'PHP-8.4', 'ref' => 'PHP-8.4', 'version' => ['major' => 8, 'minor' => 4]],
->>>>>>> fe93cd40
     ['name' => 'PHP-8.3', 'ref' => 'PHP-8.3', 'version' => ['major' => 8, 'minor' => 3]],
     ['name' => 'PHP-8.2', 'ref' => 'PHP-8.2', 'version' => ['major' => 8, 'minor' => 2]],
     ['name' => 'PHP-8.1', 'ref' => 'PHP-8.1', 'version' => ['major' => 8, 'minor' => 1]],
