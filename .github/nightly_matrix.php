<?php

<<<<<<< HEAD
const BRANCHES = ['master', 'PHP-8.2', 'PHP-8.1', 'PHP-8.0'];
=======
const BRANCHES = [
    ['name' => 'master', 'ref' => 'master', 'version' => ['major' => 8, 'minor' => 5]],
    ['name' => 'PHP-8.4', 'ref' => 'PHP-8.4', 'version' => ['major' => 8, 'minor' => 4]],
    ['name' => 'PHP-8.3', 'ref' => 'PHP-8.3', 'version' => ['major' => 8, 'minor' => 3]],
    ['name' => 'PHP-8.2', 'ref' => 'PHP-8.2', 'version' => ['major' => 8, 'minor' => 2]],
    ['name' => 'PHP-8.1', 'ref' => 'PHP-8.1', 'version' => ['major' => 8, 'minor' => 1]],
];
>>>>>>> 27e88605

function get_branch_commit_cache_file_path(): string {
    return dirname(__DIR__) . '/branch-commit-cache.json';
}

function get_branches() {
    $branch_commit_cache_file = get_branch_commit_cache_file_path();
    $branch_commit_map = [];
    if (file_exists($branch_commit_cache_file)) {
        $branch_commit_map = json_decode(file_get_contents($branch_commit_cache_file), JSON_THROW_ON_ERROR);
    }

    $changed_branches = [];
    foreach (BRANCHES as $branch) {
        $previous_commit_hash = $branch_commit_map[$branch['ref']] ?? null;
        $current_commit_hash = trim(shell_exec('git rev-parse origin/' . $branch['ref']));

        if ($previous_commit_hash !== $current_commit_hash) {
            $changed_branches[] = $branch;
        }

        $branch_commit_map[$branch['ref']] = $current_commit_hash;
    }

    file_put_contents($branch_commit_cache_file, json_encode($branch_commit_map));

    return $changed_branches;
}

function get_matrix_include(array $branches) {
    $jobs = [];
    foreach ($branches as $branch) {
        $jobs[] = [
            'name' => '_ASAN_UBSAN',
            'branch' => $branch,
            'debug' => true,
            'zts' => true,
            'configuration_parameters' => "CFLAGS='-fsanitize=undefined,address -DZEND_TRACK_ARENA_ALLOC' LDFLAGS='-fsanitize=undefined,address'",
            'run_tests_parameters' => '--asan',
            'test_function_jit' => false,
            'asan' => true,
        ];
        $jobs[] = [
            'name' => '_REPEAT',
            'branch' => $branch,
            'debug' => true,
            'zts' => false,
            'run_tests_parameters' => '--repeat 2',
            'timeout_minutes' => 360,
            'test_function_jit' => true,
            'asan' => false,
        ];
        $jobs[] = [
            'name' => '_VARIATION',
            'branch' => $branch,
            'debug' => true,
            'zts' => true,
            'configuration_parameters' => "CFLAGS='-DZEND_RC_DEBUG=1 -DPROFITABILITY_CHECKS=0 -DZEND_VERIFY_FUNC_INFO=1 -DZEND_VERIFY_TYPE_INFERENCE'",
                'run_tests_parameters' => '-d zend_test.observer.enabled=1 -d zend_test.observer.show_output=0',
            'timeout_minutes' => 360,
            'test_function_jit' => true,
            'asan' => false,
        ];
<<<<<<< HEAD
        if ($branch['ref'] !== 'PHP-8.0') {
            $jobs[] = [
                'name' => '_REPEAT',
                'branch' => $branch,
                'debug' => true,
                'zts' => false,
                'run_tests_parameters' => '--repeat 2',
                'timeout_minutes' => 360,
                'test_function_jit' => true,
            ];
            $jobs[] = [
                'name' => '_VARIATION',
                'branch' => $branch,
                'debug' => true,
                'zts' => true,
                'configuration_parameters' => "CFLAGS='-DZEND_RC_DEBUG=1 -DPROFITABILITY_CHECKS=0 -DZEND_VERIFY_FUNC_INFO=1'",
                'run_tests_parameters' => '-d zend_test.observer.enabled=1 -d zend_test.observer.show_output=0',
                'timeout_minutes' => 360,
                'test_function_jit' => true,
            ];
        }
=======
>>>>>>> 27e88605
    }
    return $jobs;
}

function get_windows_matrix_include(array $branches) {
    $jobs = [];
    foreach ($branches as $branch) {
        $jobs[] = [
            'branch' => $branch,
            'x64' => true,
            'zts' => true,
            'opcache' => true,
        ];
        $jobs[] = [
            'branch' => $branch,
            'x64' => false,
            'zts' => false,
            'opcache' => false,
        ];
    }
    return $jobs;
}

function get_macos_matrix_include(array $branches) {
    $jobs = [];
    foreach ($branches as $branch) {
        foreach([true, false] as $debug) {
            foreach([true, false] as $zts) {
                $jobs[] = [
                    'branch' => $branch,
                    'debug' => $debug,
                    'zts' => $zts,
                    'os' => '13',
                    'arch' => 'X64',
                    'test_jit' => true,
                ];
                if ($branch['version']['minor'] >= 4 || $branch['version']['major'] >= 9) {
                    $jobs[] = [
                        'branch' => $branch,
                        'debug' => $debug,
                        'zts' => $zts,
                        'os' => '14',
                        'arch' => 'ARM64',
                        'test_jit' => !$zts,
                    ];
                }
            }
        }
    }
    return $jobs;
}

function get_alpine_matrix_include(array $branches) {
    $jobs = [];
    foreach ($branches as $branch) {
        if ([$branch['version']['major'], $branch['version']['minor']] < [8, 4]) {
            continue;
        }
        $jobs[] = [
            'name' => '_ASAN_UBSAN',
            'branch' => $branch,
            'debug' => true,
            'zts' => true,
            'asan' => true,
            'test_jit' => true,
            'configuration_parameters' => "CFLAGS='-fsanitize=undefined,address -fno-sanitize=function -DZEND_TRACK_ARENA_ALLOC' LDFLAGS='-fsanitize=undefined,address -fno-sanitize=function' CC=clang-17 CXX=clang++-17",
            'run_tests_parameters' => '--asan -x',
        ];
    }
    return $jobs;
}

function get_current_version(): array {
    $file = dirname(__DIR__) . '/main/php_version.h';
    $content = file_get_contents($file);
    preg_match('(^#define PHP_MAJOR_VERSION (?<num>\d+)$)m', $content, $matches);
    $major = $matches['num'];
    preg_match('(^#define PHP_MINOR_VERSION (?<num>\d+)$)m', $content, $matches);
    $minor = $matches['num'];
    return ['major' => $major, 'minor' => $minor];
}

$trigger = $argv[1] ?? 'schedule';
$attempt = (int) ($argv[2] ?? 1);
$monday = date('w', time()) === '1';
$discard_cache = $monday
    || ($trigger === 'schedule' && $attempt !== 1)
    || $trigger === 'workflow_dispatch';
if ($discard_cache) {
    @unlink(get_branch_commit_cache_file_path());
}
$branch = $argv[3] ?? 'master';

$branches = $branch === 'master'
    ? get_branches()
    : [['name' => strtoupper($branch), 'ref' => $branch, 'version' => get_current_version()]];
$matrix_include = get_matrix_include($branches);
$windows_matrix_include = get_windows_matrix_include($branches);
$macos_matrix_include = get_macos_matrix_include($branches);
$alpine_matrix_include = get_alpine_matrix_include($branches);

$f = fopen(getenv('GITHUB_OUTPUT'), 'a');
fwrite($f, 'branches=' . json_encode($branches, JSON_UNESCAPED_SLASHES) . "\n");
fwrite($f, 'matrix-include=' . json_encode($matrix_include, JSON_UNESCAPED_SLASHES) . "\n");
fwrite($f, 'windows-matrix-include=' . json_encode($windows_matrix_include, JSON_UNESCAPED_SLASHES) . "\n");
fwrite($f, 'macos-matrix-include=' . json_encode($macos_matrix_include, JSON_UNESCAPED_SLASHES) . "\n");
fwrite($f, 'alpine-matrix-include=' . json_encode($alpine_matrix_include, JSON_UNESCAPED_SLASHES) . "\n");
fclose($f);<|MERGE_RESOLUTION|>--- conflicted
+++ resolved
@@ -1,8 +1,5 @@
 <?php
 
-<<<<<<< HEAD
-const BRANCHES = ['master', 'PHP-8.2', 'PHP-8.1', 'PHP-8.0'];
-=======
 const BRANCHES = [
     ['name' => 'master', 'ref' => 'master', 'version' => ['major' => 8, 'minor' => 5]],
     ['name' => 'PHP-8.4', 'ref' => 'PHP-8.4', 'version' => ['major' => 8, 'minor' => 4]],
@@ -10,7 +7,6 @@
     ['name' => 'PHP-8.2', 'ref' => 'PHP-8.2', 'version' => ['major' => 8, 'minor' => 2]],
     ['name' => 'PHP-8.1', 'ref' => 'PHP-8.1', 'version' => ['major' => 8, 'minor' => 1]],
 ];
->>>>>>> 27e88605
 
 function get_branch_commit_cache_file_path(): string {
     return dirname(__DIR__) . '/branch-commit-cache.json';
@@ -74,30 +70,6 @@
             'test_function_jit' => true,
             'asan' => false,
         ];
-<<<<<<< HEAD
-        if ($branch['ref'] !== 'PHP-8.0') {
-            $jobs[] = [
-                'name' => '_REPEAT',
-                'branch' => $branch,
-                'debug' => true,
-                'zts' => false,
-                'run_tests_parameters' => '--repeat 2',
-                'timeout_minutes' => 360,
-                'test_function_jit' => true,
-            ];
-            $jobs[] = [
-                'name' => '_VARIATION',
-                'branch' => $branch,
-                'debug' => true,
-                'zts' => true,
-                'configuration_parameters' => "CFLAGS='-DZEND_RC_DEBUG=1 -DPROFITABILITY_CHECKS=0 -DZEND_VERIFY_FUNC_INFO=1'",
-                'run_tests_parameters' => '-d zend_test.observer.enabled=1 -d zend_test.observer.show_output=0',
-                'timeout_minutes' => 360,
-                'test_function_jit' => true,
-            ];
-        }
-=======
->>>>>>> 27e88605
     }
     return $jobs;
 }
