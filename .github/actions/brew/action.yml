name: brew
runs:
  using: composite
  steps:
    - shell: bash
      run: |
        set -x

        # Patch brew to overwrite always
        formula_installer="$(brew --repo)"/Library/Homebrew/formula_installer.rb
        code=" keg.link\(verbose: verbose\?"
        sudo sed -Ei '' "s/$code.*/$code, overwrite: true\)/" "$formula_installer"

        brew install \
          bison \
          re2c
        brew install \
<<<<<<< HEAD
          openssl@1.1 \
          curl \
=======
>>>>>>> a08d3269
          bzip2 \
          enchant \
          libffi \
          intltool \
          libiconv \
          t1lib \
          libxml2 \
          libjpeg \
<<<<<<< HEAD
          libsodium \
          libxslt \
          postgresql
        brew link icu4c gettext --force
=======
          libxslt
>>>>>>> a08d3269
<|MERGE_RESOLUTION|>--- conflicted
+++ resolved
@@ -15,11 +15,6 @@
           bison \
           re2c
         brew install \
-<<<<<<< HEAD
-          openssl@1.1 \
-          curl \
-=======
->>>>>>> a08d3269
           bzip2 \
           enchant \
           libffi \
@@ -28,11 +23,5 @@
           t1lib \
           libxml2 \
           libjpeg \
-<<<<<<< HEAD
           libsodium \
-          libxslt \
-          postgresql
-        brew link icu4c gettext --force
-=======
-          libxslt
->>>>>>> a08d3269
+          libxslt