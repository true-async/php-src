name: Test
inputs:
  runTestsParameters:
    default: ''
    required: false
  jitType:
    default: 'disable'
    required: false
  idleCpu:
    default: 'false'
    required: false
runs:
  using: composite
  steps:
    - shell: bash
      run: |
        set -x
        export MYSQL_TEST_USER=root
        export MYSQL_TEST_PASSWD=root
        if [[ -z "$PDO_MYSQL_TEST_DSN" ]]; then
          export PDO_MYSQL_TEST_DSN="mysql:host=localhost;dbname=test"
        fi
        export PDO_MYSQL_TEST_USER=root
        export PDO_MYSQL_TEST_PASS=root
        export PDO_DBLIB_TEST_DSN="dblib:host=127.0.0.1;dbname=master;version=7.0"
        export PDO_DBLIB_TEST_USER="pdo_test"
        export PDO_DBLIB_TEST_PASS="password"
        export PHP_OCI8_TEST_USER="system"
        export PHP_OCI8_TEST_PASS="pass"
        export PHP_OCI8_TEST_DB="localhost/XEPDB1"
        export PDO_OCI_TEST_USER="system"
        export PDO_OCI_TEST_PASS="pass"
        export PDO_OCI_TEST_DSN="oci:dbname=localhost/XEPDB1;charset=AL32UTF8"
        export PGSQL_TEST_CONNSTR="host=localhost dbname=test port=5432 user=postgres password=postgres"
        if [[ -z "$PDO_PGSQL_TEST_DSN" ]]; then
          export PDO_PGSQL_TEST_DSN="pgsql:host=localhost port=5432 dbname=test user=postgres password=postgres"
        fi
        export ODBC_TEST_USER="odbc_test"
        export ODBC_TEST_PASS="password"
        export ODBC_TEST_DSN="Driver={ODBC Driver 17 for SQL Server};Server=127.0.0.1;Database=odbc;uid=$ODBC_TEST_USER;pwd=$ODBC_TEST_PASS"
        export PDO_ODBC_TEST_DSN="odbc:Driver={ODBC Driver 17 for SQL Server};Server=127.0.0.1;Database=pdo_odbc;uid=$ODBC_TEST_USER;pwd=$ODBC_TEST_PASS"
        export SKIP_IO_CAPTURE_TESTS=1
<<<<<<< HEAD
        export TEST_PHP_JUNIT=junit.out.xml
        export STACK_LIMIT_DEFAULTS_CHECK=1
=======
>>>>>>> f598b587
        sapi/cli/php run-tests.php -P -q ${{ inputs.runTestsParameters }} \
          -d opcache.jit=${{ inputs.jitType }} \
          -d opcache.jit_buffer_size=16M \
          ${{ inputs.idleCpu == 'true' && '-j$(($(/usr/bin/nproc) - 1))' || '-j$(/usr/bin/nproc)' }} \
          -g FAIL,BORK,LEAK,XLEAK \
          --no-progress \
          --offline \
          --show-diff \
          --show-slow 1000 \
          --set-timeout 120<|MERGE_RESOLUTION|>--- conflicted
+++ resolved
@@ -40,11 +40,7 @@
         export ODBC_TEST_DSN="Driver={ODBC Driver 17 for SQL Server};Server=127.0.0.1;Database=odbc;uid=$ODBC_TEST_USER;pwd=$ODBC_TEST_PASS"
         export PDO_ODBC_TEST_DSN="odbc:Driver={ODBC Driver 17 for SQL Server};Server=127.0.0.1;Database=pdo_odbc;uid=$ODBC_TEST_USER;pwd=$ODBC_TEST_PASS"
         export SKIP_IO_CAPTURE_TESTS=1
-<<<<<<< HEAD
-        export TEST_PHP_JUNIT=junit.out.xml
         export STACK_LIMIT_DEFAULTS_CHECK=1
-=======
->>>>>>> f598b587
         sapi/cli/php run-tests.php -P -q ${{ inputs.runTestsParameters }} \
           -d opcache.jit=${{ inputs.jitType }} \
           -d opcache.jit_buffer_size=16M \
