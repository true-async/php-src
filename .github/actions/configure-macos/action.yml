name: ./configure
inputs:
  configurationParameters:
    default: ''
    required: false
runs:
  using: composite
  steps:
    - shell: bash
      run: |
        set -x
<<<<<<< HEAD
        BREW_OPT="$(brew --prefix)"/opt
        export PATH="$BREW_OPT/bison/bin:$PATH"
        export PKG_CONFIG_PATH="$PKG_CONFIG_PATH:$BREW_OPT/openssl@1.1/lib/pkgconfig"
        export PKG_CONFIG_PATH="$PKG_CONFIG_PATH:$BREW_OPT/curl/lib/pkgconfig"
        export PKG_CONFIG_PATH="$PKG_CONFIG_PATH:$BREW_OPT/libffi/lib/pkgconfig"
        export PKG_CONFIG_PATH="$PKG_CONFIG_PATH:$BREW_OPT/libxml2/lib/pkgconfig"
        export PKG_CONFIG_PATH="$PKG_CONFIG_PATH:$BREW_OPT/libxslt/lib/pkgconfig"
        export PKG_CONFIG_PATH="$PKG_CONFIG_PATH:$BREW_OPT/zlib/lib/pkgconfig"
        export PKG_CONFIG_PATH="$PKG_CONFIG_PATH:$BREW_OPT/icu4c/lib/pkgconfig"
=======
        export PATH="/usr/local/opt/bison/bin:$PATH"
        export PKG_CONFIG_PATH="$PKG_CONFIG_PATH:/usr/local/opt/openssl@1.1/lib/pkgconfig"
        export PKG_CONFIG_PATH="$PKG_CONFIG_PATH:/usr/local/opt/curl/lib/pkgconfig"
        export PKG_CONFIG_PATH="$PKG_CONFIG_PATH:/usr/local/opt/krb5/lib/pkgconfig"
        export PKG_CONFIG_PATH="$PKG_CONFIG_PATH:/usr/local/opt/libffi/lib/pkgconfig"
        export PKG_CONFIG_PATH="$PKG_CONFIG_PATH:/usr/local/opt/libxml2/lib/pkgconfig"
        export PKG_CONFIG_PATH="$PKG_CONFIG_PATH:/usr/local/opt/libxslt/lib/pkgconfig"
        export PKG_CONFIG_PATH="$PKG_CONFIG_PATH:/usr/local/opt/zlib/lib/pkgconfig"
        export PKG_CONFIG_PATH="$PKG_CONFIG_PATH:/usr/local/opt/icu4c/lib/pkgconfig"
        sed -i -e 's/Requires.private:.*//g' "$BREW_OPT/curl/lib/pkgconfig/libcurl.pc"
>>>>>>> 4c744879
        ./buildconf --force
        ./configure \
          --enable-option-checking=fatal \
          --prefix=/usr/local \
          --enable-fpm \
          --with-pdo-mysql=mysqlnd \
          --with-mysqli=mysqlnd \
          --with-pgsql="$BREW_OPT"/libpq \
          --with-pdo-pgsql="$BREW_OPT"/libpq \
          --with-pdo-sqlite \
          --without-pear \
          --enable-gd \
          --with-jpeg \
          --with-webp \
          --with-freetype \
          --enable-exif \
          --with-zip \
          --with-zlib \
          --enable-soap \
          --enable-xmlreader \
          --with-xsl \
          --with-tidy="$BREW_OPT"/tidy-html5 \
          --with-libxml \
          --enable-sysvsem \
          --enable-sysvshm \
          --enable-shmop \
          --enable-pcntl \
          --with-readline="$BREW_OPT"/readline \
          --enable-mbstring \
          --with-curl \
          --with-gettext="$BREW_OPT"/gettext \
          --enable-sockets \
          --with-bz2="$BREW_OPT"/bzip2 \
          --with-openssl \
          --with-gmp="$BREW_OPT"/gmp \
          --with-iconv="$BREW_OPT"/libiconv \
          --enable-bcmath \
          --enable-calendar \
          --enable-ftp \
          --enable-sysvmsg \
          --with-ffi \
          --enable-zend-test \
          --enable-dl-test=shared \
          --enable-intl \
          --with-mhash \
          --with-sodium \
          --enable-dba \
          --enable-werror \
          --with-config-file-path=/etc \
          --with-config-file-scan-dir=/etc/php.d \
          ${{ inputs.configurationParameters }}<|MERGE_RESOLUTION|>--- conflicted
+++ resolved
@@ -9,7 +9,6 @@
     - shell: bash
       run: |
         set -x
-<<<<<<< HEAD
         BREW_OPT="$(brew --prefix)"/opt
         export PATH="$BREW_OPT/bison/bin:$PATH"
         export PKG_CONFIG_PATH="$PKG_CONFIG_PATH:$BREW_OPT/openssl@1.1/lib/pkgconfig"
@@ -19,18 +18,7 @@
         export PKG_CONFIG_PATH="$PKG_CONFIG_PATH:$BREW_OPT/libxslt/lib/pkgconfig"
         export PKG_CONFIG_PATH="$PKG_CONFIG_PATH:$BREW_OPT/zlib/lib/pkgconfig"
         export PKG_CONFIG_PATH="$PKG_CONFIG_PATH:$BREW_OPT/icu4c/lib/pkgconfig"
-=======
-        export PATH="/usr/local/opt/bison/bin:$PATH"
-        export PKG_CONFIG_PATH="$PKG_CONFIG_PATH:/usr/local/opt/openssl@1.1/lib/pkgconfig"
-        export PKG_CONFIG_PATH="$PKG_CONFIG_PATH:/usr/local/opt/curl/lib/pkgconfig"
-        export PKG_CONFIG_PATH="$PKG_CONFIG_PATH:/usr/local/opt/krb5/lib/pkgconfig"
-        export PKG_CONFIG_PATH="$PKG_CONFIG_PATH:/usr/local/opt/libffi/lib/pkgconfig"
-        export PKG_CONFIG_PATH="$PKG_CONFIG_PATH:/usr/local/opt/libxml2/lib/pkgconfig"
-        export PKG_CONFIG_PATH="$PKG_CONFIG_PATH:/usr/local/opt/libxslt/lib/pkgconfig"
-        export PKG_CONFIG_PATH="$PKG_CONFIG_PATH:/usr/local/opt/zlib/lib/pkgconfig"
-        export PKG_CONFIG_PATH="$PKG_CONFIG_PATH:/usr/local/opt/icu4c/lib/pkgconfig"
         sed -i -e 's/Requires.private:.*//g' "$BREW_OPT/curl/lib/pkgconfig/libcurl.pc"
->>>>>>> 4c744879
         ./buildconf --force
         ./configure \
           --enable-option-checking=fatal \
