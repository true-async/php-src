name: Install
inputs:
  withOci:
    default: true
    required: false
runs:
  using: composite
  steps:
    - shell: bash
      run: |
        set -x
        sudo make install
        sudo mkdir -p /etc/php.d
        sudo chmod 777 /etc/php.d
        echo mysqli.default_socket=/var/run/mysqld/mysqld.sock    > /etc/php.d/mysqli.ini
<<<<<<< HEAD
        echo pdo_mysql.default_socket=/var/run/mysqld/mysqld.sock > /etc/php.d/pdo_mysql.ini
        ${{ inputs.withOci == 'true' && 'echo extension=oci8.so > /etc/php.d/oci8.ini' || '' }}
        ${{ inputs.withOci == 'true' && 'echo extension=pdo_oci.so > /etc/php.d/pdo_oci.ini' || '' }}
=======
        echo pdo_mysql.default_socket=/var/run/mysqld/mysqld.sock > /etc/php.d/pdo_mysql.ini
>>>>>>> a8e52854
<|MERGE_RESOLUTION|>--- conflicted
+++ resolved
@@ -1,8 +1,4 @@
 name: Install
-inputs:
-  withOci:
-    default: true
-    required: false
 runs:
   using: composite
   steps:
@@ -13,10 +9,4 @@
         sudo mkdir -p /etc/php.d
         sudo chmod 777 /etc/php.d
         echo mysqli.default_socket=/var/run/mysqld/mysqld.sock    > /etc/php.d/mysqli.ini
-<<<<<<< HEAD
-        echo pdo_mysql.default_socket=/var/run/mysqld/mysqld.sock > /etc/php.d/pdo_mysql.ini
-        ${{ inputs.withOci == 'true' && 'echo extension=oci8.so > /etc/php.d/oci8.ini' || '' }}
-        ${{ inputs.withOci == 'true' && 'echo extension=pdo_oci.so > /etc/php.d/pdo_oci.ini' || '' }}
-=======
-        echo pdo_mysql.default_socket=/var/run/mysqld/mysqld.sock > /etc/php.d/pdo_mysql.ini
->>>>>>> a8e52854
+        echo pdo_mysql.default_socket=/var/run/mysqld/mysqld.sock > /etc/php.d/pdo_mysql.ini