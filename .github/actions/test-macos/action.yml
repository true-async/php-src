--- conflicted
+++ resolved
@@ -21,14 +21,9 @@
         export STACK_LIMIT_DEFAULTS_CHECK=1
         sapi/cli/php run-tests.php -P -q ${{ inputs.runTestsParameters }} \
           -d opcache.jit=${{ inputs.jitType }} \
-<<<<<<< HEAD
           -d opcache.protect_memory=1 \
           -d opcache.jit_buffer_size=64M \
-          -j$(sysctl -n hw.ncpu) \
-=======
-          -d opcache.jit_buffer_size=16M \
           -j$(($(sysctl -n hw.ncpu) - 1)) \
->>>>>>> de0cef4a
           -g FAIL,BORK,LEAK,XLEAK \
           --no-progress \
           --offline \
