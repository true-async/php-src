/*
   +----------------------------------------------------------------------+
   | PHP Version 5                                                        |
   +----------------------------------------------------------------------+
   | Copyright (c) 1997-2014 The PHP Group                                |
   +----------------------------------------------------------------------+
   | This source file is subject to version 3.01 of the PHP license,      |
   | that is bundled with this package in the file LICENSE, and is        |
   | available through the world-wide-web at the following url:           |
   | http://www.php.net/license/3_01.txt                                  |
   | If you did not receive a copy of the PHP license and are unable to   |
   | obtain it through the world-wide-web, please send a note to          |
   | license@php.net so we can mail you a copy immediately.               |
   +----------------------------------------------------------------------+
   | Authors: Felipe Pena <felipe@php.net>                                |
   | Authors: Joe Watkins <joe.watkins@live.co.uk>                        |
   | Authors: Bob Weinand <bwoebi@php.net>                                |
   +----------------------------------------------------------------------+
*/

#include <stdio.h>
#include <string.h>
#include <sys/stat.h>
#ifndef _WIN32
#	include <sys/mman.h>
#	include <unistd.h>
#endif
#include <fcntl.h>
#include "phpdbg.h"
#include "phpdbg_list.h"
#include "phpdbg_utils.h"
#include "phpdbg_prompt.h"
#include "php_streams.h"

ZEND_EXTERN_MODULE_GLOBALS(phpdbg);

#define PHPDBG_LIST_COMMAND_D(f, h, a, m, l, s, flags) \
	PHPDBG_COMMAND_D_EXP(f, h, a, m, l, s, &phpdbg_prompt_commands[13], flags)

const phpdbg_command_t phpdbg_list_commands[] = {
	PHPDBG_LIST_COMMAND_D(lines,     "lists the specified lines",    'l', list_lines,  NULL, "l", PHPDBG_ASYNC_SAFE),
	PHPDBG_LIST_COMMAND_D(class,     "lists the specified class",    'c', list_class,  NULL, "s", PHPDBG_ASYNC_SAFE),
	PHPDBG_LIST_COMMAND_D(method,    "lists the specified method",   'm', list_method, NULL, "m", PHPDBG_ASYNC_SAFE),
	PHPDBG_LIST_COMMAND_D(func,      "lists the specified function", 'f', list_func,   NULL, "s", PHPDBG_ASYNC_SAFE),
	PHPDBG_END_COMMAND
};

PHPDBG_LIST(lines) /* {{{ */
{
	if (!PHPDBG_G(exec) && !zend_is_executing(TSRMLS_C)) {
		phpdbg_error("inactive", "type=\"execution\"", "Not executing, and execution context not set");
		return SUCCESS;
	}

	switch (param->type) {
		case NUMERIC_PARAM:
			phpdbg_list_file(phpdbg_current_file(TSRMLS_C),
				(param->num < 0 ? 1 - param->num : param->num),
				(param->num < 0 ? param->num : 0) + zend_get_executed_lineno(TSRMLS_C),
				0 TSRMLS_CC);
			break;

		case FILE_PARAM:
			phpdbg_list_file(param->file.name, param->file.line, 0, 0 TSRMLS_CC);
			break;

		phpdbg_default_switch_case();
	}

	return SUCCESS;
} /* }}} */

PHPDBG_LIST(func) /* {{{ */
{
	phpdbg_list_function_byname(param->str, param->len TSRMLS_CC);

	return SUCCESS;
} /* }}} */

PHPDBG_LIST(method) /* {{{ */
{
	zend_class_entry **ce;

	if (phpdbg_safe_class_lookup(param->method.class, strlen(param->method.class), &ce TSRMLS_CC) == SUCCESS) {
		zend_function *function;
		char *lcname = zend_str_tolower_dup(param->method.name, strlen(param->method.name));

		if (zend_hash_find(&(*ce)->function_table, lcname, strlen(lcname)+1, (void**) &function) == SUCCESS) {
			phpdbg_list_function(function TSRMLS_CC);
		} else {
			phpdbg_error("list", "type=\"notfound\" method=\"%s::%s\"", "Could not find %s::%s", param->method.class, param->method.name);
		}

		efree(lcname);
	} else {
		phpdbg_error("list", "type=\"notfound\" class=\"%s\"", "Could not find the class %s", param->method.class);
	}

	return SUCCESS;
} /* }}} */

PHPDBG_LIST(class) /* {{{ */
{
	zend_class_entry **ce;

	if (phpdbg_safe_class_lookup(param->str, param->len, &ce TSRMLS_CC) == SUCCESS) {
		if ((*ce)->type == ZEND_USER_CLASS) {
			if ((*ce)->info.user.filename) {
				phpdbg_list_file(
					(*ce)->info.user.filename,
					(*ce)->info.user.line_end - (*ce)->info.user.line_start + 1,
					(*ce)->info.user.line_start, 0 TSRMLS_CC
				);
			} else {
				phpdbg_error("list", "type=\"nosource\" class=\"%s\"", "The source of the requested class (%s) cannot be found", (*ce)->name);
			}
		} else {
			phpdbg_error("list", "type=\"internalclass\" class=\"%s\"", "The class requested (%s) is not user defined", (*ce)->name);
		}
	} else {
		phpdbg_error("list", "type=\"notfound\" class=\"%s\"", "The requested class (%s) could not be found", param->str);
	}

	return SUCCESS;
} /* }}} */

void phpdbg_list_file(const char *filename, uint count, uint offset, uint highlight TSRMLS_DC) /* {{{ */
{
<<<<<<< HEAD
	struct stat st;
	char *opened = NULL;
	char buffer[8096] = {0,};
	long line = 0;

	php_stream *stream = NULL;

	if (VCWD_STAT(filename, &st) == FAILURE) {
		phpdbg_error("list", "type=\"statfailure\"", "Failed to stat file %s", filename);
		return;
	}

	stream = php_stream_open_wrapper(filename, "rb", USE_PATH, &opened);

	if (!stream) {
		phpdbg_error("list", "type=\"openfailure\"", "Failed to open file %s to list", filename);
		return;
=======
	uint line, lastline;
	phpdbg_file_source **data;

	if (zend_hash_find(&PHPDBG_G(file_sources), filename, strlen(filename), (void **) &data) == FAILURE) {
		phpdbg_error("Could not find information about included file...");
>>>>>>> 6f584e22
	}

	if (offset < 0) {
		count += offset;
		offset = 0;
	}
<<<<<<< HEAD

	phpdbg_xml("<list file=\"%s\">", filename);

	while (php_stream_gets(stream, buffer, sizeof(buffer)) != NULL) {
		long linelen = strlen(buffer);

		++line;

		if (offset <= line) {
			if (!highlight) {
				phpdbg_write("line", "line=\"%d\" code=\"%s\"", " %05ld: %s", line, buffer);
			} else {
				if (highlight != line) {
					phpdbg_write("line", "line=\"%ld\" code=\"%s\"", " %05ld: %s", line, buffer);
				} else {
					phpdbg_write("line", "line=\"%ld\" code=\"%s\" current=\"current\"", ">%05ld: %s", line, buffer);
				}
			}

			if (buffer[linelen - 1] != '\n') {
				phpdbg_out("\n");
			}
		}
=======

	lastline = offset + count;
>>>>>>> 6f584e22

	if (lastline > (*data)->lines) {
		lastline = (*data)->lines;
	}

	for (line = offset; line < lastline;) {
		uint linestart = (*data)->line[line++];
		uint linelen = (*data)->line[line] - linestart;
		char *buffer = (*data)->buf + linestart;

		if (!highlight) {
			phpdbg_write("%05u: %.*s", line, linelen, buffer);
		} else {
			if (highlight != line) {
				phpdbg_write(" %05u: %.*s", line, linelen, buffer);
			} else {
				phpdbg_write(">%05u: %.*s", line, linelen, buffer);
			}
		}
	}
<<<<<<< HEAD

	phpdbg_xml("</list>");

	php_stream_close(stream);
=======
>>>>>>> 6f584e22
} /* }}} */

void phpdbg_list_function(const zend_function *fbc TSRMLS_DC) /* {{{ */
{
	const zend_op_array *ops;

	if (fbc->type != ZEND_USER_FUNCTION) {
		phpdbg_error("list", "type=\"internalfunction\" function=\"%s\"", "The function requested (%s) is not user defined", fbc->common.function_name);
		return;
	}

	ops = (zend_op_array *)fbc;

	phpdbg_list_file(ops->filename, ops->line_end - ops->line_start + 1, ops->line_start, 0 TSRMLS_CC);
} /* }}} */

void phpdbg_list_function_byname(const char *str, size_t len TSRMLS_DC) /* {{{ */
{
	HashTable *func_table = EG(function_table);
	zend_function* fbc;
	char *func_name = (char*) str;
	size_t func_name_len = len;

	/* search active scope if begins with period */
	if (func_name[0] == '.') {
		if (EG(scope)) {
			func_name++;
			func_name_len--;

			func_table = &EG(scope)->function_table;
		} else {
			phpdbg_error("inactive", "type=\"noclasses\"", "No active class");
			return;
		}
	} else if (!EG(function_table)) {
		phpdbg_error("inactive", "type=\"function_table\"", "No function table loaded");
		return;
	} else {
		func_table = EG(function_table);
	}

	/* use lowercase names, case insensitive */
	func_name = zend_str_tolower_dup(func_name, func_name_len);

<<<<<<< HEAD
	if (zend_hash_find(func_table, func_name, func_name_len+1, (void**)&fbc) == SUCCESS) {
		phpdbg_list_function(fbc TSRMLS_CC);
	} else {
		phpdbg_error("list", "type=\"nofunction\" function=\"%s\"", "Function %s not found", func_name);
	}
=======
	phpdbg_try_access {
		if (zend_hash_find(func_table, func_name, func_name_len+1, (void**)&fbc) == SUCCESS) {
			phpdbg_list_function(fbc TSRMLS_CC);
		} else {
			phpdbg_error("Function %s not found", func_name);
		}
	} phpdbg_catch_access {
		phpdbg_error("Could not list function %s, invalid data source", func_name);
	} phpdbg_end_try_access();
>>>>>>> 6f584e22

	efree(func_name);
} /* }}} */

zend_op_array *phpdbg_compile_file(zend_file_handle *file, int type TSRMLS_DC) {
	phpdbg_file_source data, *dataptr;
	zend_file_handle fake = {0};
	zend_op_array *ret;
	char *filename = (char *)(file->opened_path ? file->opened_path : file->filename);
	uint line;
	char *bufptr, *endptr;

	zend_stream_fixup(file, &data.buf, &data.len TSRMLS_CC);

	data.filename = filename;
	data.line[0] = 0;

	if (file->handle.stream.mmap.old_closer) {
		/* do not unmap */
		file->handle.stream.closer = file->handle.stream.mmap.old_closer;
	}

#if HAVE_MMAP
	if (file->handle.stream.mmap.map) {
		data.map = file->handle.stream.mmap.map;
	}
#endif

	fake.type = ZEND_HANDLE_MAPPED;
	fake.handle.stream.mmap.buf = data.buf;
	fake.handle.stream.mmap.len = data.len;
	fake.free_filename = 0;
	fake.opened_path = file->opened_path;
	fake.filename = filename;
	fake.opened_path = file->opened_path;

	*(dataptr = emalloc(sizeof(phpdbg_file_source) + sizeof(uint) * data.len)) = data;
	zend_hash_add(&PHPDBG_G(file_sources), filename, strlen(filename), &dataptr, sizeof(phpdbg_file_source *), NULL);

	for (line = 0, bufptr = data.buf - 1, endptr = data.buf + data.len; ++bufptr < endptr;) {
		if (*bufptr == '\n') {
			dataptr->line[++line] = (uint)(bufptr - data.buf) + 1;
		}
	}
	dataptr = erealloc(dataptr, sizeof(phpdbg_file_source) + sizeof(uint) * line);
	dataptr->lines = ++line;

	ret = PHPDBG_G(compile_file)(&fake, type TSRMLS_CC);

	fake.opened_path = NULL;
	zend_file_handle_dtor(&fake TSRMLS_CC);

	return ret;
}

void phpdbg_free_file_source(phpdbg_file_source *data) {
#if HAVE_MMAP
	if (data->map) {
		munmap(data->map, data->len + ZEND_MMAP_AHEAD);
	} else
#endif
	if (data->buf) {
		efree(data->buf);
	}

	efree(data);
}

void phpdbg_init_list(TSRMLS_D) {
	PHPDBG_G(compile_file) = zend_compile_file;
	zend_hash_init(&PHPDBG_G(file_sources), 1, NULL, (dtor_func_t) phpdbg_free_file_source, 0);
	zend_compile_file = phpdbg_compile_file;
}<|MERGE_RESOLUTION|>--- conflicted
+++ resolved
@@ -126,69 +126,26 @@
 
 void phpdbg_list_file(const char *filename, uint count, uint offset, uint highlight TSRMLS_DC) /* {{{ */
 {
-<<<<<<< HEAD
-	struct stat st;
-	char *opened = NULL;
-	char buffer[8096] = {0,};
-	long line = 0;
-
-	php_stream *stream = NULL;
-
-	if (VCWD_STAT(filename, &st) == FAILURE) {
-		phpdbg_error("list", "type=\"statfailure\"", "Failed to stat file %s", filename);
-		return;
-	}
-
-	stream = php_stream_open_wrapper(filename, "rb", USE_PATH, &opened);
-
-	if (!stream) {
-		phpdbg_error("list", "type=\"openfailure\"", "Failed to open file %s to list", filename);
-		return;
-=======
 	uint line, lastline;
 	phpdbg_file_source **data;
 
 	if (zend_hash_find(&PHPDBG_G(file_sources), filename, strlen(filename), (void **) &data) == FAILURE) {
-		phpdbg_error("Could not find information about included file...");
->>>>>>> 6f584e22
+		phpdbg_error("list", "type=\"unknownfile\"", "Could not find information about included file...");
+		return;
 	}
 
 	if (offset < 0) {
 		count += offset;
 		offset = 0;
 	}
-<<<<<<< HEAD
-
-	phpdbg_xml("<list file=\"%s\">", filename);
-
-	while (php_stream_gets(stream, buffer, sizeof(buffer)) != NULL) {
-		long linelen = strlen(buffer);
-
-		++line;
-
-		if (offset <= line) {
-			if (!highlight) {
-				phpdbg_write("line", "line=\"%d\" code=\"%s\"", " %05ld: %s", line, buffer);
-			} else {
-				if (highlight != line) {
-					phpdbg_write("line", "line=\"%ld\" code=\"%s\"", " %05ld: %s", line, buffer);
-				} else {
-					phpdbg_write("line", "line=\"%ld\" code=\"%s\" current=\"current\"", ">%05ld: %s", line, buffer);
-				}
-			}
-
-			if (buffer[linelen - 1] != '\n') {
-				phpdbg_out("\n");
-			}
-		}
-=======
 
 	lastline = offset + count;
->>>>>>> 6f584e22
 
 	if (lastline > (*data)->lines) {
 		lastline = (*data)->lines;
 	}
+
+	phpdbg_xml("<list %r file=\"%s\">", filename);
 
 	for (line = offset; line < lastline;) {
 		uint linestart = (*data)->line[line++];
@@ -196,22 +153,21 @@
 		char *buffer = (*data)->buf + linestart;
 
 		if (!highlight) {
-			phpdbg_write("%05u: %.*s", line, linelen, buffer);
+			phpdbg_write("line", "line=\"%u\" code=\"%s\"", " %05u: %s", line, buffer);
 		} else {
 			if (highlight != line) {
-				phpdbg_write(" %05u: %.*s", line, linelen, buffer);
+				phpdbg_write("line", "line=\"%u\" code=\"%s\"", " %05u: %s", line, buffer);
 			} else {
-				phpdbg_write(">%05u: %.*s", line, linelen, buffer);
+				phpdbg_write("line", "line=\"%u\" code=\"%s\" current=\"current\"", ">%05u: %s", line, buffer);
 			}
 		}
-	}
-<<<<<<< HEAD
+
+		if (*(buffer + linelen - 1) != '\n') {
+			phpdbg_out("\n");
+		}
+	}
 
 	phpdbg_xml("</list>");
-
-	php_stream_close(stream);
-=======
->>>>>>> 6f584e22
 } /* }}} */
 
 void phpdbg_list_function(const zend_function *fbc TSRMLS_DC) /* {{{ */
@@ -256,23 +212,15 @@
 	/* use lowercase names, case insensitive */
 	func_name = zend_str_tolower_dup(func_name, func_name_len);
 
-<<<<<<< HEAD
-	if (zend_hash_find(func_table, func_name, func_name_len+1, (void**)&fbc) == SUCCESS) {
-		phpdbg_list_function(fbc TSRMLS_CC);
-	} else {
-		phpdbg_error("list", "type=\"nofunction\" function=\"%s\"", "Function %s not found", func_name);
-	}
-=======
 	phpdbg_try_access {
 		if (zend_hash_find(func_table, func_name, func_name_len+1, (void**)&fbc) == SUCCESS) {
 			phpdbg_list_function(fbc TSRMLS_CC);
 		} else {
-			phpdbg_error("Function %s not found", func_name);
+			phpdbg_error("list", "type=\"nofunction\" function=\"%s\"", "Function %s not found", func_name);
 		}
 	} phpdbg_catch_access {
-		phpdbg_error("Could not list function %s, invalid data source", func_name);
+		phpdbg_error("signalsegv", "function=\"%s\"", "Could not list function %s, invalid data source", func_name);
 	} phpdbg_end_try_access();
->>>>>>> 6f584e22
 
 	efree(func_name);
 } /* }}} */
