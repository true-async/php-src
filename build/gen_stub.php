--- conflicted
+++ resolved
@@ -1626,11 +1626,7 @@
             public function enterNode(Node $expr)
             {
                 if (!$expr instanceof Expr\ConstFetch && !$expr instanceof Expr\ClassConstFetch) {
-<<<<<<< HEAD
                     return null;
-=======
-                    throw new Exception($this->getVariableTypeName() . " " . $this->name->__toString() . " has an unsupported value");
->>>>>>> d7ab0ff0
                 }
 
                 if ($expr instanceof Expr\ClassConstFetch) {
@@ -1662,7 +1658,7 @@
             static function (Expr $expr) use ($allConstInfos, &$isUnknownConstValue) {
                 // $expr is a ConstFetch with a name of a C macro here
                 if (!$expr instanceof Expr\ConstFetch) {
-                    throw new Exception($this->getVariableTypeName() . " " . $this->getVariableLikeName() . " has an unsupported value");
+                    throw new Exception($this->getVariableTypeName() . " " . $this->name->__toString() . " has an unsupported value");
                 }
 
                 $constName = $expr->name->__toString();
@@ -1809,12 +1805,6 @@
 
     abstract protected function getVariableTypeName(): string;
 
-<<<<<<< HEAD
-    abstract protected function getVariableLikeName(): string;
-=======
-    abstract protected function addTypeToFieldSynopsis(DOMDocument $doc, DOMElement $fieldsynopsisElement): void;
->>>>>>> d7ab0ff0
-
     abstract protected function getFieldSynopsisDefaultLinkend(): string;
 
     abstract protected function getFieldSynopsisName(): string;
@@ -1900,6 +1890,8 @@
             } else {
                 $typeCode = "(zend_type) ZEND_TYPE_INIT_MASK(" . $arginfoType->toTypeMask() . ")";
             }
+        } else {
+            $typeCode = "(zend_type) ZEND_TYPE_INIT_NONE(0)";
         }
 
         return $typeCode;
@@ -2003,11 +1995,7 @@
         $this->isDeprecated = $isDeprecated;
         $this->cond = $cond;
         $this->cValue = $cValue;
-<<<<<<< HEAD
-        parent::__construct($flags, $type, $phpDocType, $link, $phpVersionIdMinimumCompatibility);
-=======
-        parent::__construct($flags, $phpDocType, $link, $phpVersionIdMinimumCompatibility, $attributes);
->>>>>>> d7ab0ff0
+        parent::__construct($flags, $type, $phpDocType, $link, $phpVersionIdMinimumCompatibility, $attributes);
     }
 
     /**
@@ -2037,7 +2025,7 @@
     {
         $className = str_replace(["\\", "_"], ["-", "-"], $this->name->class->toLowerString());
 
-        return "$className.constants." . strtolower(str_replace("_", "-", $this->getVariableLikeName()));
+        return "$className.constants." . strtolower(str_replace("_", "-", $this->name->const));
     }
 
     protected function getFieldSynopsisName(): string
@@ -2164,16 +2152,33 @@
         $code .= "\tzend_string *const_{$constName}_name = zend_string_init_interned(\"$constName\", sizeof(\"$constName\") - 1, 1);\n";
         $nameCode = "const_{$constName}_name";
 
-<<<<<<< HEAD
+        if (!empty($this->attributes)) {
+            $variableTemplate = "\tzend_class_constant *const_$constName = ";
+        } else {
+            $variableTemplate = "\t";
+        }
+
         $php83MinimumCompatibility = $this->phpVersionIdMinimumCompatibility === null || $this->phpVersionIdMinimumCompatibility >= PHP_83_VERSION_ID;
 
-        if ($this->type && !$php83MinimumCompatibility) {
+        if (!$php83MinimumCompatibility) {
             $code .= "#if (PHP_VERSION_ID >= " . PHP_83_VERSION_ID . ")\n";
         }
 
-        if ($this->type) {
-            $typeCode = $this->getTypeCode($constName, $code);
-            $template = "\tzend_declare_typed_class_constant(class_entry, $nameCode, &const_{$constName}_value, %s, NULL, $typeCode);\n";
+        $typeCode = $this->getTypeCode($constName, $code);
+        $template = "{$variableTemplate}zend_declare_typed_class_constant(class_entry, $nameCode, &const_{$constName}_value, %s, NULL, $typeCode);\n";
+        $flagsCode = generateVersionDependentFlagCode(
+            $template,
+            $this->getFlagsByPhpVersion(),
+            $this->phpVersionIdMinimumCompatibility
+        );
+        $code .= implode("", $flagsCode);
+
+        if (!$php83MinimumCompatibility) {
+            $code .= "#else\n";
+        }
+
+        if (!$php83MinimumCompatibility) {
+            $template = "{$variableTemplate}zend_declare_class_constant_ex(class_entry, $nameCode, &const_{$constName}_value, %s, NULL);\n";
             $flagsCode = generateVersionDependentFlagCode(
                 $template,
                 $this->getFlagsByPhpVersion(),
@@ -2182,39 +2187,10 @@
             $code .= implode("", $flagsCode);
         }
 
-        if ($this->type && !$php83MinimumCompatibility) {
-            $code .= "#else\n";
-        }
-
-        if (!$this->type || !$php83MinimumCompatibility) {
-            $template = "\tzend_declare_class_constant_ex(class_entry, $nameCode, &const_{$constName}_value, %s, NULL);\n";
-            $flagsCode = generateVersionDependentFlagCode(
-                $template,
-                $this->getFlagsByPhpVersion(),
-                $this->phpVersionIdMinimumCompatibility
-            );
-            $code .= implode("", $flagsCode);
-        }
-
-        if ($this->type && !$php83MinimumCompatibility) {
+        if (!$php83MinimumCompatibility) {
             $code .= "#endif\n";
         }
 
-=======
-        if (!empty($this->attributes)) {
-            $template = "\tzend_class_constant *const_" . $this->name->getDeclarationName() . " = ";
-        } else {
-            $template = "\t";
-        }
-
-        $template .= "zend_declare_class_constant_ex(class_entry, $nameCode, &const_{$constName}_value, %s, NULL);\n";
-        $flagsCode = generateVersionDependentFlagCode(
-            $template,
-            $this->getFlagsByPhpVersion(),
-            $this->phpVersionIdMinimumCompatibility
-        );
-        $code .= implode("", $flagsCode);
->>>>>>> d7ab0ff0
         $code .= "\tzend_string_release(const_{$constName}_name);\n";
 
         return $code;
@@ -2314,11 +2290,7 @@
         $this->defaultValue = $defaultValue;
         $this->defaultValueString = $defaultValueString;
         $this->isDocReadonly = $isDocReadonly;
-<<<<<<< HEAD
-        parent::__construct($flags, $type, $phpDocType, $link, $phpVersionIdMinimumCompatibility);
-=======
-        parent::__construct($flags, $phpDocType, $link, $phpVersionIdMinimumCompatibility, $attributes);
->>>>>>> d7ab0ff0
+        parent::__construct($flags, $type, $phpDocType, $link, $phpVersionIdMinimumCompatibility, $attributes);
     }
 
     protected function getVariableTypeCode(): string
@@ -2335,12 +2307,12 @@
     {
         $className = str_replace(["\\", "_"], ["-", "-"], $this->name->class->toLowerString());
 
-        return "$className.props." . strtolower(str_replace("_", "-", $this->getVariableLikeName()));
+        return "$className.props." . strtolower(str_replace("_", "-", $this->name->property));
     }
 
     protected function getFieldSynopsisName(): string
     {
-        return $this->getVariableLikeName();
+        return $this->name->property;
     }
 
     /**
@@ -2363,7 +2335,7 @@
     public function getDeclaration(iterable $allConstInfos): string {
         $code = "\n";
 
-        $propertyName = $this->getVariableLikeName();
+        $propertyName = $this->name->getDeclarationName();
 
         if ($this->defaultValue === null) {
             $defaultValue = EvaluatedValue::null();
@@ -2375,53 +2347,7 @@
             }
         }
 
-<<<<<<< HEAD
         $zvalName = "property_{$propertyName}_default_value";
-=======
-        $typeCode = "";
-        if ($this->type) {
-            $arginfoType = $this->type->toArginfoType();
-            if ($arginfoType->hasClassType()) {
-                if (count($arginfoType->classTypes) >= 2) {
-                    foreach ($arginfoType->classTypes as $classType) {
-                        $escapedClassName = $classType->toEscapedName();
-                        $varEscapedClassName = $classType->toVarEscapedName();
-                        $code .= "\tzend_string *property_{$propertyName}_class_{$varEscapedClassName} = zend_string_init(\"{$escapedClassName}\", sizeof(\"{$escapedClassName}\") - 1, 1);\n";
-                    }
-
-                    $classTypeCount = count($arginfoType->classTypes);
-                    $code .= "\tzend_type_list *property_{$propertyName}_type_list = malloc(ZEND_TYPE_LIST_SIZE($classTypeCount));\n";
-                    $code .= "\tproperty_{$propertyName}_type_list->num_types = $classTypeCount;\n";
-
-                    foreach ($arginfoType->classTypes as $k => $classType) {
-                        $escapedClassName = $classType->toEscapedName();
-                        $code .= "\tproperty_{$propertyName}_type_list->types[$k] = (zend_type) ZEND_TYPE_INIT_CLASS(property_{$propertyName}_class_{$escapedClassName}, 0, 0);\n";
-                    }
-
-                    $typeMaskCode = $this->type->toArginfoType()->toTypeMask();
-
-                    if ($this->type->isIntersection) {
-                        $code .= "\tzend_type property_{$propertyName}_type = ZEND_TYPE_INIT_INTERSECTION(property_{$propertyName}_type_list, $typeMaskCode);\n";
-                    } else {
-                        $code .= "\tzend_type property_{$propertyName}_type = ZEND_TYPE_INIT_UNION(property_{$propertyName}_type_list, $typeMaskCode);\n";
-                    }
-                    $typeCode = "property_{$propertyName}_type";
-                } else {
-                    $escapedClassName = $arginfoType->classTypes[0]->toEscapedName();
-                    $varEscapedClassName = $arginfoType->classTypes[0]->toVarEscapedName();
-                    $code .= "\tzend_string *property_{$propertyName}_class_{$varEscapedClassName} = zend_string_init(\"{$escapedClassName}\", sizeof(\"{$escapedClassName}\")-1, 1);\n";
-
-                    $typeCode = "(zend_type) ZEND_TYPE_INIT_CLASS(property_{$propertyName}_class_{$varEscapedClassName}, 0, " . $arginfoType->toTypeMask() . ")";
-                }
-            } else {
-                $typeCode = "(zend_type) ZEND_TYPE_INIT_MASK(" . $arginfoType->toTypeMask() . ")";
-            }
-        } else {
-            $typeCode = "(zend_type) ZEND_TYPE_INIT_NONE(0)";
-        }
-
-        $zvalName = "property_{$this->name->property}_default_value";
->>>>>>> d7ab0ff0
         if ($this->defaultValue === null && $this->type !== null) {
             $code .= "\tzval $zvalName;\n\tZVAL_UNDEF(&$zvalName);\n";
         } else {
@@ -2431,18 +2357,13 @@
         $code .= "\tzend_string *property_{$propertyName}_name = zend_string_init(\"$propertyName\", sizeof(\"$propertyName\") - 1, 1);\n";
         $nameCode = "property_{$propertyName}_name";
 
-<<<<<<< HEAD
-        if ($this->type !== null) {
-            $typeCode = $this->getTypeCode($propertyName, $code);
-            $template = "\tzend_declare_typed_property(class_entry, $nameCode, &$zvalName, %s, NULL, $typeCode);\n";
-=======
         if (!empty($this->attributes)) {
-            $template = "\tzend_property_info *property_" . $this->name->getDeclarationName() . " = ";
->>>>>>> d7ab0ff0
+            $template = "\tzend_property_info *property_$propertyName = ";
         } else {
             $template = "\t";
         }
 
+        $typeCode = $this->getTypeCode($propertyName, $code);
         $template .= "zend_declare_typed_property(class_entry, $nameCode, &$zvalName, %s, NULL, $typeCode);\n";
         $flagsCode = generateVersionDependentFlagCode(
             $template,
@@ -2732,60 +2653,47 @@
                 $code .= "\n#if (PHP_VERSION_ID >= " . PHP_80_VERSION_ID . ")";
             }
 
-<<<<<<< HEAD
-            foreach ($this->attributes as $attribute) {
-                $code .= $attribute->generateCode("zend_add_class_attribute(class_entry", "class_$escapedName", $allConstInfos, $this->phpVersionIdMinimumCompatibility);
-            }
-
-            if (!$php80MinimumCompatibility) {
-=======
             foreach ($this->attributes as $key => $attribute) {
                 $code .= $attribute->generateCode(
                     "zend_add_class_attribute(class_entry",
                     "class_{$escapedName}_" . ($key + 1),
-                    $allConstInfos
+                    $allConstInfos,
+                    $this->phpVersionIdMinimumCompatibility
                 );
             }
 
-            if (!$php82MinimumCompatibility) {
+            if (!$php80MinimumCompatibility) {
                 $code .= "#endif\n";
             }
         }
 
-        if ($attributeInitializationCode = generateConstantAttributeInitialization($this->constInfos, $allConstInfos, $this->cond)) {
-            if (!$php82MinimumCompatibility) {
-                $code .= "#if (PHP_VERSION_ID >= " . PHP_82_VERSION_ID . ")";
+        if ($attributeInitializationCode = generateConstantAttributeInitialization($this->constInfos, $allConstInfos, $this->phpVersionIdMinimumCompatibility, $this->cond)) {
+            if (!$php80MinimumCompatibility) {
+                $code .= "#if (PHP_VERSION_ID >= " . PHP_80_VERSION_ID . ")";
             }
 
             $code .= "\n" . $attributeInitializationCode;
 
-            if (!$php82MinimumCompatibility) {
+            if (!$php80MinimumCompatibility) {
                 $code .= "#endif\n";
             }
         }
 
-        if ($attributeInitializationCode = generatePropertyAttributeInitialization($this->propertyInfos, $allConstInfos)) {
-            if (!$php82MinimumCompatibility) {
-                $code .= "#if (PHP_VERSION_ID >= " . PHP_82_VERSION_ID . ")";
+        if ($attributeInitializationCode = generatePropertyAttributeInitialization($this->propertyInfos, $allConstInfos, $this->phpVersionIdMinimumCompatibility)) {
+            if (!$php80MinimumCompatibility) {
+                $code .= "#if (PHP_VERSION_ID >= " . PHP_80_VERSION_ID . ")";
             }
 
             $code .= "\n" . $attributeInitializationCode;
 
-            if (!$php82MinimumCompatibility) {
->>>>>>> d7ab0ff0
+            if (!$php80MinimumCompatibility) {
                 $code .= "#endif\n";
             }
         }
 
-<<<<<<< HEAD
-        if ($attributeInitializationCode = generateAttributeInitialization($this->funcInfos, $allConstInfos, $this->phpVersionIdMinimumCompatibility, $this->cond)) {
+        if ($attributeInitializationCode = generateFunctionAttributeInitialization($this->funcInfos, $allConstInfos, $this->phpVersionIdMinimumCompatibility, $this->cond)) {
             if (!$php80MinimumCompatibility) {
-                $code .= "#if (PHP_VERSION_ID >= " . PHP_80_VERSION_ID . ")\n";
-=======
-        if ($attributeInitializationCode = generateFunctionAttributeInitialization($this->funcInfos, $allConstInfos, $this->cond)) {
-            if (!$php82MinimumCompatibility) {
-                $code .= "#if (PHP_VERSION_ID >= " . PHP_82_VERSION_ID . ")";
->>>>>>> d7ab0ff0
+                $code .= "#if (PHP_VERSION_ID >= " . PHP_80_VERSION_ID . ")";
             }
 
             $code .= "\n" . $attributeInitializationCode;
@@ -4277,15 +4185,9 @@
     $php80MinimumCompatibility = $fileInfo->generateLegacyArginfoForPhpVersionId === null || $fileInfo->generateLegacyArginfoForPhpVersionId >= PHP_80_VERSION_ID;
 
     if ($fileInfo->generateClassEntries) {
-<<<<<<< HEAD
-        if ($attributeInitializationCode = generateAttributeInitialization($fileInfo->funcInfos, $allConstInfos, $fileInfo->generateLegacyArginfoForPhpVersionId, null)) {
+        if ($attributeInitializationCode = generateFunctionAttributeInitialization($fileInfo->funcInfos, $allConstInfos, $fileInfo->generateLegacyArginfoForPhpVersionId, null)) {
             if (!$php80MinimumCompatibility) {
                 $attributeInitializationCode = "\n#if (PHP_VERSION_ID >= " . PHP_80_VERSION_ID . ")" . $attributeInitializationCode . "#endif\n";
-=======
-        if ($attributeInitializationCode = generateFunctionAttributeInitialization($fileInfo->funcInfos, $allConstInfos, null)) {
-            if (!$php82MinimumCompatibility) {
-                $attributeInitializationCode = "\n#if (PHP_VERSION_ID >= " . PHP_82_VERSION_ID . ")" . $attributeInitializationCode . "#endif\n";
->>>>>>> d7ab0ff0
             }
         }
 
@@ -4355,11 +4257,12 @@
 /**
  * @param iterable<FuncInfo> $funcInfos
  */
-<<<<<<< HEAD
-function generateAttributeInitialization(iterable $funcInfos, iterable $allConstInfos, ?int $phpVersionIdMinimumCompatibility, ?string $parentCond = null): string {
-=======
-function generateFunctionAttributeInitialization(iterable $funcInfos, iterable $allConstInfos, ?string $parentCond = null): string {
->>>>>>> d7ab0ff0
+function generateFunctionAttributeInitialization(
+    iterable $funcInfos,
+    iterable $allConstInfos,
+    ?int $phpVersionIdMinimumCompatibility,
+    ?string $parentCond = null
+): string {
     return generateCodeWithConditions(
         $funcInfos,
         "",
@@ -4376,7 +4279,8 @@
                 $code .= $attribute->generateCode(
                     "zend_add_function_attribute(zend_hash_str_find_ptr($functionTable, \"" . $funcInfo->name->getNameForAttributes() . "\", sizeof(\"" . $funcInfo->name->getNameForAttributes() . "\") - 1)",
                     "func_" . $funcInfo->name->getNameForAttributes() . "_" . ($key + 1),
-                    $allConstInfos
+                    $allConstInfos,
+                    $phpVersionIdMinimumCompatibility
                 );
             }
 
@@ -4385,16 +4289,12 @@
                     $code .= $attribute->generateCode(
                         "zend_add_parameter_attribute(zend_hash_str_find_ptr($functionTable, \"" . $funcInfo->name->getNameForAttributes() . "\", sizeof(\"" . $funcInfo->name->getNameForAttributes() . "\") - 1), $index",
                         "func_{$funcInfo->name->getNameForAttributes()}_arg{$index}_" . ($key + 1),
-                        $allConstInfos
+                        $allConstInfos,
+                        $phpVersionIdMinimumCompatibility
                     );
                 }
             }
 
-<<<<<<< HEAD
-                foreach ($arg->attributes as $attribute) {
-                    $code .= $attribute->generateCode("zend_add_parameter_attribute(zend_hash_str_find_ptr($functionTable, \"" . $funcInfo->name->getNameForAttributes() . "\", sizeof(\"" . $funcInfo->name->getNameForAttributes() . "\") - 1), $index", "{$funcInfo->name->getMethodSynopsisFilename()}_arg{$index}", $allConstInfos, $phpVersionIdMinimumCompatibility);
-                }
-=======
             return $code;
         },
         $parentCond
@@ -4404,20 +4304,25 @@
 /**
  * @param iterable<ConstInfo> $constInfos
  */
-function generateConstantAttributeInitialization(iterable $constInfos, iterable $allConstInfos, ?string $parentCond = null): string {
+function generateConstantAttributeInitialization(
+    iterable $constInfos,
+    iterable $allConstInfos,
+    ?int $phpVersionIdMinimumCompatibility,
+    ?string $parentCond = null
+): string {
     return generateCodeWithConditions(
         $constInfos,
         "",
-        static function (ConstInfo $constInfo) use ($allConstInfos) {
+        static function (ConstInfo $constInfo) use ($allConstInfos, $phpVersionIdMinimumCompatibility) {
             $code = null;
 
             foreach ($constInfo->attributes as $key => $attribute) {
                 $code .= $attribute->generateCode(
                     "zend_add_class_constant_attribute(class_entry, const_" . $constInfo->name->getDeclarationName(),
                     "const_" . $constInfo->name->getDeclarationName() . "_" . ($key + 1),
-                    $allConstInfos
+                    $allConstInfos,
+                    $phpVersionIdMinimumCompatibility
                 );
->>>>>>> d7ab0ff0
             }
 
             return $code;
@@ -4429,14 +4334,19 @@
 /**
  * @param iterable<PropertyInfo> $propertyInfos
  */
-function generatePropertyAttributeInitialization(iterable $propertyInfos, iterable $allConstInfos): string {
+function generatePropertyAttributeInitialization(
+    iterable $propertyInfos,
+    iterable $allConstInfos,
+    ?int $phpVersionIdMinimumCompatibility
+): string {
     $code = "";
     foreach ($propertyInfos as $propertyInfo) {
         foreach ($propertyInfo->attributes as $key => $attribute) {
             $code .= $attribute->generateCode(
                 "zend_add_property_attribute(class_entry, property_" . $propertyInfo->name->getDeclarationName(),
                 "property_" . $propertyInfo->name->getDeclarationName() . "_" . ($key + 1),
-                $allConstInfos
+                $allConstInfos,
+                $phpVersionIdMinimumCompatibility
             );
         }
     }
