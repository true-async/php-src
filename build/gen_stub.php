#!/usr/bin/env php
<?php declare(strict_types=1);

use PhpParser\Comment\Doc as DocComment;
use PhpParser\ConstExprEvaluator;
use PhpParser\Node;
use PhpParser\Node\Expr;
use PhpParser\Node\Name;
use PhpParser\Node\Stmt;
use PhpParser\Node\Stmt\Class_;
use PhpParser\Node\Stmt\Interface_;
use PhpParser\PrettyPrinter\Standard;
use PhpParser\PrettyPrinterAbstract;

error_reporting(E_ALL);

/**
 * @return FileInfo[]
 */
function processDirectory(string $dir, Context $context): array {
    $fileInfos = [];

    $it = new RecursiveIteratorIterator(
        new RecursiveDirectoryIterator($dir),
        RecursiveIteratorIterator::LEAVES_ONLY
    );
    foreach ($it as $file) {
        $pathName = $file->getPathName();
        if (preg_match('/\.stub\.php$/', $pathName)) {
            $fileInfo = processStubFile($pathName, $context);
            if ($fileInfo) {
                $fileInfos[] = $fileInfo;
            }
        }
    }

    return $fileInfos;
}

function processStubFile(string $stubFile, Context $context): ?FileInfo {
    try {
        if (!file_exists($stubFile)) {
            throw new Exception("File $stubFile does not exist");
        }

        $arginfoFile = str_replace('.stub.php', '_arginfo.h', $stubFile);
        $legacyFile = str_replace('.stub.php', '_legacy_arginfo.h', $stubFile);

        $stubCode = file_get_contents($stubFile);
        $stubHash = computeStubHash($stubCode);
        $oldStubHash = extractStubHash($arginfoFile);
        if ($stubHash === $oldStubHash && !$context->forceParse) {
            /* Stub file did not change, do not regenerate. */
            return null;
        }

        initPhpParser();
        $fileInfo = parseStubFile($stubCode);

        $arginfoCode = generateArgInfoCode($fileInfo, $stubHash);
        if (($context->forceRegeneration || $stubHash !== $oldStubHash) && file_put_contents($arginfoFile, $arginfoCode)) {
            echo "Saved $arginfoFile\n";
        }

        if ($fileInfo->generateLegacyArginfo) {
            foreach ($fileInfo->getAllFuncInfos() as $funcInfo) {
                $funcInfo->discardInfoForOldPhpVersions();
            }
            foreach ($fileInfo->getAllPropertyInfos() as $propertyInfo) {
                $propertyInfo->discardInfoForOldPhpVersions();
            }

            $arginfoCode = generateArgInfoCode($fileInfo, $stubHash);
            if (($context->forceRegeneration || $stubHash !== $oldStubHash) && file_put_contents($legacyFile, $arginfoCode)) {
                echo "Saved $legacyFile\n";
            }
        }

        return $fileInfo;
    } catch (Exception $e) {
        echo "In $stubFile:\n{$e->getMessage()}\n";
        exit(1);
    }
}

function computeStubHash(string $stubCode): string {
    return sha1(str_replace("\r\n", "\n", $stubCode));
}

function extractStubHash(string $arginfoFile): ?string {
    if (!file_exists($arginfoFile)) {
        return null;
    }

    $arginfoCode = file_get_contents($arginfoFile);
    if (!preg_match('/\* Stub hash: ([0-9a-f]+) \*/', $arginfoCode, $matches)) {
        return null;
    }

    return $matches[1];
}

class Context {
    /** @var bool */
    public $forceParse = false;
    /** @var bool */
    public $forceRegeneration = false;
}

class SimpleType {
    /** @var string */
    public $name;
    /** @var bool */
    public $isBuiltin;

    public function __construct(string $name, bool $isBuiltin) {
        $this->name = $name;
        $this->isBuiltin = $isBuiltin;
    }

    public static function fromNode(Node $node): SimpleType {
        if ($node instanceof Node\Name) {
            if ($node->toLowerString() === 'static') {
                // PHP internally considers "static" a builtin type.
                return new SimpleType($node->toString(), true);
            }

            if ($node->toLowerString() === 'self') {
                throw new Exception('The exact class name must be used instead of "self"');
            }

            assert($node->isFullyQualified());
            return new SimpleType($node->toString(), false);
        }
        if ($node instanceof Node\Identifier) {
            return new SimpleType($node->toString(), true);
        }
        throw new Exception("Unexpected node type");
    }

    public static function fromPhpDoc(string $type): SimpleType
    {
        switch (strtolower($type)) {
            case "void":
            case "null":
            case "false":
            case "bool":
            case "int":
            case "float":
            case "string":
            case "array":
            case "iterable":
            case "object":
            case "resource":
            case "mixed":
            case "static":
                return new SimpleType(strtolower($type), true);
            case "self":
                throw new Exception('The exact class name must be used instead of "self"');
        }

        if (strpos($type, "[]") !== false) {
            return new SimpleType("array", true);
        }

        return new SimpleType($type, false);
    }

    public static function null(): SimpleType
    {
        return new SimpleType("null", true);
    }

    public static function void(): SimpleType
    {
        return new SimpleType("void", true);
    }

    public function isNull(): bool {
        return $this->isBuiltin && $this->name === 'null';
    }

    public function toTypeCode(): string {
        assert($this->isBuiltin);
        switch (strtolower($this->name)) {
        case "bool":
            return "_IS_BOOL";
        case "int":
            return "IS_LONG";
        case "float":
            return "IS_DOUBLE";
        case "string":
            return "IS_STRING";
        case "array":
            return "IS_ARRAY";
        case "object":
            return "IS_OBJECT";
        case "void":
            return "IS_VOID";
        case "callable":
            return "IS_CALLABLE";
        case "iterable":
            return "IS_ITERABLE";
        case "mixed":
            return "IS_MIXED";
        case "static":
            return "IS_STATIC";
        default:
            throw new Exception("Not implemented: $this->name");
        }
    }

    public function toTypeMask() {
        assert($this->isBuiltin);
        switch (strtolower($this->name)) {
        case "null":
            return "MAY_BE_NULL";
        case "false":
            return "MAY_BE_FALSE";
        case "bool":
            return "MAY_BE_BOOL";
        case "int":
            return "MAY_BE_LONG";
        case "float":
            return "MAY_BE_DOUBLE";
        case "string":
            return "MAY_BE_STRING";
        case "array":
            return "MAY_BE_ARRAY";
        case "object":
            return "MAY_BE_OBJECT";
        case "callable":
            return "MAY_BE_CALLABLE";
        case "mixed":
            return "MAY_BE_ANY";
        case "static":
            return "MAY_BE_STATIC";
        default:
            throw new Exception("Not implemented: $this->name");
        }
    }

    public function toEscapedName(): string {
        return str_replace('\\', '\\\\', $this->name);
    }

    public function equals(SimpleType $other) {
        return $this->name === $other->name
            && $this->isBuiltin === $other->isBuiltin;
    }
}

class Type {
    /** @var SimpleType[] $types */
    public $types;

    public function __construct(array $types) {
        $this->types = $types;
    }

    public static function fromNode(Node $node): Type {
        if ($node instanceof Node\UnionType) {
            return new Type(array_map(['SimpleType', 'fromNode'], $node->types));
        }
        if ($node instanceof Node\NullableType) {
            return new Type([
                SimpleType::fromNode($node->type),
                SimpleType::null(),
            ]);
        }
        return new Type([SimpleType::fromNode($node)]);
    }

    public static function fromPhpDoc(string $phpDocType) {
        $types = explode("|", $phpDocType);

        $simpleTypes = [];
        foreach ($types as $type) {
            $simpleTypes[] = SimpleType::fromPhpDoc($type);
        }

        return new Type($simpleTypes);
    }

    public function isNullable(): bool {
        foreach ($this->types as $type) {
            if ($type->isNull()) {
                return true;
            }
        }
        return false;
    }

    public function getWithoutNull(): Type {
        return new Type(array_filter($this->types, function(SimpleType $type) {
            return !$type->isNull();
        }));
    }

    public function tryToSimpleType(): ?SimpleType {
        $withoutNull = $this->getWithoutNull();
        if (count($withoutNull->types) === 1) {
            return $withoutNull->types[0];
        }
        return null;
    }

    public function toArginfoType(): ArginfoType {
        $classTypes = [];
        $builtinTypes = [];
        foreach ($this->types as $type) {
            if ($type->isBuiltin) {
                $builtinTypes[] = $type;
            } else {
                $classTypes[] = $type;
            }
        }
        return new ArginfoType($classTypes, $builtinTypes);
    }

    public static function equals(?Type $a, ?Type $b): bool {
        if ($a === null || $b === null) {
            return $a === $b;
        }

        if (count($a->types) !== count($b->types)) {
            return false;
        }

        for ($i = 0; $i < count($a->types); $i++) {
            if (!$a->types[$i]->equals($b->types[$i])) {
                return false;
            }
        }

        return true;
    }

    public function __toString() {
        if ($this->types === null) {
            return 'mixed';
        }

        return implode('|', array_map(
            function ($type) { return $type->name; },
            $this->types)
        );
    }
}

class ArginfoType {
    /** @var ClassType[] $classTypes */
    public $classTypes;

    /** @var SimpleType[] $builtinTypes */
    private $builtinTypes;

    public function __construct(array $classTypes, array $builtinTypes) {
        $this->classTypes = $classTypes;
        $this->builtinTypes = $builtinTypes;
    }

    public function hasClassType(): bool {
        return !empty($this->classTypes);
    }

    public function toClassTypeString(): string {
        return implode('|', array_map(function(SimpleType $type) {
            return $type->toEscapedName();
        }, $this->classTypes));
    }

    public function toTypeMask(): string {
        if (empty($this->builtinTypes)) {
            return '0';
        }
        return implode('|', array_map(function(SimpleType $type) {
            return $type->toTypeMask();
        }, $this->builtinTypes));
    }
}

class ArgInfo {
    const SEND_BY_VAL = 0;
    const SEND_BY_REF = 1;
    const SEND_PREFER_REF = 2;

    /** @var string */
    public $name;
    /** @var int */
    public $sendBy;
    /** @var bool */
    public $isVariadic;
    /** @var Type|null */
    public $type;
    /** @var Type|null */
    public $phpDocType;
    /** @var string|null */
    public $defaultValue;

    public function __construct(string $name, int $sendBy, bool $isVariadic, ?Type $type, ?Type $phpDocType, ?string $defaultValue) {
        $this->name = $name;
        $this->sendBy = $sendBy;
        $this->isVariadic = $isVariadic;
        $this->type = $type;
        $this->phpDocType = $phpDocType;
        $this->defaultValue = $defaultValue;
    }

    public function equals(ArgInfo $other): bool {
        return $this->name === $other->name
            && $this->sendBy === $other->sendBy
            && $this->isVariadic === $other->isVariadic
            && Type::equals($this->type, $other->type)
            && $this->defaultValue === $other->defaultValue;
    }

    public function getSendByString(): string {
        switch ($this->sendBy) {
        case self::SEND_BY_VAL:
            return "0";
        case self::SEND_BY_REF:
            return "1";
        case self::SEND_PREFER_REF:
            return "ZEND_SEND_PREFER_REF";
        }
        throw new Exception("Invalid sendBy value");
    }

    public function getMethodSynopsisType(): Type {
        if ($this->type) {
            return $this->type;
        }

        if ($this->phpDocType) {
            return $this->phpDocType;
        }

        throw new Exception("A parameter must have a type");
    }

    public function hasProperDefaultValue(): bool {
        return $this->defaultValue !== null && $this->defaultValue !== "UNKNOWN";
    }

    public function getDefaultValueAsArginfoString(): string {
        if ($this->hasProperDefaultValue()) {
            return '"' . addslashes($this->defaultValue) . '"';
        }

        return "NULL";
    }

    public function getDefaultValueAsMethodSynopsisString(): ?string {
        if ($this->defaultValue === null) {
            return null;
        }

        switch ($this->defaultValue) {
            case 'UNKNOWN':
                return null;
            case 'false':
            case 'true':
            case 'null':
                return "&{$this->defaultValue};";
        }

        return $this->defaultValue;
    }
}

class PropertyName {
    /** @var Name */
    public $class;
    /** @var string */
    public $property;

    public function __construct(Name $class, string $property)
    {
        $this->class = $class;
        $this->property = $property;
    }

    public function __toString()
    {
        return $this->class->toString() . "::$" . $this->property;
    }
}

interface FunctionOrMethodName {
    public function getDeclaration(): string;
    public function getArgInfoName(): string;
    public function getMethodSynopsisFilename(): string;
    public function __toString(): string;
    public function isMethod(): bool;
    public function isConstructor(): bool;
    public function isDestructor(): bool;
}

class FunctionName implements FunctionOrMethodName {
    /** @var Name */
    private $name;

    public function __construct(Name $name) {
        $this->name = $name;
    }

    public function getNamespace(): ?string {
        if ($this->name->isQualified()) {
            return $this->name->slice(0, -1)->toString();
        }
        return null;
    }

    public function getNonNamespacedName(): string {
        if ($this->name->isQualified()) {
            throw new Exception("Namespaced name not supported here");
        }
        return $this->name->toString();
    }

    public function getDeclarationName(): string {
        return $this->name->getLast();
    }

    public function getDeclaration(): string {
        return "ZEND_FUNCTION({$this->getDeclarationName()});\n";
    }

    public function getArgInfoName(): string {
        $underscoreName = implode('_', $this->name->parts);
        return "arginfo_$underscoreName";
    }

    public function getMethodSynopsisFilename(): string {
        return implode('_', $this->name->parts);
    }

    public function __toString(): string {
        return $this->name->toString();
    }

    public function isMethod(): bool {
        return false;
    }

    public function isConstructor(): bool {
        return false;
    }

    public function isDestructor(): bool {
        return false;
    }
}

class MethodName implements FunctionOrMethodName {
    /** @var Name */
    private $className;
    /** @var string */
    public $methodName;

    public function __construct(Name $className, string $methodName) {
        $this->className = $className;
        $this->methodName = $methodName;
    }

    public function getDeclarationClassName(): string {
        return implode('_', $this->className->parts);
    }

    public function getDeclaration(): string {
        return "ZEND_METHOD({$this->getDeclarationClassName()}, $this->methodName);\n";
    }

    public function getArgInfoName(): string {
        return "arginfo_class_{$this->getDeclarationClassName()}_{$this->methodName}";
    }

    public function getMethodSynopsisFilename(): string {
        return $this->getDeclarationClassName() . "_{$this->methodName}";
    }

    public function __toString(): string {
        return "$this->className::$this->methodName";
    }

    public function isMethod(): bool {
        return true;
    }

    public function isConstructor(): bool {
        return $this->methodName === "__construct";
    }

    public function isDestructor(): bool {
        return $this->methodName === "__destruct";
    }
}

class ReturnInfo {
    /** @var bool */
    public $byRef;
    /** @var Type|null */
    public $type;
    /** @var Type|null */
    public $phpDocType;
    /** @var bool */
    public $tentativeReturnType;

    public function __construct(bool $byRef, ?Type $type, ?Type $phpDocType, bool $tentativeReturnType) {
        $this->byRef = $byRef;
        $this->type = $type;
        $this->phpDocType = $phpDocType;
        $this->tentativeReturnType = $tentativeReturnType;
    }

    public function equals(ReturnInfo $other): bool {
        return $this->byRef === $other->byRef
            && Type::equals($this->type, $other->type)
            && $this->tentativeReturnType === $other->tentativeReturnType;
    }

    public function getMethodSynopsisType(): ?Type {
        return $this->type ?? $this->phpDocType;
    }
}

class FuncInfo {
    /** @var FunctionOrMethodName */
    public $name;
    /** @var int */
    public $classFlags;
    /** @var int */
    public $flags;
    /** @var string|null */
    public $aliasType;
    /** @var FunctionName|null */
    public $alias;
    /** @var bool */
    public $isDeprecated;
    /** @var bool */
    public $verify;
    /** @var ArgInfo[] */
    public $args;
    /** @var ReturnInfo */
    public $return;
    /** @var int */
    public $numRequiredArgs;
    /** @var string|null */
    public $cond;

    public function __construct(
        FunctionOrMethodName $name,
        int $classFlags,
        int $flags,
        ?string $aliasType,
        ?FunctionOrMethodName $alias,
        bool $isDeprecated,
        bool $verify,
        array $args,
        ReturnInfo $return,
        int $numRequiredArgs,
        ?string $cond
    ) {
        $this->name = $name;
        $this->classFlags = $classFlags;
        $this->flags = $flags;
        $this->aliasType = $aliasType;
        $this->alias = $alias;
        $this->isDeprecated = $isDeprecated;
        $this->verify = $verify;
        $this->args = $args;
        $this->return = $return;
        $this->numRequiredArgs = $numRequiredArgs;
        $this->cond = $cond;
    }

    public function isMethod(): bool
    {
        return $this->name->isMethod();
    }

    public function isFinalMethod(): bool
    {
        return ($this->flags & Class_::MODIFIER_FINAL) || ($this->classFlags & Class_::MODIFIER_FINAL);
    }

    public function isInstanceMethod(): bool
    {
        return !($this->flags & Class_::MODIFIER_STATIC) && $this->isMethod() && !$this->name->isConstructor();
    }

    /** @return string[] */
    public function getModifierNames(): array
    {
        if (!$this->isMethod()) {
            return [];
        }

        $result = [];

        if ($this->flags & Class_::MODIFIER_FINAL) {
            $result[] = "final";
        } elseif ($this->flags & Class_::MODIFIER_ABSTRACT && $this->classFlags & ~Class_::MODIFIER_ABSTRACT) {
            $result[] = "abstract";
        }

        if ($this->flags & Class_::MODIFIER_PROTECTED) {
            $result[] = "protected";
        } elseif ($this->flags & Class_::MODIFIER_PRIVATE) {
            $result[] = "private";
        } else {
            $result[] = "public";
        }

        if ($this->flags & Class_::MODIFIER_STATIC) {
            $result[] = "static";
        }

        return $result;
    }

    public function hasParamWithUnknownDefaultValue(): bool
    {
        foreach ($this->args as $arg) {
            if ($arg->defaultValue && !$arg->hasProperDefaultValue()) {
                return true;
            }
        }

        return false;
    }

    public function equalsApartFromName(FuncInfo $other): bool {
        if (count($this->args) !== count($other->args)) {
            return false;
        }

        for ($i = 0; $i < count($this->args); $i++) {
            if (!$this->args[$i]->equals($other->args[$i])) {
                return false;
            }
        }

        return $this->return->equals($other->return)
            && $this->numRequiredArgs === $other->numRequiredArgs
            && $this->cond === $other->cond;
    }

    public function getArgInfoName(): string {
        return $this->name->getArgInfoName();
    }

    public function getDeclarationKey(): string
    {
        $name = $this->alias ?? $this->name;

        return "$name|$this->cond";
    }

    public function getDeclaration(): ?string
    {
        if ($this->flags & Class_::MODIFIER_ABSTRACT) {
            return null;
        }

        $name = $this->alias ?? $this->name;

        return $name->getDeclaration();
    }

    public function getFunctionEntry(): string {
        if ($this->name instanceof MethodName) {
            if ($this->alias) {
                if ($this->alias instanceof MethodName) {
                    return sprintf(
                        "\tZEND_MALIAS(%s, %s, %s, %s, %s)\n",
                        $this->alias->getDeclarationClassName(), $this->name->methodName,
                        $this->alias->methodName, $this->getArgInfoName(), $this->getFlagsAsArginfoString()
                    );
                } else if ($this->alias instanceof FunctionName) {
                    return sprintf(
                        "\tZEND_ME_MAPPING(%s, %s, %s, %s)\n",
                        $this->name->methodName, $this->alias->getNonNamespacedName(),
                        $this->getArgInfoName(), $this->getFlagsAsArginfoString()
                    );
                } else {
                    throw new Error("Cannot happen");
                }
            } else {
                $declarationClassName = $this->name->getDeclarationClassName();
                if ($this->flags & Class_::MODIFIER_ABSTRACT) {
                    return sprintf(
                        "\tZEND_ABSTRACT_ME_WITH_FLAGS(%s, %s, %s, %s)\n",
                        $declarationClassName, $this->name->methodName, $this->getArgInfoName(),
                        $this->getFlagsAsArginfoString()
                    );
                }

                return sprintf(
                    "\tZEND_ME(%s, %s, %s, %s)\n",
                    $declarationClassName, $this->name->methodName, $this->getArgInfoName(),
                    $this->getFlagsAsArginfoString()
                );
            }
        } else if ($this->name instanceof FunctionName) {
            $namespace = $this->name->getNamespace();
            $declarationName = $this->name->getDeclarationName();

            if ($this->alias && $this->isDeprecated) {
                return sprintf(
                    "\tZEND_DEP_FALIAS(%s, %s, %s)\n",
                    $declarationName, $this->alias->getNonNamespacedName(), $this->getArgInfoName()
                );
            }

            if ($this->alias) {
                return sprintf(
                    "\tZEND_FALIAS(%s, %s, %s)\n",
                    $declarationName, $this->alias->getNonNamespacedName(), $this->getArgInfoName()
                );
            }

            if ($this->isDeprecated) {
                return sprintf(
                    "\tZEND_DEP_FE(%s, %s)\n", $declarationName, $this->getArgInfoName());
            }

            if ($namespace) {
                // Render A\B as "A\\B" in C strings for namespaces
                return sprintf(
                    "\tZEND_NS_FE(\"%s\", %s, %s)\n",
                    addslashes($namespace), $declarationName, $this->getArgInfoName());
            } else {
                return sprintf("\tZEND_FE(%s, %s)\n", $declarationName, $this->getArgInfoName());
            }
        } else {
            throw new Error("Cannot happen");
        }
    }

    public function discardInfoForOldPhpVersions(): void {
        $this->return->type = null;
        foreach ($this->args as $arg) {
            $arg->type = null;
            $arg->defaultValue = null;
        }
    }

    private function getFlagsAsArginfoString(): string
    {
        $flags = "ZEND_ACC_PUBLIC";
        if ($this->flags & Class_::MODIFIER_PROTECTED) {
            $flags = "ZEND_ACC_PROTECTED";
        } elseif ($this->flags & Class_::MODIFIER_PRIVATE) {
            $flags = "ZEND_ACC_PRIVATE";
        }

        if ($this->flags & Class_::MODIFIER_STATIC) {
            $flags .= "|ZEND_ACC_STATIC";
        }

        if ($this->flags & Class_::MODIFIER_FINAL) {
            $flags .= "|ZEND_ACC_FINAL";
        }

        if ($this->flags & Class_::MODIFIER_ABSTRACT) {
            $flags .= "|ZEND_ACC_ABSTRACT";
        }

        if ($this->isDeprecated) {
            $flags .= "|ZEND_ACC_DEPRECATED";
        }

        return $flags;
    }

    /**
     * @param FuncInfo[] $funcMap
     * @param FuncInfo[] $aliasMap
     * @throws Exception
     */
    public function getMethodSynopsisDocument(array $funcMap, array $aliasMap): ?string {

        $doc = new DOMDocument();
        $doc->formatOutput = true;
        $methodSynopsis = $this->getMethodSynopsisElement($funcMap, $aliasMap, $doc);
        if (!$methodSynopsis) {
            return null;
        }

        $doc->appendChild($methodSynopsis);

        return $doc->saveXML();
    }

    /**
     * @param FuncInfo[] $funcMap
     * @param FuncInfo[] $aliasMap
     * @throws Exception
     */
    public function getMethodSynopsisElement(array $funcMap, array $aliasMap, DOMDocument $doc): ?DOMElement {
        if ($this->hasParamWithUnknownDefaultValue()) {
            return null;
        }

        if ($this->name->isConstructor()) {
            $synopsisType = "constructorsynopsis";
        } elseif ($this->name->isDestructor()) {
            $synopsisType = "destructorsynopsis";
        } else {
            $synopsisType = "methodsynopsis";
        }

        $methodSynopsis = $doc->createElement($synopsisType);

        $aliasedFunc = $this->aliasType === "alias" && isset($funcMap[$this->alias->__toString()]) ? $funcMap[$this->alias->__toString()] : null;
        $aliasFunc = $aliasMap[$this->name->__toString()] ?? null;

        if (($this->aliasType === "alias" && $aliasedFunc !== null && $aliasedFunc->isMethod() !== $this->isMethod()) ||
            ($aliasFunc !== null && $aliasFunc->isMethod() !== $this->isMethod())
        ) {
            $role = $doc->createAttribute("role");
            $role->value = $this->isMethod() ? "oop" : "procedural";
            $methodSynopsis->appendChild($role);
        }

        $methodSynopsis->appendChild(new DOMText("\n   "));

        foreach ($this->getModifierNames() as $modifierString) {
            $modifierElement = $doc->createElement('modifier', $modifierString);
            $methodSynopsis->appendChild($modifierElement);
            $methodSynopsis->appendChild(new DOMText(" "));
        }

        $returnType = $this->return->getMethodSynopsisType();
        if ($returnType) {
            $this->appendMethodSynopsisTypeToElement($doc, $methodSynopsis, $returnType);
        }

        $methodname = $doc->createElement('methodname', $this->name->__toString());
        $methodSynopsis->appendChild($methodname);

        if (empty($this->args)) {
            $methodSynopsis->appendChild(new DOMText("\n   "));
            $void = $doc->createElement('void');
            $methodSynopsis->appendChild($void);
        } else {
            foreach ($this->args as $arg) {
                $methodSynopsis->appendChild(new DOMText("\n   "));
                $methodparam = $doc->createElement('methodparam');
                if ($arg->defaultValue !== null) {
                    $methodparam->setAttribute("choice", "opt");
                }
                if ($arg->isVariadic) {
                    $methodparam->setAttribute("rep", "repeat");
                }

                $methodSynopsis->appendChild($methodparam);
                $this->appendMethodSynopsisTypeToElement($doc, $methodparam, $arg->getMethodSynopsisType());

                $parameter = $doc->createElement('parameter', $arg->name);
                if ($arg->sendBy !== ArgInfo::SEND_BY_VAL) {
                    $parameter->setAttribute("role", "reference");
                }

                $methodparam->appendChild($parameter);
                $defaultValue = $arg->getDefaultValueAsMethodSynopsisString();
                if ($defaultValue !== null) {
                    $initializer = $doc->createElement('initializer');
                    if (preg_match('/^[a-zA-Z_][a-zA-Z_0-9]*$/', $defaultValue)) {
                        $constant = $doc->createElement('constant', $defaultValue);
                        $initializer->appendChild($constant);
                    } else {
                        $initializer->nodeValue = $defaultValue;
                    }
                    $methodparam->appendChild($initializer);
                }
            }
        }
        $methodSynopsis->appendChild(new DOMText("\n  "));

        return $methodSynopsis;
    }

    private function appendMethodSynopsisTypeToElement(DOMDocument $doc, DOMElement $elementToAppend, Type $type) {
        if (count($type->types) > 1) {
            $typeElement = $doc->createElement('type');
            $typeElement->setAttribute("class", "union");

            foreach ($type->types as $type) {
                $unionTypeElement = $doc->createElement('type', $type->name);
                $typeElement->appendChild($unionTypeElement);
            }
        } else {
            $typeElement = $doc->createElement('type', $type->types[0]->name);
        }

        $elementToAppend->appendChild($typeElement);
    }
}

class PropertyInfo
{
    /** @var PropertyName */
    public $name;
    /** @var int */
    public $flags;
    /** @var Type|null */
    public $type;
    /** @var Expr|null */
    public $defaultValue;

    public function __construct(PropertyName $name, int $flags, ?Type $type, ?Expr $defaultValue)
    {
        $this->name = $name;
        $this->flags = $flags;
        $this->type = $type;
        $this->defaultValue = $defaultValue;
    }

    public function discardInfoForOldPhpVersions(): void {
        $this->type = null;
    }

    public function getDeclaration(): string {
        $code = "\n";

        $propertyName = $this->name->property;

        $defaultValueConstant = false;
        if ($this->defaultValue === null) {
            $defaultValue = null;
            $defaultValueType = "undefined";
        } else {
            $evaluator = new ConstExprEvaluator(
                function (Expr $expr) use (&$defaultValueConstant) {
                    if ($expr instanceof Expr\ConstFetch) {
                        $defaultValueConstant = true;
                        return null;
                    }

                    throw new Exception("Property $this->name has an unsupported default value");
                }
            );
            $defaultValue = $evaluator->evaluateDirectly($this->defaultValue);
            $defaultValueType = gettype($defaultValue);
        }

        if ($defaultValueConstant) {
            echo "Skipping code generation for property $this->name, because it has a constant default value\n";
            return "";
        }

        $typeCode = "";
        if ($this->type) {
            $arginfoType = $this->type->toArginfoType();
            if ($arginfoType->hasClassType()) {
                if (count($arginfoType->classTypes) >= 2) {
                    foreach ($arginfoType->classTypes as $classType) {
                        $className = $classType->name;
                        $code .= "\tzend_string *property_{$propertyName}_class_{$className} = zend_string_init(\"$className\", sizeof(\"$className\") - 1, 1);\n";
                    }

                    $classTypeCount = count($arginfoType->classTypes);
                    $code .= "\tzend_type_list *property_{$propertyName}_type_list = malloc(ZEND_TYPE_LIST_SIZE($classTypeCount));\n";
                    $code .= "\tproperty_{$propertyName}_type_list->num_types = $classTypeCount;\n";

                    foreach ($arginfoType->classTypes as $k => $classType) {
                        $className = $classType->name;
                        $code .= "\tproperty_{$propertyName}_type_list->types[$k] = (zend_type) ZEND_TYPE_INIT_CLASS(property_{$propertyName}_class_{$className}, 0, 0);\n";
                    }

                    $typeMaskCode = $this->type->toArginfoType()->toTypeMask();

                    $code .= "\tzend_type property_{$propertyName}_type = ZEND_TYPE_INIT_PTR(property_{$propertyName}_type_list, _ZEND_TYPE_LIST_BIT, 0, $typeMaskCode);\n";
                    $typeCode = "property_{$propertyName}_type";
                } else {
                    $className = $arginfoType->classTypes[0]->name;
                    $code .= "\tzend_string *property_{$propertyName}_class_{$className} = zend_string_init(\"$className\", sizeof(\"$className\")-1, 1);\n";

                    $typeCode = "(zend_type) ZEND_TYPE_INIT_CLASS(property_{$propertyName}_class_{$className}, 0, " . $arginfoType->toTypeMask() . ")";
                }
            } else {
                $typeCode = "(zend_type) ZEND_TYPE_INIT_MASK(" . $arginfoType->toTypeMask() . ")";
            }
        }

        $code .= $this->initializeValue($defaultValueType, $defaultValue, $this->type !== null);

        $code .= "\tzend_string *property_{$propertyName}_name = zend_string_init(\"$propertyName\", sizeof(\"$propertyName\") - 1, 1);\n";
        $nameCode = "property_{$propertyName}_name";

        if ($this->type !== null) {
            $code .= "\tzend_declare_typed_property(class_entry, $nameCode, &property_{$propertyName}_default_value, " . $this->getFlagsAsString() . ", NULL, $typeCode);\n";
        } else {
            $code .= "\tzend_declare_property_ex(class_entry, $nameCode, &property_{$propertyName}_default_value, " . $this->getFlagsAsString() . ", NULL);\n";
        }
        $code .= "\tzend_string_release(property_{$propertyName}_name);\n";

        return $code;
    }

    /**
     * @param mixed $value
     */
    private function initializeValue(string $type, $value, bool $isTyped): string
    {
        $name = $this->name->property;
        $zvalName = "property_{$name}_default_value";

        $code = "\tzval $zvalName;\n";

        switch ($type) {
            case "undefined":
                if ($isTyped) {
                    $code .= "\tZVAL_UNDEF(&$zvalName);\n";
                } else {
                    $code .= "\tZVAL_NULL(&$zvalName);\n";
                }
                break;

            case "NULL":
                $code .= "\tZVAL_NULL(&$zvalName);\n";
                break;

            case "boolean":
                $code .= "\tZVAL_BOOL(&$zvalName, " . ((int) $value) . ");\n";
                break;

            case "integer":
                $code .= "\tZVAL_LONG(&$zvalName, $value);\n";
                break;

            case "double":
                $code .= "\tZVAL_DOUBLE(&$zvalName, $value);\n";
                break;

            case "string":
                if ($value === "") {
                    $code .= "\tZVAL_EMPTY_STRING(&$zvalName);\n";
                } else {
                    $code .= "\tzend_string *{$zvalName}_str = zend_string_init(\"$value\", sizeof(\"$value\") - 1, 1);\n";
                    $code .= "\tZVAL_STR(&$zvalName, {$zvalName}_str);\n";
                }
                break;

            case "array":
                if (empty($value)) {
                    $code .= "\tZVAL_EMPTY_ARRAY(&$zvalName);\n";
                } else {
                    throw new Exception("Unimplemented property default value");
                }
                break;

            default:
                throw new Exception("Invalid property default value");
        }

        return $code;
    }

    private function getFlagsAsString(): string
    {
        $flags = "ZEND_ACC_PUBLIC";
        if ($this->flags & Class_::MODIFIER_PROTECTED) {
            $flags = "ZEND_ACC_PROTECTED";
        } elseif ($this->flags & Class_::MODIFIER_PRIVATE) {
            $flags = "ZEND_ACC_PRIVATE";
        }

        if ($this->flags & Class_::MODIFIER_STATIC) {
            $flags .= "|ZEND_ACC_STATIC";
        }

        return $flags;
    }
}

class ClassInfo {
    /** @var Name */
    public $name;
    /** @var int */
    public $flags;
    /** @var string */
    public $type;
    /** @var string|null */
    public $alias;
    /** @var bool */
    public $isDeprecated;
    /** @var bool */
    public $isStrictProperties;
    /** @var Name[] */
    public $extends;
    /** @var Name[] */
    public $implements;
    /** @var PropertyInfo[] */
    public $propertyInfos;
    /** @var FuncInfo[] */
    public $funcInfos;

    /**
     * @param Name[] $extends
     * @param Name[] $implements
     * @param PropertyInfo[] $propertyInfos
     * @param FuncInfo[] $funcInfos
     */
    public function __construct(
        Name $name,
        int $flags,
        string $type,
        ?string $alias,
        bool $isDeprecated,
        bool $isStrictProperties,
        array $extends,
        array $implements,
        array $propertyInfos,
        array $funcInfos
    ) {
        $this->name = $name;
        $this->flags = $flags;
        $this->type = $type;
        $this->alias = $alias;
        $this->isDeprecated = $isDeprecated;
        $this->isStrictProperties = $isStrictProperties;
        $this->extends = $extends;
        $this->implements = $implements;
        $this->propertyInfos = $propertyInfos;
        $this->funcInfos = $funcInfos;
    }

    public function getRegistration(): string
    {
        $params = [];
        foreach ($this->extends as $extends) {
            $params[] = "zend_class_entry *class_entry_" . implode("_", $extends->parts);
        }
        foreach ($this->implements as $implements) {
            $params[] = "zend_class_entry *class_entry_" . implode("_", $implements->parts);
        }

        $escapedName = implode("_", $this->name->parts);

        $code = "static zend_class_entry *register_class_$escapedName(" . (empty($params) ? "void" : implode(", ", $params)) . ")\n";

        $code .= "{\n";
        $code .= "\tzend_class_entry ce, *class_entry;\n\n";
        if (count($this->name->parts) > 1) {
            $className = $this->name->getLast();
            $namespace = addslashes((string) $this->name->slice(0, -1));

            $code .= "\tINIT_NS_CLASS_ENTRY(ce, \"$namespace\", \"$className\", class_{$escapedName}_methods);\n";
        } else {
            $code .= "\tINIT_CLASS_ENTRY(ce, \"$this->name\", class_{$escapedName}_methods);\n";
        }

        if ($this->type === "class" || $this->type === "trait") {
            $code .= "\tclass_entry = zend_register_internal_class_ex(&ce, " . (isset($this->extends[0]) ? "class_entry_" . str_replace("\\", "_", $this->extends[0]->toString()) : "NULL") . ");\n";
        } else {
            $code .= "\tclass_entry = zend_register_internal_interface(&ce);\n";
        }
        if ($this->getFlagsAsString()) {
            $code .= "\tclass_entry->ce_flags |= " . $this->getFlagsAsString() . ";\n";
        }

        $implements = array_map(
            function (Name $item) {
                return "class_entry_" . implode("_", $item->parts);
            },
            $this->type === "interface" ? $this->extends : $this->implements
        );

        if (!empty($implements)) {
            $code .= "\tzend_class_implements(class_entry, " . count($implements) . ", " . implode(", ", $implements) . ");\n";
        }

        if ($this->alias) {
            $code .= "\tzend_register_class_alias(\"" . str_replace("\\", "_", $this->alias) . "\", class_entry);\n";
        }

        foreach ($this->propertyInfos as $property) {
            $code .= $property->getDeclaration();
        }

        $code .= "\n\treturn class_entry;\n";

        $code .= "}\n";

        return $code;
    }

    private function getFlagsAsString(): string
    {
        $flags = [];

        if ($this->type === "trait") {
            $flags[] = "ZEND_ACC_TRAIT";
        }

        if ($this->flags & Class_::MODIFIER_FINAL) {
            $flags[] = "ZEND_ACC_FINAL";
        }

        if ($this->flags & Class_::MODIFIER_ABSTRACT) {
            $flags[] = "ZEND_ACC_ABSTRACT";
        }

        if ($this->isDeprecated) {
            $flags[] = "ZEND_ACC_DEPRECATED";
        }

        if ($this->isStrictProperties) {
            $flags[] = "ZEND_ACC_NO_DYNAMIC_PROPERTIES";
        }

        return implode("|", $flags);
    }
}

class FileInfo {
    /** @var FuncInfo[] */
    public $funcInfos = [];
    /** @var ClassInfo[] */
    public $classInfos = [];
    /** @var bool */
    public $generateFunctionEntries = false;
    /** @var string */
    public $declarationPrefix = "";
    /** @var bool */
    public $generateLegacyArginfo = false;
    /** @var bool */
    public $generateClassEntries = false;

    /**
     * @return iterable<FuncInfo>
     */
    public function getAllFuncInfos(): iterable {
        yield from $this->funcInfos;
        foreach ($this->classInfos as $classInfo) {
            yield from $classInfo->funcInfos;
        }
    }

    /**
     * @return iterable<PropertyInfo>
     */
    public function getAllPropertyInfos(): iterable {
        foreach ($this->classInfos as $classInfo) {
            yield from $classInfo->propertyInfos;
        }
    }
}

class DocCommentTag {
    /** @var string */
    public $name;
    /** @var string|null */
    public $value;

    public function __construct(string $name, ?string $value) {
        $this->name = $name;
        $this->value = $value;
    }

    public function getValue(): string {
        if ($this->value === null) {
            throw new Exception("@$this->name does not have a value");
        }

        return $this->value;
    }

    public function getType(): string {
        $value = $this->getValue();

        $matches = [];

        if ($this->name === "param") {
            preg_match('/^\s*([\w\|\\\\\[\]]+)\s*\$\w+.*$/', $value, $matches);
        } elseif ($this->name === "return") {
            preg_match('/^\s*([\w\|\\\\\[\]]+)(\s+|$)/', $value, $matches);
        }

        if (isset($matches[1]) === false) {
            throw new Exception("@$this->name doesn't contain a type or has an invalid format \"$value\"");
        }

        return $matches[1];
    }

    public function getVariableName(): string {
        $value = $this->value;
        if ($value === null || strlen($value) === 0) {
            throw new Exception("@$this->name doesn't have any value");
        }

        $matches = [];

        if ($this->name === "param") {
            preg_match('/^\s*[\w\|\\\\\[\]]+\s*\$(\w+).*$/', $value, $matches);
        } elseif ($this->name === "prefer-ref") {
            preg_match('/^\s*\$(\w+).*$/', $value, $matches);
        }

        if (isset($matches[1]) === false) {
            throw new Exception("@$this->name doesn't contain a variable name or has an invalid format \"$value\"");
        }

        return $matches[1];
    }
}

/** @return DocCommentTag[] */
function parseDocComment(DocComment $comment): array {
    $commentText = substr($comment->getText(), 2, -2);
    $tags = [];
    foreach (explode("\n", $commentText) as $commentLine) {
        $regex = '/^\*\s*@([a-z-]+)(?:\s+(.+))?$/';
        if (preg_match($regex, trim($commentLine), $matches)) {
            $tags[] = new DocCommentTag($matches[1], $matches[2] ?? null);
        }
    }

    return $tags;
}

function parseFunctionLike(
    PrettyPrinterAbstract $prettyPrinter,
    FunctionOrMethodName $name,
    int $classFlags,
    int $flags,
    Node\FunctionLike $func,
    ?string $cond
): FuncInfo {
    try {
        $comment = $func->getDocComment();
        $paramMeta = [];
        $aliasType = null;
        $alias = null;
        $isDeprecated = false;
        $verify = true;
        $docReturnType = null;
        $tentativeReturnType = false;
        $docParamTypes = [];

        if ($comment) {
            $tags = parseDocComment($comment);
            foreach ($tags as $tag) {
                if ($tag->name === 'prefer-ref') {
                    $varName = $tag->getVariableName();
                    if (!isset($paramMeta[$varName])) {
                        $paramMeta[$varName] = [];
                    }
                    $paramMeta[$varName]['preferRef'] = true;
                } else if ($tag->name === 'alias' || $tag->name === 'implementation-alias') {
                    $aliasType = $tag->name;
                    $aliasParts = explode("::", $tag->getValue());
                    if (count($aliasParts) === 1) {
                        $alias = new FunctionName(new Name($aliasParts[0]));
                    } else {
                        $alias = new MethodName(new Name($aliasParts[0]), $aliasParts[1]);
                    }
                } else if ($tag->name === 'deprecated') {
                    $isDeprecated = true;
                } else if ($tag->name === 'no-verify') {
                    $verify = false;
                } else if ($tag->name === 'tentative-return-type') {
                    $tentativeReturnType = true;
                } else if ($tag->name === 'return') {
                    $docReturnType = $tag->getType();
                } else if ($tag->name === 'param') {
                    $docParamTypes[$tag->getVariableName()] = $tag->getType();
                }
            }
        }

        $varNameSet = [];
        $args = [];
        $numRequiredArgs = 0;
        $foundVariadic = false;
        foreach ($func->getParams() as $i => $param) {
            $varName = $param->var->name;
            $preferRef = !empty($paramMeta[$varName]['preferRef']);
            unset($paramMeta[$varName]);

            if (isset($varNameSet[$varName])) {
                throw new Exception("Duplicate parameter name $varName");
            }
            $varNameSet[$varName] = true;

            if ($preferRef) {
                $sendBy = ArgInfo::SEND_PREFER_REF;
            } else if ($param->byRef) {
                $sendBy = ArgInfo::SEND_BY_REF;
            } else {
                $sendBy = ArgInfo::SEND_BY_VAL;
            }

            if ($foundVariadic) {
                throw new Exception("Only the last parameter can be variadic");
            }

            $type = $param->type ? Type::fromNode($param->type) : null;
            if ($type === null && !isset($docParamTypes[$varName])) {
                throw new Exception("Missing parameter type");
            }

            if ($param->default instanceof Expr\ConstFetch &&
                $param->default->name->toLowerString() === "null" &&
                $type && !$type->isNullable()
            ) {
                $simpleType = $type->tryToSimpleType();
                if ($simpleType === null) {
                    throw new Exception("Parameter $varName has null default, but is not nullable");
                }
            }

            $foundVariadic = $param->variadic;

            $args[] = new ArgInfo(
                $varName,
                $sendBy,
                $param->variadic,
                $type,
                isset($docParamTypes[$varName]) ? Type::fromPhpDoc($docParamTypes[$varName]) : null,
                $param->default ? $prettyPrinter->prettyPrintExpr($param->default) : null
            );
            if (!$param->default && !$param->variadic) {
                $numRequiredArgs = $i + 1;
            }
        }

        foreach (array_keys($paramMeta) as $var) {
            throw new Exception("Found metadata for invalid param $var");
        }

        $returnType = $func->getReturnType();
        if ($returnType === null && $docReturnType === null && !$name->isConstructor() && !$name->isDestructor()) {
            throw new Exception("Missing return type");
        }

<<<<<<< HEAD
        $return = new ReturnInfo(
            $func->returnsByRef(),
            $returnType ? Type::fromNode($returnType) : null,
            $docReturnType ? Type::fromPhpDoc($docReturnType) : null,
            $tentativeReturnType
        );
=======
        if ($param->default instanceof Expr\ClassConstFetch && $param->default->class->toLowerString() === "self") {
            throw new Exception('The exact class name must be used instead of "self"');
        }

        $foundVariadic = $param->variadic;
>>>>>>> 80e5ad5a

        return new FuncInfo(
            $name,
            $classFlags,
            $flags,
            $aliasType,
            $alias,
            $isDeprecated,
            $verify,
            $args,
            $return,
            $numRequiredArgs,
            $cond
        );
    } catch (Exception $e) {
        throw new Exception($name . "(): " .$e->getMessage());
    }
}

function parseProperty(
    Name $class,
    int $flags,
    Stmt\PropertyProperty $property,
    ?Node $type,
    ?DocComment $comment
): PropertyInfo {
    $docType = false;

    if ($comment) {
        $tags = parseDocComment($comment);
        foreach ($tags as $tag) {
            if ($tag->name === 'var') {
                $docType = true;
            }
        }
    }

    $propertyType = $type ? Type::fromNode($type) : null;
    if ($propertyType === null && !$docType) {
        throw new Exception("Missing type for property $class::\$$property->name");
    }

    if ($property->default instanceof Expr\ConstFetch &&
        $property->default->name->toLowerString() === "null" &&
        $propertyType && !$propertyType->isNullable()
    ) {
        $simpleType = $propertyType->tryToSimpleType();
        if ($simpleType === null) {
            throw new Exception(
                "Property $class::\$$property->name has null default, but is not nullable");
        }
    }

    return new PropertyInfo(
        new PropertyName($class, $property->name->__toString()),
        $flags,
        $propertyType,
        $property->default
    );
}

/**
 * @param PropertyInfo[] $properties
 * @param FuncInfo[] $methods
 */
function parseClass(Name $name, Stmt\ClassLike $class, array $properties, array $methods): ClassInfo {
    $flags = $class instanceof Class_ ? $class->flags : 0;
    $comment = $class->getDocComment();
    $alias = null;
    $isDeprecated = false;
    $isStrictProperties = false;

    if ($comment) {
        $tags = parseDocComment($comment);
        foreach ($tags as $tag) {
            if ($tag->name === 'alias') {
                $alias = $tag->getValue();
            } else if ($tag->name === 'deprecated') {
                $isDeprecated = true;
            } else if ($tag->name === 'strict-properties') {
                $isStrictProperties = true;
            }
        }
    }

    $extends = [];
    $implements = [];

    if ($class instanceof Class_) {
        if ($class->extends) {
            $extends[] = $class->extends;
        }
        $implements = $class->implements;
    } elseif ($class instanceof Interface_) {
        $extends = $class->extends;
    }

    return new ClassInfo(
        $name,
        $flags,
        $class instanceof Class_ ? "class" : ($class instanceof Interface_ ? "interface" : "trait"),
        $alias,
        $isDeprecated,
        $isStrictProperties,
        $extends,
        $implements,
        $properties,
        $methods
    );
}

function handlePreprocessorConditions(array &$conds, Stmt $stmt): ?string {
    foreach ($stmt->getComments() as $comment) {
        $text = trim($comment->getText());
        if (preg_match('/^#\s*if\s+(.+)$/', $text, $matches)) {
            $conds[] = $matches[1];
        } else if (preg_match('/^#\s*ifdef\s+(.+)$/', $text, $matches)) {
            $conds[] = "defined($matches[1])";
        } else if (preg_match('/^#\s*ifndef\s+(.+)$/', $text, $matches)) {
            $conds[] = "!defined($matches[1])";
        } else if (preg_match('/^#\s*else$/', $text)) {
            if (empty($conds)) {
                throw new Exception("Encountered else without corresponding #if");
            }
            $cond = array_pop($conds);
            $conds[] = "!($cond)";
        } else if (preg_match('/^#\s*endif$/', $text)) {
            if (empty($conds)) {
                throw new Exception("Encountered #endif without corresponding #if");
            }
            array_pop($conds);
        } else if ($text[0] === '#') {
            throw new Exception("Unrecognized preprocessor directive \"$text\"");
        }
    }

    return empty($conds) ? null : implode(' && ', $conds);
}

function getFileDocComment(array $stmts): ?DocComment {
    if (empty($stmts)) {
        return null;
    }

    $comments = $stmts[0]->getComments();
    if (empty($comments)) {
        return null;
    }

    if ($comments[0] instanceof DocComment) {
        return $comments[0];
    }

    return null;
}

function handleStatements(FileInfo $fileInfo, array $stmts, PrettyPrinterAbstract $prettyPrinter) {
    $conds = [];
    foreach ($stmts as $stmt) {
        if ($stmt instanceof Stmt\Nop) {
            continue;
        }

        if ($stmt instanceof Stmt\Namespace_) {
            handleStatements($fileInfo, $stmt->stmts, $prettyPrinter);
            continue;
        }

        $cond = handlePreprocessorConditions($conds, $stmt);
        if ($stmt instanceof Stmt\Function_) {
            $fileInfo->funcInfos[] = parseFunctionLike(
                $prettyPrinter,
                new FunctionName($stmt->namespacedName),
                0,
                0,
                $stmt,
                $cond
            );
            continue;
        }

        if ($stmt instanceof Stmt\ClassLike) {
            $className = $stmt->namespacedName;
            $propertyInfos = [];
            $methodInfos = [];
            foreach ($stmt->stmts as $classStmt) {
                $cond = handlePreprocessorConditions($conds, $classStmt);
                if ($classStmt instanceof Stmt\Nop) {
                    continue;
                }

                if (!$classStmt instanceof Stmt\ClassMethod && !$classStmt instanceof Stmt\Property) {
                    throw new Exception("Not implemented {$classStmt->getType()}");
                }

                $classFlags = 0;
                if ($stmt instanceof Class_) {
                    $classFlags = $stmt->flags;
                }

                $flags = $classStmt->flags;
                if ($stmt instanceof Stmt\Interface_) {
                    $flags |= Class_::MODIFIER_ABSTRACT;
                }

                if (!($flags & Class_::VISIBILITY_MODIFIER_MASK)) {
                    throw new Exception("Visibility modifier is required");
                }

                if ($classStmt instanceof Stmt\Property) {
                    foreach ($classStmt->props as $property) {
                        $propertyInfos[] = parseProperty(
                            $className,
                            $flags,
                            $property,
                            $classStmt->type,
                            $classStmt->getDocComment()
                        );
                    }
                } else if ($classStmt instanceof Stmt\ClassMethod) {
                    $methodInfos[] = parseFunctionLike(
                        $prettyPrinter,
                        new MethodName($className, $classStmt->name->toString()),
                        $classFlags,
                        $flags,
                        $classStmt,
                        $cond
                    );
                }
            }

            $fileInfo->classInfos[] = parseClass($className, $stmt, $propertyInfos, $methodInfos);
            continue;
        }

        throw new Exception("Unexpected node {$stmt->getType()}");
    }
}

function parseStubFile(string $code): FileInfo {
    $lexer = new PhpParser\Lexer();
    $parser = new PhpParser\Parser\Php7($lexer);
    $nodeTraverser = new PhpParser\NodeTraverser;
    $nodeTraverser->addVisitor(new PhpParser\NodeVisitor\NameResolver);
    $prettyPrinter = new class extends Standard {
        protected function pName_FullyQualified(Name\FullyQualified $node) {
            return implode('\\', $node->parts);
        }
    };

    $stmts = $parser->parse($code);
    $nodeTraverser->traverse($stmts);

    $fileInfo = new FileInfo;
    $fileDocComment = getFileDocComment($stmts);
    if ($fileDocComment) {
        $fileTags = parseDocComment($fileDocComment);
        foreach ($fileTags as $tag) {
            if ($tag->name === 'generate-function-entries') {
                $fileInfo->generateFunctionEntries = true;
                $fileInfo->declarationPrefix = $tag->value ? $tag->value . " " : "";
            } else if ($tag->name === 'generate-legacy-arginfo') {
                $fileInfo->generateLegacyArginfo = true;
            } else if ($tag->name === 'generate-class-entries') {
                $fileInfo->generateClassEntries = true;
                $fileInfo->declarationPrefix = $tag->value ? $tag->value . " " : "";
            }
        }
    }

    // Generating class entries require generating function/method entries
    if ($fileInfo->generateClassEntries && !$fileInfo->generateFunctionEntries) {
        $fileInfo->generateFunctionEntries = true;
    }

    handleStatements($fileInfo, $stmts, $prettyPrinter);
    return $fileInfo;
}

function funcInfoToCode(FuncInfo $funcInfo): string {
    $code = '';
    $returnType = $funcInfo->return->type;
    $isTentativeReturnType = $funcInfo->return->tentativeReturnType;

    if ($returnType !== null) {
        if (null !== $simpleReturnType = $returnType->tryToSimpleType()) {
            if ($simpleReturnType->isBuiltin) {
                $code .= sprintf(
                    "%s(%s, %d, %d, %s, %d)\n",
                    $isTentativeReturnType ? "ZEND_BEGIN_ARG_WITH_TENTATIVE_RETURN_TYPE_INFO_EX" : "ZEND_BEGIN_ARG_WITH_RETURN_TYPE_INFO_EX",
                    $funcInfo->getArgInfoName(), $funcInfo->return->byRef,
                    $funcInfo->numRequiredArgs,
                    $simpleReturnType->toTypeCode(), $returnType->isNullable()
                );
            } else {
                $code .= sprintf(
                    "%s(%s, %d, %d, %s, %d)\n",
                    $isTentativeReturnType ? "ZEND_BEGIN_ARG_WITH_TENTATIVE_RETURN_OBJ_INFO_EX" : "ZEND_BEGIN_ARG_WITH_RETURN_OBJ_INFO_EX",
                    $funcInfo->getArgInfoName(), $funcInfo->return->byRef,
                    $funcInfo->numRequiredArgs,
                    $simpleReturnType->toEscapedName(), $returnType->isNullable()
                );
            }
        } else {
            $arginfoType = $returnType->toArginfoType();
            if ($arginfoType->hasClassType()) {
                $code .= sprintf(
                    "%s(%s, %d, %d, %s, %s)\n",
                    $isTentativeReturnType ? "ZEND_BEGIN_ARG_WITH_TENTATIVE_RETURN_OBJ_TYPE_MASK_EX" : "ZEND_BEGIN_ARG_WITH_RETURN_OBJ_TYPE_MASK_EX",
                    $funcInfo->getArgInfoName(), $funcInfo->return->byRef,
                    $funcInfo->numRequiredArgs,
                    $arginfoType->toClassTypeString(), $arginfoType->toTypeMask()
                );
            } else {
                $code .= sprintf(
                    "%s(%s, %d, %d, %s)\n",
                    $isTentativeReturnType ? "ZEND_BEGIN_ARG_WITH_TENTATIVE_RETURN_TYPE_MASK_EX" : "ZEND_BEGIN_ARG_WITH_RETURN_TYPE_MASK_EX",
                    $funcInfo->getArgInfoName(), $funcInfo->return->byRef,
                    $funcInfo->numRequiredArgs,
                    $arginfoType->toTypeMask()
                );
            }
        }
    } else {
        $code .= sprintf(
            "ZEND_BEGIN_ARG_INFO_EX(%s, 0, %d, %d)\n",
            $funcInfo->getArgInfoName(), $funcInfo->return->byRef, $funcInfo->numRequiredArgs
        );
    }

    foreach ($funcInfo->args as $argInfo) {
        $argKind = $argInfo->isVariadic ? "ARG_VARIADIC" : "ARG";
        $argDefaultKind = $argInfo->hasProperDefaultValue() ? "_WITH_DEFAULT_VALUE" : "";
        $argType = $argInfo->type;
        if ($argType !== null) {
            if (null !== $simpleArgType = $argType->tryToSimpleType()) {
                if ($simpleArgType->isBuiltin) {
                    $code .= sprintf(
                        "\tZEND_%s_TYPE_INFO%s(%s, %s, %s, %d%s)\n",
                        $argKind, $argDefaultKind, $argInfo->getSendByString(), $argInfo->name,
                        $simpleArgType->toTypeCode(), $argType->isNullable(),
                        $argInfo->hasProperDefaultValue() ? ", " . $argInfo->getDefaultValueAsArginfoString() : ""
                    );
                } else {
                    $code .= sprintf(
                        "\tZEND_%s_OBJ_INFO%s(%s, %s, %s, %d%s)\n",
                        $argKind,$argDefaultKind, $argInfo->getSendByString(), $argInfo->name,
                        $simpleArgType->toEscapedName(), $argType->isNullable(),
                        $argInfo->hasProperDefaultValue() ? ", " . $argInfo->getDefaultValueAsArginfoString() : ""
                    );
                }
            } else {
                $arginfoType = $argType->toArginfoType();
                if ($arginfoType->hasClassType()) {
                    $code .= sprintf(
                        "\tZEND_%s_OBJ_TYPE_MASK(%s, %s, %s, %s, %s)\n",
                        $argKind, $argInfo->getSendByString(), $argInfo->name,
                        $arginfoType->toClassTypeString(), $arginfoType->toTypeMask(),
                        $argInfo->getDefaultValueAsArginfoString()
                    );
                } else {
                    $code .= sprintf(
                        "\tZEND_%s_TYPE_MASK(%s, %s, %s, %s)\n",
                        $argKind, $argInfo->getSendByString(), $argInfo->name,
                        $arginfoType->toTypeMask(),
                        $argInfo->getDefaultValueAsArginfoString()
                    );
                }
            }
        } else {
            $code .= sprintf(
                "\tZEND_%s_INFO%s(%s, %s%s)\n",
                $argKind, $argDefaultKind, $argInfo->getSendByString(), $argInfo->name,
                $argInfo->hasProperDefaultValue() ? ", " . $argInfo->getDefaultValueAsArginfoString() : ""
            );
        }
    }

    $code .= "ZEND_END_ARG_INFO()";
    return $code . "\n";
}

/** @param FuncInfo[] $generatedFuncInfos */
function findEquivalentFuncInfo(array $generatedFuncInfos, FuncInfo $funcInfo): ?FuncInfo {
    foreach ($generatedFuncInfos as $generatedFuncInfo) {
        if ($generatedFuncInfo->equalsApartFromName($funcInfo)) {
            return $generatedFuncInfo;
        }
    }
    return null;
}

/** @param iterable<FuncInfo> $funcInfos */
function generateCodeWithConditions(
        iterable $funcInfos, string $separator, Closure $codeGenerator): string {
    $code = "";
    foreach ($funcInfos as $funcInfo) {
        $funcCode = $codeGenerator($funcInfo);
        if ($funcCode === null) {
            continue;
        }

        $code .= $separator;
        if ($funcInfo->cond) {
            $code .= "#if {$funcInfo->cond}\n";
            $code .= $funcCode;
            $code .= "#endif\n";
        } else {
            $code .= $funcCode;
        }
    }
    return $code;
}

function generateArgInfoCode(FileInfo $fileInfo, string $stubHash): string {
    $code = "/* This is a generated file, edit the .stub.php file instead.\n"
          . " * Stub hash: $stubHash */\n";
    $generatedFuncInfos = [];
    $code .= generateCodeWithConditions(
        $fileInfo->getAllFuncInfos(), "\n",
        function (FuncInfo $funcInfo) use(&$generatedFuncInfos) {
            /* If there already is an equivalent arginfo structure, only emit a #define */
            if ($generatedFuncInfo = findEquivalentFuncInfo($generatedFuncInfos, $funcInfo)) {
                $code = sprintf(
                    "#define %s %s\n",
                    $funcInfo->getArgInfoName(), $generatedFuncInfo->getArgInfoName()
                );
            } else {
                $code = funcInfoToCode($funcInfo);
            }

            $generatedFuncInfos[] = $funcInfo;
            return $code;
        }
    );

    if ($fileInfo->generateFunctionEntries) {
        $code .= "\n\n";

        $generatedFunctionDeclarations = [];
        $code .= generateCodeWithConditions(
            $fileInfo->getAllFuncInfos(), "",
            function (FuncInfo $funcInfo) use($fileInfo, &$generatedFunctionDeclarations) {
                $key = $funcInfo->getDeclarationKey();
                if (isset($generatedFunctionDeclarations[$key])) {
                    return null;
                }

                $generatedFunctionDeclarations[$key] = true;
                return $fileInfo->declarationPrefix . $funcInfo->getDeclaration();
            }
        );

        if (!empty($fileInfo->funcInfos)) {
            $code .= generateFunctionEntries(null, $fileInfo->funcInfos);
        }

        foreach ($fileInfo->classInfos as $classInfo) {
            $code .= generateFunctionEntries($classInfo->name, $classInfo->funcInfos);
        }
    }

    if ($fileInfo->generateClassEntries) {
        $code .= generateClassEntryCode($fileInfo);
    }

    return $code;
}

function generateClassEntryCode(FileInfo $fileInfo): string {
    $code = "";

    foreach ($fileInfo->classInfos as $class) {
        $code .= "\n" . $class->getRegistration();
    }

    return $code;
}

/** @param FuncInfo[] $funcInfos */
function generateFunctionEntries(?Name $className, array $funcInfos): string {
    $code = "";

    $functionEntryName = "ext_functions";
    if ($className) {
        $underscoreName = implode("_", $className->parts);
        $functionEntryName = "class_{$underscoreName}_methods";
    }

    $code .= "\n\nstatic const zend_function_entry {$functionEntryName}[] = {\n";
    $code .= generateCodeWithConditions($funcInfos, "", function (FuncInfo $funcInfo) {
        return $funcInfo->getFunctionEntry();
    });
    $code .= "\tZEND_FE_END\n";
    $code .= "};\n";

    return $code;
}

/**
 * @param FuncInfo[] $funcMap
 * @param FuncInfo[] $aliasMap
 * @return array<string, string>
 */
function generateMethodSynopses(array $funcMap, array $aliasMap): array {
    $result = [];

    foreach ($funcMap as $funcInfo) {
        $methodSynopsis = $funcInfo->getMethodSynopsisDocument($funcMap, $aliasMap);
        if ($methodSynopsis !== null) {
            $result[$funcInfo->name->getMethodSynopsisFilename() . ".xml"] = $methodSynopsis;
        }
    }

    return $result;
}

/**
 * @param FuncInfo[] $funcMap
 * @param FuncInfo[] $aliasMap
 * @return array<string, string>
 */
function replaceMethodSynopses(string $targetDirectory, array $funcMap, array $aliasMap): array {
    $methodSynopses = [];

    $it = new RecursiveIteratorIterator(
        new RecursiveDirectoryIterator($targetDirectory),
        RecursiveIteratorIterator::LEAVES_ONLY
    );

    foreach ($it as $file) {
        $pathName = $file->getPathName();
        if (!preg_match('/\.xml$/i', $pathName)) {
            continue;
        }

        $xml = file_get_contents($pathName);
        if ($xml === false) {
            continue;
        }

        if (stripos($xml, "<methodsynopsis") === false && stripos($xml, "<constructorsynopsis") === false && stripos($xml, "<destructorsynopsis") === false) {
            continue;
        }

        $replacedXml = preg_replace("/&([A-Za-z0-9._{}%-]+?;)/", "REPLACED-ENTITY-$1", $xml);

        $doc = new DOMDocument();
        $doc->formatOutput = false;
        $doc->preserveWhiteSpace = true;
        $doc->validateOnParse = true;
        $success = $doc->loadXML($replacedXml);
        if (!$success) {
            echo "Failed opening $pathName\n";
            continue;
        }

        $docComparator = new DOMDocument();
        $docComparator->preserveWhiteSpace = false;
        $docComparator->formatOutput = true;

        $methodSynopsisElements = [];
        foreach ($doc->getElementsByTagName("constructorsynopsis") as $element) {
            $methodSynopsisElements[] = $element;
        }
        foreach ($doc->getElementsByTagName("destructorsynopsis") as $element) {
            $methodSynopsisElements[] = $element;
        }
        foreach ($doc->getElementsByTagName("methodsynopsis") as $element) {
            $methodSynopsisElements[] = $element;
        }

        foreach ($methodSynopsisElements as $methodSynopsis) {
            if (!$methodSynopsis instanceof DOMElement) {
                continue;
            }

            $list = $methodSynopsis->getElementsByTagName("methodname");
            $item = $list->item(0);
            if (!$item instanceof DOMElement) {
                continue;
            }
            $funcName = $item->textContent;
            if (!isset($funcMap[$funcName])) {
                continue;
            }
            $funcInfo = $funcMap[$funcName];

            $newMethodSynopsis = $funcInfo->getMethodSynopsisElement($funcMap, $aliasMap, $doc);
            if ($newMethodSynopsis === null) {
                continue;
            }

            // Retrieve current signature

            $params = [];
            $list = $methodSynopsis->getElementsByTagName("methodparam");
            foreach ($list as $i => $item) {
                if (!$item instanceof DOMElement) {
                    continue;
                }

                $paramList = $item->getElementsByTagName("parameter");
                if ($paramList->count() !== 1) {
                    continue;
                }

                $paramName = $paramList->item(0)->textContent;
                $paramTypes = [];

                $paramList = $item->getElementsByTagName("type");
                foreach ($paramList as $type) {
                    if (!$type instanceof DOMElement) {
                        continue;
                    }

                    $paramTypes[] = $type->textContent;
                }

                $params[$paramName] = ["index" => $i, "type" => $paramTypes];
            }

            // Check if there is any change - short circuit if there is not any.

            $xml1 = $doc->saveXML($methodSynopsis);
            $xml1 = preg_replace("/&([A-Za-z0-9._{}%-]+?;)/", "REPLACED-ENTITY-$1", $xml1);
            $docComparator->loadXML($xml1);
            $xml1 = $docComparator->saveXML();

            $methodSynopsis->parentNode->replaceChild($newMethodSynopsis, $methodSynopsis);

            $xml2 = $doc->saveXML($newMethodSynopsis);
            $xml2 = preg_replace("/&([A-Za-z0-9._{}%-]+?;)/", "REPLACED-ENTITY-$1", $xml2);
            $docComparator->loadXML($xml2);
            $xml2 = $docComparator->saveXML();

            if ($xml1 === $xml2) {
                continue;
            }

            // Update parameter references

            $paramList = $doc->getElementsByTagName("parameter");
            /** @var DOMElement $paramElement */
            foreach ($paramList as $paramElement) {
                if ($paramElement->parentNode && $paramElement->parentNode->nodeName === "methodparam") {
                    continue;
                }

                $name = $paramElement->textContent;
                if (!isset($params[$name])) {
                    continue;
                }

                $index = $params[$name]["index"];
                if (!isset($funcInfo->args[$index])) {
                    continue;
                }

                $paramElement->textContent = $funcInfo->args[$index]->name;
            }

            // Return the updated XML

            $replacedXml = $doc->saveXML();

            $replacedXml = preg_replace(
                [
                    "/REPLACED-ENTITY-([A-Za-z0-9._{}%-]+?;)/",
                    "/<refentry\s+xmlns=\"([a-z0-9.:\/]+)\"\s+xml:id=\"([a-z0-9._-]+)\"\s*>/i",
                    "/<refentry\s+xmlns=\"([a-z0-9.:\/]+)\"\s+xmlns:xlink=\"([a-z0-9.:\/]+)\"\s+xml:id=\"([a-z0-9._-]+)\"\s*>/i",
                ],
                [
                    "&$1",
                    "<refentry xml:id=\"$2\" xmlns=\"$1\">",
                    "<refentry xml:id=\"$3\" xmlns=\"$1\" xmlns:xlink=\"$2\">",
                ],
                $replacedXml
            );

            $methodSynopses[$pathName] = $replacedXml;
        }
    }

    return $methodSynopses;
}

function installPhpParser(string $version, string $phpParserDir) {
    $lockFile = __DIR__ . "/PHP-Parser-install-lock";
    $lockFd = fopen($lockFile, 'w+');
    if (!flock($lockFd, LOCK_EX)) {
        throw new Exception("Failed to acquire installation lock");
    }

    try {
        // Check whether a parallel process has already installed PHP-Parser.
        if (is_dir($phpParserDir)) {
            return;
        }

        $cwd = getcwd();
        chdir(__DIR__);

        $tarName = "v$version.tar.gz";
        passthru("wget https://github.com/nikic/PHP-Parser/archive/$tarName", $exit);
        if ($exit !== 0) {
            passthru("curl -LO https://github.com/nikic/PHP-Parser/archive/$tarName", $exit);
        }
        if ($exit !== 0) {
            throw new Exception("Failed to download PHP-Parser tarball");
        }
        if (!mkdir($phpParserDir)) {
            throw new Exception("Failed to create directory $phpParserDir");
        }
        passthru("tar xvzf $tarName -C PHP-Parser-$version --strip-components 1", $exit);
        if ($exit !== 0) {
            throw new Exception("Failed to extract PHP-Parser tarball");
        }
        unlink(__DIR__ . "/$tarName");
        chdir($cwd);
    } finally {
        flock($lockFd, LOCK_UN);
        @unlink($lockFile);
    }
}

function initPhpParser() {
    static $isInitialized = false;
    if ($isInitialized) {
        return;
    }

    if (!extension_loaded("tokenizer")) {
        throw new Exception("The \"tokenizer\" extension is not available");
    }

    $isInitialized = true;
    $version = "4.9.0";
    $phpParserDir = __DIR__ . "/PHP-Parser-$version";
    if (!is_dir($phpParserDir)) {
        installPhpParser($version, $phpParserDir);
    }

    spl_autoload_register(function(string $class) use($phpParserDir) {
        if (strpos($class, "PhpParser\\") === 0) {
            $fileName = $phpParserDir . "/lib/" . str_replace("\\", "/", $class) . ".php";
            require $fileName;
        }
    });
}

$optind = null;
$options = getopt("fh", ["force-regeneration", "parameter-stats", "help", "verify", "generate-methodsynopses", "replace-methodsynopses"], $optind);

$context = new Context;
$printParameterStats = isset($options["parameter-stats"]);
$verify = isset($options["verify"]);
$generateMethodSynopses = isset($options["generate-methodsynopses"]);
$replaceMethodSynopses = isset($options["replace-methodsynopses"]);
$context->forceRegeneration = isset($options["f"]) || isset($options["force-regeneration"]);
$context->forceParse = $context->forceRegeneration || $printParameterStats || $verify || $generateMethodSynopses || $replaceMethodSynopses;
$targetMethodSynopses = $argv[$optind + 1] ?? null;
if ($replaceMethodSynopses && $targetMethodSynopses === null) {
    die("A target directory must be provided.\n");
}

if (isset($options["h"]) || isset($options["help"])) {
    die("\nusage: gen-stub.php [ -f | --force-regeneration ] [ --generate-methodsynopses ] [ --replace-methodsynopses ] [ --parameter-stats ] [ --verify ] [ -h | --help ] [ name.stub.php | directory ] [ directory ]\n\n");
}

$fileInfos = [];
$locations = array_slice($argv, $optind) ?: ['.'];
foreach (array_unique($locations) as $location) {
    if (is_file($location)) {
        // Generate single file.
        $fileInfo = processStubFile($location, $context);
        if ($fileInfo) {
            $fileInfos[] = $fileInfo;
        }
    } else if (is_dir($location)) {
        array_push($fileInfos, ...processDirectory($location, $context));
    } else {
        echo "$location is neither a file nor a directory.\n";
        exit(1);
    }
}

if ($printParameterStats) {
    $parameterStats = [];

    foreach ($fileInfos as $fileInfo) {
        foreach ($fileInfo->getAllFuncInfos() as $funcInfo) {
            foreach ($funcInfo->args as $argInfo) {
                if (!isset($parameterStats[$argInfo->name])) {
                    $parameterStats[$argInfo->name] = 0;
                }
                $parameterStats[$argInfo->name]++;
            }
        }
    }

    arsort($parameterStats);
    echo json_encode($parameterStats, JSON_PRETTY_PRINT), "\n";
}

/** @var FuncInfo[] $funcMap */
$funcMap = [];
/** @var FuncInfo[] $aliasMap */
$aliasMap = [];

foreach ($fileInfos as $fileInfo) {
    foreach ($fileInfo->getAllFuncInfos() as $funcInfo) {
        /** @var FuncInfo $funcInfo */
        $funcMap[$funcInfo->name->__toString()] = $funcInfo;

        // TODO: Don't use aliasMap for methodsynopsis?
        if ($funcInfo->aliasType === "alias") {
            $aliasMap[$funcInfo->alias->__toString()] = $funcInfo;
        }
    }
}

if ($verify) {
    $errors = [];

    foreach ($funcMap as $aliasFunc) {
        if (!$aliasFunc->alias) {
            continue;
        }

        if (!isset($funcMap[$aliasFunc->alias->__toString()])) {
            $errors[] = "Aliased function {$aliasFunc->alias}() cannot be found";
            continue;
        }

        if (!$aliasFunc->verify) {
            continue;
        }

        $aliasedFunc = $funcMap[$aliasFunc->alias->__toString()];
        $aliasedArgs = $aliasedFunc->args;
        $aliasArgs = $aliasFunc->args;

        if ($aliasFunc->isInstanceMethod() !== $aliasedFunc->isInstanceMethod()) {
            if ($aliasFunc->isInstanceMethod()) {
                $aliasedArgs = array_slice($aliasedArgs, 1);
            }

            if ($aliasedFunc->isInstanceMethod()) {
                $aliasArgs = array_slice($aliasArgs, 1);
            }
        }

        array_map(
            function(?ArgInfo $aliasArg, ?ArgInfo $aliasedArg) use ($aliasFunc, $aliasedFunc, &$errors) {
                if ($aliasArg === null) {
                    assert($aliasedArg !== null);
                    $errors[] = "{$aliasFunc->name}(): Argument \$$aliasedArg->name of aliased function {$aliasedFunc->name}() is missing";
                    return null;
                }

                if ($aliasedArg === null) {
                    $errors[] = "{$aliasedFunc->name}(): Argument \$$aliasArg->name of alias function {$aliasFunc->name}() is missing";
                    return null;
                }

                if ($aliasArg->name !== $aliasedArg->name) {
                    $errors[] = "{$aliasFunc->name}(): Argument \$$aliasArg->name and argument \$$aliasedArg->name of aliased function {$aliasedFunc->name}() must have the same name";
                    return null;
                }

                if ($aliasArg->type != $aliasedArg->type) {
                    $errors[] = "{$aliasFunc->name}(): Argument \$$aliasArg->name and argument \$$aliasedArg->name of aliased function {$aliasedFunc->name}() must have the same type";
                }

                if ($aliasArg->defaultValue !== $aliasedArg->defaultValue) {
                    $errors[] = "{$aliasFunc->name}(): Argument \$$aliasArg->name and argument \$$aliasedArg->name of aliased function {$aliasedFunc->name}() must have the same default value";
                }
            },
            $aliasArgs, $aliasedArgs
        );

        if (!$aliasedFunc->name->isConstructor() && !$aliasFunc->name->isConstructor()) {
            $aliasedReturnType = $aliasedFunc->return->type ?? $aliasedFunc->return->phpDocType;
            $aliasReturnType = $aliasFunc->return->type ?? $aliasFunc->return->phpDocType;
            if ($aliasReturnType != $aliasedReturnType) {
                $errors[] = "{$aliasFunc->name}() and {$aliasedFunc->name}() must have the same return type";
            }
        }
    }

    echo implode("\n", $errors);
    if (!empty($errors)) {
        echo "\n";
        exit(1);
    }
}

if ($generateMethodSynopses) {
    $methodSynopsesDirectory = getcwd() . "/methodsynopses";

    $methodSynopses = generateMethodSynopses($funcMap, $aliasMap);
    if (!empty($methodSynopses)) {
        if (!file_exists($methodSynopsesDirectory)) {
            mkdir($methodSynopsesDirectory);
        }

        foreach ($methodSynopses as $filename => $content) {
            if (file_put_contents("$methodSynopsesDirectory/$filename", $content)) {
                echo "Saved $filename\n";
            }
        }
    }
}

if ($replaceMethodSynopses) {
    $methodSynopses = replaceMethodSynopses($targetMethodSynopses, $funcMap, $aliasMap);

    foreach ($methodSynopses as $filename => $content) {
        if (file_put_contents($filename, $content)) {
            echo "Saved $filename\n";
        }
    }
}<|MERGE_RESOLUTION|>--- conflicted
+++ resolved
@@ -1515,6 +1515,10 @@
                 }
             }
 
+            if ($param->default instanceof Expr\ClassConstFetch && $param->default->class->toLowerString() === "self") {
+                throw new Exception('The exact class name must be used instead of "self"');
+            }
+
             $foundVariadic = $param->variadic;
 
             $args[] = new ArgInfo(
@@ -1539,20 +1543,12 @@
             throw new Exception("Missing return type");
         }
 
-<<<<<<< HEAD
         $return = new ReturnInfo(
             $func->returnsByRef(),
             $returnType ? Type::fromNode($returnType) : null,
             $docReturnType ? Type::fromPhpDoc($docReturnType) : null,
             $tentativeReturnType
         );
-=======
-        if ($param->default instanceof Expr\ClassConstFetch && $param->default->class->toLowerString() === "self") {
-            throw new Exception('The exact class name must be used instead of "self"');
-        }
-
-        $foundVariadic = $param->variadic;
->>>>>>> 80e5ad5a
 
         return new FuncInfo(
             $name,
