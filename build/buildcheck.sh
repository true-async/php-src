--- conflicted
+++ resolved
@@ -31,29 +31,16 @@
 # autoconf 2.64 or newer
 ac_version=`$PHP_AUTOCONF --version 2>/dev/null|head -n 1|sed -e 's/^[^0-9]*//' -e 's/[a-z]* *$//'`
 if test -z "$ac_version"; then
-<<<<<<< HEAD
-echo "buildconf: autoconf not found."
-echo "           You need autoconf version 2.64 or newer installed"
-echo "           to build PHP from Git."
+echo "buildconf: autoconf not found." >&2
+echo "           You need autoconf version 2.64 or newer installed" >&2
+echo "           to build PHP from Git." >&2
 exit 1
 fi
 IFS=.; set $ac_version; IFS=' '
 if test "$1" = "2" -a "$2" -lt "64" || test "$1" -lt "2"; then
-echo "buildconf: autoconf version $ac_version found."
-echo "           You need autoconf version 2.64 or newer installed"
-echo "           to build PHP from Git."
-=======
-echo "buildconf: autoconf not found." >&2
-echo "           You need autoconf version 2.59 or newer installed" >&2
+echo "buildconf: autoconf version $ac_version found." >&2
+echo "           You need autoconf version 2.64 or newer installed" >&2
 echo "           to build PHP from Git." >&2
-exit 1
-fi
-IFS=.; set $ac_version; IFS=' '
-if test "$1" = "2" -a "$2" -lt "59" || test "$1" -lt "2"; then
-echo "buildconf: autoconf version $ac_version found." >&2
-echo "           You need autoconf version 2.59 or newer installed" >&2
-echo "           to build PHP from Git." >&2
->>>>>>> 1b936033
 exit 1
 else
 echo "buildconf: autoconf version $ac_version (ok)"
