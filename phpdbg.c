/*
   +----------------------------------------------------------------------+
   | PHP Version 5                                                        |
   +----------------------------------------------------------------------+
   | Copyright (c) 1997-2014 The PHP Group                                |
   +----------------------------------------------------------------------+
   | This source file is subject to version 3.01 of the PHP license,      |
   | that is bundled with this package in the file LICENSE, and is        |
   | available through the world-wide-web at the following url:           |
   | http://www.php.net/license/3_01.txt                                  |
   | If you did not receive a copy of the PHP license and are unable to   |
   | obtain it through the world-wide-web, please send a note to          |
   | license@php.net so we can mail you a copy immediately.               |
   +----------------------------------------------------------------------+
   | Authors: Felipe Pena <felipe@php.net>                                |
   | Authors: Joe Watkins <joe.watkins@live.co.uk>                        |
   | Authors: Bob Weinand <bwoebi@php.net>                                |
   +----------------------------------------------------------------------+
*/

#if !defined(ZEND_SIGNALS) || defined(_WIN32)
# include <signal.h>
#endif
#include "phpdbg.h"
#include "phpdbg_prompt.h"
#include "phpdbg_bp.h"
#include "phpdbg_break.h"
#include "phpdbg_list.h"
#include "phpdbg_utils.h"
#include "phpdbg_set.h"
#include "zend_alloc.h"

/* {{{ remote console headers */
#ifndef _WIN32
#	include <sys/socket.h>
#	include <sys/select.h>
#	include <sys/time.h>
#	include <sys/types.h>
#	include <unistd.h>
#	include <arpa/inet.h>
#endif /* }}} */

ZEND_DECLARE_MODULE_GLOBALS(phpdbg);

static zend_bool phpdbg_booted = 0;

#if PHP_VERSION_ID >= 50500
void (*zend_execute_old)(zend_execute_data *execute_data TSRMLS_DC);
#else
void (*zend_execute_old)(zend_op_array *op_array TSRMLS_DC);
#endif

static inline void php_phpdbg_globals_ctor(zend_phpdbg_globals *pg) /* {{{ */
{
	pg->prompt[0] = NULL;
	pg->prompt[1] = NULL;

	pg->colors[0] = NULL;
	pg->colors[1] = NULL;
	pg->colors[2] = NULL;

	pg->exec = NULL;
	pg->exec_len = 0;
	pg->ops = NULL;
	pg->vmret = 0;
	pg->bp_count = 0;
	pg->lcmd = NULL;
	pg->flags = PHPDBG_DEFAULT_FLAGS;
	pg->oplog = NULL;
	pg->io[PHPDBG_STDIN] = NULL;
	pg->io[PHPDBG_STDOUT] = NULL;
	pg->io[PHPDBG_STDERR] = NULL;
	memset(&pg->lparam, 0, sizeof(phpdbg_param_t));
	pg->frame.num = 0;
} /* }}} */

static PHP_MINIT_FUNCTION(phpdbg) /* {{{ */
{
	ZEND_INIT_MODULE_GLOBALS(phpdbg, php_phpdbg_globals_ctor, NULL);
#if PHP_VERSION_ID >= 50500
	zend_execute_old = zend_execute_ex;
	zend_execute_ex = phpdbg_execute_ex;
#else
	zend_execute_old = zend_execute;
	zend_execute = phpdbg_execute_ex;
#endif

	REGISTER_STRINGL_CONSTANT("PHPDBG_VERSION", PHPDBG_VERSION, sizeof(PHPDBG_VERSION)-1, CONST_CS|CONST_PERSISTENT);
	
	REGISTER_LONG_CONSTANT("PHPDBG_FILE",   FILE_PARAM, CONST_CS|CONST_PERSISTENT);
	REGISTER_LONG_CONSTANT("PHPDBG_METHOD", METHOD_PARAM, CONST_CS|CONST_PERSISTENT);
	REGISTER_LONG_CONSTANT("PHPDBG_LINENO", NUMERIC_PARAM, CONST_CS|CONST_PERSISTENT);
	REGISTER_LONG_CONSTANT("PHPDBG_FUNC",   STR_PARAM, CONST_CS|CONST_PERSISTENT);

	REGISTER_LONG_CONSTANT("PHPDBG_COLOR_PROMPT", PHPDBG_COLOR_PROMPT, CONST_CS|CONST_PERSISTENT);
	REGISTER_LONG_CONSTANT("PHPDBG_COLOR_NOTICE", PHPDBG_COLOR_NOTICE, CONST_CS|CONST_PERSISTENT);
	REGISTER_LONG_CONSTANT("PHPDBG_COLOR_ERROR",  PHPDBG_COLOR_ERROR, CONST_CS|CONST_PERSISTENT);

	return SUCCESS;
} /* }}} */

static void php_phpdbg_destroy_bp_file(void *brake) /* {{{ */
{
	zend_hash_destroy((HashTable*)brake);
} /* }}} */

static void php_phpdbg_destroy_bp_symbol(void *brake) /* {{{ */
{
	efree((char*)((phpdbg_breaksymbol_t*)brake)->symbol);
} /* }}} */

static void php_phpdbg_destroy_bp_opcode(void *brake) /* {{{ */
{
	efree((char*)((phpdbg_breakop_t*)brake)->name);
} /* }}} */


static void php_phpdbg_destroy_bp_methods(void *brake) /* {{{ */
{
	zend_hash_destroy((HashTable*)brake);
} /* }}} */

static void php_phpdbg_destroy_bp_condition(void *data) /* {{{ */
{
	phpdbg_breakcond_t *brake = (phpdbg_breakcond_t*) data;

	if (brake) {
		if (brake->ops) {
			TSRMLS_FETCH();

			destroy_op_array(
					brake->ops TSRMLS_CC);
			efree(brake->ops);
		}
		efree((char*)brake->code);
	}
} /* }}} */

static void php_phpdbg_destroy_registered(void *data) /* {{{ */
{
	zend_function *function = (zend_function*) data;
	TSRMLS_FETCH();

	destroy_zend_function(
		function TSRMLS_CC);
} /* }}} */


static PHP_RINIT_FUNCTION(phpdbg) /* {{{ */
{
	zend_hash_init(&PHPDBG_G(bp)[PHPDBG_BREAK_FILE],   8, NULL, php_phpdbg_destroy_bp_file, 0);
	zend_hash_init(&PHPDBG_G(bp)[PHPDBG_BREAK_SYM], 8, NULL, php_phpdbg_destroy_bp_symbol, 0);
	zend_hash_init(&PHPDBG_G(bp)[PHPDBG_BREAK_FUNCTION_OPLINE], 8, NULL, php_phpdbg_destroy_bp_methods, 0);
	zend_hash_init(&PHPDBG_G(bp)[PHPDBG_BREAK_METHOD_OPLINE], 8, NULL, php_phpdbg_destroy_bp_methods, 0);
	zend_hash_init(&PHPDBG_G(bp)[PHPDBG_BREAK_FILE_OPLINE], 8, NULL, php_phpdbg_destroy_bp_methods, 0);
	zend_hash_init(&PHPDBG_G(bp)[PHPDBG_BREAK_OPLINE], 8, NULL, NULL, 0);
	zend_hash_init(&PHPDBG_G(bp)[PHPDBG_BREAK_OPCODE], 8, NULL, php_phpdbg_destroy_bp_opcode, 0);
	zend_hash_init(&PHPDBG_G(bp)[PHPDBG_BREAK_METHOD], 8, NULL, php_phpdbg_destroy_bp_methods, 0);
	zend_hash_init(&PHPDBG_G(bp)[PHPDBG_BREAK_COND], 8, NULL, php_phpdbg_destroy_bp_condition, 0);
	zend_hash_init(&PHPDBG_G(bp)[PHPDBG_BREAK_MAP], 8, NULL, NULL, 0);

	phpdbg_setup_watchpoints(TSRMLS_C);

	zend_hash_init(&PHPDBG_G(seek), 8, NULL, NULL, 0);
	zend_hash_init(&PHPDBG_G(registered), 8, NULL, php_phpdbg_destroy_registered, 0);

	return SUCCESS;
} /* }}} */

static PHP_RSHUTDOWN_FUNCTION(phpdbg) /* {{{ */
{
	zend_hash_destroy(&PHPDBG_G(bp)[PHPDBG_BREAK_FILE]);
	zend_hash_destroy(&PHPDBG_G(bp)[PHPDBG_BREAK_SYM]);
	zend_hash_destroy(&PHPDBG_G(bp)[PHPDBG_BREAK_FUNCTION_OPLINE]);
	zend_hash_destroy(&PHPDBG_G(bp)[PHPDBG_BREAK_METHOD_OPLINE]);
	zend_hash_destroy(&PHPDBG_G(bp)[PHPDBG_BREAK_FILE_OPLINE]);
	zend_hash_destroy(&PHPDBG_G(bp)[PHPDBG_BREAK_OPLINE]);
	zend_hash_destroy(&PHPDBG_G(bp)[PHPDBG_BREAK_OPCODE]);
	zend_hash_destroy(&PHPDBG_G(bp)[PHPDBG_BREAK_METHOD]);
	zend_hash_destroy(&PHPDBG_G(bp)[PHPDBG_BREAK_COND]);
	zend_hash_destroy(&PHPDBG_G(bp)[PHPDBG_BREAK_MAP]);
	zend_hash_destroy(&PHPDBG_G(seek));
	zend_hash_destroy(&PHPDBG_G(registered));
	zend_hash_destroy(&PHPDBG_G(watchpoints));
	zend_llist_destroy(&PHPDBG_G(watchlist_mem));

	if (PHPDBG_G(exec)) {
		efree(PHPDBG_G(exec));
		PHPDBG_G(exec) = NULL;
	}

	if (PHPDBG_G(prompt)[0]) {
		free(PHPDBG_G(prompt)[0]);
	}
	if (PHPDBG_G(prompt)[1]) {
		free(PHPDBG_G(prompt)[1]);
	}

	PHPDBG_G(prompt)[0] = NULL;
	PHPDBG_G(prompt)[1] = NULL;

	if (PHPDBG_G(oplog)) {
		fclose(
				PHPDBG_G(oplog));
		PHPDBG_G(oplog) = NULL;
	}

	if (PHPDBG_G(ops)) {
		destroy_op_array(PHPDBG_G(ops) TSRMLS_CC);
		efree(PHPDBG_G(ops));
		PHPDBG_G(ops) = NULL;
	}

	return SUCCESS;
} /* }}} */

/* {{{ proto mixed phpdbg_exec(string context)
	Attempt to set the execution context for phpdbg
	If the execution context was set previously it is returned
	If the execution context was not set previously boolean true is returned
	If the request to set the context fails, boolean false is returned, and an E_WARNING raised */
static PHP_FUNCTION(phpdbg_exec)
{
	char *exec = NULL;
	int exec_len = 0;
	
	if (zend_parse_parameters(ZEND_NUM_ARGS() TSRMLS_CC, "s", &exec, &exec_len) == FAILURE) {
		return;
	}

	{
		struct stat sb;
		zend_bool result = 1;

		if (VCWD_STAT(exec, &sb) != FAILURE) {
			if (sb.st_mode & (S_IFREG|S_IFLNK)) {
				if (PHPDBG_G(exec)) {
					ZVAL_STRINGL(return_value, PHPDBG_G(exec), PHPDBG_G(exec_len), 1);
					efree(PHPDBG_G(exec));
					result = 0;
				}

				PHPDBG_G(exec) = estrndup(exec, exec_len);
				PHPDBG_G(exec_len) = exec_len;

				if (result)
					ZVAL_BOOL(return_value, 1);
			} else {
				zend_error(
					E_WARNING, "Failed to set execution context (%s), not a regular file or symlink", exec);
				ZVAL_BOOL(return_value, 0);
			}
		} else {
			zend_error(
				E_WARNING, "Failed to set execution context (%s) the file does not exist", exec);

			ZVAL_BOOL(return_value, 0);
		}
	}
} /* }}} */

/* {{{ proto void phpdbg_break([integer type, string expression])
    instructs phpdbg to insert a breakpoint at the next opcode */
static PHP_FUNCTION(phpdbg_break)
{
	if (ZEND_NUM_ARGS() > 0) {
		long type = 0;
		char *expr = NULL;
		int expr_len = 0;
		phpdbg_param_t param;

		if (zend_parse_parameters(ZEND_NUM_ARGS() TSRMLS_CC, "ls", &type, &expr, &expr_len) == FAILURE) {
			return;
		}

		phpdbg_parse_param(expr, expr_len, &param TSRMLS_CC);
		phpdbg_do_break(&param TSRMLS_CC);
		phpdbg_clear_param(&param TSRMLS_CC);

	} else if (EG(current_execute_data) && EG(active_op_array)) {
		zend_ulong opline_num = (EG(current_execute_data)->opline -
				EG(active_op_array)->opcodes);

		phpdbg_set_breakpoint_opline_ex(
				&EG(active_op_array)->opcodes[opline_num+1] TSRMLS_CC);
	}
} /* }}} */

/* {{{ proto void phpdbg_clear(void)
   instructs phpdbg to clear breakpoints */
static PHP_FUNCTION(phpdbg_clear)
{
	zend_hash_clean(&PHPDBG_G(bp)[PHPDBG_BREAK_FILE]);
	zend_hash_clean(&PHPDBG_G(bp)[PHPDBG_BREAK_SYM]);
	zend_hash_clean(&PHPDBG_G(bp)[PHPDBG_BREAK_FUNCTION_OPLINE]);
	zend_hash_clean(&PHPDBG_G(bp)[PHPDBG_BREAK_METHOD_OPLINE]);
	zend_hash_clean(&PHPDBG_G(bp)[PHPDBG_BREAK_FILE_OPLINE]);
	zend_hash_clean(&PHPDBG_G(bp)[PHPDBG_BREAK_OPLINE]);
	zend_hash_clean(&PHPDBG_G(bp)[PHPDBG_BREAK_METHOD]);
	zend_hash_clean(&PHPDBG_G(bp)[PHPDBG_BREAK_COND]);
} /* }}} */

/* {{{ proto void phpdbg_color(integer element, string color) */
static PHP_FUNCTION(phpdbg_color)
{
	long element = 0L;
	char *color = NULL;
	int color_len = 0;

	if (zend_parse_parameters(ZEND_NUM_ARGS() TSRMLS_CC, "ls", &element, &color, &color_len) == FAILURE) {
		return;
	}

	switch (element) {
		case PHPDBG_COLOR_NOTICE:
		case PHPDBG_COLOR_ERROR:
		case PHPDBG_COLOR_PROMPT:
			phpdbg_set_color_ex(element, color, color_len TSRMLS_CC);
		break;

		default: zend_error(E_ERROR, "phpdbg detected an incorrect color constant");
	}
} /* }}} */

/* {{{ proto void phpdbg_prompt(string prompt) */
static PHP_FUNCTION(phpdbg_prompt)
{
	char *prompt = NULL;
	int prompt_len = 0;

	if (zend_parse_parameters(ZEND_NUM_ARGS() TSRMLS_CC, "s", &prompt, &prompt_len) == FAILURE) {
		return;
	}

	phpdbg_set_prompt(prompt TSRMLS_CC);
} /* }}} */

ZEND_BEGIN_ARG_INFO_EX(phpdbg_break_arginfo, 0, 0, 0)
	ZEND_ARG_INFO(0, type)
	ZEND_ARG_INFO(0, expression)
ZEND_END_ARG_INFO()

ZEND_BEGIN_ARG_INFO_EX(phpdbg_color_arginfo, 0, 0, 0)
	ZEND_ARG_INFO(0, element)
	ZEND_ARG_INFO(0, color)
ZEND_END_ARG_INFO()

ZEND_BEGIN_ARG_INFO_EX(phpdbg_prompt_arginfo, 0, 0, 0)
	ZEND_ARG_INFO(0, string)
ZEND_END_ARG_INFO()

ZEND_BEGIN_ARG_INFO_EX(phpdbg_exec_arginfo, 0, 0, 0)
	ZEND_ARG_INFO(0, context)
ZEND_END_ARG_INFO()

ZEND_BEGIN_ARG_INFO_EX(phpdbg_clear_arginfo, 0, 0, 0)
ZEND_END_ARG_INFO()

zend_function_entry phpdbg_user_functions[] = {
	PHP_FE(phpdbg_clear, phpdbg_clear_arginfo)
	PHP_FE(phpdbg_break, phpdbg_break_arginfo)
	PHP_FE(phpdbg_exec,  phpdbg_exec_arginfo)
	PHP_FE(phpdbg_color, phpdbg_color_arginfo)
	PHP_FE(phpdbg_prompt, phpdbg_prompt_arginfo)
#ifdef  PHP_FE_END
	PHP_FE_END
#else
	{NULL,NULL,NULL}
#endif
};

static zend_module_entry sapi_phpdbg_module_entry = {
	STANDARD_MODULE_HEADER,
	PHPDBG_NAME,
	phpdbg_user_functions,
	PHP_MINIT(phpdbg),
	NULL,
	PHP_RINIT(phpdbg),
	PHP_RSHUTDOWN(phpdbg),
	NULL,
	PHPDBG_VERSION,
	STANDARD_MODULE_PROPERTIES
};

static inline int php_sapi_phpdbg_module_startup(sapi_module_struct *module) /* {{{ */
{
	if (php_module_startup(module, &sapi_phpdbg_module_entry, 1) == FAILURE) {
		return FAILURE;
	}

	phpdbg_booted=1;

	return SUCCESS;
} /* }}} */

static char* php_sapi_phpdbg_read_cookies(TSRMLS_D) /* {{{ */
{
	return NULL;
} /* }}} */

static int php_sapi_phpdbg_header_handler(sapi_header_struct *h, sapi_header_op_enum op, sapi_headers_struct *s TSRMLS_DC) /* {{{ */
{
	return 0;
}
/* }}} */

static int php_sapi_phpdbg_send_headers(sapi_headers_struct *sapi_headers TSRMLS_DC) /* {{{ */
{
	/* We do nothing here, this function is needed to prevent that the fallback
	 * header handling is called. */
	return SAPI_HEADER_SENT_SUCCESSFULLY;
}
/* }}} */

static void php_sapi_phpdbg_send_header(sapi_header_struct *sapi_header, void *server_context TSRMLS_DC) /* {{{ */
{
}
/* }}} */

static void php_sapi_phpdbg_log_message(char *message TSRMLS_DC) /* {{{ */
{
	/*
	* We must not request TSRM before being boot
	*/
	if (phpdbg_booted) {
		phpdbg_error("%s", message);

		switch (PG(last_error_type)) {
			case E_ERROR:
			case E_CORE_ERROR:
			case E_COMPILE_ERROR:
			case E_USER_ERROR:
			case E_PARSE:
			case E_RECOVERABLE_ERROR:
				if (!(PHPDBG_G(flags) & PHPDBG_IN_EVAL)) {
					phpdbg_list_file(
						zend_get_executed_filename(TSRMLS_C),
						3,
						zend_get_executed_lineno(TSRMLS_C)-1,
						zend_get_executed_lineno(TSRMLS_C)
						TSRMLS_CC
					);
				}

				do {
					switch (phpdbg_interactive(TSRMLS_C)) {
						case PHPDBG_LEAVE:
						case PHPDBG_FINISH:
						case PHPDBG_UNTIL:
						case PHPDBG_NEXT:
							return;
					}
				} while (!(PHPDBG_G(flags) & PHPDBG_IS_QUITTING));

		}
	} else fprintf(stdout, "%s\n", message);
}
/* }}} */

static int php_sapi_phpdbg_deactivate(TSRMLS_D) /* {{{ */
{
	fflush(stdout);
	if(SG(request_info).argv0) {
		free(SG(request_info).argv0);
		SG(request_info).argv0 = NULL;
	}
	return SUCCESS;
}
/* }}} */

static void php_sapi_phpdbg_register_vars(zval *track_vars_array TSRMLS_DC) /* {{{ */
{
	unsigned int len;
	char   *docroot = "";

	/* In phpdbg mode, we consider the environment to be a part of the server variables
	*/
	php_import_environment_variables(track_vars_array TSRMLS_CC);

	if (PHPDBG_G(exec)) {
		len = PHPDBG_G(exec_len);
		if (sapi_module.input_filter(PARSE_SERVER, "PHP_SELF",
					&PHPDBG_G(exec), PHPDBG_G(exec_len), &len TSRMLS_CC)) {
			php_register_variable("PHP_SELF", PHPDBG_G(exec),
					track_vars_array TSRMLS_CC);
		}
		if (sapi_module.input_filter(PARSE_SERVER, "SCRIPT_NAME",
					&PHPDBG_G(exec), PHPDBG_G(exec_len), &len TSRMLS_CC)) {
			php_register_variable("SCRIPT_NAME", PHPDBG_G(exec),
					track_vars_array TSRMLS_CC);
		}

		if (sapi_module.input_filter(PARSE_SERVER, "SCRIPT_FILENAME",
					&PHPDBG_G(exec), PHPDBG_G(exec_len), &len TSRMLS_CC)) {
			php_register_variable("SCRIPT_FILENAME", PHPDBG_G(exec),
					track_vars_array TSRMLS_CC);
		}
		if (sapi_module.input_filter(PARSE_SERVER, "PATH_TRANSLATED",
					&PHPDBG_G(exec), PHPDBG_G(exec_len), &len TSRMLS_CC)) {
			php_register_variable("PATH_TRANSLATED", PHPDBG_G(exec),
					track_vars_array TSRMLS_CC);
		}
	}

	/* any old docroot will doo */
	len = 0U;
	if (sapi_module.input_filter(PARSE_SERVER, "DOCUMENT_ROOT",
				&docroot, len, &len TSRMLS_CC)) {
		php_register_variable("DOCUMENT_ROOT", docroot, track_vars_array TSRMLS_CC);
	}
}
/* }}} */

static inline int php_sapi_phpdbg_ub_write(const char *message, unsigned int length TSRMLS_DC) /* {{{ */
{
	return phpdbg_write("%s", message);
} /* }}} */

#if PHP_VERSION_ID >= 50700
static inline void php_sapi_phpdbg_flush(void *context TSRMLS_DC)  /* {{{ */
{
#else
static inline void php_sapi_phpdbg_flush(void *context)  /* {{{ */
{
	TSRMLS_FETCH();
#endif

	fflush(PHPDBG_G(io)[PHPDBG_STDOUT]);
} /* }}} */

/* {{{ sapi_module_struct phpdbg_sapi_module
*/
static sapi_module_struct phpdbg_sapi_module = {
	"phpdbg",                       /* name */
	"phpdbg",                       /* pretty name */

	php_sapi_phpdbg_module_startup, /* startup */
	php_module_shutdown_wrapper,    /* shutdown */

	NULL,                           /* activate */
	php_sapi_phpdbg_deactivate,     /* deactivate */

	php_sapi_phpdbg_ub_write,       /* unbuffered write */
	php_sapi_phpdbg_flush,          /* flush */
	NULL,                           /* get uid */
	NULL,                           /* getenv */

	php_error,                      /* error handler */

	php_sapi_phpdbg_header_handler, /* header handler */
	php_sapi_phpdbg_send_headers,   /* send headers handler */
	php_sapi_phpdbg_send_header,    /* send header handler */

	NULL,                           /* read POST data */
	php_sapi_phpdbg_read_cookies,   /* read Cookies */

	php_sapi_phpdbg_register_vars,  /* register server variables */
	php_sapi_phpdbg_log_message,    /* Log message */
	NULL,                           /* Get request time */
	NULL,                           /* Child terminate */
	STANDARD_SAPI_MODULE_PROPERTIES
};
/* }}} */

const opt_struct OPTIONS[] = { /* {{{ */
	{'c', 1, "ini path override"},
	{'d', 1, "define ini entry on command line"},
	{'n', 0, "no php.ini"},
	{'z', 1, "load zend_extension"},
	/* phpdbg options */
	{'q', 0, "no banner"},
	{'e', 1, "exec"},
	{'v', 0, "disable quietness"},
	{'s', 0, "enable stepping"},
	{'b', 0, "boring colours"},
	{'i', 1, "specify init"},
	{'I', 0, "ignore init"},
	{'O', 1, "opline log"},
	{'r', 0, "run"},
	{'E', 0, "step-through-eval"},
	{'S', 1, "sapi-name"},
#ifndef _WIN32
	{'l', 1, "listen"},
	{'a', 1, "address-or-any"},
#endif
	{'V', 0, "version"},
	{'-', 0, NULL}
}; /* }}} */

const char phpdbg_ini_hardcoded[] =
"html_errors=Off\n"
"register_argc_argv=On\n"
"implicit_flush=On\n"
"display_errors=Off\n"
"log_errors=On\n"
"max_execution_time=0\n"
"max_input_time=-1\n"
"error_log=\n\0";

/* overwriteable ini defaults must be set in phpdbg_ini_defaults() */
#define INI_DEFAULT(name, value) \
	Z_SET_REFCOUNT(tmp, 0); \
	Z_UNSET_ISREF(tmp); \
	ZVAL_STRINGL(&tmp, zend_strndup(value, sizeof(value)-1), sizeof(value)-1, 0); \
	zend_hash_update(configuration_hash, name, sizeof(name), &tmp, sizeof(zval), NULL);

void phpdbg_ini_defaults(HashTable *configuration_hash) /* {{{ */
{
	zval tmp;
	INI_DEFAULT("report_zend_debug", "0");
} /* }}} */

static void phpdbg_welcome(zend_bool cleaning TSRMLS_DC) /* {{{ */
{
	/* print blurb */
	if (!cleaning) {
		phpdbg_notice("Welcome to phpdbg, the interactive PHP debugger, v%s",
				PHPDBG_VERSION);
		phpdbg_writeln("To get help using phpdbg type \"help\" and press enter");
		phpdbg_notice("Please report bugs to <%s>", PHPDBG_ISSUES);
	} else {
		phpdbg_notice("Clean Execution Environment");

		phpdbg_writeln("Classes\t\t\t%d", zend_hash_num_elements(EG(class_table)));
		phpdbg_writeln("Functions\t\t%d", zend_hash_num_elements(EG(function_table)));
		phpdbg_writeln("Constants\t\t%d", zend_hash_num_elements(EG(zend_constants)));
		phpdbg_writeln("Includes\t\t%d",  zend_hash_num_elements(&EG(included_files)));
	}
} /* }}} */

static inline void phpdbg_sigint_handler(int signo) /* {{{ */
{
	TSRMLS_FETCH();

	if (EG(in_execution)) {
		/* set signalled only when not interactive */
		if (!(PHPDBG_G(flags) & PHPDBG_IS_INTERACTIVE)) {
			PHPDBG_G(flags) |= PHPDBG_IS_SIGNALED;
		}
	} else {
		/* we quit remote consoles on recv SIGINT */
		if (PHPDBG_G(flags) & PHPDBG_IS_REMOTE) {
			PHPDBG_G(flags) |= PHPDBG_IS_QUITTING;
			zend_bailout();
		}
	}
} /* }}} */

#ifndef _WIN32
int phpdbg_open_socket(const char *interface, short port) /* {{{ */
{
	int fd = socket(AF_INET, SOCK_STREAM, 0);

	switch (fd) {
		case -1:
			return -1;

		default: {
			int reuse = 1;

			switch (setsockopt(fd, SOL_SOCKET, SO_REUSEADDR, (char*) &reuse, sizeof(reuse))) {
				case -1:
					close(fd);
					return -2;

				default: {
					struct sockaddr_in address;

					memset(&address, 0, sizeof(address));

					address.sin_port = htons(port);
					address.sin_family = AF_INET;

					if ((*interface == '*')) {
						address.sin_addr.s_addr = htonl(INADDR_ANY);
					} else if (!inet_pton(AF_INET, interface, &address.sin_addr)) {
						close(fd);
						return -3;
					}

					switch (bind(fd, (struct sockaddr *)&address, sizeof(address))) {
						case -1:
							close(fd);
							return -4;

						default: {
							listen(fd, 5);
						}
					}
				}
			}
		}
	}

	return fd;
} /* }}} */

static inline void phpdbg_close_sockets(int (*socket)[2], FILE *streams[2]) /* {{{ */
{
	if ((*socket)[0] >= 0) {
		shutdown(
			(*socket)[0], SHUT_RDWR);
		close((*socket)[0]);
	}

	if (streams[0]) {
		fclose(streams[0]);
	}

	if ((*socket)[1] >= 0) {
		shutdown(
			(*socket)[1], SHUT_RDWR);
		close((*socket)[1]);
	}

	if (streams[1]) {
		fclose(streams[1]);
	}
} /* }}} */

/* don't inline this, want to debug it easily, will inline when done */

int phpdbg_open_sockets(char *address, int port[2], int (*listen)[2], int (*socket)[2], FILE* streams[2]) /* {{{ */
{
	if (((*listen)[0]) < 0 && ((*listen)[1]) < 0) {
		((*listen)[0]) = phpdbg_open_socket(address, (short)port[0]);
		((*listen)[1]) = phpdbg_open_socket(address, (short)port[1]);
	}

	streams[0] = NULL;
	streams[1] = NULL;

	if ((*listen)[0] < 0 || (*listen)[1] < 0) {
		if ((*listen)[0] < 0) {
			phpdbg_rlog(stderr,
				"console failed to initialize (stdin) on %s:%d", address, port[0]);
		}

		if ((*listen)[1] < 0) {
			phpdbg_rlog(stderr,
				"console failed to initialize (stdout) on %s:%d", address, port[1]);
		}

		if ((*listen)[0] >= 0) {
			close((*listen)[0]);
		}

		if ((*listen)[1] >= 0) {
			close((*listen)[1]);
		}

		return FAILURE;
	}

	phpdbg_close_sockets(socket, streams);

	phpdbg_rlog(stderr,
		"accepting connections on %s:%d/%d", address, port[0], port[1]);
	{
		struct sockaddr_in address;
		socklen_t size = sizeof(address);
		char buffer[20] = {0};

		{
			memset(&address, 0, size);
			(*socket)[0] = accept(
				(*listen)[0], (struct sockaddr *) &address, &size);
			inet_ntop(AF_INET, &address.sin_addr, buffer, sizeof(buffer));

			phpdbg_rlog(stderr, "connection (stdin) from %s", buffer);
		}

		{
			memset(&address, 0, size);
			(*socket)[1] = accept(
				(*listen)[1], (struct sockaddr *) &address, &size);
		    inet_ntop(AF_INET, &address.sin_addr, buffer, sizeof(buffer));

			phpdbg_rlog(stderr, "connection (stdout) from %s", buffer);
		}
	}

	dup2((*socket)[0], fileno(stdin));
	dup2((*socket)[1], fileno(stdout));

	setbuf(stdout, NULL);

	streams[0] = fdopen((*socket)[0], "r");
	streams[1] = fdopen((*socket)[1], "w");

	return SUCCESS;
} /* }}} */

void phpdbg_signal_handler(int sig, siginfo_t *info, void *context) {
	int is_handled = FAILURE;
	TSRMLS_FETCH();

	switch (sig) {
		case SIGBUS:
		case SIGSEGV:
			is_handled = phpdbg_watchpoint_segfault_handler(info, context TSRMLS_CC);
			if (is_handled == FAILURE) {
#ifdef ZEND_SIGNALS
				zend_sigaction(sig, &PHPDBG_G(old_sigsegv_signal), NULL TSRMLS_CC);
#else
				sigaction(sig, &PHPDBG_G(old_sigsegv_signal), NULL);
#endif
			}
			break;
	}

}
#endif

int main(int argc, char **argv) /* {{{ */
{
	sapi_module_struct *phpdbg = &phpdbg_sapi_module;
	char *sapi_name;
	char *ini_entries;
	int   ini_entries_len;
	char **zend_extensions = NULL;
	zend_ulong zend_extensions_len = 0L;
	zend_bool ini_ignore;
	char *ini_override;
	char *exec;
	size_t exec_len;
	char *init_file;
	size_t init_file_len;
	zend_bool init_file_default;
	char *oplog_file;
	size_t oplog_file_len;
	zend_ulong flags;
	char *php_optarg;
	int php_optind, opt, show_banner = 1;
	long cleaning = 0;
	zend_bool remote = 0;
	int run = 0;
	int step = 0;

#ifdef _WIN32
	char *bp_tmp_file = NULL;
#else
	char bp_tmp_file[] = "/tmp/phpdbg.XXXXXX";
#endif

#ifndef _WIN32
	char *address;
	int listen[2];
	int server[2];
	int socket[2];
	FILE* streams[2] = {NULL, NULL};
#endif

#ifdef ZTS
	void ***tsrm_ls;
#endif

#ifndef _WIN32
	struct sigaction signal_struct;
	signal_struct.sa_sigaction = phpdbg_signal_handler;
	signal_struct.sa_flags = SA_SIGINFO | SA_NODEFER;

	address = strdup("127.0.0.1");
	socket[0] = -1;
	socket[1] = -1;
	listen[0] = -1;
	listen[1] = -1;
	server[0] = -1;
	server[1] = -1;
	streams[0] = NULL;
	streams[1] = NULL;
#endif

#ifdef PHP_WIN32
	_fmode = _O_BINARY;                 /* sets default for file streams to binary */
	setmode(_fileno(stdin), O_BINARY);  /* make the stdio mode be binary */
	setmode(_fileno(stdout), O_BINARY); /* make the stdio mode be binary */
	setmode(_fileno(stderr), O_BINARY); /* make the stdio mode be binary */
#endif

#ifdef ZTS
	tsrm_startup(1, 1, 0, NULL);

	tsrm_ls = ts_resource(0);
#endif

phpdbg_main:
	if (!cleaning) {
	
#ifdef _WIN32
		bp_tmp_file = malloc(L_tmpnam);

		if (bp_tmp_file) {
			if (!tmpnam(bp_tmp_file)) {
				free(bp_tmp_file);
				bp_tmp_file = NULL;
			}
		}

		if (!bp_tmp_file) {
			phpdbg_error("Unable to create temporary file");
			return 1;
		}
#else
		if (!mkstemp(bp_tmp_file)) {
			memset(bp_tmp_file, 0, sizeof(bp_tmp_file));
		}
#endif

	}
	ini_entries = NULL;
	ini_entries_len = 0;
	ini_ignore = 0;
	ini_override = NULL;
	zend_extensions = NULL;
	zend_extensions_len = 0L;
	exec = NULL;
	exec_len = 0;
	init_file = NULL;
	init_file_len = 0;
	init_file_default = 1;
	oplog_file = NULL;
	oplog_file_len = 0;
	flags = PHPDBG_DEFAULT_FLAGS;
	php_optarg = NULL;
	php_optind = 1;
	opt = 0;
	run = 0;
	step = 0;
	sapi_name = NULL;


	while ((opt = php_getopt(argc, argv, OPTIONS, &php_optarg, &php_optind, 0, 2)) != -1) {
		switch (opt) {
			case 'r':
				run++;
				break;
			case 'n':
				ini_ignore = 1;
				break;
			case 'c':
				if (ini_override) {
					free(ini_override);
				}
				ini_override = strdup(php_optarg);
				break;
			case 'd': {
				int len = strlen(php_optarg);
				char *val;

				if ((val = strchr(php_optarg, '='))) {
				  val++;
				  if (!isalnum(*val) && *val != '"' && *val != '\'' && *val != '\0') {
					  ini_entries = realloc(ini_entries, ini_entries_len + len + sizeof("\"\"\n\0"));
					  memcpy(ini_entries + ini_entries_len, php_optarg, (val - php_optarg));
					  ini_entries_len += (val - php_optarg);
					  memcpy(ini_entries + ini_entries_len, "\"", 1);
					  ini_entries_len++;
					  memcpy(ini_entries + ini_entries_len, val, len - (val - php_optarg));
					  ini_entries_len += len - (val - php_optarg);
					  memcpy(ini_entries + ini_entries_len, "\"\n\0", sizeof("\"\n\0"));
					  ini_entries_len += sizeof("\n\0\"") - 2;
				  } else {
					  ini_entries = realloc(ini_entries, ini_entries_len + len + sizeof("\n\0"));
					  memcpy(ini_entries + ini_entries_len, php_optarg, len);
					  memcpy(ini_entries + ini_entries_len + len, "\n\0", sizeof("\n\0"));
					  ini_entries_len += len + sizeof("\n\0") - 2;
				  }
				} else {
				  ini_entries = realloc(ini_entries, ini_entries_len + len + sizeof("=1\n\0"));
				  memcpy(ini_entries + ini_entries_len, php_optarg, len);
				  memcpy(ini_entries + ini_entries_len + len, "=1\n\0", sizeof("=1\n\0"));
				  ini_entries_len += len + sizeof("=1\n\0") - 2;
				}
			} break;

			case 'z':
				zend_extensions_len++;
				if (zend_extensions) {
					zend_extensions = realloc(zend_extensions, sizeof(char*) * zend_extensions_len);
				} else zend_extensions = malloc(sizeof(char*) * zend_extensions_len);
				zend_extensions[zend_extensions_len-1] = strdup(php_optarg);
			break;

			/* begin phpdbg options */

			case 'e': { /* set execution context */
				exec_len = strlen(php_optarg);
				if (exec_len) {
					if (exec) {
						free(exec);
					}
					exec = strdup(php_optarg);
				}
			} break;

			case 'S': { /* set SAPI name */
				if (sapi_name) {
					free(sapi_name);
				}
				sapi_name = strdup(php_optarg);
			} break;

			case 'I': { /* ignore .phpdbginit */
				init_file_default = 0;
			} break;

			case 'i': { /* set init file */
				if (init_file) {
					free(init_file);
				}

				init_file_len = strlen(php_optarg);
				if (init_file_len) {
					init_file = strdup(php_optarg);
				}
			} break;

			case 'O': { /* set oplog output */
				oplog_file_len = strlen(php_optarg);
				if (oplog_file_len) {
					oplog_file = strdup(php_optarg);
				}
			} break;

			case 'v': /* set quietness off */
				flags &= ~PHPDBG_IS_QUIET;
			break;

			case 's': /* set stepping on */
				step = 1;
			break;

			case 'E': /* stepping through eval on */
				flags |= PHPDBG_IS_STEPONEVAL;
			break;

			case 'b': /* set colours off */
				flags &= ~PHPDBG_IS_COLOURED;
			break;

			case 'q': /* hide banner */
				show_banner = 0;
			break;

#ifndef _WIN32
			/* if you pass a listen port, we will accept input on listen port */
			/* and write output to listen port * 2 */

			case 'l': { /* set listen ports */
				if (sscanf(php_optarg, "%d/%d", &listen[0], &listen[1]) != 2) {
					if (sscanf(php_optarg, "%d", &listen[0]) != 1) {
						/* default to hardcoded ports */
						listen[0] = 4000;
						listen[1] = 8000;
					} else {
						listen[1] = (listen[0] * 2);
					}
				}
			} break;

			case 'a': { /* set bind address */
				free(address);
				if (!php_optarg) {
					address = strdup("*");
				} else address = strdup(php_optarg);
			} break;
#endif

			case 'V': {
				sapi_startup(phpdbg);
				phpdbg->startup(phpdbg);
				printf(
					"phpdbg %s (built: %s %s)\nPHP %s, Copyright (c) 1997-2014 The PHP Group\n%s",
					PHPDBG_VERSION,
					__DATE__,
					__TIME__,
					PHP_VERSION,
					get_zend_version()
				);
				sapi_deactivate(TSRMLS_C);
				sapi_shutdown();
				return 0;
			} break;
		}
	}

#ifndef _WIN32
	/* setup remote server if necessary */
	if (!cleaning &&
		(listen[0] > 0 && listen[1] > 0)) {
		if (phpdbg_open_sockets(address, listen, &server, &socket, streams) == FAILURE) {
			remote = 0;
			exit(0);
		}
		/* set remote flag to stop service shutting down upon quit */
		remote = 1;
	}
#endif

	if (sapi_name) {
		phpdbg->name = sapi_name;
	}

	phpdbg->ini_defaults = phpdbg_ini_defaults;
	phpdbg->phpinfo_as_text = 1;
	phpdbg->php_ini_ignore_cwd = 1;

	sapi_startup(phpdbg);

	phpdbg->executable_location = argv[0];
	phpdbg->phpinfo_as_text = 1;
	phpdbg->php_ini_ignore = ini_ignore;
	phpdbg->php_ini_path_override = ini_override;

	if (ini_entries) {
		ini_entries = realloc(ini_entries, ini_entries_len + sizeof(phpdbg_ini_hardcoded));
		memmove(ini_entries + sizeof(phpdbg_ini_hardcoded) - 2, ini_entries, ini_entries_len + 1);
		memcpy(ini_entries, phpdbg_ini_hardcoded, sizeof(phpdbg_ini_hardcoded) - 2);
	} else {
		ini_entries = malloc(sizeof(phpdbg_ini_hardcoded));
		memcpy(ini_entries, phpdbg_ini_hardcoded, sizeof(phpdbg_ini_hardcoded));
	}
	ini_entries_len += sizeof(phpdbg_ini_hardcoded) - 2;

	if (zend_extensions_len) {
		zend_ulong zend_extension = 0L;

		while (zend_extension < zend_extensions_len) {
			const char *ze = zend_extensions[zend_extension];
			size_t ze_len = strlen(ze);

			ini_entries = realloc(
				ini_entries, ini_entries_len + (ze_len + (sizeof("zend_extension=\n"))));
			memcpy(&ini_entries[ini_entries_len], "zend_extension=", (sizeof("zend_extension=\n")-1));
			ini_entries_len += (sizeof("zend_extension=")-1);
			memcpy(&ini_entries[ini_entries_len], ze, ze_len);
			ini_entries_len += ze_len;
			memcpy(&ini_entries[ini_entries_len], "\n", (sizeof("\n") - 1));

			free(zend_extensions[zend_extension]);
			zend_extension++;
		}

		free(zend_extensions);
	}

	phpdbg->ini_entries = ini_entries;

	if (phpdbg->startup(phpdbg) == SUCCESS) {
<<<<<<< HEAD
#ifdef _WIN32
    EXCEPTION_POINTERS *xp;
    __try {
#endif
		zend_mm_heap *mm_heap = zend_mm_set_heap(NULL TSRMLS_CC);
#if ZEND_DEBUG
		if (!mm_heap->use_zend_alloc) {
			mm_heap->_malloc = malloc;
			mm_heap->_realloc = realloc;
			mm_heap->_free = free;
#endif
			PHPDBG_G(original_free_function) = mm_heap->_free;
			mm_heap->_free = phpdbg_watch_efree;
			mm_heap->use_zend_alloc = 0;
#if ZEND_DEBUG
		}
#endif
		zend_mm_set_heap(mm_heap TSRMLS_CC);

		zend_activate(TSRMLS_C);

#if defined(ZEND_SIGNALS) && !defined(_WIN32)
		zend_try {
			zend_signal_activate(TSRMLS_C);
		} zend_end_try();
#endif

#if defined(ZEND_SIGNALS) && !defined(_WIN32)
		zend_try { zend_sigaction(SIGSEGV, &signal_struct, &PHPDBG_G(old_sigsegv_signal) TSRMLS_CC); } zend_end_try();
		zend_try { zend_sigaction(SIGBUS, &signal_struct, &PHPDBG_G(old_sigsegv_signal) TSRMLS_CC); } zend_end_try();
#elif !defined(_WIN32)
		sigaction(SIGSEGV, &signal_struct, &PHPDBG_G(old_sigsegv_signal));
		sigaction(SIGBUS, &signal_struct, &PHPDBG_G(old_sigsegv_signal));
#endif

		php_request_startup(TSRMLS_C);
=======
		int i;
		
		SG(request_info).argc = argc - php_optind + 1;		
		SG(request_info).argv = emalloc(SG(request_info).argc * sizeof(char *));
		for (i = SG(request_info).argc; --i;) {
			SG(request_info).argv[i] = estrdup(argv[php_optind - 1 + i]);
		}
		SG(request_info).argv[i] = exec ? estrndup(exec, exec_len) : estrdup("");
>>>>>>> b8a4a4c7
		
		php_request_startup(TSRMLS_C);

		/* do not install sigint handlers for remote consoles */
		/* sending SIGINT then provides a decent way of shutting down the server */
#if defined(ZEND_SIGNALS) && !defined(_WIN32)
		if (listen[0] < 0) {
			zend_try { zend_signal(SIGINT, phpdbg_sigint_handler TSRMLS_CC); } zend_end_try();
		}
#elif !defined(_WIN32)
		if (listen[0] < 0) {
#endif
			signal(SIGINT, phpdbg_sigint_handler);
#ifndef _WIN32
		}
#endif

		PG(modules_activated) = 0;

		/* set flags from command line */
		PHPDBG_G(flags) = flags;

#ifndef _WIN32
		/* setup io here */
		if (streams[0] && streams[1]) {
			PHPDBG_G(flags) |= PHPDBG_IS_REMOTE;

			signal(SIGPIPE, SIG_IGN);
		}
#endif

		PHPDBG_G(io)[PHPDBG_STDIN] = stdin;
		PHPDBG_G(io)[PHPDBG_STDOUT] = stdout;
		PHPDBG_G(io)[PHPDBG_STDERR] = stderr;

		if (exec) { /* set execution context */
			PHPDBG_G(exec) = phpdbg_resolve_path(exec TSRMLS_CC);
			PHPDBG_G(exec_len) = strlen(PHPDBG_G(exec));

			free(exec);
		}

		if (oplog_file) { /* open oplog */
			PHPDBG_G(oplog) = fopen(oplog_file, "w+");
			if (!PHPDBG_G(oplog)) {
				phpdbg_error(
						"Failed to open oplog %s", oplog_file);
			}
			free(oplog_file);
		}

		/* set default colors */
		phpdbg_set_color_ex(PHPDBG_COLOR_PROMPT,  PHPDBG_STRL("white-bold") TSRMLS_CC);
		phpdbg_set_color_ex(PHPDBG_COLOR_ERROR,   PHPDBG_STRL("red-bold") TSRMLS_CC);
		phpdbg_set_color_ex(PHPDBG_COLOR_NOTICE,  PHPDBG_STRL("green") TSRMLS_CC);

		/* set default prompt */
		phpdbg_set_prompt(PROMPT TSRMLS_CC);

		if (show_banner) {
			/* print blurb */
			phpdbg_welcome((cleaning > 0) TSRMLS_CC);
		}

		/* initialize from file */
		PHPDBG_G(flags) |= PHPDBG_IS_INITIALIZING;
		zend_try {
			phpdbg_init(init_file, init_file_len, init_file_default TSRMLS_CC);
			phpdbg_try_file_init(bp_tmp_file, strlen(bp_tmp_file), 0 TSRMLS_CC);
		} zend_end_try();
		PHPDBG_G(flags) &= ~PHPDBG_IS_INITIALIZING;
		
		/* quit if init says so */
		if (PHPDBG_G(flags) & PHPDBG_IS_QUITTING) {
			goto phpdbg_out;
		}

		/* step from here, not through init */
		if (step) {
			PHPDBG_G(flags) |= PHPDBG_IS_STEPPING;
		}

		if (run) {
			/* no need to try{}, run does it ... */
			PHPDBG_COMMAND_HANDLER(run)(NULL TSRMLS_CC);
			if (run > 1) {
				/* if -r is on the command line more than once just quit */
				goto phpdbg_out;
			}
		}

/* #ifndef for making compiler shutting up */
#ifndef _WIN32
phpdbg_interact:
#endif
		/* phpdbg main() */
		do {
			zend_try {
				phpdbg_interactive(TSRMLS_C);
			} zend_catch {
				if ((PHPDBG_G(flags) & PHPDBG_IS_CLEANING)) {
					FILE *bp_tmp_fp = fopen(bp_tmp_file, "w");
					phpdbg_export_breakpoints(bp_tmp_fp TSRMLS_CC);
					fclose(bp_tmp_fp);
					cleaning = 1;
				} else {
					cleaning = 0;
				}

#ifndef _WIN32
				if (!cleaning) {
					/* remote client disconnected */
					if ((PHPDBG_G(flags) & PHPDBG_IS_DISCONNECTED)) {
					
						if (PHPDBG_G(flags) & PHPDBG_IS_REMOTE) {
							/* renegociate connections */
							phpdbg_open_sockets(
								address, listen, &server, &socket, streams);
				
							/* set streams */
							if (streams[0] && streams[1]) {
								PHPDBG_G(flags) &= ~PHPDBG_IS_QUITTING;
							}
				
							/* this must be forced */
							CG(unclean_shutdown) = 0;
						} else {
							/* local consoles cannot disconnect, ignore EOF */
							PHPDBG_G(flags) &= ~PHPDBG_IS_DISCONNECTED;
						}
					}
				}
#endif
			} zend_end_try();
		} while(!cleaning && !(PHPDBG_G(flags) & PHPDBG_IS_QUITTING));
		
		/* this must be forced */
		CG(unclean_shutdown) = 0;
		
		/* this is just helpful */
		PG(report_memleaks) = 0;
		
#ifndef _WIN32
phpdbg_out:
		if ((PHPDBG_G(flags) & PHPDBG_IS_DISCONNECTED)) {
			PHPDBG_G(flags) &= ~PHPDBG_IS_DISCONNECTED;
			goto phpdbg_interact;
		}
#endif

<<<<<<< HEAD
#ifdef _WIN32
	} __except(phpdbg_exception_handler_win32(xp = GetExceptionInformation())) {
		phpdbg_error("Access violation (Segementation fault) encountered\ntrying to abort cleanly...");
	}
phpdbg_out:
#endif
=======
		/* free argv */
		for (i = SG(request_info).argc; --i;) {
			efree(SG(request_info).argv[i]);
		}
		efree(SG(request_info).argv);

>>>>>>> b8a4a4c7
#ifndef ZTS
		/* force cleanup of auto and core globals */
		zend_hash_clean(CG(auto_globals));
		memset(
			&core_globals, 0, sizeof(php_core_globals));
#endif
		if (ini_entries) {
			free(ini_entries);
		}

		if (ini_override) {
			free(ini_override);
		}
		
		/* this must be forced */
		CG(unclean_shutdown) = 0;
		
		/* this is just helpful */
		PG(report_memleaks) = 0;

		php_request_shutdown((void*)0);

		zend_try {
			php_module_shutdown(TSRMLS_C);
		} zend_end_try();

		sapi_shutdown();

	}

	if (cleaning || remote) {
		goto phpdbg_main;
	}
	
#ifdef ZTS
	/* bugggy */
	/* tsrm_shutdown(); */
#endif

#ifndef _WIN32
	if (address) {
		free(address);
	}
#endif

	if (sapi_name) {
		free(sapi_name);
	}
	
#ifdef _WIN32
	free(bp_tmp_file);
#else
	unlink(bp_tmp_file);
#endif

	return 0;
} /* }}} */<|MERGE_RESOLUTION|>--- conflicted
+++ resolved
@@ -1148,7 +1148,6 @@
 	phpdbg->ini_entries = ini_entries;
 
 	if (phpdbg->startup(phpdbg) == SUCCESS) {
-<<<<<<< HEAD
 #ifdef _WIN32
     EXCEPTION_POINTERS *xp;
     __try {
@@ -1184,20 +1183,17 @@
 		sigaction(SIGBUS, &signal_struct, &PHPDBG_G(old_sigsegv_signal));
 #endif
 
-		php_request_startup(TSRMLS_C);
-=======
-		int i;
+		if (php_request_startup(TSRMLS_C) == SUCCESS) {;
+			int i;
 		
-		SG(request_info).argc = argc - php_optind + 1;		
-		SG(request_info).argv = emalloc(SG(request_info).argc * sizeof(char *));
-		for (i = SG(request_info).argc; --i;) {
-			SG(request_info).argv[i] = estrdup(argv[php_optind - 1 + i]);
-		}
-		SG(request_info).argv[i] = exec ? estrndup(exec, exec_len) : estrdup("");
->>>>>>> b8a4a4c7
+			SG(request_info).argc = argc - php_optind + 1;		
+			SG(request_info).argv = emalloc(SG(request_info).argc * sizeof(char *));
+			for (i = SG(request_info).argc; --i;) {
+				SG(request_info).argv[i] = estrdup(argv[php_optind - 1 + i]);
+			}
+			SG(request_info).argv[i] = exec ? estrndup(exec, exec_len) : estrdup("");
+		}
 		
-		php_request_startup(TSRMLS_C);
-
 		/* do not install sigint handlers for remote consoles */
 		/* sending SIGINT then provides a decent way of shutting down the server */
 #if defined(ZEND_SIGNALS) && !defined(_WIN32)
@@ -1345,21 +1341,22 @@
 		}
 #endif
 
-<<<<<<< HEAD
 #ifdef _WIN32
 	} __except(phpdbg_exception_handler_win32(xp = GetExceptionInformation())) {
 		phpdbg_error("Access violation (Segementation fault) encountered\ntrying to abort cleanly...");
 	}
 phpdbg_out:
 #endif
-=======
-		/* free argv */
-		for (i = SG(request_info).argc; --i;) {
-			efree(SG(request_info).argv[i]);
-		}
-		efree(SG(request_info).argv);
-
->>>>>>> b8a4a4c7
+	
+		{
+			int i;
+			/* free argv */
+			for (i = SG(request_info).argc; --i;) {
+				efree(SG(request_info).argv[i]);
+			}
+			efree(SG(request_info).argv);
+		}
+
 #ifndef ZTS
 		/* force cleanup of auto and core globals */
 		zend_hash_clean(CG(auto_globals));
