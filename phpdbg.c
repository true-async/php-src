--- conflicted
+++ resolved
@@ -1313,16 +1313,12 @@
 		}
 #endif
 
-<<<<<<< HEAD
-=======
 #ifndef ZTS
 		/* force cleanup of auto and core globals */
 		zend_hash_clean(CG(auto_globals));
 		memset(
 			&core_globals, 0, sizeof(php_core_globals));
 #endif
-		
->>>>>>> 2712d7e2
 		if (ini_entries) {
 			free(ini_entries);
 		}
