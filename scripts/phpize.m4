--- conflicted
+++ resolved
@@ -104,15 +104,7 @@
 AS_VAR_IF([PHP_DEBUG], [yes], [
   PHP_DEBUG=1
   ZEND_DEBUG=yes
-<<<<<<< HEAD
-  changequote({,})
-  dnl Discard known '-O...' flags, including just '-O', but do not remove only '-O' in '-Ounknown'
-  CFLAGS=$(echo "$CFLAGS" | $SED -e 's/-O\([0-9gsz]\|fast\|\)\([\t ]\|$\)//g')
-  CXXFLAGS=$(echo "$CXXFLAGS" | $SED -e 's/-O\([0-9gsz]\|fast\|\)\([\t ]\|$\)//g')
-  changequote([,])
-=======
   PHP_REMOVE_OPTIMIZATION_FLAGS
->>>>>>> be1bf3f3
   dnl Add -O0 only if GCC or ICC is used.
   if test "$GCC" = "yes" || test "$ICC" = "yes"; then
     CFLAGS="$CFLAGS -O0"
