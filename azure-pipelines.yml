--- conflicted
+++ resolved
@@ -51,12 +51,6 @@
             --enable-debug --enable-zts --enable-address-sanitizer --enable-undefined-sanitizer
             CFLAGS='-fno-sanitize-recover'
         timeoutInMinutes: 90
-<<<<<<< HEAD
-    - template: azure/coverage_job.yml
-      parameters:
-        configurationName: COVERAGE_DEBUG_ZTS
-        configurationParameters: '--enable-debug --disable-zts'
-        timeoutInMinutes: 90
     - template: azure/opcache_variation_job.yml
       parameters:
         configurationName: DEBUG_NTS_OPCACHE
@@ -68,9 +62,6 @@
         configurationParameters: '--enable-debug --disable-zts'
         runTestsParameters: '--repeat 2'
     - template: azure/libmysqlclient_job.yml
-=======
-    - template: azure/file_cache_job.yml
->>>>>>> b7f0950f
       parameters:
         configurationName: LIBMYSQLCLIENT_DEBUG_NTS
         configurationParameters: '--enable-debug --disable-zts'
