trigger:
  batch: true
  branches:
    include:
      - PHP-7.4
      - PHP-8.0
      - master
  paths:
    exclude:
      - docs/*
      - NEWS
      - UPGRADING
      - UPGRADING.INTERNALS

schedules:
<<<<<<< HEAD
  - cron: 0 1 * * *
=======
  - cron: "0 1 * * *"
>>>>>>> 8d11576a
    displayName: Nightly build
    branches:
      include:
        - PHP-7.4
        - PHP-8.0
        - master

jobs:
  - template: azure/job.yml
    parameters:
      configurationName: DEBUG_NTS
      configurationParameters: '--enable-debug --disable-zts'
  - template: azure/job.yml
    parameters:
      configurationName: RELEASE_ZTS
      configurationParameters: '--disable-debug --enable-zts'
  - template: azure/i386/job.yml
    parameters:
      configurationName: I386_DEBUG_ZTS
      configurationParameters: '--enable-debug --enable-zts'
  - template: azure/macos/job.yml
    parameters:
      configurationName: MACOS_DEBUG_NTS
      configurationParameters: '--enable-debug --disable-zts'
  - ${{ if eq(variables['Build.Reason'], 'Schedule') }}:
    - template: azure/job.yml
      parameters:
        configurationName: DEBUG_ZTS
        configurationParameters: '--enable-debug --enable-zts'
    - template: azure/job.yml
      parameters:
        configurationName: RELEASE_NTS
        configurationParameters: '--disable-debug --disable-zts'
    - template: azure/i386/job.yml
      parameters:
        configurationName: I386_DEBUG_NTS
        configurationParameters: '--enable-debug --disable-zts'
    - template: azure/i386/job.yml
      parameters:
        configurationName: I386_RELEASE_NTS
        configurationParameters: '--disable-debug --disable-zts'
    - template: azure/i386/job.yml
      parameters:
        configurationName: I386_RELEASE_ZTS
        configurationParameters: '--disable-debug --enable-zts'
    - template: azure/macos/job.yml
      parameters:
        configurationName: MACOS_DEBUG_ZTS
        configurationParameters: '--enable-debug --enable-zts'
    - template: azure/macos/job.yml
      parameters:
        configurationName: MACOS_RELEASE_NTS
        configurationParameters: '--disable-debug --disable-zts'
    - template: azure/macos/job.yml
      parameters:
        configurationName: MACOS_RELEASE_ZTS
        configurationParameters: '--disable-debug --enable-zts'
    - template: azure/job.yml
      parameters:
        configurationName: DEBUG_ZTS_ASAN_UBSAN
        configurationParameters: >-
            --enable-debug --enable-zts
            CFLAGS='-fsanitize=undefined,address -DZEND_TRACK_ARENA_ALLOC'
            LDFLAGS='-fsanitize=undefined,address'
        runTestsParameters: --asan
        timeoutInMinutes: 310
    - template: azure/msan_job.yml
      parameters:
        configurationName: DEBUG_ZTS_MSAN
        configurationParameters: '--enable-debug --enable-zts'
        runTestsParameters: --asan
        timeoutInMinutes: 90
    - template: azure/community_job.yml
      parameters:
        configurationName: COMMUNITY
        configurationParameters: >-
            --enable-debug --enable-zts
            CFLAGS='-fsanitize=undefined,address -fno-sanitize-recover -DZEND_TRACK_ARENA_ALLOC'
            LDFLAGS='-fsanitize=undefined,address'
    - template: azure/coverage_job.yml
      parameters:
        configurationName: COVERAGE_DEBUG_ZTS
        configurationParameters: '--enable-debug --disable-zts'
        timeoutInMinutes: 90
    - template: azure/file_cache_job.yml
      parameters:
        configurationName: DEBUG_NTS_FILE_CACHE
        configurationParameters: '--enable-debug --disable-zts'<|MERGE_RESOLUTION|>--- conflicted
+++ resolved
@@ -13,11 +13,7 @@
       - UPGRADING.INTERNALS
 
 schedules:
-<<<<<<< HEAD
-  - cron: 0 1 * * *
-=======
   - cron: "0 1 * * *"
->>>>>>> 8d11576a
     displayName: Nightly build
     branches:
       include:
