--- conflicted
+++ resolved
@@ -85,9 +85,5 @@
     - template: azure/coverage_job.yml
       parameters:
         configurationName: COVERAGE_DEBUG_ZTS
-<<<<<<< HEAD
         configurationParameters: '--enable-debug --disable-zts'
-=======
-        configurationParameters: '--enable-debug --disable-maintainer-zts'
-        timeoutInMinutes: 90
->>>>>>> 6422c956
+        timeoutInMinutes: 90