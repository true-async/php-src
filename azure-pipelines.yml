--- conflicted
+++ resolved
@@ -6,57 +6,38 @@
       - master
 
 jobs:
-<<<<<<< HEAD
-  - template: azure/job.yml
-    parameters:
-      configurationName: RELEASE_NTS
-      configurationParameters: '--disable-debug --disable-zts'
+#  - template: azure/job.yml
+#    parameters:
+#      configurationName: RELEASE_NTS
+#      configurationParameters: '--disable-debug --disable-zts'
   - template: azure/job.yml
     parameters:
       configurationName: DEBUG_NTS
       configurationParameters: '--enable-debug --disable-zts'
-  - template: azure/job.yml
-    parameters:
-      configurationName: RELEASE_ZTS
-      configurationParameters: '--disable-debug --enable-zts'
+#  - template: azure/job.yml
+#    parameters:
+#      configurationName: RELEASE_ZTS
+#      configurationParameters: '--disable-debug --enable-zts'
   - template: azure/job.yml
     parameters:
       configurationName: DEBUG_ZTS
       configurationParameters: '--enable-debug --enable-zts'
-=======
-#  - template: azure/job.yml
-#    parameters:
-#      configurationName: RELEASE_NTS
-#      configurationParameters: '--disable-debug --disable-maintainer-zts'
-  - template: azure/job.yml
-    parameters:
-      configurationName: DEBUG_NTS
-      configurationParameters: '--enable-debug --disable-maintainer-zts'
-#  - template: azure/job.yml
-#    parameters:
-#      configurationName: RELEASE_ZTS
-#      configurationParameters: '--disable-debug --enable-maintainer-zts'
-  - template: azure/job.yml
-    parameters:
-      configurationName: DEBUG_ZTS
-      configurationParameters: '--enable-debug --enable-maintainer-zts'
 #  - template: azure/i386/job.yml
 #    parameters:
 #      configurationName: I386_RELEASE_NTS
-#      configurationParameters: '--disable-debug --disable-maintainer-zts'
+#      configurationParameters: '--disable-debug --disable-zts'
   - template: azure/i386/job.yml
     parameters:
       configurationName: I386_DEBUG_NTS
-      configurationParameters: '--enable-debug --disable-maintainer-zts'
+      configurationParameters: '--enable-debug --disable-zts'
 #  - template: azure/i386/job.yml
 #    parameters:
 #      configurationName: I386_RELEASE_ZTS
-#      configurationParameters: '--disable-debug --enable-maintainer-zts'
+#      configurationParameters: '--disable-debug --enable-zts'
   - template: azure/i386/job.yml
     parameters:
       configurationName: I386_DEBUG_ZTS
-      configurationParameters: '--enable-debug --enable-maintainer-zts'
->>>>>>> 3ff489d8
+      configurationParameters: '--enable-debug --enable-zts'
   - template: azure/macos/job.yml
     parameters:
       configurationName: MACOS_DEBUG_NTS
