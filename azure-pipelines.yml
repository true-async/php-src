trigger:
  batch: true
  branches:
    include:
      - PHP-7.4
      - PHP-8.0
      - PHP-8.1
      - master
  paths:
    exclude:
      - docs/*
      - NEWS
      - UPGRADING
      - UPGRADING.INTERNALS
      - README.md
      - CONTRIBUTING.md
      - CODING_STANDARDS.md

schedules:
  - cron: "0 1 * * *"
    displayName: Nightly build
    branches:
      include:
        - PHP-7.4
        - PHP-8.0
        - PHP-8.1
        - master

jobs:
  - template: azure/i386/job.yml
    parameters:
      configurationName: I386_DEBUG_ZTS
      configurationParameters: '--enable-debug --enable-zts'
  - ${{ if eq(variables['Build.Reason'], 'Schedule') }}:
    - template: azure/i386/job.yml
      parameters:
        configurationName: I386_DEBUG_NTS
        configurationParameters: '--enable-debug --disable-zts'
    - template: azure/i386/job.yml
      parameters:
        configurationName: I386_RELEASE_NTS
        configurationParameters: '--disable-debug --disable-zts'
    - template: azure/i386/job.yml
      parameters:
        configurationName: I386_RELEASE_ZTS
        configurationParameters: '--disable-debug --enable-zts'
    - template: azure/msan_job.yml
      parameters:
        configurationName: DEBUG_ZTS_MSAN
        configurationParameters: '--enable-debug --enable-zts'
        runTestsParameters: --msan
        timeoutInMinutes: 90
    - template: azure/opcache_variation_job.yml
      parameters:
<<<<<<< HEAD
        configurationName: DEBUG_NTS_OPCACHE
        configurationParameters: '--enable-debug --disable-zts'
        timeoutInMinutes: 120
    - template: azure/job.yml
      parameters:
        configurationName: DEBUG_NTS_REPEAT
        configurationParameters: '--enable-debug --disable-zts'
        runTestsParameters: '--repeat 2'
    - template: azure/libmysqlclient_job.yml
      parameters:
        configurationName: LIBMYSQLCLIENT_DEBUG_NTS
        configurationParameters: '--enable-debug --disable-zts'
    - template: azure/job.yml
      parameters:
        configurationName: VARIATION_DEBUG_ZTS
        configurationParameters: >-
            --enable-debug --enable-zts
            CFLAGS="-DZEND_RC_DEBUG=1 -DPROFITABILITY_CHECKS=0 -DZEND_VERIFY_FUNC_INFO=1"
=======
        configurationName: COMMUNITY
        configurationParameters: >-
            --enable-debug --enable-zts
            CFLAGS='-fsanitize=undefined,address -fno-sanitize-recover -DZEND_TRACK_ARENA_ALLOC'
            LDFLAGS='-fsanitize=undefined,address'
        timeoutInMinutes: 90
>>>>>>> 1bef2e51
<|MERGE_RESOLUTION|>--- conflicted
+++ resolved
@@ -50,12 +50,6 @@
         configurationParameters: '--enable-debug --enable-zts'
         runTestsParameters: --msan
         timeoutInMinutes: 90
-    - template: azure/opcache_variation_job.yml
-      parameters:
-<<<<<<< HEAD
-        configurationName: DEBUG_NTS_OPCACHE
-        configurationParameters: '--enable-debug --disable-zts'
-        timeoutInMinutes: 120
     - template: azure/job.yml
       parameters:
         configurationName: DEBUG_NTS_REPEAT
@@ -70,12 +64,4 @@
         configurationName: VARIATION_DEBUG_ZTS
         configurationParameters: >-
             --enable-debug --enable-zts
-            CFLAGS="-DZEND_RC_DEBUG=1 -DPROFITABILITY_CHECKS=0 -DZEND_VERIFY_FUNC_INFO=1"
-=======
-        configurationName: COMMUNITY
-        configurationParameters: >-
-            --enable-debug --enable-zts
-            CFLAGS='-fsanitize=undefined,address -fno-sanitize-recover -DZEND_TRACK_ARENA_ALLOC'
-            LDFLAGS='-fsanitize=undefined,address'
-        timeoutInMinutes: 90
->>>>>>> 1bef2e51
+            CFLAGS="-DZEND_RC_DEBUG=1 -DPROFITABILITY_CHECKS=0 -DZEND_VERIFY_FUNC_INFO=1"