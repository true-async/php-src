trigger:
  batch: true
  branches:
    include:
      - PHP-7.4
      - master
  paths:
    exclude:
      - docs/*
      - NEWS
      - UPGRADING
      - UPGRADING.INTERNALS

jobs:
  # We specify --with-mm here, because it cannot be used together with --enable-maintainer-zts.
  - template: azure/job.yml
    parameters:
      configurationName: DEBUG_NTS
<<<<<<< HEAD
      configurationParameters: '--enable-debug --disable-zts'
=======
      configurationParameters: '--enable-debug --disable-maintainer-zts --with-mm'
>>>>>>> 8bda799d
  - template: azure/job.yml
    parameters:
      configurationName: RELEASE_ZTS
      configurationParameters: '--disable-debug --enable-zts'
  - template: azure/i386/job.yml
    parameters:
      configurationName: I386_DEBUG_ZTS
      configurationParameters: '--enable-debug --enable-zts'
  - template: azure/macos/job.yml
    parameters:
      configurationName: MACOS_DEBUG_NTS
      configurationParameters: '--enable-debug --disable-zts'
  - ${{ if eq(variables['Build.Reason'], 'Schedule') }}:
    - template: azure/job.yml
      parameters:
        configurationName: DEBUG_ZTS
        configurationParameters: '--enable-debug --enable-zts'
    - template: azure/job.yml
      parameters:
        configurationName: RELEASE_NTS
<<<<<<< HEAD
        configurationParameters: '--disable-debug --disable-zts'
=======
        configurationParameters: '--disable-debug --disable-maintainer-zts --with-mm'
>>>>>>> 8bda799d
    - template: azure/i386/job.yml
      parameters:
        configurationName: I386_DEBUG_NTS
        configurationParameters: '--enable-debug --disable-zts'
    - template: azure/i386/job.yml
      parameters:
        configurationName: I386_RELEASE_NTS
        configurationParameters: '--disable-debug --disable-zts'
    - template: azure/i386/job.yml
      parameters:
        configurationName: I386_RELEASE_ZTS
        configurationParameters: '--disable-debug --enable-zts'
    - template: azure/macos/job.yml
      parameters:
        configurationName: MACOS_DEBUG_ZTS
        configurationParameters: '--enable-debug --enable-zts'
    - template: azure/macos/job.yml
      parameters:
        configurationName: MACOS_RELEASE_NTS
        configurationParameters: '--disable-debug --disable-zts'
    - template: azure/macos/job.yml
      parameters:
        configurationName: MACOS_RELEASE_ZTS
        configurationParameters: '--disable-debug --enable-zts'
    - template: azure/job.yml
      parameters:
        configurationName: DEBUG_ZTS_ASAN_UBSAN
        configurationParameters: >-
            --enable-debug --enable-zts
            CFLAGS='-fsanitize=undefined,address -DZEND_TRACK_ARENA_ALLOC'
            LDFLAGS='-fsanitize=undefined,address'
        runTestsParameters: --asan
        timeoutInMinutes: 310
    - template: azure/msan_job.yml
      parameters:
        configurationName: DEBUG_ZTS_MSAN
        configurationParameters: '--enable-debug --enable-zts'
        runTestsParameters: --asan
        timeoutInMinutes: 90
    - template: azure/community_job.yml
      parameters:
        configurationName: COMMUNITY
        configurationParameters: >-
            --enable-debug --enable-zts
            CFLAGS='-fsanitize=undefined,address -fno-sanitize-recover -DZEND_TRACK_ARENA_ALLOC'
            LDFLAGS='-fsanitize=undefined,address'
    - template: azure/coverage_job.yml
      parameters:
        configurationName: COVERAGE_DEBUG_ZTS
        configurationParameters: '--enable-debug --disable-zts'
        timeoutInMinutes: 90
    - template: azure/file_cache_job.yml
      parameters:
        configurationName: DEBUG_NTS_FILE_CACHE
        configurationParameters: '--enable-debug --disable-zts'<|MERGE_RESOLUTION|>--- conflicted
+++ resolved
@@ -16,11 +16,7 @@
   - template: azure/job.yml
     parameters:
       configurationName: DEBUG_NTS
-<<<<<<< HEAD
-      configurationParameters: '--enable-debug --disable-zts'
-=======
-      configurationParameters: '--enable-debug --disable-maintainer-zts --with-mm'
->>>>>>> 8bda799d
+      configurationParameters: '--enable-debug --disable-zts --with-mm'
   - template: azure/job.yml
     parameters:
       configurationName: RELEASE_ZTS
@@ -41,11 +37,7 @@
     - template: azure/job.yml
       parameters:
         configurationName: RELEASE_NTS
-<<<<<<< HEAD
-        configurationParameters: '--disable-debug --disable-zts'
-=======
-        configurationParameters: '--disable-debug --disable-maintainer-zts --with-mm'
->>>>>>> 8bda799d
+        configurationParameters: '--disable-debug --disable-zts --with-mm'
     - template: azure/i386/job.yml
       parameters:
         configurationName: I386_DEBUG_NTS
