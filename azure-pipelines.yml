trigger:
  batch: true
  branches:
    include:
      - PHP-7.4
      - PHP-8.0
      - PHP-8.1
      - master
  paths:
    exclude:
      - docs/*
      - NEWS
      - UPGRADING
      - UPGRADING.INTERNALS
      - README.md
      - CONTRIBUTING.md
      - CODING_STANDARDS.md

schedules:
  - cron: "0 1 * * *"
    displayName: Nightly build
    branches:
      include:
        - PHP-7.4
        - PHP-8.0
        - PHP-8.1
        - master

jobs:
  - template: azure/i386/job.yml
    parameters:
      configurationName: I386_DEBUG_ZTS
      configurationParameters: '--enable-debug --enable-zts'
  - ${{ if eq(variables['Build.Reason'], 'Schedule') }}:
    - template: azure/i386/job.yml
      parameters:
        configurationName: I386_DEBUG_NTS
        configurationParameters: '--enable-debug --disable-zts'
    - template: azure/i386/job.yml
      parameters:
        configurationName: I386_RELEASE_NTS
        configurationParameters: '--disable-debug --disable-zts'
    - template: azure/i386/job.yml
      parameters:
        configurationName: I386_RELEASE_ZTS
        configurationParameters: '--disable-debug --enable-zts'
<<<<<<< HEAD
    - template: azure/macos/job.yml
      parameters:
        configurationName: MACOS_DEBUG_ZTS
        configurationParameters: '--enable-debug --enable-zts'
    - template: azure/macos/job.yml
      parameters:
        configurationName: MACOS_RELEASE_NTS
        configurationParameters: '--disable-debug --disable-zts'
    - template: azure/macos/job.yml
      parameters:
        configurationName: MACOS_RELEASE_ZTS
        configurationParameters: '--disable-debug --enable-zts'
    - template: azure/job.yml
      parameters:
        configurationName: DEBUG_ZTS_ASAN_UBSAN
        configurationParameters: '--enable-debug --enable-zts --enable-address-sanitizer --enable-undefined-sanitizer'
        runTestsParameters: --asan
        timeoutInMinutes: 360
    - template: azure/msan_job.yml
      parameters:
        configurationName: DEBUG_ZTS_MSAN
        configurationParameters: '--enable-debug --enable-zts'
        runTestsParameters: --msan
        timeoutInMinutes: 120
=======
>>>>>>> 5de1cd9e
    - template: azure/community_job.yml
      parameters:
        configurationName: COMMUNITY
        configurationParameters: >-
            --enable-debug --enable-zts --enable-address-sanitizer --enable-undefined-sanitizer
            CFLAGS='-fno-sanitize-recover'
        timeoutInMinutes: 90
    - template: azure/coverage_job.yml
      parameters:
        configurationName: COVERAGE_DEBUG_ZTS
        configurationParameters: '--enable-debug --disable-zts'
        timeoutInMinutes: 90
    - template: azure/opcache_variation_job.yml
      parameters:
        configurationName: DEBUG_NTS_OPCACHE
        configurationParameters: '--enable-debug --disable-zts'
        timeoutInMinutes: 120
    - template: azure/job.yml
      parameters:
        configurationName: DEBUG_NTS_REPEAT
        configurationParameters: '--enable-debug --disable-zts'
        runTestsParameters: '--repeat 2'
    - template: azure/libmysqlclient_job.yml
      parameters:
        configurationName: LIBMYSQLCLIENT_DEBUG_NTS
        configurationParameters: '--enable-debug --disable-zts'
    - template: azure/job.yml
      parameters:
        configurationName: VARIATION_DEBUG_ZTS
        configurationParameters: >-
            --enable-debug --enable-zts
            CFLAGS="-DZEND_RC_DEBUG=1 -DPROFITABILITY_CHECKS=0 -DZEND_VERIFY_FUNC_INFO=1"<|MERGE_RESOLUTION|>--- conflicted
+++ resolved
@@ -44,33 +44,6 @@
       parameters:
         configurationName: I386_RELEASE_ZTS
         configurationParameters: '--disable-debug --enable-zts'
-<<<<<<< HEAD
-    - template: azure/macos/job.yml
-      parameters:
-        configurationName: MACOS_DEBUG_ZTS
-        configurationParameters: '--enable-debug --enable-zts'
-    - template: azure/macos/job.yml
-      parameters:
-        configurationName: MACOS_RELEASE_NTS
-        configurationParameters: '--disable-debug --disable-zts'
-    - template: azure/macos/job.yml
-      parameters:
-        configurationName: MACOS_RELEASE_ZTS
-        configurationParameters: '--disable-debug --enable-zts'
-    - template: azure/job.yml
-      parameters:
-        configurationName: DEBUG_ZTS_ASAN_UBSAN
-        configurationParameters: '--enable-debug --enable-zts --enable-address-sanitizer --enable-undefined-sanitizer'
-        runTestsParameters: --asan
-        timeoutInMinutes: 360
-    - template: azure/msan_job.yml
-      parameters:
-        configurationName: DEBUG_ZTS_MSAN
-        configurationParameters: '--enable-debug --enable-zts'
-        runTestsParameters: --msan
-        timeoutInMinutes: 120
-=======
->>>>>>> 5de1cd9e
     - template: azure/community_job.yml
       parameters:
         configurationName: COMMUNITY
