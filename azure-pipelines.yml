--- conflicted
+++ resolved
@@ -44,17 +44,7 @@
       parameters:
         configurationName: I386_RELEASE_ZTS
         configurationParameters: '--disable-debug --enable-zts'
-<<<<<<< HEAD
-    - template: azure/msan_job.yml
-      parameters:
-        configurationName: DEBUG_ZTS_MSAN
-        configurationParameters: '--enable-debug --enable-zts'
-        runTestsParameters: --msan
-        timeoutInMinutes: 90
     - template: azure/job.yml
-=======
-    - template: azure/community_job.yml
->>>>>>> 9377c305
       parameters:
         configurationName: DEBUG_NTS_REPEAT
         configurationParameters: '--enable-debug --disable-zts'
