git:
  quiet: true

dist: bionic
language: c
os: linux
addons:
  apt:
    packages:
      - locales
      - language-pack-de
      - re2c
      - ccache
      - mysql-server
      - libaspell-dev
      - libbz2-dev
      - libcurl4-gnutls-dev
      - libenchant-dev
      - libfreetype6-dev
      - libgmp-dev
      - libicu-dev
      - libjpeg-dev
      - libkrb5-dev
      - libonig-dev
      - libpng-dev
      - libpq-dev
      - libpspell-dev
      - libsasl2-dev
      - libsqlite3-dev
      - libsodium-dev
      - libtidy-dev
      - libwebp-dev
      - libxml2-dev
      - libxpm-dev
      - libxslt1-dev
      - libzip-dev


services:
  - mysql
  - postgresql

notifications:
    email:
       on_failure: change
    irc:
      template:
        - "%{repository}#%{build_number} (%{branch} - %{commit} : %{author}): %{message} -  Change view : %{compare_url} - Build details : %{build_url}"
      channels:
        - "irc.efnet.org#php.pecl"
      on_success: change
      on_failure: always

cache:
    apt: true
    ccache: true

env:
    global:
      - MYSQL_TEST_HOST=127.0.0.1
      - MYSQL_TEST_USER=travis
      - PDO_MYSQL_TEST_DSN="mysql:host=127.0.0.1;dbname=test"
      - PDO_MYSQL_TEST_USER=travis
      - PDO_MYSQL_TEST_PASS=
      - PDO_MYSQL_TEST_HOST=127.0.0.1
      - PDO_PGSQL_TEST_DSN="pgsql:host=localhost port=5432 dbname=test user=postgres password="
      - REPORT_EXIT_STATUS=1

jobs:
    include:
        - env: ENABLE_ZTS=1 ENABLE_DEBUG=1 S390X=1
          arch: s390x

before_script:
    - ccache --version
    - ccache --zero-stats
    - export USE_CCACHE=1
    # Enable IPv6
    - sudo sh -c 'echo 0 > /proc/sys/net/ipv6/conf/all/disable_ipv6'
    # Compile PHP
    - travis_wait ./travis/compile.sh
    # Setup Extensions
    - ./travis/setup-mysql.sh
    - ./travis/setup-pgsql.sh

# Run PHPs run-tests.php
script:
<<<<<<< HEAD
    - travis_wait ./travis/test.sh -d opcache.jit_buffer_size=16M -d opcache.jit=tracing
    - if [[ "$ARM64" == 1 ]]; then travis_wait ./travis/test.sh -d opcache.jit_buffer_size=16M -d opcache.jit=function; fi
    - if [[ "$ARM64" == 1 ]]; then travis_wait ./travis/test.sh -d opcache.jit_buffer_size=16M -d opcache.jit=tracing --repeat 2; fi
=======
    - ./travis/test.sh -d opcache.jit_buffer_size=16M -d opcache.jit=tracing
>>>>>>> ccca5972
    - sapi/cli/php -d extension_dir=`pwd`/modules -r 'dl("zend_test");'

after_success:
    - ccache --show-stats<|MERGE_RESOLUTION|>--- conflicted
+++ resolved
@@ -85,13 +85,7 @@
 
 # Run PHPs run-tests.php
 script:
-<<<<<<< HEAD
     - travis_wait ./travis/test.sh -d opcache.jit_buffer_size=16M -d opcache.jit=tracing
-    - if [[ "$ARM64" == 1 ]]; then travis_wait ./travis/test.sh -d opcache.jit_buffer_size=16M -d opcache.jit=function; fi
-    - if [[ "$ARM64" == 1 ]]; then travis_wait ./travis/test.sh -d opcache.jit_buffer_size=16M -d opcache.jit=tracing --repeat 2; fi
-=======
-    - ./travis/test.sh -d opcache.jit_buffer_size=16M -d opcache.jit=tracing
->>>>>>> ccca5972
     - sapi/cli/php -d extension_dir=`pwd`/modules -r 'dl("zend_test");'
 
 after_success:
