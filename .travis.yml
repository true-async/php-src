git:
  quiet: true

dist: xenial
language: c
sudo: required
addons:
  apt:
    packages:
      - locales
      - language-pack-de
      - re2c
      - ccache
      - mysql-server
      - libaspell-dev
      - libbz2-dev
      - libcurl4-gnutls-dev
      - libenchant-dev
      - libfreetype6-dev
      - libgmp-dev
      - libicu-dev
      - libjpeg-dev
      - libkrb5-dev
      - libonig-dev
      - libpng-dev
      - libpq-dev
      - libpspell-dev
      - libsasl2-dev
      - libsqlite3-dev
      - libtidy-dev
      - libwebp-dev
      - libxml2-dev
      - libxpm-dev
      - libxslt1-dev
      - libzip-dev


services:
  - mysql
  - postgresql

notifications:
    email:
       on_failure: change
    irc:
      template:
        - "%{repository}#%{build_number} (%{branch} - %{commit} : %{author}): %{message} -  Change view : %{compare_url} - Build details : %{build_url}"
      channels:
        - "irc.efnet.org#php.pecl"
      on_success: change
      on_failure: always

cache:
    apt: true
    ccache: true

env:
    global:
      - MYSQL_TEST_HOST=127.0.0.1
      - MYSQL_TEST_USER=travis
      - PDO_MYSQL_TEST_DSN="mysql:host=127.0.0.1;dbname=test"
      - PDO_MYSQL_TEST_USER=travis
      - PDO_MYSQL_TEST_PASS=
      - PDO_MYSQL_TEST_HOST=127.0.0.1
      - PDO_PGSQL_TEST_DSN="pgsql:host=localhost port=5432 dbname=test user=postgres password="
      - REPORT_EXIT_STATUS=1
<<<<<<< HEAD
    matrix:
      - ENABLE_ZTS=0 ENABLE_DEBUG=0
      - ENABLE_ZTS=1 ENABLE_DEBUG=1
=======

jobs:
    include:
        - env: ENABLE_MAINTAINER_ZTS=0 ENABLE_DEBUG=0
          arch: amd64
        - env: ENABLE_MAINTAINER_ZTS=1 ENABLE_DEBUG=1
          arch: amd64
        - env: ENABLE_MAINTAINER_ZTS=1 ENABLE_DEBUG=1 SKIP_IO_CAPTURE_TESTS=1 ARM64=1
          arch: arm64
>>>>>>> bd379df4

before_script:
    - ccache --version
    - ccache --zero-stats
    - export USE_CCACHE=1
    # Enable IPv6
    - sudo sh -c 'echo 0 > /proc/sys/net/ipv6/conf/all/disable_ipv6'
    # Compile PHP
    - travis_wait ./travis/compile.sh
    # Setup Extensions
    - ./travis/setup-mysql.sh
    - ./travis/setup-pgsql.sh

# Run PHPs run-tests.php
script:
    - ./sapi/cli/php run-tests.php -P -d extension=`pwd`/modules/zend_test.so $(if [ $ENABLE_DEBUG == 0 ]; then echo "-d opcache.enable_cli=1 -d opcache.protect_memory=1 -d opcache.jit_buffer_size=16M -d zend_extension=`pwd`/modules/opcache.so"; fi) -g "FAIL,XFAIL,BORK,WARN,LEAK,SKIP" --offline --show-diff --show-slow 1000 --set-timeout 120 -j$(nproc)
    - sapi/cli/php -d extension_dir=`pwd`/modules -r 'dl("zend_test");'

after_success:
    - ccache --show-stats<|MERGE_RESOLUTION|>--- conflicted
+++ resolved
@@ -64,21 +64,15 @@
       - PDO_MYSQL_TEST_HOST=127.0.0.1
       - PDO_PGSQL_TEST_DSN="pgsql:host=localhost port=5432 dbname=test user=postgres password="
       - REPORT_EXIT_STATUS=1
-<<<<<<< HEAD
-    matrix:
-      - ENABLE_ZTS=0 ENABLE_DEBUG=0
-      - ENABLE_ZTS=1 ENABLE_DEBUG=1
-=======
 
 jobs:
     include:
-        - env: ENABLE_MAINTAINER_ZTS=0 ENABLE_DEBUG=0
+        - env: ENABLE_ZTS=0 ENABLE_DEBUG=0
           arch: amd64
-        - env: ENABLE_MAINTAINER_ZTS=1 ENABLE_DEBUG=1
+        - env: ENABLE_ZTS=1 ENABLE_DEBUG=1
           arch: amd64
-        - env: ENABLE_MAINTAINER_ZTS=1 ENABLE_DEBUG=1 SKIP_IO_CAPTURE_TESTS=1 ARM64=1
+        - env: ENABLE_ZTS=1 ENABLE_DEBUG=1 SKIP_IO_CAPTURE_TESTS=1 ARM64=1
           arch: arm64
->>>>>>> bd379df4
 
 before_script:
     - ccache --version
