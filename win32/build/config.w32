// vim:ft=javascript
// $Id$
// "Master" config file; think of it as a configure.in
// equivalent.

ARG_WITH("toolset", "Toolset to use for the compilation, give: vs, clang, icc. " +
		"The only recommended and supported toolset for production use " +
		"is Visual Studio. Use others at your own risk.", "vs");
toolset_option_handle();

ARG_WITH('cygwin', 'Path to cygwin utilities on your system', '\\cygwin');

toolset_setup_compiler();

// do we use x64 or 80x86 version of compiler?
X64 = toolset_is_64();
toolset_setup_arch();

toolset_setup_linker();
toolset_setup_project_tools();

// stick objects somewhere outside of the source tree
ARG_ENABLE('object-out-dir', 'Alternate location for binary objects during build', '');
object_out_dir_option_handle();

ARG_ENABLE('debug', 'Compile with debugging symbols', "no");
ARG_ENABLE('debug-pack', 'Release binaries with external debug symbols (--enable-debug must not be specified)', 'no');
if (PHP_DEBUG == "yes" && PHP_DEBUG_PACK == "yes") {
	ERROR("Use of both --enable-debug and --enable-debug-pack not allowed.");
}

ARG_ENABLE('pgi', 'Generate PGO instrumented binaries', 'no');
ARG_WITH('pgo', 'Compile optimized binaries using training data from folder', 'no');
if (PHP_PGI == "yes" || PHP_PGO != "no") {
	PGOMGR = PATH_PROG('pgomgr', WshShell.Environment("Process").Item("PATH"));
	if (!PGOMGR) {
		ERROR("--enable-pgi and --with-pgo options can only be used if PGO capable compiler is present.");
	}
	if (PHP_PGI == "yes" && PHP_PGO != "no") {
		ERROR("Use of both --enable-pgi and --with-pgo not allowed.");
	}
}

ARG_ENABLE('zts', 'Thread safety', 'yes');
// Configures the hard-coded installation dir
ARG_WITH('prefix', 'where PHP will be installed', '');
if (PHP_PREFIX == '') {
	PHP_PREFIX = "C:\\php";
	if (PHP_DEBUG == "yes")
		PHP_PREFIX += "\\debug";
}
DEFINE('PHP_PREFIX', PHP_PREFIX);

DEFINE("BASE_INCLUDES", "/I . /I main /I Zend /I TSRM /I ext ");

toolset_setup_common_cflags();

ARG_WITH('mp', 'Tell Visual Studio use up to [n,auto,disable] processes for compilation', 'auto');
var PHP_MP_DISABLED = true;
if (VS_TOOLSET && VCVERS >= 1500 && PHP_MP != 'disable') {
		// no from disable-all 
		if(PHP_MP == 'auto' || PHP_MP == 'no') {
			 ADD_FLAG('CFLAGS', ' /MP ');
			PHP_MP_DISABLED = false;
		} else {
			if(parseInt(PHP_MP) != 0) {
				ADD_FLAG('CFLAGS', ' /MP'+ PHP_MP +' ');
				PHP_MP_DISABLED = false;
			} else {
				STDOUT.WriteLine('WARNING: Invalid argument for MP: ' + PHP_MP);
			}
		}
}

// General link flags
toolset_setup_common_ldlags();

// General libs
toolset_setup_common_libs();

// Set some debug/release specific options
toolset_setup_build_mode();

setup_zts_stuff();

// CFLAGS, LDFLAGS and BUILD_DIR are defined
// Add compiler and link flags if PGO options are selected
if (PHP_DEBUG != "yes" && PHP_PGI == "yes") {
	ADD_FLAG("STATIC_EXT_CFLAGS", "/GL /O2");
	DEFINE("PGOPGD_DIR", "$(BUILD_DIR)");
}
else if (PHP_DEBUG != "yes" && PHP_PGO != "no") {
	ADD_FLAG("STATIC_EXT_CFLAGS", "/GL /O2");
	DEFINE("PGOPGD_DIR", ((PHP_PGO.length == 0 || PHP_PGO == "yes") ? "$(BUILD_DIR)" : PHP_PGO));
}

// Find the php_build dir - it contains headers and libraries
// that we need
ARG_WITH('php-build', 'Path to where you extracted the development libraries (http://wiki.php.net/internals/windows/libs). Assumes that it is a sibling of this source dir (..\\deps) if not specified', 'no');
php_build_option_handle();

ARG_WITH('extra-includes', 'Extra include path to use when building everything', '');
ARG_WITH('extra-libs', 'Extra library path to use when linking everything', '');

var php_usual_include_suspects = PHP_PHP_BUILD+"\\include";
var php_usual_lib_suspects = PHP_PHP_BUILD+"\\lib";

ADD_FLAG("CFLAGS", '/I "' + php_usual_include_suspects + '" ');
ADD_FLAG("LDFLAGS", '/libpath:"' + php_usual_lib_suspects + '" ');
ADD_FLAG("ARFLAGS", '/libpath:"' + php_usual_lib_suspects + '" ');

probe_basic_headers();
add_extra_dirs();

//DEFINE("PHP_BUILD", PHP_PHP_BUILD);

STDOUT.WriteBlankLines(1);
STDOUT.WriteLine("Build dir: " + get_define('BUILD_DIR'));
STDOUT.WriteLine("PHP Core:  " + get_define('PHPDLL') + " and " + get_define('PHPLIB'));

ADD_SOURCES("Zend", "zend_language_parser.c zend_language_scanner.c \
	zend_ini_parser.c zend_ini_scanner.c zend_alloc.c zend_compile.c \
	zend_constants.c zend_exceptions.c \
	zend_execute_API.c zend_highlight.c \
	zend_llist.c zend_vm_opcodes.c zend_opcode.c zend_operators.c zend_ptr_stack.c \
	zend_stack.c zend_variables.c zend.c zend_API.c zend_extensions.c \
	zend_hash.c zend_list.c zend_indent.c zend_builtin_functions.c \
	zend_sprintf.c zend_ini.c zend_qsort.c zend_multibyte.c zend_ts_hash.c \
	zend_stream.c zend_iterators.c zend_interfaces.c zend_objects.c \
	zend_object_handlers.c zend_objects_API.c \
	zend_default_classes.c zend_execute.c zend_strtod.c zend_gc.c zend_closures.c \
	zend_float.c zend_string.c zend_generators.c zend_virtual_cwd.c zend_ast.c \
	zend_inheritance.c");

<<<<<<< HEAD
ADD_FLAG("CFLAGS_BD_ZEND", "/D ZEND_ENABLE_STATIC_TSRMLS_CACHE=1");

if (VCVERS == 1200) {
=======
/* XXX inspect this for other toolsets */
if (VS_TOOLSET && VCVERS == 1200) {
>>>>>>> 64a39dc7
	AC_DEFINE('ZEND_DVAL_TO_LVAL_CAST_OK', 1);
}

ADD_SOURCES("main", "main.c snprintf.c spprintf.c getopt.c fopen_wrappers.c \
	php_scandir.c php_ini.c SAPI.c rfc1867.c php_content_types.c strlcpy.c \
	strlcat.c mergesort.c reentrancy.c php_variables.c php_ticks.c network.c \
	php_open_temporary_file.c output.c internal_functions.c php_sprintf.c");
ADD_FLAG("CFLAGS_BD_MAIN", "/D ZEND_ENABLE_STATIC_TSRMLS_CACHE=1");
ADD_SOURCES("win32", "inet.c fnmatch.c sockets.c");

// Newer versions have it
if (VS_TOOLSET && VCVERS <= 1300) {
	ADD_SOURCES("win32", "strtoi64.c");
}
if (VS_TOOLSET && VCVERS >= 1400 || !VS_TOOLSET) {
	AC_DEFINE('HAVE_STRNLEN', 1);
}

ADD_SOURCES("main/streams", "streams.c cast.c memory.c filter.c plain_wrapper.c \
	userspace.c transports.c xp_socket.c mmap.c glob_wrapper.c");
ADD_FLAG("CFLAGS_BD_MAIN_STREAMS", "/D ZEND_ENABLE_STATIC_TSRMLS_CACHE=1");

ADD_SOURCES("win32", "glob.c readdir.c \
	registry.c select.c sendmail.c time.c winutil.c wsyslog.c globals.c");

ADD_FLAG("CFLAGS_BD_WIN32", "/D ZEND_ENABLE_STATIC_TSRMLS_CACHE=1");

PHP_INSTALL_HEADERS("", "Zend/ TSRM/ main/ main/streams/ win32/");

STDOUT.WriteBlankLines(1);


/* Can we build with IPv6 support? */
ARG_ENABLE("ipv6", "Disable IPv6 support (default is turn it on if available)", "yes");

var main_network_has_ipv6 = 0;
if (PHP_IPV6 == "yes") {
	main_network_has_ipv6 = CHECK_HEADER_ADD_INCLUDE("wspiapi.h", "CFLAGS") ? 1 : 0;
}
if (main_network_has_ipv6) {
	STDOUT.WriteLine("Enabling IPv6 support");
}
AC_DEFINE('HAVE_GETADDRINFO', main_network_has_ipv6);
AC_DEFINE('HAVE_GAI_STRERROR', main_network_has_ipv6);
AC_DEFINE('HAVE_IPV6', main_network_has_ipv6);

/* this allows up to 256 sockets to be select()ed in a single
 * call to select(), instead of the usual 64 */
ARG_ENABLE('fd-setsize', "Set maximum number of sockets for select(2)", "256");
ADD_FLAG("CFLAGS", "/D FD_SETSIZE=" + parseInt(PHP_FD_SETSIZE));

AC_DEFINE('HAVE_USLEEP', 1);
AC_DEFINE('HAVE_STRCOLL', 1);

/* For snapshot builders, where can we find the additional
 * files that make up the snapshot template? */
ARG_WITH("snapshot-template", "Path to snapshot builder template dir", "no");

if (PHP_SNAPSHOT_TEMPLATE == "no") {
	/* default is as a sibling of the php_build dir */
	if (FSO.FolderExists(PHP_PHP_BUILD + "\\template")) {
		PHP_SNAPSHOT_TEMPLATE = FSO.GetAbsolutePathName(PHP_PHP_BUILD + "\\template");
	} else if (FSO.FolderExists(PHP_PHP_BUILD + "\\..\\template")) {
		PHP_SNAPSHOT_TEMPLATE = FSO.GetAbsolutePathName(PHP_PHP_BUILD + "\\..\\template");
	}
}

DEFINE('SNAPSHOT_TEMPLATE', PHP_SNAPSHOT_TEMPLATE);

ARG_ENABLE("security-flags", "Disable the compiler security flags", "yes");
if (PHP_SECURITY_FLAGS == "yes") {
	ADD_FLAG("LDFLAGS", "/NXCOMPAT /DYNAMICBASE ");
}

/* XXX add and implement clang keyword for clang analyzer */
ARG_WITH("analyzer", "Enable static analyzer. Pass vs for Visual Studio, pvs for PVS-Studio", "no");
if (PHP_ANALYZER == "vs") {
	ADD_FLAG("CFLAGS", " /analyze ");
	ADD_FLAG("CFLAGS", " /wd6308 ");
} else if (PHP_ANALYZER == "pvs") {
	var pvs_studio = false;

	if (FSO.FileExists(PROGRAM_FILES + "\\PVS-Studio\\x64\\PVS-Studio.exe")) {
		pvs_studio = PROGRAM_FILES + "\\PVS-Studio\\x86\\PVS-Studio.exe";
	} else if (FSO.FileExists(PROGRAM_FILESx86 + "\\PVS-Studio\\x64\\PVS-Studio.exe")) {
		pvs_studio = PROGRAM_FILESx86 + "\\PVS-Studio\\x64\\PVS-Studio.exe";
	}

	if (!pvs_studio) {
		WARNING("Couldn't find PVS-Studio binaries, static analyze was disabled");
		PHP_ANALYZER = "no";
	} else {
		var pvscfg = FSO.CreateTextFile("PVS-Studio.conf", true);
		DEFINE("PVS_STUDIO", pvs_studio);

		pvscfg.WriteLine("exclude-path = " + VCINSTALLDIR);
		if (FSO.FolderExists(PROGRAM_FILESx86 + "\\windows kits\\")) {
			pvscfg.WriteLine("exclude-path = " + PROGRAM_FILESx86 + "\\windows kits\\");
		} else if (FSO.FolderExists(PROGRAM_FILES + "\\windows kits\\")) {
			pvscfg.WriteLine("exclude-path = " + PROGRAM_FILES + "\\windows kits\\");
		}
		pvscfg.WriteLine("vcinstalldir = " + VCINSTALLDIR);
		pvscfg.WriteLine("platform = " + (X64 ? 'x64' : 'Win32'));
		pvscfg.WriteLine("preprocessor = visualcpp");
		pvscfg.WriteLine("language = C");
	}
} else {
	PHP_ANALYZER = "no"
}

if (CLANG_TOOLSET) {
	ARG_WITH("uncritical-warn-choke", "Disable some uncritical warnings", "yes");
	if (PHP_UNCRITICAL_WARN_CHOKE != "no") {
		ADD_FLAG("CFLAGS", "-Wno-ignored-attributes -Wno-deprecated-declarations -Wno-missing-braces \
		-Wno-logical-op-parentheses -Wno-msvc-include -Wno-invalid-source-encoding -Wno-unknown-pragmas");
	}
}
<|MERGE_RESOLUTION|>--- conflicted
+++ resolved
@@ -132,14 +132,10 @@
 	zend_float.c zend_string.c zend_generators.c zend_virtual_cwd.c zend_ast.c \
 	zend_inheritance.c");
 
-<<<<<<< HEAD
 ADD_FLAG("CFLAGS_BD_ZEND", "/D ZEND_ENABLE_STATIC_TSRMLS_CACHE=1");
 
-if (VCVERS == 1200) {
-=======
 /* XXX inspect this for other toolsets */
 if (VS_TOOLSET && VCVERS == 1200) {
->>>>>>> 64a39dc7
 	AC_DEFINE('ZEND_DVAL_TO_LVAL_CAST_OK', 1);
 }
 
