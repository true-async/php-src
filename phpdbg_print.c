--- conflicted
+++ resolved
@@ -155,13 +155,8 @@
 {
 	zend_class_entry **ce;
 
-<<<<<<< HEAD
-	if (zend_lookup_class(param->str, param->len, &ce TSRMLS_CC) == SUCCESS) {
+	if (phpdbg_safe_class_lookup(param->str, param->len, &ce TSRMLS_CC) == SUCCESS) {
 		phpdbg_notice("printinfo", "type=\"%s\" flag=\"%s\" class=\"%s\" num=\"%d\"", "%s %s: %s (%d methods)",
-=======
-	if (phpdbg_safe_class_lookup(param->str, param->len, &ce TSRMLS_CC) == SUCCESS) {
-		phpdbg_notice("%s %s: %s",
->>>>>>> 6f584e22
 			((*ce)->type == ZEND_USER_CLASS) ?
 				"User" : "Internal",
 			((*ce)->ce_flags & ZEND_ACC_INTERFACE) ?
@@ -247,34 +242,21 @@
 
 	lcname = zend_str_tolower_dup(func_name, func_name_len);
 
-<<<<<<< HEAD
-	if (zend_hash_find(func_table, lcname, strlen(lcname)+1, (void**)&fbc) == SUCCESS) {
-		phpdbg_notice("printinfo", "type=\"%s\" flags=\"%s\" symbol=\"%s\" num=\"%d\"", "%s %s %s (%d ops)",
-			(fbc->type == ZEND_USER_FUNCTION) ? "User" : "Internal",
-			(fbc->common.scope) ? "Method" : "Function",
-			fbc->common.function_name,
-			(fbc->type == ZEND_USER_FUNCTION) ? fbc->op_array.last : 0 );
-
-		phpdbg_print_function_helper(fbc TSRMLS_CC);
-	} else {
-		phpdbg_error("print", "type=\"nofunction\" function=\"%s\"", "The function %s could not be found", func_name);
-	}
-=======
 	phpdbg_try_access {
 		if (zend_hash_find(func_table, lcname, func_name_len + 1, (void **) &fbc) == SUCCESS) {
-			phpdbg_notice("%s %s %s",
+			phpdbg_notice("printinfo", "type=\"%s\" flags=\"%s\" symbol=\"%s\" num=\"%d\"", "%s %s %s (%d ops)",
 				(fbc->type == ZEND_USER_FUNCTION) ? "User" : "Internal",
 				(fbc->common.scope) ? "Method" : "Function",
-				fbc->common.function_name);
+				fbc->common.function_name,
+				(fbc->type == ZEND_USER_FUNCTION) ? fbc->op_array.last : 0);
 
 			phpdbg_print_function_helper(fbc TSRMLS_CC);
 		} else {
-			phpdbg_error("The function %s could not be found", func_name);
+			phpdbg_error("print", "type=\"nofunction\" function=\"%s\"", "The function %s could not be found", func_name);
 		}
 	} phpdbg_catch_access {
-		phpdbg_error("Couldn't fetch function %.*s, invalid data source", (int) func_name_len, func_name);
+		phpdbg_error("signalsegv", "function=\"%.*s\"", "Couldn't fetch function %.*s, invalid data source", (int) func_name_len, func_name);
 	} phpdbg_end_try_access();
->>>>>>> 6f584e22
 
 	efree(lcname);
 
