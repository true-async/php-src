<?php
// Do not run on Windows
if (substr(PHP_OS, 0, 3) == 'WIN') {
    die("skip not for Windows");
}
<<<<<<< HEAD


if (!getmyuid() && !getenv('TEST_FPM_RUN_AS_ROOT')) {
	die('Refusing to run as root');
}

include dirname(__FILE__)."/include.inc";

if (!get_fpm_path()) {
	die("skip FPM not found");
}
?>
=======
// Running as root is not allowed without TEST_FPM_RUN_AS_ROOT env
if (!getmyuid() && !getenv('TEST_FPM_RUN_AS_ROOT')) {
    die('skip Refusing to run as root');
}

require_once "tester.inc";

if (!FPM\Tester::findExecutable()) {
    die("skip php-fpm binary not found");
}
>>>>>>> ea592e6b
<|MERGE_RESOLUTION|>--- conflicted
+++ resolved
@@ -3,20 +3,6 @@
 if (substr(PHP_OS, 0, 3) == 'WIN') {
     die("skip not for Windows");
 }
-<<<<<<< HEAD
-
-
-if (!getmyuid() && !getenv('TEST_FPM_RUN_AS_ROOT')) {
-	die('Refusing to run as root');
-}
-
-include dirname(__FILE__)."/include.inc";
-
-if (!get_fpm_path()) {
-	die("skip FPM not found");
-}
-?>
-=======
 // Running as root is not allowed without TEST_FPM_RUN_AS_ROOT env
 if (!getmyuid() && !getenv('TEST_FPM_RUN_AS_ROOT')) {
     die('skip Refusing to run as root');
@@ -26,5 +12,4 @@
 
 if (!FPM\Tester::findExecutable()) {
     die("skip php-fpm binary not found");
-}
->>>>>>> ea592e6b
+}