--- conflicted
+++ resolved
@@ -1528,9 +1528,6 @@
         string $ignoreErrorFor = LogTool::DEBUG
     ): bool {
         for ($i = 0; $i < $count; $i++) {
-<<<<<<< HEAD
-            if ( ! $this->logTool->expectEntry($type, $message, $pool, checkAllLogs: $checkAllLogs)) {
-=======
             $result = $this->logTool->expectEntry(
                 $type,
                 $message,
@@ -1543,7 +1540,6 @@
             );
 
             if ( ! $result) {
->>>>>>> 5a4520bc
                 return false;
             }
         }
