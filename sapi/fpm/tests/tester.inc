<?php

namespace FPM;

use FPM\FastCGI\Client;
use FPM\FastCGI\SocketTransport;
use FPM\FastCGI\StreamTransport;
use FPM\FastCGI\Transport;

require_once 'fcgi.inc';
require_once 'logreader.inc';
require_once 'logtool.inc';
require_once 'response.inc';

class Tester
{
    /**
     * Config directory for included files.
     */
    const CONF_DIR = __DIR__ . '/conf.d';

    /**
     * File extension for access log.
     */
    const FILE_EXT_LOG_ACC = 'acc.log';

    /**
     * File extension for error log.
     */
    const FILE_EXT_LOG_ERR = 'err.log';

    /**
     * File extension for slow log.
     */
    const FILE_EXT_LOG_SLOW = 'slow.log';

    /**
     * File extension for PID file.
     */
    const FILE_EXT_PID = 'pid';

    /**
     * @var array
     */
    static private array $supportedFiles = [
        self::FILE_EXT_LOG_ACC,
        self::FILE_EXT_LOG_ERR,
        self::FILE_EXT_LOG_SLOW,
        self::FILE_EXT_PID,
        'src.php',
        'ini',
        'skip.ini',
        '*.sock',
    ];

    /**
     * @var array
     */
    static private array $filesToClean = ['.user.ini'];

    /**
     * @var bool
     */
    private bool $debug;

    /**
     * @var array
     */
    private array $clients = [];

    /**
     * @var string
     */
    private string $clientTransport;

    /**
     * @var LogReader
     */
    private LogReader $logReader;

    /**
     * @var LogTool
     */
    private LogTool $logTool;

    /**
     * Configuration template
     *
     * @var string|array
     */
    private string|array $configTemplate;

    /**
     * The PHP code to execute
     *
     * @var string
     */
    private string $code;

    /**
     * @var array
     */
    private array $options;

    /**
     * @var string
     */
    private string $fileName;

    /**
     * @var resource
     */
    private $masterProcess;

    /**
     * @var bool
     */
    private bool $daemonized;

    /**
     * @var resource
     */
    private $outDesc;

    /**
     * @var array
     */
    private array $ports = [];

    /**
     * @var string|null
     */
    private ?string $error = null;

    /**
     * The last response for the request call
     *
     * @var Response|null
     */
    private ?Response $response;

    /**
     * @var string[]
     */
    private $expectedAccessLogs;

    /**
     * @var bool
     */
    private $expectSuppressableAccessLogEntries;

    /**
     * Clean all the created files up
     *
     * @param int $backTraceIndex
     */
    static public function clean($backTraceIndex = 1)
    {
        $filePrefix = self::getCallerFileName($backTraceIndex);
        if (str_ends_with($filePrefix, 'clean.')) {
            $filePrefix = substr($filePrefix, 0, -6);
        }

        $filesToClean = array_merge(
            array_map(
                function ($fileExtension) use ($filePrefix) {
                    return $filePrefix . $fileExtension;
                },
                self::$supportedFiles
            ),
            array_map(
                function ($fileExtension) {
                    return __DIR__ . '/' . $fileExtension;
                },
                self::$filesToClean
            )
        );
        // clean all the root files
        foreach ($filesToClean as $filePattern) {
            foreach (glob($filePattern) as $filePath) {
                unlink($filePath);
            }
        }

        self::cleanConfigFiles();
    }

    /**
     * Clean config files
     */
    static public function cleanConfigFiles()
    {
        if (is_dir(self::CONF_DIR)) {
            foreach (glob(self::CONF_DIR . '/*.conf') as $name) {
                unlink($name);
            }
            rmdir(self::CONF_DIR);
        }
    }

    /**
     * @param int $backTraceIndex
     *
     * @return string
     */
    static private function getCallerFileName(int $backTraceIndex = 1): string
    {
        $backtrace = debug_backtrace();
        if (isset($backtrace[$backTraceIndex]['file'])) {
            $filePath = $backtrace[$backTraceIndex]['file'];
        } else {
            $filePath = __FILE__;
        }

        return substr($filePath, 0, -strlen(pathinfo($filePath, PATHINFO_EXTENSION)));
    }

    /**
     * @return bool|string
     */
    static public function findExecutable(): bool|string
    {
        $phpPath = getenv("TEST_PHP_EXECUTABLE");
        for ($i = 0; $i < 2; $i++) {
            $slashPosition = strrpos($phpPath, "/");
            if ($slashPosition) {
                $phpPath = substr($phpPath, 0, $slashPosition);
            } else {
                break;
            }
        }

        if ($phpPath && is_dir($phpPath)) {
            if (file_exists($phpPath . "/fpm/php-fpm") && is_executable($phpPath . "/fpm/php-fpm")) {
                /* gotcha */
                return $phpPath . "/fpm/php-fpm";
            }
            $phpSbinFpmi = $phpPath . "/sbin/php-fpm";
            if (file_exists($phpSbinFpmi) && is_executable($phpSbinFpmi)) {
                return $phpSbinFpmi;
            }
        }

        // try local php-fpm
        $fpmPath = dirname(__DIR__) . '/php-fpm';
        if (file_exists($fpmPath) && is_executable($fpmPath)) {
            return $fpmPath;
        }

        return false;
    }

    /**
     * Skip test if any of the supplied files does not exist.
     *
     * @param mixed $files
     */
    static public function skipIfAnyFileDoesNotExist($files)
    {
        if ( ! is_array($files)) {
            $files = array($files);
        }
        foreach ($files as $file) {
            if ( ! file_exists($file)) {
                die("skip File $file does not exist");
            }
        }
    }

    /**
     * Skip test if config file is invalid.
     *
     * @param string $configTemplate
     *
     * @throws \Exception
     */
    static public function skipIfConfigFails(string $configTemplate)
    {
        $tester     = new self($configTemplate, '', [], self::getCallerFileName());
        $testResult = $tester->testConfig(true);
        if ($testResult !== null) {
            self::clean(2);
            $message = $testResult[0] ?? 'Config failed';
            die("skip $message");
        }
    }

    /**
     * Skip test if IPv6 is not supported.
     */
    static public function skipIfIPv6IsNotSupported()
    {
        @stream_socket_client('tcp://[::1]:0', $errno);
        if ($errno != 111) {
            die('skip IPv6 is not supported.');
        }
    }

    /**
     * Skip if running on Travis.
     *
     * @param $message
     */
    static public function skipIfTravis($message)
    {
        if (getenv("TRAVIS")) {
            die('skip Travis: ' . $message);
        }
    }

    /**
     * Skip if not running as root.
     */
    static public function skipIfNotRoot()
    {
        if (exec('whoami') !== 'root') {
            die('skip not running as root');
        }
    }

    /**
     * Skip if running as root.
     */
    static public function skipIfRoot()
    {
        if (exec('whoami') === 'root') {
            die('skip running as root');
        }
    }

    /**
     * Skip if posix extension not loaded.
     */
    static public function skipIfPosixNotLoaded()
    {
        if ( ! extension_loaded('posix')) {
            die('skip posix extension not loaded');
        }
    }

    /**
<<<<<<< HEAD
     * Skip test if supplied shell command fails.
     *
     * @param string $command
     * @param string|null $expectedPartOfOutput
     */
    static public function skipIfShellCommandFails(string $command, string $expectedPartOfOutput = null)
    {
        $result = exec("$command 2>&1", $output, $code);
        if ($result === false || $code) {
            die("skip command '$command' faieled with code $code");
        }
        if (!is_null($expectedPartOfOutput)) {
            if (is_array($output)) {
                foreach ($output as $line) {
                    if (str_contains($line, $expectedPartOfOutput)) {
                        // string found so no need to skip
                        return;
                    }
                }
            }
            die("skip command '$command' did not contain output '$expectedPartOfOutput'");
        }
    }

    /**
     * Skip if posix extension not loaded.
=======
     * Skip if shared extension is not available in extension directory.
>>>>>>> c776f795
     */
    static public function skipIfSharedExtensionNotFound($extensionName)
    {
        $soPath = ini_get('extension_dir') . '/' . $extensionName . '.so';
        if ( ! file_exists($soPath)) {
            die("skip $extensionName extension not present in extension_dir");
        }
    }

    /**
     * Skip if posix extension not loaded.
     */
    static public function skipIfUserDoesNotExist($userName) {
        self::skipIfPosixNotLoaded();
        if ( posix_getpwnam( $userName ) === false ) {
            die( "skip user $userName does not exist" );
        }
    }

    /**
     * Tester constructor.
     *
     * @param string|array $configTemplate
     * @param string       $code
     * @param array        $options
     * @param string|null  $fileName
     * @param bool|null    $debug
     */
    public function __construct(
        string|array $configTemplate,
        string $code = '',
        array $options = [],
        string $fileName = null,
        bool $debug = null,
        string $clientTransport = 'stream'
    ) {
        $this->configTemplate  = $configTemplate;
        $this->code            = $code;
        $this->options         = $options;
        $this->fileName        = $fileName ?: self::getCallerFileName();
        $this->debug           = $debug !== null ? $debug : (bool)getenv('TEST_FPM_DEBUG');
        $this->logReader       = new LogReader($this->debug);
        $this->logTool         = new LogTool($this->logReader, $this->debug);
        $this->clientTransport = $clientTransport;
    }

    /**
     * Creates new client transport.
     *
     * @return Transport
     */
    private function createTransport()
    {
        return match ($this->clientTransport) {
            'stream' => new StreamTransport(),
            'socket' => new SocketTransport(),
        };
    }

    /**
     * @param string $ini
     */
    public function setUserIni(string $ini)
    {
        $iniFile = __DIR__ . '/.user.ini';
        $this->trace('Setting .user.ini file', $ini, isFile: true);
        file_put_contents($iniFile, $ini);
    }

    /**
     * Test configuration file.
     *
     * @return null|array
     * @throws \Exception
     */
    public function testConfig($silent = false, array|string|null $expectedPattern = null): ?array
    {
        $configFile = $this->createConfig();
        $cmd        = self::findExecutable() . ' -n -tt -y ' . $configFile . ' 2>&1';
        $this->trace('Testing config using command', $cmd, true);
        exec($cmd, $output, $code);
        $found = 0;
        if ($expectedPattern !== null) {
            $expectedPatterns = is_array($expectedPattern) ? $expectedPattern : [$expectedPattern];
        }
        if ($code) {
            $messages = [];
            foreach ($output as $outputLine) {
                $message    = preg_replace("/\[.+?\]/", "", $outputLine, 1);
                if ($expectedPattern !== null) {
                    for ($i = 0; $i < count($expectedPatterns); $i++) {
                        $pattern = $expectedPatterns[$i];
                        if ($pattern !== null && preg_match($pattern, $message)) {
                            $found++;
                            $expectedPatterns[$i] = null;
                        }
                    }
                }
                $messages[] = $message;
                if ( ! $silent) {
                    $this->error($message, null, false);
                }
            }
        } else {
            $messages = null;
        }

        if ($expectedPattern !== null && $found < count($expectedPatterns)) {
            $missingPatterns = array_filter($expectedPatterns);
            $errorMessage = sprintf(
                "The expected config %s %s %s not been found",
                count($missingPatterns) > 1 ? 'patterns' : 'pattern',
                implode(', ', $missingPatterns),
                count($missingPatterns) > 1 ? 'have' : 'has',
            );
            $this->error($errorMessage);
        }

        return $messages;
    }

    /**
     * Start PHP-FPM master process
     *
     * @param array $extraArgs   Command extra arguments.
     * @param bool  $forceStderr Whether to output to stderr so error log is used.
     * @param bool  $daemonize   Whether to start FPM daemonized
     * @param array $extensions  List of extension to add if shared build used.
     * @param array $iniEntries  List of ini entries to use.
     *
     * @return bool
     * @throws \Exception
     */
    public function start(
        array $extraArgs = [],
        bool $forceStderr = true,
        bool $daemonize = false,
        array $extensions = [],
        array $iniEntries = [],
    ) {
        $configFile = $this->createConfig();
        $desc       = $this->outDesc ? [] : [1 => array('pipe', 'w'), 2 => array('redirect', 1)];

        $cmd = [self::findExecutable(), '-n', '-y', $configFile];

        if ($forceStderr) {
            $cmd[] = '-O';
        }

        $this->daemonized = $daemonize;
        if ( ! $daemonize) {
            $cmd[] = '-F';
        }

        $extensionDir = getenv('TEST_FPM_EXTENSION_DIR');
        if ($extensionDir) {
            $cmd[] = '-dextension_dir=' . $extensionDir;
            foreach ($extensions as $extension) {
                $cmd[] = '-dextension=' . $extension;
            }
        }

        foreach ($iniEntries as $iniEntryName => $iniEntryValue) {
            $cmd[] = '-d' . $iniEntryName . '=' . $iniEntryValue;
        }

        if (getenv('TEST_FPM_RUN_AS_ROOT')) {
            $cmd[] = '--allow-to-run-as-root';
        }
        $cmd = array_merge($cmd, $extraArgs);
        $this->trace('Starting FPM using command:', $cmd, true);

        $this->masterProcess = proc_open($cmd, $desc, $pipes);
        register_shutdown_function(
            function ($masterProcess) use ($configFile) {
                @unlink($configFile);
                if (is_resource($masterProcess)) {
                    @proc_terminate($masterProcess);
                    while (proc_get_status($masterProcess)['running']) {
                        usleep(10000);
                    }
                }
            },
            $this->masterProcess
        );
        if ( ! $this->outDesc !== false) {
            $this->outDesc = $pipes[1];
            $this->logReader->setStreamSource('{{MASTER:OUT}}', $this->outDesc);
            if ($daemonize) {
                $this->switchLogSource('{{FILE:LOG}}');
            }
        }

        return true;
    }

    /**
     * Run until needle is found in the log.
     *
     * @param string $pattern Search pattern to find.
     *
     * @return bool
     * @throws \Exception
     */
    public function runTill(string $pattern)
    {
        $this->start();
        $found = $this->logTool->expectPattern($pattern);
        $this->close(true);

        return $found;
    }

    /**
     * Check if connection works.
     *
     * @param string      $host
     * @param string|null $successMessage
     * @param string|null $errorMessage
     * @param int         $attempts
     * @param int         $delay
     */
    public function checkConnection(
        string $host = '127.0.0.1',
        string $successMessage = null,
        ?string $errorMessage = 'Connection failed',
        int $attempts = 20,
        int $delay = 50000
    ) {
        $i = 0;
        do {
            if ($i > 0 && $delay > 0) {
                usleep($delay);
            }
            $fp = @fsockopen($host, $this->getPort());
        } while ((++$i < $attempts) && ! $fp);

        if ($fp) {
            $this->trace('Checking connection successful');
            $this->message($successMessage);
            fclose($fp);
        } else {
            $this->message($errorMessage);
        }
    }


    /**
     * Execute request with parameters ordered for better checking.
     *
     * @param string      $address
     * @param string|null $successMessage
     * @param string|null $errorMessage
     * @param string      $uri
     * @param string      $query
     * @param array       $headers
     *
     * @return Response
     */
    public function checkRequest(
        string $address,
        string $successMessage = null,
        string $errorMessage = null,
        string $uri = '/ping',
        string $query = '',
        array $headers = []
    ): Response {
        return $this->request($query, $headers, $uri, $address, $successMessage, $errorMessage);
    }

    /**
     * Execute and check ping request.
     *
     * @param string $address
     * @param string $pingPath
     * @param string $pingResponse
     */
    public function ping(
        string $address = '{{ADDR}}',
        string $pingResponse = 'pong',
        string $pingPath = '/ping'
    ) {
        $response = $this->request('', [], $pingPath, $address);
        $response->expectBody($pingResponse, 'text/plain');
    }

    /**
     * Execute and check status request(s).
     *
     * @param array       $expectedFields
     * @param string|null $address
     * @param string      $statusPath
     * @param mixed       $formats
     *
     * @throws \Exception
     */
    public function status(
        array $expectedFields,
        string $address = null,
        string $statusPath = '/status',
        $formats = ['plain', 'html', 'xml', 'json', 'openmetrics']
    ) {
        if ( ! is_array($formats)) {
            $formats = [$formats];
        }

        require_once "status.inc";
        $status = new Status();
        foreach ($formats as $format) {
            $query    = $format === 'plain' ? '' : $format;
            $response = $this->request($query, [], $statusPath, $address);
            $status->checkStatus($response, $expectedFields, $format);
        }
    }

    /**
     * Get request params array.
     *
     * @param string      $query
     * @param array       $headers
     * @param string|null $uri
     * @param string|null $scriptFilename
     * @param string|null $stdin
     *
     * @return array
     */
    private function getRequestParams(
        string $query = '',
        array $headers = [],
        string $uri = null,
        string $scriptFilename = null,
        string $scriptName = null,
        ?string $stdin = null
    ): array {
        if (is_null($scriptFilename)) {
            $scriptFilename = $this->makeSourceFile();
        }
        if (is_null($uri)) {
            $uri = '/' . basename($scriptFilename);
        }
        if (is_null($scriptName)) {
            $scriptName = $uri;
        }

        $params = array_merge(
            [
                'GATEWAY_INTERFACE' => 'FastCGI/1.0',
                'REQUEST_METHOD'    => is_null($stdin) ? 'GET' : 'POST',
                'SCRIPT_FILENAME'   => $scriptFilename === '' ? null : $scriptFilename,
                'SCRIPT_NAME'       => $scriptName,
                'QUERY_STRING'      => $query,
                'REQUEST_URI'       => $uri . ($query ? '?' . $query : ""),
                'DOCUMENT_URI'      => $uri,
                'SERVER_SOFTWARE'   => 'php/fcgiclient',
                'REMOTE_ADDR'       => '127.0.0.1',
                'REMOTE_PORT'       => '7777',
                'SERVER_ADDR'       => '127.0.0.1',
                'SERVER_PORT'       => '80',
                'SERVER_NAME'       => php_uname('n'),
                'SERVER_PROTOCOL'   => 'HTTP/1.1',
                'DOCUMENT_ROOT'     => __DIR__,
                'CONTENT_TYPE'      => '',
                'CONTENT_LENGTH'    => strlen($stdin ?? "") // Default to 0
            ],
            $headers
        );

        return array_filter($params, function ($value) {
            return ! is_null($value);
        });
    }

    /**
     * Parse stdin and generate data for multipart config.
     *
     * @param array $stdin
     * @param array $headers
     *
     * @return void
     * @throws \Exception
     */
    private function parseStdin(array $stdin, array &$headers)
    {
        $parts = $stdin['parts'] ?? null;
        if (empty($parts)) {
            throw new \Exception('The stdin array needs to contain parts');
        }
        $boundary = $stdin['boundary'] ?? 'AaB03x';
        if ( ! isset($headers['CONTENT_TYPE'])) {
            $headers['CONTENT_TYPE'] = 'multipart/form-data; boundary=' . $boundary;
        }
        $count = $parts['count'] ?? null;
        if ( ! is_null($count)) {
            $dispositionType  = $parts['disposition'] ?? 'form-data';
            $dispositionParam = $parts['param'] ?? 'name';
            $namePrefix       = $parts['prefix'] ?? 'f';
            $nameSuffix       = $parts['suffix'] ?? '';
            $value            = $parts['value'] ?? 'test';
            $parts            = [];
            for ($i = 0; $i < $count; $i++) {
                $parts[] = [
                    'disposition' => $dispositionType,
                    'param'       => $dispositionParam,
                    'name'        => "$namePrefix$i$nameSuffix",
                    'value'       => $value
                ];
            }
        }
        $out = '';
        $nl  = "\r\n";
        foreach ($parts as $part) {
            if (!is_array($part)) {
                $part = ['name' => $part];
            } elseif ( ! isset($part['name'])) {
                throw new \Exception('Each part has to have a name');
            }
            $name             = $part['name'];
            $dispositionType  = $part['disposition'] ?? 'form-data';
            $dispositionParam = $part['param'] ?? 'name';
            $value            = $part['value'] ?? 'test';
            $partHeaders          = $part['headers'] ?? [];

            $out .= "--$boundary$nl";
            $out .= "Content-disposition: $dispositionType; $dispositionParam=\"$name\"$nl";
            foreach ($partHeaders as $headerName => $headerValue) {
                $out .= "$headerName: $headerValue$nl";
            }
            $out .= $nl;
            $out .= "$value$nl";
        }
        $out .= "--$boundary--$nl";

        return $out;
    }

    /**
     * Execute request.
     *
     * @param string            $query
     * @param array             $headers
     * @param string|null       $uri
     * @param string|null       $address
     * @param string|null       $successMessage
     * @param string|null       $errorMessage
     * @param bool              $connKeepAlive
     * @param string|null       $scriptFilename = null
     * @param string|null       $scriptName = null
     * @param string|array|null $stdin          = null
     * @param bool              $expectError
     * @param int               $readLimit
     * @param int               $writeDelay
     *
     * @return Response
     * @throws \Exception
     */
    public function request(
        string $query = '',
        array $headers = [],
        string $uri = null,
        string $address = null,
        string $successMessage = null,
        string $errorMessage = null,
        bool $connKeepAlive = false,
        string $scriptFilename = null,
        string $scriptName = null,
        string|array $stdin = null,
        bool $expectError = false,
        int $readLimit = -1,
        int $writeDelay = 0,
    ): Response {
        if ($this->hasError()) {
            return new Response(null, true);
        }

        if (is_array($stdin)) {
            $stdin = $this->parseStdin($stdin, $headers);
        }

        $params = $this->getRequestParams($query, $headers, $uri, $scriptFilename, $scriptName, $stdin);
        $this->trace('Request params', $params);

        try {
            $this->response = new Response(
                $this->getClient($address, $connKeepAlive)->request_data($params, $stdin, $readLimit, $writeDelay)
            );
            if ($expectError) {
                $this->error('Expected request error but the request was successful');
            } else {
                $this->message($successMessage);
            }
        } catch (\Exception $exception) {
            if ($expectError) {
                $this->message($successMessage);
            } elseif ($errorMessage === null) {
                $this->error("Request failed", $exception);
            } else {
                $this->message($errorMessage);
            }
            $this->response = new Response();
        }
        if ($this->debug) {
            $this->response->debugOutput();
        }

        return $this->response;
    }

    /**
     * Execute multiple requests in parallel.
     *
     * @param int|array   $requests
     * @param string|null $address
     * @param string|null $successMessage
     * @param string|null $errorMessage
     * @param bool        $connKeepAlive
     * @param int         $readTimeout
     * @param int         $writeDelay
     *
     * @return Response[]
     * @throws \Exception
     */
    public function multiRequest(
        int|array $requests,
        string $address = null,
        string $successMessage = null,
        string $errorMessage = null,
        bool $connKeepAlive = false,
        int $readTimeout = 0,
        int $writeDelay = 0,
    ) {
        if (is_numeric($requests)) {
            $requests = array_fill(0, $requests, []);
        }

        if ($this->hasError()) {
            return array_map(fn($request) => new Response(null, true), $requests);
        }

        try {
            $connections = array_map(function ($requestData) use ($address, $connKeepAlive, $writeDelay) {
                $client = $this->getClient($address, $connKeepAlive);
                $params = $this->getRequestParams(
                    $requestData['query'] ?? '',
                    $requestData['headers'] ?? [],
                    $requestData['uri'] ?? null
                );

                if (isset($requestData['delay'])) {
                    usleep($requestData['delay']);
                }

                return [
                    'client'    => $client,
                    'requestId' => $client->async_request($params, false, $writeDelay),
                ];
            }, $requests);

            $responses = array_map(function ($conn) use ($readTimeout) {
                $response = new Response($conn['client']->wait_for_response_data($conn['requestId'], $readTimeout));
                if ($this->debug) {
                    $response->debugOutput();
                }

                return $response;
            }, $connections);
            $this->message($successMessage);

            return $responses;
        } catch (\Exception $exception) {
            if ($errorMessage === null) {
                $this->error("Request failed", $exception);
            } else {
                $this->message($errorMessage);
            }

            return array_map(fn($request) => new Response(null, true), $requests);
        }
    }

    /**
     * Get client.
     *
     * @param string $address
     * @param bool   $keepAlive
     *
     * @return Client
     */
    private function getClient(string $address = null, bool $keepAlive = false): Client
    {
        $address = $address ? $this->processTemplate($address) : $this->getAddr();
        if ($address[0] === '/') { // uds
            $host = 'unix://' . $address;
            $port = -1;
        } elseif ($address[0] === '[') { // ipv6
            $addressParts = explode(']:', $address);
            $host         = $addressParts[0];
            if (isset($addressParts[1])) {
                $host .= ']';
                $port = $addressParts[1];
            } else {
                $port = $this->getPort();
            }
        } else { // ipv4
            $addressParts = explode(':', $address);
            $host         = $addressParts[0];
            $port         = $addressParts[1] ?? $this->getPort();
        }

        if ( ! $keepAlive) {
            return new Client($host, $port, $this->createTransport());
        }

        if ( ! isset($this->clients[$host][$port])) {
            $client = new Client($host, $port, $this->createTransport());
            $client->setKeepAlive(true);
            $this->clients[$host][$port] = $client;
        }

        return $this->clients[$host][$port];
    }

    /**
     * @return string
     */
    public function getUser()
    {
        return get_current_user();
    }

    /**
     * @return string
     */
    public function getGroup()
    {
        return get_current_group();
    }

    /**
     * @return int
     */
    public function getUid()
    {
        return getmyuid();
    }

    /**
     * @return int
     */
    public function getGid()
    {
        return getmygid();
    }

    /**
     * Reload FPM by sending USR2 signal and optionally change config before that.
     *
     * @param string|array $configTemplate
     *
     * @return string
     * @throws \Exception
     */
    public function reload($configTemplate = null)
    {
        if ( ! is_null($configTemplate)) {
            self::cleanConfigFiles();
            $this->configTemplate = $configTemplate;
            $this->createConfig();
        }

        return $this->signal('USR2');
    }

    /**
     * Reload FPM logs by sending USR1 signal.
     *
     * @return string
     * @throws \Exception
     */
    public function reloadLogs(): string
    {
        return $this->signal('USR1');
    }

    /**
     * Send signal to the supplied PID or the server PID.
     *
     * @param string   $signal
     * @param int|null $pid
     *
     * @return string
     */
    public function signal($signal, int $pid = null)
    {
        if (is_null($pid)) {
            $pid = $this->getPid();
        }
        $cmd = "kill -$signal $pid";
        $this->trace('Sending signal using command', $cmd, true);

        return exec("kill -$signal $pid");
    }

    /**
     * Terminate master process
     */
    public function terminate()
    {
        if ($this->daemonized) {
            $this->signal('TERM');
        } else {
            proc_terminate($this->masterProcess);
        }
    }

    /**
     * Close all open descriptors and process resources
     *
     * @param bool $terminate
     */
    public function close($terminate = false)
    {
        if ($terminate) {
            $this->terminate();
        }
        proc_close($this->masterProcess);
    }

    /**
     * Create a config file.
     *
     * @param string $extension
     *
     * @return string
     * @throws \Exception
     */
    private function createConfig($extension = 'ini')
    {
        if (is_array($this->configTemplate)) {
            $configTemplates = $this->configTemplate;
            if ( ! isset($configTemplates['main'])) {
                throw new \Exception('The config template array has to have main config');
            }
            $mainTemplate = $configTemplates['main'];
            if ( ! is_dir(self::CONF_DIR)) {
                mkdir(self::CONF_DIR);
            }
            foreach ($this->createPoolConfigs($configTemplates) as $name => $poolConfig) {
                $this->makeFile(
                    'conf',
                    $this->processTemplate($poolConfig),
                    self::CONF_DIR,
                    $name
                );
            }
        } else {
            $mainTemplate = $this->configTemplate;
        }

        return $this->makeFile($extension, $this->processTemplate($mainTemplate));
    }

    /**
     * Create pool config templates.
     *
     * @param array $configTemplates
     *
     * @return array
     * @throws \Exception
     */
    private function createPoolConfigs(array $configTemplates)
    {
        if ( ! isset($configTemplates['poolTemplate'])) {
            unset($configTemplates['main']);

            return $configTemplates;
        }
        $poolTemplate = $configTemplates['poolTemplate'];
        $configs      = [];
        if (isset($configTemplates['count'])) {
            $start = $configTemplates['start'] ?? 1;
            for ($i = $start; $i < $start + $configTemplates['count']; $i++) {
                $configs[$i] = str_replace('%index%', $i, $poolTemplate);
            }
        } elseif (isset($configTemplates['names'])) {
            foreach ($configTemplates['names'] as $name) {
                $configs[$name] = str_replace('%name%', $name, $poolTemplate);
            }
        } else {
            throw new \Exception('The config template requires count or names if poolTemplate set');
        }

        return $configs;
    }

    /**
     * Process template string.
     *
     * @param string $template
     *
     * @return string
     */
    private function processTemplate(string $template)
    {
        $vars    = [
            'FILE:LOG:ACC'   => ['getAbsoluteFile', self::FILE_EXT_LOG_ACC],
            'FILE:LOG:ERR'   => ['getAbsoluteFile', self::FILE_EXT_LOG_ERR],
            'FILE:LOG:SLOW'  => ['getAbsoluteFile', self::FILE_EXT_LOG_SLOW],
            'FILE:PID'       => ['getAbsoluteFile', self::FILE_EXT_PID],
            'RFILE:LOG:ACC'  => ['getRelativeFile', self::FILE_EXT_LOG_ACC],
            'RFILE:LOG:ERR'  => ['getRelativeFile', self::FILE_EXT_LOG_ERR],
            'RFILE:LOG:SLOW' => ['getRelativeFile', self::FILE_EXT_LOG_SLOW],
            'RFILE:PID'      => ['getRelativeFile', self::FILE_EXT_PID],
            'ADDR:IPv4'      => ['getAddr', 'ipv4'],
            'ADDR:IPv4:ANY'  => ['getAddr', 'ipv4-any'],
            'ADDR:IPv6'      => ['getAddr', 'ipv6'],
            'ADDR:IPv6:ANY'  => ['getAddr', 'ipv6-any'],
            'ADDR:UDS'       => ['getAddr', 'uds'],
            'PORT'           => ['getPort', 'ip'],
            'INCLUDE:CONF'   => self::CONF_DIR . '/*.conf',
            'USER'           => ['getUser'],
            'GROUP'          => ['getGroup'],
            'UID'            => ['getUid'],
            'GID'            => ['getGid'],
            'MASTER:OUT'     => 'pipe:1',
            'STDERR'         => '/dev/stderr',
            'STDOUT'         => '/dev/stdout',
        ];
        $aliases = [
            'ADDR'     => 'ADDR:IPv4',
            'FILE:LOG' => 'FILE:LOG:ERR',
        ];
        foreach ($aliases as $aliasName => $aliasValue) {
            $vars[$aliasName] = $vars[$aliasValue];
        }

        return preg_replace_callback(
            '/{{([a-zA-Z0-9:]+)(\[\w+\])?}}/',
            function ($matches) use ($vars) {
                $varName = $matches[1];
                if ( ! isset($vars[$varName])) {
                    $this->error("Invalid config variable $varName");

                    return 'INVALID';
                }
                $pool     = $matches[2] ?? 'default';
                $varValue = $vars[$varName];
                if (is_string($varValue)) {
                    return $varValue;
                }
                $functionName = array_shift($varValue);
                $varValue[]   = $pool;

                return call_user_func_array([$this, $functionName], $varValue);
            },
            $template
        );
    }

    /**
     * @param string $type
     * @param string $pool
     *
     * @return string
     */
    public function getAddr(string $type = 'ipv4', $pool = 'default')
    {
        $port = $this->getPort($type, $pool, true);
        if ($type === 'uds') {
            $address = $this->getFile($port . '.sock');

            // Socket max path length is 108 on Linux and 104 on BSD,
            // so we use the latter
            if (strlen($address) <= 104) {
                return $address;
            }

            $addressPart = hash('crc32', dirname($address)) . '-' . basename($address);

            // is longer on Mac, than on Linux
            $tmpDirAddress = sys_get_temp_dir() . '/' . $addressPart;
                   ;

            if (strlen($tmpDirAddress) <= 104) {
                return $tmpDirAddress;
            }

            $srcRootAddress = dirname(__DIR__, 3) . '/' . $addressPart;

            return $srcRootAddress;
        }

        return $this->getHost($type) . ':' . $port;
    }

    /**
     * @param string $type
     * @param string $pool
     * @param bool   $useAsId
     *
     * @return int
     */
    public function getPort(string $type = 'ip', $pool = 'default', $useAsId = false)
    {
        if ($type === 'uds' && ! $useAsId) {
            return -1;
        }

        if (isset($this->ports['values'][$pool])) {
            return $this->ports['values'][$pool];
        }
        $port                         = ($this->ports['last'] ?? 9000 + PHP_INT_SIZE - 1) + 1;
        $this->ports['values'][$pool] = $this->ports['last'] = $port;

        return $port;
    }

    /**
     * @param string $type
     *
     * @return string
     */
    public function getHost(string $type = 'ipv4')
    {
        switch ($type) {
            case 'ipv6-any':
                return '[::]';
            case 'ipv6':
                return '[::1]';
            case 'ipv4-any':
                return '0.0.0.0';
            default:
                return '127.0.0.1';
        }
    }

    /**
     * Get listen address.
     *
     * @param string|null $template
     *
     * @return string
     */
    public function getListen($template = null)
    {
        return $template ? $this->processTemplate($template) : $this->getAddr();
    }

    /**
     * Get PID.
     *
     * @return int
     */
    public function getPid()
    {
        $pidFile = $this->getFile('pid');
        if ( ! is_file($pidFile)) {
            return (int)$this->error("PID file has not been created");
        }
        $pidContent = file_get_contents($pidFile);
        if ( ! is_numeric($pidContent)) {
            return (int)$this->error("PID content '$pidContent' is not integer");
        }
        $this->trace('PID found', $pidContent);

        return (int)$pidContent;
    }


    /**
     * Get file path for resource file.
     *
     * @param string      $extension
     * @param string|null $dir
     * @param string|null $name
     *
     * @return string
     */
    private function getFile(string $extension, string $dir = null, string $name = null): string
    {
        $fileName = (is_null($name) ? $this->fileName : $name . '.') . $extension;

        return is_null($dir) ? $fileName : $dir . '/' . $fileName;
    }

    /**
     * Get absolute file path for the resource file used by templates.
     *
     * @param string $extension
     *
     * @return string
     */
    private function getAbsoluteFile(string $extension): string
    {
        return $this->getFile($extension);
    }

    /**
     * Get relative file name for resource file used by templates.
     *
     * @param string $extension
     *
     * @return string
     */
    private function getRelativeFile(string $extension): string
    {
        $fileName = rtrim(basename($this->fileName), '.');

        return $this->getFile($extension, null, $fileName);
    }

    /**
     * Get prefixed file.
     *
     * @param string      $extension
     * @param string|null $prefix
     *
     * @return string
     */
    public function getPrefixedFile(string $extension, string $prefix = null): string
    {
        $fileName = rtrim($this->fileName, '.');
        if ( ! is_null($prefix)) {
            $fileName = $prefix . '/' . basename($fileName);
        }

        return $this->getFile($extension, null, $fileName);
    }

    /**
     * Create a resource file.
     *
     * @param string      $extension
     * @param string      $content
     * @param string|null $dir
     * @param string|null $name
     *
     * @return string
     */
    private function makeFile(
        string $extension,
        string $content = '',
        string $dir = null,
        string $name = null,
        bool $overwrite = true
    ): string {
        $filePath = $this->getFile($extension, $dir, $name);
        if ( ! $overwrite && is_file($filePath)) {
            return $filePath;
        }
        file_put_contents($filePath, $content);

        $this->trace('Created file: ' . $filePath, $content, isFile: true);

        return $filePath;
    }

    /**
     * Create a source code file.
     *
     * @return string
     */
    public function makeSourceFile(): string
    {
        return $this->makeFile('src.php', $this->code, overwrite: false);
    }

    /**
     * Create a source file and script name.
     *
     * @return string[]
     */
    public function createSourceFileAndScriptName(): array
    {
        $sourceFile = $this->makeFile('src.php', $this->code, overwrite: false);

        return [$sourceFile, '/' . basename($sourceFile)];
    }

    /**
     * @param string|null $msg
     */
    private function message($msg)
    {
        if ($msg !== null) {
            echo "$msg\n";
        }
    }

    /**
     * Display error.
     *
     * @param string          $msg       Error message.
     * @param \Exception|null $exception If there is an exception, log its message
     * @param bool            $prefix    Whether to prefix the error message
     *
     * @return false
     */
    private function error(string $msg, \Exception $exception = null, bool $prefix = true): bool
    {
        $this->error = $prefix ? 'ERROR: ' . $msg : ltrim($msg);
        if ($exception) {
            $this->error .= '; EXCEPTION: ' . $exception->getMessage();
        }
        $this->error .= "\n";

        echo $this->error;

        return false;
    }

    /**
     * Check whether any error was set.
     *
     * @return bool
     */
    private function hasError()
    {
        return ! is_null($this->error) || ! is_null($this->logTool->getError());
    }

    /**
     * Expect file with a supplied extension to exist.
     *
     * @param string $extension
     * @param string $prefix
     *
     * @return bool
     */
    public function expectFile(string $extension, $prefix = null)
    {
        $filePath = $this->getPrefixedFile($extension, $prefix);
        if ( ! file_exists($filePath)) {
            return $this->error("The file $filePath does not exist");
        }
        $this->trace('File path exists as expected', $filePath);

        return true;
    }

    /**
     * Expect file with a supplied extension to not exist.
     *
     * @param string $extension
     * @param string $prefix
     *
     * @return bool
     */
    public function expectNoFile(string $extension, $prefix = null)
    {
        $filePath = $this->getPrefixedFile($extension, $prefix);
        if (file_exists($filePath)) {
            return $this->error("The file $filePath exists");
        }
        $this->trace('File path does not exist as expected', $filePath);

        return true;
    }

    /**
     * Expect message to be written to FastCGI error stream.
     *
     * @param string $message
     * @param int    $limit
     * @param int    $repeat
     */
    public function expectFastCGIErrorMessage(
        string $message,
        int $limit = 1024,
        int $repeat = 0
    ) {
        $this->logTool->setExpectedMessage($message, $limit, $repeat);
        $this->logTool->checkTruncatedMessage($this->response->getErrorData());
    }

    /**
     * Expect log to be empty.
     *
     * @throws \Exception
     */
    public function expectLogEmpty()
    {
        try {
            $line = $this->logReader->getLine(1, 0, true);
            if ($line === '') {
                $line = $this->logReader->getLine(1, 0, true);
            }
            if ($line !== null) {
                $this->error('Log is not closed and returned line: ' . $line);
            }
        } catch (LogTimoutException $exception) {
            $this->error('Log is not closed and timed out', $exception);
        }
    }

    /**
     * Expect reloading lines to be logged.
     *
     * @param int  $socketCount
     * @param bool $expectInitialProgressMessage
     * @param bool $expectReloadingMessage
     *
     * @throws \Exception
     */
    public function expectLogReloadingNotices(
        int $socketCount = 1,
        bool $expectInitialProgressMessage = true,
        bool $expectReloadingMessage = true
    ) {
        $this->logTool->expectReloadingLines(
            $socketCount,
            $expectInitialProgressMessage,
            $expectReloadingMessage
        );
    }

    /**
     * Expect reloading lines to be logged.
     *
     * @throws \Exception
     */
    public function expectLogReloadingLogsNotices()
    {
        $this->logTool->expectReloadingLogsLines();
    }

    /**
     * Expect starting lines to be logged.
     * @throws \Exception
     */
    public function expectLogStartNotices()
    {
        $this->logTool->expectStartingLines();
    }

    /**
     * Expect terminating lines to be logged.
     * @throws \Exception
     */
    public function expectLogTerminatingNotices()
    {
        $this->logTool->expectTerminatorLines();
    }

    /**
     * Expect log pattern in logs.
     *
     * @param string   $pattern             Log pattern
     * @param bool     $checkAllLogs        Whether to also check past logs.
     * @param int|null $timeoutSeconds      Timeout in seconds for reading of all messages.
     * @param int|null $timeoutMicroseconds Additional timeout in microseconds for reading of all messages.
     *
     * @throws \Exception
     */
    public function expectLogPattern(
        string $pattern,
        bool $checkAllLogs = false,
        int $timeoutSeconds = null,
        int $timeoutMicroseconds = null,
    ) {
        $this->logTool->expectPattern(
            $pattern,
            false,
            $checkAllLogs,
            $timeoutSeconds,
            $timeoutMicroseconds
        );
    }

    /**
     * Expect no such log pattern in logs.
     *
     * @param string   $pattern             Log pattern
     * @param bool     $checkAllLogs        Whether to also check past logs.
     * @param int|null $timeoutSeconds      Timeout in seconds for reading of all messages.
     * @param int|null $timeoutMicroseconds Additional timeout in microseconds for reading of all messages.
     *
     * @throws \Exception
     */
    public function expectNoLogPattern(
        string $pattern,
        bool $checkAllLogs = true,
        int $timeoutSeconds = null,
        int $timeoutMicroseconds = null,
    ) {
        if (is_null($timeoutSeconds) && is_null($timeoutMicroseconds)) {
            $timeoutMicroseconds = 10;
        }
        $this->logTool->expectPattern(
            $pattern,
            true,
            $checkAllLogs,
            $timeoutSeconds,
            $timeoutMicroseconds
        );
    }

    /**
     * Expect log message that can span multiple lines.
     *
     * @param string $message
     * @param int    $limit
     * @param int    $repeat
     * @param bool   $decorated
     * @param bool   $wrapped
     *
     * @throws \Exception
     */
    public function expectLogMessage(
        string $message,
        int $limit = 1024,
        int $repeat = 0,
        bool $decorated = true,
        bool $wrapped = true
    ) {
        $this->logTool->setExpectedMessage($message, $limit, $repeat);
        if ($wrapped) {
            $this->logTool->checkWrappedMessage(true, $decorated);
        } else {
            $this->logTool->checkTruncatedMessage();
        }
    }

    /**
     * Expect a single log line.
     *
     * @param string $message   The expected message.
     * @param bool   $isStdErr  Whether it is logged to stderr.
     * @param bool   $decorated Whether the log lines are decorated.
     *
     * @return bool
     * @throws \Exception
     */
    public function expectLogLine(
        string $message,
        bool $isStdErr = true,
        bool $decorated = true
    ): bool {
        $messageLen = strlen($message);
        $limit      = $messageLen > 1024 ? $messageLen + 16 : 1024;
        $this->logTool->setExpectedMessage($message, $limit);

        return $this->logTool->checkWrappedMessage(false, $decorated, $isStdErr);
    }

    /**
     * Expect log entry.
     *
     * @param string      $type                The log type.
     * @param string      $message             The expected message.
     * @param string|null $pool                The pool for pool prefixed log entry.
     * @param int         $count               The number of items.
     * @param bool        $checkAllLogs        Whether to also check past logs.
     * @param bool        $invert              Whether the log entry is not expected rather than expected.
     * @param int|null    $timeoutSeconds      Timeout in seconds for reading of all messages.
     * @param int|null    $timeoutMicroseconds Additional timeout in microseconds for reading of all messages.
     * @param string      $ignoreErrorFor      Ignore error for supplied string in the message.
     *
     * @return bool
     * @throws \Exception
     */
    private function expectLogEntry(
        string $type,
        string $message,
        string $pool = null,
        int $count = 1,
        bool $checkAllLogs = false,
        bool $invert = false,
        int $timeoutSeconds = null,
        int $timeoutMicroseconds = null,
        string $ignoreErrorFor = LogTool::DEBUG
    ): bool {
        for ($i = 0; $i < $count; $i++) {
            $result = $this->logTool->expectEntry(
                $type,
                $message,
                $pool,
                $ignoreErrorFor,
                $checkAllLogs,
                $invert,
                $timeoutSeconds,
                $timeoutMicroseconds,
            );

            if ( ! $result) {
                return false;
            }
        }

        return true;
    }

    /**
     * Expect a log debug message.
     *
     * @param string      $message             The expected message.
     * @param string|null $pool                The pool for pool prefixed log entry.
     * @param int         $count               The number of items.
     * @param bool        $checkAllLogs        Whether to also check past logs.
     * @param bool        $invert              Whether the log entry is not expected rather than expected.
     * @param int|null    $timeoutSeconds      Timeout in seconds for reading of all messages.
     * @param int|null    $timeoutMicroseconds Additional timeout in microseconds for reading of all messages.
     *
     * @return bool
     * @throws \Exception
     */
    public function expectLogDebug(
        string $message,
        string $pool = null,
        int $count = 1,
        bool $checkAllLogs = false,
        bool $invert = false,
        int $timeoutSeconds = null,
        int $timeoutMicroseconds = null
    ): bool {
        return $this->expectLogEntry(
            LogTool::DEBUG,
            $message,
            $pool,
            $count,
            $checkAllLogs,
            $invert,
            $timeoutSeconds,
            $timeoutMicroseconds,
            LogTool::ERROR
        );
    }

    /**
     * Expect a log notice.
     *
     * @param string      $message             The expected message.
     * @param string|null $pool                The pool for pool prefixed log entry.
     * @param int         $count               The number of items.
     * @param bool        $checkAllLogs        Whether to also check past logs.
     * @param bool        $invert              Whether the log entry is not expected rather than expected.
     * @param int|null    $timeoutSeconds      Timeout in seconds for reading of all messages.
     * @param int|null    $timeoutMicroseconds Additional timeout in microseconds for reading of all messages.
     *
     * @return bool
     * @throws \Exception
     */
    public function expectLogNotice(
        string $message,
        string $pool = null,
        int $count = 1,
        bool $checkAllLogs = false,
        bool $invert = false,
        int $timeoutSeconds = null,
        int $timeoutMicroseconds = null
    ): bool {
        return $this->expectLogEntry(
            LogTool::NOTICE,
            $message,
            $pool,
            $count,
            $checkAllLogs,
            $invert,
            $timeoutSeconds,
            $timeoutMicroseconds
        );
    }

    /**
     * Expect a log warning.
     *
     * @param string      $message             The expected message.
     * @param string|null $pool                The pool for pool prefixed log entry.
     * @param int         $count               The number of items.
     * @param bool        $checkAllLogs        Whether to also check past logs.
     * @param bool        $invert              Whether the log entry is not expected rather than expected.
     * @param int|null    $timeoutSeconds      Timeout in seconds for reading of all messages.
     * @param int|null    $timeoutMicroseconds Additional timeout in microseconds for reading of all messages.
     *
     * @return bool
     * @throws \Exception
     */
    public function expectLogWarning(
        string $message,
        string $pool = null,
        int $count = 1,
        bool $checkAllLogs = false,
        bool $invert = false,
        int $timeoutSeconds = null,
        int $timeoutMicroseconds = null
    ): bool {
        return $this->expectLogEntry(
            LogTool::WARNING,
            $message,
            $pool,
            $count,
            $checkAllLogs,
            $invert,
            $timeoutSeconds,
            $timeoutMicroseconds
        );
    }

    /**
     * Expect a log error.
     *
     * @param string      $message             The expected message.
     * @param string|null $pool                The pool for pool prefixed log entry.
     * @param int         $count               The number of items.
     * @param bool        $checkAllLogs        Whether to also check past logs.
     * @param bool        $invert              Whether the log entry is not expected rather than expected.
     * @param int|null    $timeoutSeconds      Timeout in seconds for reading of all messages.
     * @param int|null    $timeoutMicroseconds Additional timeout in microseconds for reading of all messages.
     *
     * @return bool
     * @throws \Exception
     */
    public function expectLogError(
        string $message,
        string $pool = null,
        int $count = 1,
        bool $checkAllLogs = false,
        bool $invert = false,
        int $timeoutSeconds = null,
        int $timeoutMicroseconds = null
    ): bool {
        return $this->expectLogEntry(
            LogTool::ERROR,
            $message,
            $pool,
            $count,
            $checkAllLogs,
            $invert,
            $timeoutSeconds,
            $timeoutMicroseconds
        );
    }

    /**
     * Expect a log alert.
     *
     * @param string      $message             The expected message.
     * @param string|null $pool                The pool for pool prefixed log entry.
     * @param int         $count               The number of items.
     * @param bool        $checkAllLogs        Whether to also check past logs.
     * @param bool        $invert              Whether the log entry is not expected rather than expected.
     * @param int|null    $timeoutSeconds      Timeout in seconds for reading of all messages.
     * @param int|null    $timeoutMicroseconds Additional timeout in microseconds for reading of all messages.
     *
     * @return bool
     * @throws \Exception
     */
    public function expectLogAlert(
        string $message,
        string $pool = null,
        int $count = 1,
        bool $checkAllLogs = false,
        bool $invert = false,
        int $timeoutSeconds = null,
        int $timeoutMicroseconds = null
    ): bool {
        return $this->expectLogEntry(
            LogTool::ALERT,
            $message,
            $pool,
            $count,
            $checkAllLogs,
            $invert,
            $timeoutSeconds,
            $timeoutMicroseconds
        );
    }

    /**
     * Expect no log lines to be logged.
     *
     * @return bool
     * @throws \Exception
     */
    public function expectNoLogMessages(): bool
    {
        $logLine = $this->logReader->getLine(timeoutSeconds: 0, timeoutMicroseconds: 1000);
        if ($logLine === "") {
            $logLine = $this->logReader->getLine(timeoutSeconds: 0, timeoutMicroseconds: 1000);
        }
        if ($logLine !== null) {
            return $this->error(
                "Expected no log lines but following line logged: $logLine"
            );
        }
        $this->trace('No log message received as expected');

        return true;
    }

    /**
     * Expect log config options
     *
     * @param array $options
     *
     * @return bool
     * @throws \Exception
     */
    public function expectLogConfigOptions(array $options)
    {
        foreach ($options as $value) {
            $confValue = str_replace(
                ']',
                '\]',
                str_replace(
                    '[',
                    '\[',
                    str_replace('/', '\/', $value)
                )
            );
            $this->expectLogNotice("\s+$confValue", checkAllLogs: true);
        }

        return true;
    }


    /**
     * Print content of access log.
     */
    public function printAccessLog()
    {
        $accessLog = $this->getFile('acc.log');
        if (is_file($accessLog)) {
            print file_get_contents($accessLog);
        }
    }

    /**
     * Return content of access log.
     *
     * @return string|false
     */
    public function getAccessLog()
    {
        $accessLog = $this->getFile('acc.log');
        if (is_file($accessLog)) {
            return file_get_contents($accessLog);
        }
        return false;
    }

    /**
     * Expect a single access log line.
     *
     * @param string $LogLine
     * @param bool $suppressable see expectSuppressableAccessLogEntries
     */
    public function expectAccessLog(
        string $logLine,
        bool $suppressable = false
    ) {
        if (!$suppressable || $this->expectSuppressableAccessLogEntries) {
            $this->expectedAccessLogs[] = $logLine;
        }
    }

    /**
     * Checks that all access log entries previously listed as expected by
     * calling "expectAccessLog" are in the access log.
     */
    public function checkAccessLog()
    {
        if (isset($this->expectedAccessLogs)) {
            $expectedAccessLog = implode("\n", $this->expectedAccessLogs) . "\n";
        } else {
            $this->error("Called checkAccessLog but did not previous call expectAccessLog");
        }
        if ($accessLog = $this->getAccessLog()) {
            if ($expectedAccessLog !== $accessLog) {
                $this->error(sprintf(
                    "Access log was not as expected.\nEXPECTED:\n%s\n\nACTUAL:\n%s",
                    $expectedAccessLog,
                    $accessLog
                ));
            }
        } else {
            $this->error("Called checkAccessLog but access log does not exist");
        }
    }

    /**
     * Flags whether the access log check should expect to see suppressable
     * log entries, i.e. the URL is not in access.suppress_path[] config
     *
     * @param bool
     */
    public function expectSuppressableAccessLogEntries(bool $expectSuppressableAccessLogEntries)
    {
        $this->expectSuppressableAccessLogEntries = $expectSuppressableAccessLogEntries;
    }

    /*
     * Read all log entries.
     *
     * @param string      $type    The log type
     * @param string      $message The expected message
     * @param string|null $pool    The pool for pool prefixed log entry
     *
     * @return bool
     * @throws \Exception
     */
    public function readAllLogEntries(string $type, string $message, string $pool = null): bool
    {
        return $this->logTool->readAllEntries($type, $message, $pool);
    }

    /**
     * Read all log entries.
     *
     * @param string      $message The expected message
     * @param string|null $pool    The pool for pool prefixed log entry
     *
     * @return bool
     * @throws \Exception
     */
    public function readAllLogNotices(string $message, string $pool = null): bool
    {
        return $this->readAllLogEntries(LogTool::NOTICE, $message, $pool);
    }

    /**
     * Switch the logs source.
     *
     * @param string $source The source file path or name if log is a pipe.
     *
     * @throws \Exception
     */
    public function switchLogSource(string $source)
    {
        $this->trace('Switching log descriptor to:', $source);
        $this->logReader->setFileSource($source, $this->processTemplate($source));
    }

    /**
     * Trace execution by printing supplied message only in debug mode.
     *
     * @param string            $title     Trace title to print if supplied.
     * @param string|array|null $message   Message to print.
     * @param bool              $isCommand Whether message is a command array.
     */
    private function trace(
        string $title,
        string|array $message = null,
        bool $isCommand = false,
        bool $isFile = false
    ): void {
        if ($this->debug) {
            echo "\n";
            echo ">>> $title\n";
            if (is_array($message)) {
                if ($isCommand) {
                    echo implode(' ', $message) . "\n";
                } else {
                    print_r($message);
                }
            } elseif ($message !== null) {
                if ($isFile) {
                    $this->logReader->printSeparator();
                }
                echo $message . "\n";
                if ($isFile) {
                    $this->logReader->printSeparator();
                }
            }
        }
    }
}<|MERGE_RESOLUTION|>--- conflicted
+++ resolved
@@ -339,7 +339,17 @@
     }
 
     /**
-<<<<<<< HEAD
+     * Skip if shared extension is not available in extension directory.
+     */
+    static public function skipIfSharedExtensionNotFound($extensionName)
+    {
+        $soPath = ini_get('extension_dir') . '/' . $extensionName . '.so';
+        if ( ! file_exists($soPath)) {
+            die("skip $extensionName extension not present in extension_dir");
+        }
+    }
+
+    /**
      * Skip test if supplied shell command fails.
      *
      * @param string $command
@@ -361,20 +371,6 @@
                 }
             }
             die("skip command '$command' did not contain output '$expectedPartOfOutput'");
-        }
-    }
-
-    /**
-     * Skip if posix extension not loaded.
-=======
-     * Skip if shared extension is not available in extension directory.
->>>>>>> c776f795
-     */
-    static public function skipIfSharedExtensionNotFound($extensionName)
-    {
-        $soPath = ini_get('extension_dir') . '/' . $extensionName . '.so';
-        if ( ! file_exists($soPath)) {
-            die("skip $extensionName extension not present in extension_dir");
         }
     }
 
