--- conflicted
+++ resolved
@@ -574,10 +574,7 @@
      * @param array       $headers
      * @param string|null $uri
      * @param string|null $scriptFilename
-<<<<<<< HEAD
-=======
      * @param string|null $stdin
->>>>>>> 937b1e38
      *
      * @return array
      */
@@ -585,12 +582,8 @@
         string $query = '',
         array $headers = [],
         string $uri = null,
-<<<<<<< HEAD
-        string $scriptFilename = null
-=======
         string $scriptFilename = null,
         ?string $stdin = null
->>>>>>> 937b1e38
     ): array {
         if (is_null($uri)) {
             $uri = $this->makeSourceFile();
@@ -599,11 +592,7 @@
         $params = array_merge(
             [
                 'GATEWAY_INTERFACE' => 'FastCGI/1.0',
-<<<<<<< HEAD
-                'REQUEST_METHOD'    => 'GET',
-=======
                 'REQUEST_METHOD'    => is_null($stdin) ? 'GET' : 'POST',
->>>>>>> 937b1e38
                 'SCRIPT_FILENAME'   => $scriptFilename ?: $uri,
                 'SCRIPT_NAME'       => $uri,
                 'QUERY_STRING'      => $query,
@@ -694,18 +683,6 @@
     /**
      * Execute request.
      *
-<<<<<<< HEAD
-     * @param string      $query
-     * @param array       $headers
-     * @param string|null $uri
-     * @param string|null $address
-     * @param string|null $successMessage
-     * @param string|null $errorMessagereadLimit
-     * @param bool        $connKeepAlive
-     * @param string|null $scriptFilename = null
-     * @param bool        $expectError
-     * @param int         $readLimit
-=======
      * @param string            $query
      * @param array             $headers
      * @param string|null       $uri
@@ -717,7 +694,6 @@
      * @param string|array|null $stdin          = null
      * @param bool              $expectError
      * @param int               $readLimit
->>>>>>> 937b1e38
      *
      * @return Response
      * @throws \Exception
@@ -731,10 +707,7 @@
         string $errorMessage = null,
         bool $connKeepAlive = false,
         string $scriptFilename = null,
-<<<<<<< HEAD
-=======
         string|array $stdin = null,
->>>>>>> 937b1e38
         bool $expectError = false,
         int $readLimit = -1,
     ): Response {
@@ -742,15 +715,11 @@
             return new Response(null, true);
         }
 
-<<<<<<< HEAD
-        $params = $this->getRequestParams($query, $headers, $uri, $scriptFilename);
-=======
         if (is_array($stdin)) {
             $stdin = $this->parseStdin($stdin, $headers);
         }
 
         $params = $this->getRequestParams($query, $headers, $uri, $scriptFilename, $stdin);
->>>>>>> 937b1e38
         $this->trace('Request params', $params);
 
         try {
