<?php

namespace FPM;

use FPM\FastCGI\Client;
use FPM\FastCGI\SocketTransport;
use FPM\FastCGI\StreamTransport;
use FPM\FastCGI\Transport;

require_once 'fcgi.inc';
require_once 'logreader.inc';
require_once 'logtool.inc';
require_once 'response.inc';

class Tester
{
    /**
     * Config directory for included files.
     */
    const CONF_DIR = __DIR__ . '/conf.d';

    /**
     * File extension for access log.
     */
    const FILE_EXT_LOG_ACC = 'acc.log';

    /**
     * File extension for error log.
     */
    const FILE_EXT_LOG_ERR = 'err.log';

    /**
     * File extension for slow log.
     */
    const FILE_EXT_LOG_SLOW = 'slow.log';

    /**
     * File extension for PID file.
     */
    const FILE_EXT_PID = 'pid';

    /**
     * @var array
     */
    static private array $supportedFiles = [
        self::FILE_EXT_LOG_ACC,
        self::FILE_EXT_LOG_ERR,
        self::FILE_EXT_LOG_SLOW,
        self::FILE_EXT_PID,
        'src.php',
        'ini',
        'skip.ini',
        '*.sock',
    ];

    /**
     * @var array
     */
    static private array $filesToClean = ['.user.ini'];

    /**
     * @var bool
     */
    private bool $debug;

    /**
     * @var array
     */
    private array $clients = [];

    /**
     * @var string
     */
    private string $clientTransport;

    /**
     * @var LogReader
     */
    private LogReader $logReader;

    /**
     * @var LogTool
     */
    private LogTool $logTool;

    /**
     * Configuration template
     *
     * @var string|array
     */
    private string|array $configTemplate;

    /**
     * The PHP code to execute
     *
     * @var string
     */
    private string $code;

    /**
     * @var array
     */
    private array $options;

    /**
     * @var string
     */
    private string $fileName;

    /**
     * @var resource
     */
    private $masterProcess;

    /**
     * @var bool
     */
    private bool $daemonized;

    /**
     * @var resource
     */
    private $outDesc;

    /**
     * @var array
     */
    private array $ports = [];

    /**
     * @var string|null
     */
    private ?string $error = null;

    /**
     * The last response for the request call
     *
     * @var Response|null
     */
    private ?Response $response;

    /**
     * @var string[]
     */
    private $expectedAccessLogs;

    /**
     * @var bool
     */
    private $expectSuppressableAccessLogEntries;

    /**
     * Clean all the created files up
     *
     * @param int $backTraceIndex
     */
    static public function clean($backTraceIndex = 1)
    {
        $filePrefix = self::getCallerFileName($backTraceIndex);
        if (str_ends_with($filePrefix, 'clean.')) {
            $filePrefix = substr($filePrefix, 0, -6);
        }

        $filesToClean = array_merge(
            array_map(
                function ($fileExtension) use ($filePrefix) {
                    return $filePrefix . $fileExtension;
                },
                self::$supportedFiles
            ),
            array_map(
                function ($fileExtension) {
                    return __DIR__ . '/' . $fileExtension;
                },
                self::$filesToClean
            )
        );
        // clean all the root files
        foreach ($filesToClean as $filePattern) {
            foreach (glob($filePattern) as $filePath) {
                unlink($filePath);
            }
        }

        self::cleanConfigFiles();
    }

    /**
     * Clean config files
     */
    static public function cleanConfigFiles()
    {
        if (is_dir(self::CONF_DIR)) {
            foreach (glob(self::CONF_DIR . '/*.conf') as $name) {
                unlink($name);
            }
            rmdir(self::CONF_DIR);
        }
    }

    /**
     * @param int $backTraceIndex
     *
     * @return string
     */
    static private function getCallerFileName(int $backTraceIndex = 1): string
    {
        $backtrace = debug_backtrace();
        if (isset($backtrace[$backTraceIndex]['file'])) {
            $filePath = $backtrace[$backTraceIndex]['file'];
        } else {
            $filePath = __FILE__;
        }

        return substr($filePath, 0, -strlen(pathinfo($filePath, PATHINFO_EXTENSION)));
    }

    /**
     * @return bool|string
     */
    static public function findExecutable(): bool|string
    {
        $phpPath = getenv("TEST_PHP_EXECUTABLE");
        for ($i = 0; $i < 2; $i++) {
            $slashPosition = strrpos($phpPath, "/");
            if ($slashPosition) {
                $phpPath = substr($phpPath, 0, $slashPosition);
            } else {
                break;
            }
        }

        if ($phpPath && is_dir($phpPath)) {
            if (file_exists($phpPath . "/fpm/php-fpm") && is_executable($phpPath . "/fpm/php-fpm")) {
                /* gotcha */
                return $phpPath . "/fpm/php-fpm";
            }
            $phpSbinFpmi = $phpPath . "/sbin/php-fpm";
            if (file_exists($phpSbinFpmi) && is_executable($phpSbinFpmi)) {
                return $phpSbinFpmi;
            }
        }

        // try local php-fpm
        $fpmPath = dirname(__DIR__) . '/php-fpm';
        if (file_exists($fpmPath) && is_executable($fpmPath)) {
            return $fpmPath;
        }

        return false;
    }

    /**
     * Skip test if any of the supplied files does not exist.
     *
     * @param mixed $files
     */
    static public function skipIfAnyFileDoesNotExist($files)
    {
        if ( ! is_array($files)) {
            $files = array($files);
        }
        foreach ($files as $file) {
            if ( ! file_exists($file)) {
                die("skip File $file does not exist");
            }
        }
    }

    /**
     * Skip test if config file is invalid.
     *
     * @param string $configTemplate
     *
     * @throws \Exception
     */
    static public function skipIfConfigFails(string $configTemplate)
    {
        $tester     = new self($configTemplate, '', [], self::getCallerFileName());
        $testResult = $tester->testConfig(true);
        if ($testResult !== null) {
            self::clean(2);
            $message = $testResult[0] ?? 'Config failed';
            die("skip $message");
        }
    }

    /**
     * Skip test if IPv6 is not supported.
     */
    static public function skipIfIPv6IsNotSupported()
    {
        @stream_socket_client('tcp://[::1]:0', $errno);
        if ($errno != 111) {
            die('skip IPv6 is not supported.');
        }
    }

    /**
     * Skip if running on Travis.
     *
     * @param $message
     */
    static public function skipIfTravis($message)
    {
        if (getenv("TRAVIS")) {
            die('skip Travis: ' . $message);
        }
    }

    /**
     * Skip if not running as root.
     */
    static public function skipIfNotRoot()
    {
        if (exec('whoami') !== 'root') {
            die('skip not running as root');
        }
    }

    /**
     * Skip if running as root.
     */
    static public function skipIfRoot()
    {
        if (exec('whoami') === 'root') {
            die('skip running as root');
        }
    }

    /**
     * Skip if posix extension not loaded.
     */
    static public function skipIfPosixNotLoaded()
    {
        if ( ! extension_loaded('posix')) {
            die('skip posix extension not loaded');
        }
    }

    /**
     * Skip if shared extension is not available in extension directory.
     */
    static public function skipIfSharedExtensionNotFound($extensionName)
    {
        $soPath = ini_get('extension_dir') . '/' . $extensionName . '.so';
        if ( ! file_exists($soPath)) {
            die("skip $extensionName extension not present in extension_dir");
        }
    }

    /**
     * Skip test if supplied shell command fails.
     *
     * @param string $command
     * @param string|null $expectedPartOfOutput
     */
    static public function skipIfShellCommandFails(string $command, string $expectedPartOfOutput = null)
    {
        $result = exec("$command 2>&1", $output, $code);
        if ($result === false || $code) {
            die("skip command '$command' faieled with code $code");
        }
        if (!is_null($expectedPartOfOutput)) {
            if (is_array($output)) {
                foreach ($output as $line) {
                    if (str_contains($line, $expectedPartOfOutput)) {
                        // string found so no need to skip
                        return;
                    }
                }
            }
            die("skip command '$command' did not contain output '$expectedPartOfOutput'");
        }
    }

    /**
     * Skip if posix extension not loaded.
     */
    static public function skipIfUserDoesNotExist($userName) {
        self::skipIfPosixNotLoaded();
        if ( posix_getpwnam( $userName ) === false ) {
            die( "skip user $userName does not exist" );
        }
    }

    /**
     * Tester constructor.
     *
     * @param string|array $configTemplate
     * @param string       $code
     * @param array        $options
     * @param string|null  $fileName
     * @param bool|null    $debug
     */
    public function __construct(
        string|array $configTemplate,
        string $code = '',
        array $options = [],
        string $fileName = null,
        bool $debug = null,
        string $clientTransport = 'stream'
    ) {
        $this->configTemplate  = $configTemplate;
        $this->code            = $code;
        $this->options         = $options;
        $this->fileName        = $fileName ?: self::getCallerFileName();
        $this->debug           = $debug !== null ? $debug : (bool)getenv('TEST_FPM_DEBUG');
        $this->logReader       = new LogReader($this->debug);
        $this->logTool         = new LogTool($this->logReader, $this->debug);
        $this->clientTransport = $clientTransport;
    }

    /**
     * Creates new client transport.
     *
     * @return Transport
     */
    private function createTransport()
    {
        return match ($this->clientTransport) {
            'stream' => new StreamTransport(),
            'socket' => new SocketTransport(),
        };
    }

    /**
     * @param string $ini
     */
    public function setUserIni(string $ini)
    {
        $iniFile = __DIR__ . '/.user.ini';
        $this->trace('Setting .user.ini file', $ini, isFile: true);
        file_put_contents($iniFile, $ini);
    }

    /**
     * Test configuration file.
     *
     * @return null|array
     * @throws \Exception
     */
    public function testConfig(
        $silent = false,
        array|string|null $expectedPattern = null,
        $dumpConfig = true,
        $printOutput = false
    ): ?array {
        $configFile    = $this->createConfig();
        $configTestArg = $dumpConfig ? '-tt' : '-t';
        $cmd           = self::findExecutable() . " -n $configTestArg -y $configFile 2>&1";
        $this->trace('Testing config using command', $cmd, true);
        exec($cmd, $output, $code);
        if ($printOutput) {
            foreach ($output as $outputLine) {
                echo $outputLine . "\n";
            }
        }
        $found = 0;
        if ($expectedPattern !== null) {
            $expectedPatterns = is_array($expectedPattern) ? $expectedPattern : [$expectedPattern];
        }
        if ($code) {
            $messages = [];
            foreach ($output as $outputLine) {
                $message    = preg_replace("/\[.+?\]/", "", $outputLine, 1);
                if ($expectedPattern !== null) {
                    for ($i = 0; $i < count($expectedPatterns); $i++) {
                        $pattern = $expectedPatterns[$i];
                        if ($pattern !== null && preg_match($pattern, $message)) {
                            $found++;
                            $expectedPatterns[$i] = null;
                        }
                    }
                }
                $messages[] = $message;
                if ( ! $silent) {
                    $this->error($message, null, false);
                }
            }
        } else {
            $messages = null;
        }

        if ($expectedPattern !== null && $found < count($expectedPatterns)) {
            $missingPatterns = array_filter($expectedPatterns);
            $errorMessage = sprintf(
                "The expected config %s %s %s not been found",
                count($missingPatterns) > 1 ? 'patterns' : 'pattern',
                implode(', ', $missingPatterns),
                count($missingPatterns) > 1 ? 'have' : 'has',
            );
            $this->error($errorMessage);
        }

        return $messages;
    }

    /**
     * Start PHP-FPM master process
     *
     * @param array      $extraArgs   Command extra arguments.
     * @param bool       $forceStderr Whether to output to stderr so error log is used.
     * @param bool       $daemonize   Whether to start FPM daemonized
     * @param array      $extensions  List of extension to add if shared build used.
     * @param array      $iniEntries  List of ini entries to use.
     * @param array|null $envVars     List of env variable to execute FPM with or null to use the current ones.
     *
     * @return bool
     * @throws \Exception
     */
    public function start(
        array $extraArgs = [],
        bool $forceStderr = true,
        bool $daemonize = false,
        array $extensions = [],
        array $iniEntries = [],
        ?array $envVars = null,
    ) {
        $configFile = $this->createConfig();
        $desc       = $this->outDesc ? [] : [1 => array('pipe', 'w'), 2 => array('redirect', 1)];

        $cmd = [self::findExecutable(), '-n', '-y', $configFile];

        if ($forceStderr) {
            $cmd[] = '-O';
        }

        $this->daemonized = $daemonize;
        if ( ! $daemonize) {
            $cmd[] = '-F';
        }

        $extensionDir = getenv('TEST_FPM_EXTENSION_DIR');
        if ($extensionDir) {
            $cmd[] = '-dextension_dir=' . $extensionDir;
            foreach ($extensions as $extension) {
                $cmd[] = '-dextension=' . $extension;
            }
        }

        foreach ($iniEntries as $iniEntryName => $iniEntryValue) {
            $cmd[] = '-d' . $iniEntryName . '=' . $iniEntryValue;
        }

        if (getenv('TEST_FPM_RUN_AS_ROOT')) {
            $cmd[] = '--allow-to-run-as-root';
        }
        $cmd = array_merge($cmd, $extraArgs);
        $this->trace('Starting FPM using command:', $cmd, true);

        $this->masterProcess = proc_open($cmd, $desc, $pipes, null, $envVars);
        register_shutdown_function(
            function ($masterProcess) use ($configFile) {
                @unlink($configFile);
                if (is_resource($masterProcess)) {
                    @proc_terminate($masterProcess);
                    while (proc_get_status($masterProcess)['running']) {
                        usleep(10000);
                    }
                }
            },
            $this->masterProcess
        );
        if ( ! $this->outDesc !== false) {
            $this->outDesc = $pipes[1];
            $this->logReader->setStreamSource('{{MASTER:OUT}}', $this->outDesc);
            if ($daemonize) {
                $this->switchLogSource('{{FILE:LOG}}');
            }
        }

        return true;
    }

    /**
     * Run until needle is found in the log.
     *
     * @param string $pattern Search pattern to find.
     *
     * @return bool
     * @throws \Exception
     */
    public function runTill(string $pattern)
    {
        $this->start();
        $found = $this->logTool->expectPattern($pattern);
        $this->close(true);

        return $found;
    }

    /**
     * Check if connection works.
     *
     * @param string      $host
     * @param string|null $successMessage
     * @param string|null $errorMessage
     * @param int         $attempts
     * @param int         $delay
     */
    public function checkConnection(
        string $host = '127.0.0.1',
        string $successMessage = null,
        ?string $errorMessage = 'Connection failed',
        int $attempts = 20,
        int $delay = 50000
    ) {
        $i = 0;
        do {
            if ($i > 0 && $delay > 0) {
                usleep($delay);
            }
            $fp = @fsockopen($host, $this->getPort());
        } while ((++$i < $attempts) && ! $fp);

        if ($fp) {
            $this->trace('Checking connection successful');
            $this->message($successMessage);
            fclose($fp);
        } else {
            $this->message($errorMessage);
        }
    }


    /**
     * Execute request with parameters ordered for better checking.
     *
     * @param string      $address
     * @param string|null $successMessage
     * @param string|null $errorMessage
     * @param string      $uri
     * @param string      $query
     * @param array       $headers
     *
     * @return Response
     */
    public function checkRequest(
        string $address,
        string $successMessage = null,
        string $errorMessage = null,
        string $uri = '/ping',
        string $query = '',
        array $headers = []
    ): Response {
        return $this->request($query, $headers, $uri, $address, $successMessage, $errorMessage);
    }

    /**
     * Execute and check ping request.
     *
     * @param string $address
     * @param string $pingPath
     * @param string $pingResponse
     */
    public function ping(
        string $address = '{{ADDR}}',
        string $pingResponse = 'pong',
        string $pingPath = '/ping'
    ) {
        $response = $this->request('', [], $pingPath, $address);
        $response->expectBody($pingResponse, 'text/plain');
    }

    /**
     * Execute and check status request(s).
     *
     * @param array       $expectedFields
     * @param string|null $address
     * @param string      $statusPath
     * @param mixed       $formats
     *
     * @throws \Exception
     */
    public function status(
        array $expectedFields,
        string $address = null,
        string $statusPath = '/status',
        $formats = ['plain', 'html', 'xml', 'json', 'openmetrics']
    ) {
        if ( ! is_array($formats)) {
            $formats = [$formats];
        }

        require_once "status.inc";
        $status = new Status($this);
        foreach ($formats as $format) {
            $query    = $format === 'plain' ? '' : $format;
            $response = $this->request($query, [], $statusPath, $address);
            $status->checkStatus($response, $expectedFields, $format);
        }
    }

    /**
     * Get request params array.
     *
     * @param string      $query
     * @param array       $headers
     * @param string|null $uri
     * @param string|null $scriptFilename
     * @param string|null $stdin
     *
     * @return array
     */
    private function getRequestParams(
        string $query = '',
        array $headers = [],
        string $uri = null,
        string $scriptFilename = null,
        string $scriptName = null,
        ?string $stdin = null
    ): array {
        if (is_null($scriptFilename)) {
            $scriptFilename = $this->makeSourceFile();
        }
        if (is_null($uri)) {
            $uri = '/' . basename($scriptFilename);
        }
        if (is_null($scriptName)) {
            $scriptName = $uri;
        }

        $params = array_merge(
            [
                'GATEWAY_INTERFACE' => 'FastCGI/1.0',
                'REQUEST_METHOD'    => is_null($stdin) ? 'GET' : 'POST',
                'SCRIPT_FILENAME'   => $scriptFilename === '' ? null : $scriptFilename,
                'SCRIPT_NAME'       => $scriptName,
                'QUERY_STRING'      => $query,
                'REQUEST_URI'       => $uri . ($query ? '?' . $query : ""),
                'DOCUMENT_URI'      => $uri,
                'SERVER_SOFTWARE'   => 'php/fcgiclient',
                'REMOTE_ADDR'       => '127.0.0.1',
                'REMOTE_PORT'       => '7777',
                'SERVER_ADDR'       => '127.0.0.1',
                'SERVER_PORT'       => '80',
                'SERVER_NAME'       => php_uname('n'),
                'SERVER_PROTOCOL'   => 'HTTP/1.1',
                'DOCUMENT_ROOT'     => __DIR__,
                'CONTENT_TYPE'      => '',
                'CONTENT_LENGTH'    => strlen($stdin ?? "") // Default to 0
            ],
            $headers
        );

        return array_filter($params, function ($value) {
            return ! is_null($value);
        });
    }

    /**
     * Parse stdin and generate data for multipart config.
     *
     * @param array $stdin
     * @param array $headers
     *
     * @return void
     * @throws \Exception
     */
    private function parseStdin(array $stdin, array &$headers)
    {
        $parts = $stdin['parts'] ?? null;
        if (empty($parts)) {
            throw new \Exception('The stdin array needs to contain parts');
        }
        $boundary = $stdin['boundary'] ?? 'AaB03x';
        if ( ! isset($headers['CONTENT_TYPE'])) {
            $headers['CONTENT_TYPE'] = 'multipart/form-data; boundary=' . $boundary;
        }
        $count = $parts['count'] ?? null;
        if ( ! is_null($count)) {
            $dispositionType  = $parts['disposition'] ?? 'form-data';
            $dispositionParam = $parts['param'] ?? 'name';
            $namePrefix       = $parts['prefix'] ?? 'f';
            $nameSuffix       = $parts['suffix'] ?? '';
            $value            = $parts['value'] ?? 'test';
            $parts            = [];
            for ($i = 0; $i < $count; $i++) {
                $parts[] = [
                    'disposition' => $dispositionType,
                    'param'       => $dispositionParam,
                    'name'        => "$namePrefix$i$nameSuffix",
                    'value'       => $value
                ];
            }
        }
        $out = '';
        $nl  = "\r\n";
        foreach ($parts as $part) {
            if (!is_array($part)) {
                $part = ['name' => $part];
            } elseif ( ! isset($part['name'])) {
                throw new \Exception('Each part has to have a name');
            }
            $name             = $part['name'];
            $dispositionType  = $part['disposition'] ?? 'form-data';
            $dispositionParam = $part['param'] ?? 'name';
            $value            = $part['value'] ?? 'test';
            $partHeaders          = $part['headers'] ?? [];

            $out .= "--$boundary$nl";
            $out .= "Content-disposition: $dispositionType; $dispositionParam=\"$name\"$nl";
            foreach ($partHeaders as $headerName => $headerValue) {
                $out .= "$headerName: $headerValue$nl";
            }
            $out .= $nl;
            $out .= "$value$nl";
        }
        $out .= "--$boundary--$nl";

        return $out;
    }

    /**
     * Execute request.
     *
     * @param string            $query
     * @param array             $headers
     * @param string|null       $uri
     * @param string|null       $address
     * @param string|null       $successMessage
     * @param string|null       $errorMessage
     * @param bool              $connKeepAlive
     * @param bool              $socketKeepAlive
     * @param string|null       $scriptFilename = null
     * @param string|null       $scriptName = null
     * @param string|array|null $stdin          = null
     * @param bool              $expectError
     * @param int               $readLimit
     * @param int               $writeDelay
     *
     * @return Response
     * @throws \Exception
     */
    public function request(
        string $query = '',
        array $headers = [],
        string $uri = null,
        string $address = null,
        string $successMessage = null,
        string $errorMessage = null,
        bool $connKeepAlive = false,
        bool $socketKeepAlive = false,
        string $scriptFilename = null,
        string $scriptName = null,
        string|array $stdin = null,
        bool $expectError = false,
        int $readLimit = -1,
<<<<<<< HEAD
        int $writeDelay = 0,
=======
        array $params = null,
>>>>>>> 5a47f270
    ): Response {
        if ($this->hasError()) {
            return $this->createResponse(expectInvalid: true);
        }

        if (is_array($stdin)) {
            $stdin = $this->parseStdin($stdin, $headers);
        }

        $params = $params ?? $this->getRequestParams($query, $headers, $uri, $scriptFilename, $scriptName, $stdin);
        $this->trace('Request params', $params);

        try {
            $this->response = $this->createResponse(
                $this->getClient($address, $connKeepAlive, $socketKeepAlive)
                    ->request_data($params, $stdin, $readLimit, $writeDelay)
            );
            if ($expectError) {
                $this->error('Expected request error but the request was successful');
            } else {
                $this->message($successMessage);
            }
        } catch (\Exception $exception) {
            if ($expectError) {
                $this->message($successMessage);
            } elseif ($errorMessage === null) {
                $this->error("Request failed", $exception);
            } else {
                $this->message($errorMessage);
            }
            $this->response = $this->createResponse();
        }
        if ($this->debug) {
            $this->response->debugOutput();
        }

        return $this->response;
    }

    /**
     * Execute multiple requests in parallel.
     *
     * @param int|array   $requests
     * @param string|null $address
     * @param string|null $successMessage
     * @param string|null $errorMessage
     * @param bool        $socketKeepAlive
     * @param bool        $connKeepAlive
     * @param int         $readTimeout
     * @param int         $writeDelay
     *
     * @return Response[]
     * @throws \Exception
     */
    public function multiRequest(
        int|array $requests,
        string $address = null,
        string $successMessage = null,
        string $errorMessage = null,
        bool $connKeepAlive = false,
        bool $socketKeepAlive = false,
        int $readTimeout = 0,
        int $writeDelay = 0,
    ) {
        if (is_numeric($requests)) {
            $requests = array_fill(0, $requests, []);
        }

        if ($this->hasError()) {
            return array_map(fn($request) => $this->createResponse(expectInvalid: true), $requests);
        }

        try {
            $connections = array_map(
                function ($requestData) use ($address, $connKeepAlive, $socketKeepAlive, $writeDelay) {
                    $client = $this->getClient($address, $connKeepAlive, $socketKeepAlive);
                    $params = $this->getRequestParams(
                        $requestData['query'] ?? '',
                        $requestData['headers'] ?? [],
                        $requestData['uri'] ?? null
                    );

                    if (isset($requestData['delay'])) {
                        usleep($requestData['delay']);
                    }

                    return [
                        'client'    => $client,
                        'requestId' => $client->async_request($params, false, $writeDelay),
                    ];
                },
                $requests
            );

            $responses = array_map(function ($conn) use ($readTimeout) {
                $response = $this->createResponse(
                    $conn['client']->wait_for_response_data($conn['requestId'], $readTimeout)
                );
                if ($this->debug) {
                    $response->debugOutput();
                }

                return $response;
            }, $connections);
            $this->message($successMessage);

            return $responses;
        } catch (\Exception $exception) {
            if ($errorMessage === null) {
                $this->error("Request failed", $exception);
            } else {
                $this->message($errorMessage);
            }

            return array_map(fn($request) => $this->createResponse(expectInvalid: true), $requests);
        }
    }

    /**
     * Execute request for getting FastCGI values.
     *
     * @param string|null $address
     * @param bool        $connKeepAlive
     * @param bool        $socketKeepAlive
     *
     * @return ValuesResponse
     * @throws \Exception
     */
    public function requestValues(
        string $address = null,
        bool $connKeepAlive = false,
        bool $socketKeepAlive = false
    ): ValuesResponse {
        if ($this->hasError()) {
            return $this->createValueResponse();
        }

        try {
            $valueResponse = $this->createValueResponse(
                $this->getClient($address, $connKeepAlive)->getValues(['FCGI_MPXS_CONNS'])
            );
            if ($this->debug) {
                $this->response->debugOutput();
            }
        } catch (\Exception $exception) {
            $this->error("Request for getting values failed", $exception);
            $valueResponse = $this->createValueResponse();
        }

        return $valueResponse;
    }

    /**
     * Get client.
     *
     * @param string|null $address
     * @param bool        $connKeepAlive
     * @param bool        $socketKeepAlive
     *
     * @return Client
     */
    private function getClient(
        string $address = null,
        bool $connKeepAlive = false,
        bool $socketKeepAlive = false
    ): Client {
        $address = $address ? $this->processTemplate($address) : $this->getAddr();
        if ($address[0] === '/') { // uds
            $host = 'unix://' . $address;
            $port = -1;
        } elseif ($address[0] === '[') { // ipv6
            $addressParts = explode(']:', $address);
            $host         = $addressParts[0];
            if (isset($addressParts[1])) {
                $host .= ']';
                $port = $addressParts[1];
            } else {
                $port = $this->getPort();
            }
        } else { // ipv4
            $addressParts = explode(':', $address);
            $host         = $addressParts[0];
            $port         = $addressParts[1] ?? $this->getPort();
        }

        if ($socketKeepAlive) {
            $connKeepAlive = true;
        }
        if ( ! $connKeepAlive) {
            return new Client($host, $port, $this->createTransport());
        }

        if ( ! isset($this->clients[$host][$port])) {
            $client = new Client($host, $port, $this->createTransport());
            $client->setKeepAlive($connKeepAlive, $socketKeepAlive);
            $this->clients[$host][$port] = $client;
        }

        return $this->clients[$host][$port];
    }

    /**
     * @return string
     */
    public function getUser()
    {
        return get_current_user();
    }

    /**
     * @return string
     */
    public function getGroup()
    {
        return get_current_group();
    }

    /**
     * @return int
     */
    public function getUid()
    {
        return getmyuid();
    }

    /**
     * @return int
     */
    public function getGid()
    {
        return getmygid();
    }

    /**
     * Reload FPM by sending USR2 signal and optionally change config before that.
     *
     * @param string|array $configTemplate
     *
     * @return string
     * @throws \Exception
     */
    public function reload($configTemplate = null)
    {
        if ( ! is_null($configTemplate)) {
            self::cleanConfigFiles();
            $this->configTemplate = $configTemplate;
            $this->createConfig();
        }

        return $this->signal('USR2');
    }

    /**
     * Reload FPM logs by sending USR1 signal.
     *
     * @return string
     * @throws \Exception
     */
    public function reloadLogs(): string
    {
        return $this->signal('USR1');
    }

    /**
     * Send signal to the supplied PID or the server PID.
     *
     * @param string   $signal
     * @param int|null $pid
     *
     * @return string
     */
    public function signal($signal, int $pid = null)
    {
        if (is_null($pid)) {
            $pid = $this->getPid();
        }
        $cmd = "kill -$signal $pid";
        $this->trace('Sending signal using command', $cmd, true);

        return exec("kill -$signal $pid");
    }

    /**
     * Terminate master process
     */
    public function terminate()
    {
        if ($this->daemonized) {
            $this->signal('TERM');
        } else {
            proc_terminate($this->masterProcess);
        }
    }

    /**
     * Close all open descriptors and process resources
     *
     * @param bool $terminate
     */
    public function close($terminate = false)
    {
        if ($terminate) {
            $this->terminate();
        }
        proc_close($this->masterProcess);
    }

    /**
     * Create a config file.
     *
     * @param string $extension
     *
     * @return string
     * @throws \Exception
     */
    private function createConfig($extension = 'ini')
    {
        if (is_array($this->configTemplate)) {
            $configTemplates = $this->configTemplate;
            if ( ! isset($configTemplates['main'])) {
                throw new \Exception('The config template array has to have main config');
            }
            $mainTemplate = $configTemplates['main'];
            if ( ! is_dir(self::CONF_DIR)) {
                mkdir(self::CONF_DIR);
            }
            foreach ($this->createPoolConfigs($configTemplates) as $name => $poolConfig) {
                $this->makeFile(
                    'conf',
                    $this->processTemplate($poolConfig),
                    self::CONF_DIR,
                    $name
                );
            }
        } else {
            $mainTemplate = $this->configTemplate;
        }

        return $this->makeFile($extension, $this->processTemplate($mainTemplate));
    }

    /**
     * Create pool config templates.
     *
     * @param array $configTemplates
     *
     * @return array
     * @throws \Exception
     */
    private function createPoolConfigs(array $configTemplates)
    {
        if ( ! isset($configTemplates['poolTemplate'])) {
            unset($configTemplates['main']);

            return $configTemplates;
        }
        $poolTemplate = $configTemplates['poolTemplate'];
        $configs      = [];
        if (isset($configTemplates['count'])) {
            $start = $configTemplates['start'] ?? 1;
            for ($i = $start; $i < $start + $configTemplates['count']; $i++) {
                $configs[$i] = str_replace('%index%', $i, $poolTemplate);
            }
        } elseif (isset($configTemplates['names'])) {
            foreach ($configTemplates['names'] as $name) {
                $configs[$name] = str_replace('%name%', $name, $poolTemplate);
            }
        } else {
            throw new \Exception('The config template requires count or names if poolTemplate set');
        }

        return $configs;
    }

    /**
     * Process template string.
     *
     * @param string $template
     *
     * @return string
     */
    private function processTemplate(string $template)
    {
        $vars    = [
            'FILE:LOG:ACC'   => ['getAbsoluteFile', self::FILE_EXT_LOG_ACC],
            'FILE:LOG:ERR'   => ['getAbsoluteFile', self::FILE_EXT_LOG_ERR],
            'FILE:LOG:SLOW'  => ['getAbsoluteFile', self::FILE_EXT_LOG_SLOW],
            'FILE:PID'       => ['getAbsoluteFile', self::FILE_EXT_PID],
            'RFILE:LOG:ACC'  => ['getRelativeFile', self::FILE_EXT_LOG_ACC],
            'RFILE:LOG:ERR'  => ['getRelativeFile', self::FILE_EXT_LOG_ERR],
            'RFILE:LOG:SLOW' => ['getRelativeFile', self::FILE_EXT_LOG_SLOW],
            'RFILE:PID'      => ['getRelativeFile', self::FILE_EXT_PID],
            'ADDR:IPv4'      => ['getAddr', 'ipv4'],
            'ADDR:IPv4:ANY'  => ['getAddr', 'ipv4-any'],
            'ADDR:IPv6'      => ['getAddr', 'ipv6'],
            'ADDR:IPv6:ANY'  => ['getAddr', 'ipv6-any'],
            'ADDR:UDS'       => ['getAddr', 'uds'],
            'PORT'           => ['getPort', 'ip'],
            'INCLUDE:CONF'   => self::CONF_DIR . '/*.conf',
            'USER'           => ['getUser'],
            'GROUP'          => ['getGroup'],
            'UID'            => ['getUid'],
            'GID'            => ['getGid'],
            'MASTER:OUT'     => 'pipe:1',
            'STDERR'         => '/dev/stderr',
            'STDOUT'         => '/dev/stdout',
        ];
        $aliases = [
            'ADDR'     => 'ADDR:IPv4',
            'FILE:LOG' => 'FILE:LOG:ERR',
        ];
        foreach ($aliases as $aliasName => $aliasValue) {
            $vars[$aliasName] = $vars[$aliasValue];
        }

        return preg_replace_callback(
            '/{{([a-zA-Z0-9:]+)(\[\w+\])?}}/',
            function ($matches) use ($vars) {
                $varName = $matches[1];
                if ( ! isset($vars[$varName])) {
                    $this->error("Invalid config variable $varName");

                    return 'INVALID';
                }
                $pool     = $matches[2] ?? 'default';
                $varValue = $vars[$varName];
                if (is_string($varValue)) {
                    return $varValue;
                }
                $functionName = array_shift($varValue);
                $varValue[]   = $pool;

                return call_user_func_array([$this, $functionName], $varValue);
            },
            $template
        );
    }

    /**
     * @param string $type
     * @param string $pool
     *
     * @return string
     */
    public function getAddr(string $type = 'ipv4', $pool = 'default')
    {
        $port = $this->getPort($type, $pool, true);
        if ($type === 'uds') {
            $address = $this->getFile($port . '.sock');

            // Socket max path length is 108 on Linux and 104 on BSD,
            // so we use the latter
            if (strlen($address) <= 104) {
                return $address;
            }

            $addressPart = hash('crc32', dirname($address)) . '-' . basename($address);

            // is longer on Mac, than on Linux
            $tmpDirAddress = sys_get_temp_dir() . '/' . $addressPart;
                   ;

            if (strlen($tmpDirAddress) <= 104) {
                return $tmpDirAddress;
            }

            $srcRootAddress = dirname(__DIR__, 3) . '/' . $addressPart;

            return $srcRootAddress;
        }

        return $this->getHost($type) . ':' . $port;
    }

    /**
     * @param string $type
     * @param string $pool
     * @param bool   $useAsId
     *
     * @return int
     */
    public function getPort(string $type = 'ip', $pool = 'default', $useAsId = false)
    {
        if ($type === 'uds' && ! $useAsId) {
            return -1;
        }

        if (isset($this->ports['values'][$pool])) {
            return $this->ports['values'][$pool];
        }
        $port                         = ($this->ports['last'] ?? 9000 + PHP_INT_SIZE - 1) + 1;
        $this->ports['values'][$pool] = $this->ports['last'] = $port;

        return $port;
    }

    /**
     * @param string $type
     *
     * @return string
     */
    public function getHost(string $type = 'ipv4')
    {
        switch ($type) {
            case 'ipv6-any':
                return '[::]';
            case 'ipv6':
                return '[::1]';
            case 'ipv4-any':
                return '0.0.0.0';
            default:
                return '127.0.0.1';
        }
    }

    /**
     * Get listen address.
     *
     * @param string|null $template
     *
     * @return string
     */
    public function getListen($template = null)
    {
        return $template ? $this->processTemplate($template) : $this->getAddr();
    }

    /**
     * Get PID.
     *
     * @return int
     */
    public function getPid()
    {
        $pidFile = $this->getFile('pid');
        if ( ! is_file($pidFile)) {
            return (int)$this->error("PID file has not been created");
        }
        $pidContent = file_get_contents($pidFile);
        if ( ! is_numeric($pidContent)) {
            return (int)$this->error("PID content '$pidContent' is not integer");
        }
        $this->trace('PID found', $pidContent);

        return (int)$pidContent;
    }


    /**
     * Get file path for resource file.
     *
     * @param string      $extension
     * @param string|null $dir
     * @param string|null $name
     *
     * @return string
     */
    private function getFile(string $extension, string $dir = null, string $name = null): string
    {
        $fileName = (is_null($name) ? $this->fileName : $name . '.') . $extension;

        return is_null($dir) ? $fileName : $dir . '/' . $fileName;
    }

    /**
     * Get absolute file path for the resource file used by templates.
     *
     * @param string $extension
     *
     * @return string
     */
    private function getAbsoluteFile(string $extension): string
    {
        return $this->getFile($extension);
    }

    /**
     * Get relative file name for resource file used by templates.
     *
     * @param string $extension
     *
     * @return string
     */
    private function getRelativeFile(string $extension): string
    {
        $fileName = rtrim(basename($this->fileName), '.');

        return $this->getFile($extension, null, $fileName);
    }

    /**
     * Get prefixed file.
     *
     * @param string      $extension
     * @param string|null $prefix
     *
     * @return string
     */
    public function getPrefixedFile(string $extension, string $prefix = null): string
    {
        $fileName = rtrim($this->fileName, '.');
        if ( ! is_null($prefix)) {
            $fileName = $prefix . '/' . basename($fileName);
        }

        return $this->getFile($extension, null, $fileName);
    }

    /**
     * Create a resource file.
     *
     * @param string      $extension
     * @param string      $content
     * @param string|null $dir
     * @param string|null $name
     *
     * @return string
     */
    private function makeFile(
        string $extension,
        string $content = '',
        string $dir = null,
        string $name = null,
        bool $overwrite = true
    ): string {
        $filePath = $this->getFile($extension, $dir, $name);
        if ( ! $overwrite && is_file($filePath)) {
            return $filePath;
        }
        file_put_contents($filePath, $content);

        $this->trace('Created file: ' . $filePath, $content, isFile: true);

        return $filePath;
    }

    /**
     * Create a source code file.
     *
     * @return string
     */
    public function makeSourceFile(): string
    {
        return $this->makeFile('src.php', $this->code, overwrite: false);
    }

    /**
     * Create a source file and script name.
     *
     * @return string[]
     */
    public function createSourceFileAndScriptName(): array
    {
        $sourceFile = $this->makeFile('src.php', $this->code, overwrite: false);

        return [$sourceFile, '/' . basename($sourceFile)];
    }

    /**
     * Create a new response.
     *
     * @param mixed $data
     * @param bool  $expectInvalid
     * @return Response
     */
    private function createResponse($data = null, bool $expectInvalid = false): Response
    {
        return new Response($this, $data, $expectInvalid);
    }

    /**
     * Create a new values response.
     *
     * @param mixed $values
     * @return ValuesResponse
     * @throws \Exception
     */
    private function createValueResponse($values = null): ValuesResponse
    {
        return new ValuesResponse($this, $values);
    }

    /**
     * @param string|null $msg
     */
    private function message($msg)
    {
        if ($msg !== null) {
            echo "$msg\n";
        }
    }

    /**
     * Print log reader logs.
     *
     * @return void
     */
    public function printLogs(): void
    {
        $this->logReader->printLogs();
    }

    /**
     * Display error.
     *
     * @param string          $msg       Error message.
     * @param \Exception|null $exception If there is an exception, log its message
     * @param bool            $prefix    Whether to prefix the error message
     *
     * @return false
     */
    private function error(string $msg, \Exception $exception = null, bool $prefix = true): bool
    {
        $this->error = $prefix ? 'ERROR: ' . $msg : ltrim($msg);
        if ($exception) {
            $this->error .= '; EXCEPTION: ' . $exception->getMessage();
        }
        $this->error .= "\n";

        echo $this->error;
        $this->printLogs();

        return false;
    }

    /**
     * Check whether any error was set.
     *
     * @return bool
     */
    private function hasError()
    {
        return ! is_null($this->error) || ! is_null($this->logTool->getError());
    }

    /**
     * Expect file with a supplied extension to exist.
     *
     * @param string $extension
     * @param string $prefix
     *
     * @return bool
     */
    public function expectFile(string $extension, $prefix = null)
    {
        $filePath = $this->getPrefixedFile($extension, $prefix);
        if ( ! file_exists($filePath)) {
            return $this->error("The file $filePath does not exist");
        }
        $this->trace('File path exists as expected', $filePath);

        return true;
    }

    /**
     * Expect file with a supplied extension to not exist.
     *
     * @param string $extension
     * @param string $prefix
     *
     * @return bool
     */
    public function expectNoFile(string $extension, $prefix = null)
    {
        $filePath = $this->getPrefixedFile($extension, $prefix);
        if (file_exists($filePath)) {
            return $this->error("The file $filePath exists");
        }
        $this->trace('File path does not exist as expected', $filePath);

        return true;
    }

    /**
     * Expect message to be written to FastCGI error stream.
     *
     * @param string $message
     * @param int    $limit
     * @param int    $repeat
     */
    public function expectFastCGIErrorMessage(
        string $message,
        int $limit = 1024,
        int $repeat = 0
    ) {
        $this->logTool->setExpectedMessage($message, $limit, $repeat);
        $this->logTool->checkTruncatedMessage($this->response->getErrorData());
    }

    /**
     * Expect log to be empty.
     *
     * @throws \Exception
     */
    public function expectLogEmpty()
    {
        try {
            $line = $this->logReader->getLine(1, 0, true);
            if ($line === '') {
                $line = $this->logReader->getLine(1, 0, true);
            }
            if ($line !== null) {
                $this->error('Log is not closed and returned line: ' . $line);
            }
        } catch (LogTimoutException $exception) {
            $this->error('Log is not closed and timed out', $exception);
        }
    }

    /**
     * Expect reloading lines to be logged.
     *
     * @param int  $socketCount
     * @param bool $expectInitialProgressMessage
     * @param bool $expectReloadingMessage
     *
     * @throws \Exception
     */
    public function expectLogReloadingNotices(
        int $socketCount = 1,
        bool $expectInitialProgressMessage = true,
        bool $expectReloadingMessage = true
    ) {
        $this->logTool->expectReloadingLines(
            $socketCount,
            $expectInitialProgressMessage,
            $expectReloadingMessage
        );
    }

    /**
     * Expect reloading lines to be logged.
     *
     * @throws \Exception
     */
    public function expectLogReloadingLogsNotices()
    {
        $this->logTool->expectReloadingLogsLines();
    }

    /**
     * Expect starting lines to be logged.
     * @throws \Exception
     */
    public function expectLogStartNotices()
    {
        $this->logTool->expectStartingLines();
    }

    /**
     * Expect terminating lines to be logged.
     * @throws \Exception
     */
    public function expectLogTerminatingNotices()
    {
        $this->logTool->expectTerminatorLines();
    }

    /**
     * Expect log pattern in logs.
     *
     * @param string   $pattern             Log pattern
     * @param bool     $checkAllLogs        Whether to also check past logs.
     * @param int|null $timeoutSeconds      Timeout in seconds for reading of all messages.
     * @param int|null $timeoutMicroseconds Additional timeout in microseconds for reading of all messages.
     *
     * @throws \Exception
     */
    public function expectLogPattern(
        string $pattern,
        bool $checkAllLogs = false,
        int $timeoutSeconds = null,
        int $timeoutMicroseconds = null,
    ) {
        $this->logTool->expectPattern(
            $pattern,
            false,
            $checkAllLogs,
            $timeoutSeconds,
            $timeoutMicroseconds
        );
    }

    /**
     * Expect no such log pattern in logs.
     *
     * @param string   $pattern             Log pattern
     * @param bool     $checkAllLogs        Whether to also check past logs.
     * @param int|null $timeoutSeconds      Timeout in seconds for reading of all messages.
     * @param int|null $timeoutMicroseconds Additional timeout in microseconds for reading of all messages.
     *
     * @throws \Exception
     */
    public function expectNoLogPattern(
        string $pattern,
        bool $checkAllLogs = true,
        int $timeoutSeconds = null,
        int $timeoutMicroseconds = null,
    ) {
        if (is_null($timeoutSeconds) && is_null($timeoutMicroseconds)) {
            $timeoutMicroseconds = 10;
        }
        $this->logTool->expectPattern(
            $pattern,
            true,
            $checkAllLogs,
            $timeoutSeconds,
            $timeoutMicroseconds
        );
    }

    /**
     * Expect log message that can span multiple lines.
     *
     * @param string $message
     * @param int    $limit
     * @param int    $repeat
     * @param bool   $decorated
     * @param bool   $wrapped
     *
     * @throws \Exception
     */
    public function expectLogMessage(
        string $message,
        int $limit = 1024,
        int $repeat = 0,
        bool $decorated = true,
        bool $wrapped = true
    ) {
        $this->logTool->setExpectedMessage($message, $limit, $repeat);
        if ($wrapped) {
            $this->logTool->checkWrappedMessage(true, $decorated);
        } else {
            $this->logTool->checkTruncatedMessage();
        }
    }

    /**
     * Expect a single log line.
     *
     * @param string $message   The expected message.
     * @param bool   $isStdErr  Whether it is logged to stderr.
     * @param bool   $decorated Whether the log lines are decorated.
     *
     * @return bool
     * @throws \Exception
     */
    public function expectLogLine(
        string $message,
        bool $isStdErr = true,
        bool $decorated = true
    ): bool {
        $messageLen = strlen($message);
        $limit      = $messageLen > 1024 ? $messageLen + 16 : 1024;
        $this->logTool->setExpectedMessage($message, $limit);

        return $this->logTool->checkWrappedMessage(false, $decorated, $isStdErr);
    }

    /**
     * Expect log entry.
     *
     * @param string      $type                The log type.
     * @param string      $message             The expected message.
     * @param string|null $pool                The pool for pool prefixed log entry.
     * @param int         $count               The number of items.
     * @param bool        $checkAllLogs        Whether to also check past logs.
     * @param bool        $invert              Whether the log entry is not expected rather than expected.
     * @param int|null    $timeoutSeconds      Timeout in seconds for reading of all messages.
     * @param int|null    $timeoutMicroseconds Additional timeout in microseconds for reading of all messages.
     * @param string      $ignoreErrorFor      Ignore error for supplied string in the message.
     *
     * @return bool
     * @throws \Exception
     */
    private function expectLogEntry(
        string $type,
        string $message,
        string $pool = null,
        int $count = 1,
        bool $checkAllLogs = false,
        bool $invert = false,
        int $timeoutSeconds = null,
        int $timeoutMicroseconds = null,
        string $ignoreErrorFor = LogTool::DEBUG
    ): bool {
        for ($i = 0; $i < $count; $i++) {
            $result = $this->logTool->expectEntry(
                $type,
                $message,
                $pool,
                $ignoreErrorFor,
                $checkAllLogs,
                $invert,
                $timeoutSeconds,
                $timeoutMicroseconds,
            );

            if ( ! $result) {
                return false;
            }
        }

        return true;
    }

    /**
     * Expect a log debug message.
     *
     * @param string      $message             The expected message.
     * @param string|null $pool                The pool for pool prefixed log entry.
     * @param int         $count               The number of items.
     * @param bool        $checkAllLogs        Whether to also check past logs.
     * @param bool        $invert              Whether the log entry is not expected rather than expected.
     * @param int|null    $timeoutSeconds      Timeout in seconds for reading of all messages.
     * @param int|null    $timeoutMicroseconds Additional timeout in microseconds for reading of all messages.
     *
     * @return bool
     * @throws \Exception
     */
    public function expectLogDebug(
        string $message,
        string $pool = null,
        int $count = 1,
        bool $checkAllLogs = false,
        bool $invert = false,
        int $timeoutSeconds = null,
        int $timeoutMicroseconds = null
    ): bool {
        return $this->expectLogEntry(
            LogTool::DEBUG,
            $message,
            $pool,
            $count,
            $checkAllLogs,
            $invert,
            $timeoutSeconds,
            $timeoutMicroseconds,
            LogTool::ERROR
        );
    }

    /**
     * Expect a log notice.
     *
     * @param string      $message             The expected message.
     * @param string|null $pool                The pool for pool prefixed log entry.
     * @param int         $count               The number of items.
     * @param bool        $checkAllLogs        Whether to also check past logs.
     * @param bool        $invert              Whether the log entry is not expected rather than expected.
     * @param int|null    $timeoutSeconds      Timeout in seconds for reading of all messages.
     * @param int|null    $timeoutMicroseconds Additional timeout in microseconds for reading of all messages.
     *
     * @return bool
     * @throws \Exception
     */
    public function expectLogNotice(
        string $message,
        string $pool = null,
        int $count = 1,
        bool $checkAllLogs = false,
        bool $invert = false,
        int $timeoutSeconds = null,
        int $timeoutMicroseconds = null
    ): bool {
        return $this->expectLogEntry(
            LogTool::NOTICE,
            $message,
            $pool,
            $count,
            $checkAllLogs,
            $invert,
            $timeoutSeconds,
            $timeoutMicroseconds
        );
    }

    /**
     * Expect a log warning.
     *
     * @param string      $message             The expected message.
     * @param string|null $pool                The pool for pool prefixed log entry.
     * @param int         $count               The number of items.
     * @param bool        $checkAllLogs        Whether to also check past logs.
     * @param bool        $invert              Whether the log entry is not expected rather than expected.
     * @param int|null    $timeoutSeconds      Timeout in seconds for reading of all messages.
     * @param int|null    $timeoutMicroseconds Additional timeout in microseconds for reading of all messages.
     *
     * @return bool
     * @throws \Exception
     */
    public function expectLogWarning(
        string $message,
        string $pool = null,
        int $count = 1,
        bool $checkAllLogs = false,
        bool $invert = false,
        int $timeoutSeconds = null,
        int $timeoutMicroseconds = null
    ): bool {
        return $this->expectLogEntry(
            LogTool::WARNING,
            $message,
            $pool,
            $count,
            $checkAllLogs,
            $invert,
            $timeoutSeconds,
            $timeoutMicroseconds
        );
    }

    /**
     * Expect a log error.
     *
     * @param string      $message             The expected message.
     * @param string|null $pool                The pool for pool prefixed log entry.
     * @param int         $count               The number of items.
     * @param bool        $checkAllLogs        Whether to also check past logs.
     * @param bool        $invert              Whether the log entry is not expected rather than expected.
     * @param int|null    $timeoutSeconds      Timeout in seconds for reading of all messages.
     * @param int|null    $timeoutMicroseconds Additional timeout in microseconds for reading of all messages.
     *
     * @return bool
     * @throws \Exception
     */
    public function expectLogError(
        string $message,
        string $pool = null,
        int $count = 1,
        bool $checkAllLogs = false,
        bool $invert = false,
        int $timeoutSeconds = null,
        int $timeoutMicroseconds = null
    ): bool {
        return $this->expectLogEntry(
            LogTool::ERROR,
            $message,
            $pool,
            $count,
            $checkAllLogs,
            $invert,
            $timeoutSeconds,
            $timeoutMicroseconds
        );
    }

    /**
     * Expect a log alert.
     *
     * @param string      $message             The expected message.
     * @param string|null $pool                The pool for pool prefixed log entry.
     * @param int         $count               The number of items.
     * @param bool        $checkAllLogs        Whether to also check past logs.
     * @param bool        $invert              Whether the log entry is not expected rather than expected.
     * @param int|null    $timeoutSeconds      Timeout in seconds for reading of all messages.
     * @param int|null    $timeoutMicroseconds Additional timeout in microseconds for reading of all messages.
     *
     * @return bool
     * @throws \Exception
     */
    public function expectLogAlert(
        string $message,
        string $pool = null,
        int $count = 1,
        bool $checkAllLogs = false,
        bool $invert = false,
        int $timeoutSeconds = null,
        int $timeoutMicroseconds = null
    ): bool {
        return $this->expectLogEntry(
            LogTool::ALERT,
            $message,
            $pool,
            $count,
            $checkAllLogs,
            $invert,
            $timeoutSeconds,
            $timeoutMicroseconds
        );
    }

    /**
     * Expect no log lines to be logged.
     *
     * @return bool
     * @throws \Exception
     */
    public function expectNoLogMessages(): bool
    {
        $logLine = $this->logReader->getLine(timeoutSeconds: 0, timeoutMicroseconds: 1000);
        if ($logLine === "") {
            $logLine = $this->logReader->getLine(timeoutSeconds: 0, timeoutMicroseconds: 1000);
        }
        if ($logLine !== null) {
            return $this->error(
                "Expected no log lines but following line logged: $logLine"
            );
        }
        $this->trace('No log message received as expected');

        return true;
    }

    /**
     * Expect log config options
     *
     * @param array $options
     *
     * @return bool
     * @throws \Exception
     */
    public function expectLogConfigOptions(array $options)
    {
        foreach ($options as $value) {
            $confValue = str_replace(
                ']',
                '\]',
                str_replace(
                    '[',
                    '\[',
                    str_replace('/', '\/', $value)
                )
            );
            $this->expectLogNotice("\s+$confValue", checkAllLogs: true);
        }

        return true;
    }


    /**
     * Print content of access log.
     */
    public function printAccessLog()
    {
        $accessLog = $this->getFile('acc.log');
        if (is_file($accessLog)) {
            print file_get_contents($accessLog);
        }
    }

    /**
     * Return content of access log.
     *
     * @return string|false
     */
    public function getAccessLog()
    {
        $accessLog = $this->getFile('acc.log');
        if (is_file($accessLog)) {
            return file_get_contents($accessLog);
        }
        return false;
    }

    /**
     * Expect a single access log line.
     *
     * @param string $LogLine
     * @param bool $suppressable see expectSuppressableAccessLogEntries
     */
    public function expectAccessLog(
        string $logLine,
        bool $suppressable = false
    ) {
        if (!$suppressable || $this->expectSuppressableAccessLogEntries) {
            $this->expectedAccessLogs[] = $logLine;
        }
    }

    /**
     * Checks that all access log entries previously listed as expected by
     * calling "expectAccessLog" are in the access log.
     */
    public function checkAccessLog()
    {
        if (isset($this->expectedAccessLogs)) {
            $expectedAccessLog = implode("\n", $this->expectedAccessLogs) . "\n";
        } else {
            $this->error("Called checkAccessLog but did not previous call expectAccessLog");
        }
        if ($accessLog = $this->getAccessLog()) {
            if ($expectedAccessLog !== $accessLog) {
                $this->error(sprintf(
                    "Access log was not as expected.\nEXPECTED:\n%s\n\nACTUAL:\n%s",
                    $expectedAccessLog,
                    $accessLog
                ));
            }
        } else {
            $this->error("Called checkAccessLog but access log does not exist");
        }
    }

    /**
     * Flags whether the access log check should expect to see suppressable
     * log entries, i.e. the URL is not in access.suppress_path[] config
     *
     * @param bool
     */
    public function expectSuppressableAccessLogEntries(bool $expectSuppressableAccessLogEntries)
    {
        $this->expectSuppressableAccessLogEntries = $expectSuppressableAccessLogEntries;
    }

    /*
     * Read all log entries.
     *
     * @param string      $type    The log type
     * @param string      $message The expected message
     * @param string|null $pool    The pool for pool prefixed log entry
     *
     * @return bool
     * @throws \Exception
     */
    public function readAllLogEntries(string $type, string $message, string $pool = null): bool
    {
        return $this->logTool->readAllEntries($type, $message, $pool);
    }

    /**
     * Read all log entries.
     *
     * @param string      $message The expected message
     * @param string|null $pool    The pool for pool prefixed log entry
     *
     * @return bool
     * @throws \Exception
     */
    public function readAllLogNotices(string $message, string $pool = null): bool
    {
        return $this->readAllLogEntries(LogTool::NOTICE, $message, $pool);
    }

    /**
     * Switch the logs source.
     *
     * @param string $source The source file path or name if log is a pipe.
     *
     * @throws \Exception
     */
    public function switchLogSource(string $source)
    {
        $this->trace('Switching log descriptor to:', $source);
        $this->logReader->setFileSource($source, $this->processTemplate($source));
    }

    /**
     * Trace execution by printing supplied message only in debug mode.
     *
     * @param string            $title     Trace title to print if supplied.
     * @param string|array|null $message   Message to print.
     * @param bool              $isCommand Whether message is a command array.
     */
    private function trace(
        string $title,
        string|array $message = null,
        bool $isCommand = false,
        bool $isFile = false
    ): void {
        if ($this->debug) {
            echo "\n";
            echo ">>> $title\n";
            if (is_array($message)) {
                if ($isCommand) {
                    echo implode(' ', $message) . "\n";
                } else {
                    print_r($message);
                }
            } elseif ($message !== null) {
                if ($isFile) {
                    $this->logReader->printSeparator();
                }
                echo $message . "\n";
                if ($isFile) {
                    $this->logReader->printSeparator();
                }
            }
        }
    }
}<|MERGE_RESOLUTION|>--- conflicted
+++ resolved
@@ -847,11 +847,8 @@
         string|array $stdin = null,
         bool $expectError = false,
         int $readLimit = -1,
-<<<<<<< HEAD
         int $writeDelay = 0,
-=======
         array $params = null,
->>>>>>> 5a47f270
     ): Response {
         if ($this->hasError()) {
             return $this->createResponse(expectInvalid: true);
