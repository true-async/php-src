	/* (c) 2007,2008 Andrei Nigmatulin */

#include "fpm_config.h"

#ifdef HAVE_ALLOCA_H
#include <alloca.h>
#endif
#include <sys/types.h>
#include <sys/stat.h> /* for chmod(2) */
#include <sys/socket.h>
#include <netinet/in.h>
#include <arpa/inet.h>
#include <sys/un.h>
#include <netdb.h>
#include <stdio.h>
#include <stdlib.h>
#include <string.h>
#include <errno.h>
#include <unistd.h>

#include "zlog.h"
#include "fpm_arrays.h"
#include "fpm_sockets.h"
#include "fpm_worker_pool.h"
#include "fpm_unix.h"
#include "fpm_str.h"
#include "fpm_env.h"
#include "fpm_cleanup.h"
#include "fpm_scoreboard.h"

struct listening_socket_s {
	int refcount;
	int sock;
	int type;
	char *key;
};

static struct fpm_array_s sockets_list;

enum { FPM_GET_USE_SOCKET = 1, FPM_STORE_SOCKET = 2, FPM_STORE_USE_SOCKET = 3 };

#ifdef SO_SETFIB
static int routemax = -1;
#endif

static inline void fpm_sockets_get_env_name(char *envname, unsigned idx) /* {{{ */
{
	if (!idx) {
		strcpy(envname, "FPM_SOCKETS");
	} else {
		sprintf(envname, "FPM_SOCKETS_%d", idx);
	}
}
/* }}} */

static void fpm_sockets_cleanup(int which, void *arg) /* {{{ */
{
	unsigned i;
	unsigned socket_set_count = 0;
	unsigned socket_set[FPM_ENV_SOCKET_SET_MAX];
	unsigned socket_set_buf = 0;
	char envname[32];
	char *env_value = 0;
	int p = 0;
	struct listening_socket_s *ls = sockets_list.data;

	for (i = 0; i < sockets_list.used; i++, ls++) {
		if (which != FPM_CLEANUP_PARENT_EXEC) {
			close(ls->sock);
		} else { /* on PARENT EXEC we want socket fds to be inherited through environment variable */
			char fd[32];
			char *tmpenv_value;
			sprintf(fd, "%d", ls->sock);

			socket_set_buf = (i % FPM_ENV_SOCKET_SET_SIZE == 0 && i) ? 1 : 0;
			tmpenv_value = realloc(env_value, p + (p ? 1 : 0) + strlen(ls->key) + 1 + strlen(fd) + socket_set_buf + 1);
			if (!tmpenv_value) {
				zlog(ZLOG_SYSERROR, "failure to inherit data on parent exec for socket `%s` due to memory allocation failure", ls->key);
				free(ls->key);
				break;
			}

			env_value = tmpenv_value;

			if (i % FPM_ENV_SOCKET_SET_SIZE == 0) {
				socket_set[socket_set_count] = p + socket_set_buf;
				socket_set_count++;
				if (i) {
					*(env_value + p + 1) = 0;
				}
			}

			p += sprintf(env_value + p + socket_set_buf, "%s%s=%s", (p && !socket_set_buf) ? "," : "", ls->key, fd);
			p += socket_set_buf;
		}

		if (which == FPM_CLEANUP_PARENT_EXIT_MAIN) {
			if (ls->type == FPM_AF_UNIX) {
				unlink(ls->key);
			}
		}
		free(ls->key);
	}

	if (env_value) {
		for (i = 0; i < socket_set_count; i++) {
			fpm_sockets_get_env_name(envname, i);
			setenv(envname, env_value + socket_set[i], 1);
		}
		fpm_sockets_get_env_name(envname, socket_set_count);
		unsetenv(envname);
		free(env_value);
	}

	fpm_array_free(&sockets_list);
}
/* }}} */

static void *fpm_get_in_addr(struct sockaddr *sa) /* {{{ */
{
	if (sa->sa_family == AF_INET) {
		return &(((struct sockaddr_in*)sa)->sin_addr);
	}

	return &(((struct sockaddr_in6*)sa)->sin6_addr);
}
/* }}} */

static int fpm_get_in_port(struct sockaddr *sa) /* {{{ */
{
	if (sa->sa_family == AF_INET) {
		return ntohs(((struct sockaddr_in*)sa)->sin_port);
	}

	return ntohs(((struct sockaddr_in6*)sa)->sin6_port);
}
/* }}} */

static int fpm_sockets_hash_op(int sock, struct sockaddr *sa, char *key, int type, int op) /* {{{ */
{
	if (key == NULL) {
		switch (type) {
			case FPM_AF_INET : {
				key = alloca(INET6_ADDRSTRLEN+10);
				inet_ntop(sa->sa_family, fpm_get_in_addr(sa), key, INET6_ADDRSTRLEN);
				sprintf(key+strlen(key), ":%d", fpm_get_in_port(sa));
				break;
			}

			case FPM_AF_UNIX : {
				struct sockaddr_un *sa_un = (struct sockaddr_un *) sa;
				key = alloca(strlen(sa_un->sun_path) + 1);
				strcpy(key, sa_un->sun_path);
				break;
			}

			default :
				return -1;
		}
	}

	switch (op) {

		case FPM_GET_USE_SOCKET :
		{
			unsigned i;
			struct listening_socket_s *ls = sockets_list.data;

			for (i = 0; i < sockets_list.used; i++, ls++) {
				if (!strcmp(ls->key, key)) {
					++ls->refcount;
					return ls->sock;
				}
			}
			break;
		}

		case FPM_STORE_SOCKET :			/* inherited socket */
		case FPM_STORE_USE_SOCKET :		/* just created */
		{
			struct listening_socket_s *ls;

			ls = fpm_array_push(&sockets_list);
			if (!ls) {
				break;
			}

			if (op == FPM_STORE_SOCKET) {
				ls->refcount = 0;
			} else {
				ls->refcount = 1;
			}
			ls->type = type;
			ls->sock = sock;
			ls->key = strdup(key);

			return 0;
		}
	}
	return -1;
}
/* }}} */

static int fpm_sockets_new_listening_socket(struct fpm_worker_pool_s *wp, struct sockaddr *sa, int socklen) /* {{{ */
{
	int flags = 1;
	int sock;
	mode_t saved_umask = 0;

	sock = socket(sa->sa_family, SOCK_STREAM, 0);

	if (0 > sock) {
		zlog(ZLOG_SYSERROR, "failed to create new listening socket: socket()");
		return -1;
	}

	if (0 > setsockopt(sock, SOL_SOCKET, SO_REUSEADDR, &flags, sizeof(flags))) {
		zlog(ZLOG_WARNING, "failed to change socket attribute");
	}

	if (wp->listen_address_domain == FPM_AF_UNIX) {
		if (fpm_socket_unix_test_connect((struct sockaddr_un *)sa, socklen) == 0) {
			zlog(ZLOG_ERROR, "Another FPM instance seems to already listen on %s", ((struct sockaddr_un *) sa)->sun_path);
			close(sock);
			return -1;
		}
		unlink( ((struct sockaddr_un *) sa)->sun_path);
		saved_umask = umask(0777 ^ wp->socket_mode);
	}

	if (0 > bind(sock, sa, socklen)) {
		zlog(ZLOG_SYSERROR, "unable to bind listening socket for address '%s'", wp->config->listen_address);
		if (wp->listen_address_domain == FPM_AF_UNIX) {
			umask(saved_umask);
		}
		close(sock);
		return -1;
	}

	if (wp->listen_address_domain == FPM_AF_UNIX) {
		char *path = ((struct sockaddr_un *) sa)->sun_path;

		umask(saved_umask);

		if (0 > fpm_unix_set_socket_permissions(wp, path)) {
			close(sock);
			return -1;
		}
	}

	if (0 > listen(sock, wp->config->listen_backlog)) {
		zlog(ZLOG_SYSERROR, "failed to listen to address '%s'", wp->config->listen_address);
		close(sock);
		return -1;
	}

#ifdef SO_SETFIB
	if (-1 < wp->config->listen_setfib) {
		if (routemax < wp->config->listen_setfib) {
			zlog(ZLOG_ERROR, "Invalid routing table id %d, max is %d", wp->config->listen_setfib, routemax);
			close(sock);
			return -1;
		}

		if (0 > setsockopt(sock, SOL_SOCKET, SO_SETFIB, &wp->config->listen_setfib, sizeof(wp->config->listen_setfib))) {
			zlog(ZLOG_WARNING, "failed to change socket SO_SETFIB attribute");
		}
	}
#endif

	return sock;
}
/* }}} */

static int fpm_sockets_get_listening_socket(struct fpm_worker_pool_s *wp, struct sockaddr *sa, int socklen) /* {{{ */
{
	int sock;

	sock = fpm_sockets_hash_op(0, sa, 0, wp->listen_address_domain, FPM_GET_USE_SOCKET);
	if (sock >= 0) {
		return sock;
	}

	sock = fpm_sockets_new_listening_socket(wp, sa, socklen);
	fpm_sockets_hash_op(sock, sa, 0, wp->listen_address_domain, FPM_STORE_USE_SOCKET);

	return sock;
}
/* }}} */

enum fpm_address_domain fpm_sockets_domain_from_address(char *address) /* {{{ */
{
	if (strchr(address, ':')) {
		return FPM_AF_INET;
	}

	if (strlen(address) == strspn(address, "0123456789")) {
		return FPM_AF_INET;
	}
	return FPM_AF_UNIX;
}
/* }}} */

static int fpm_socket_af_inet_socket_by_addr(struct fpm_worker_pool_s *wp, const char *addr, const char *port) /* {{{ */
{
	struct addrinfo hints, *servinfo, *p;
	char tmpbuf[INET6_ADDRSTRLEN];
	int status;
	int sock = -1;

	memset(&hints, 0, sizeof hints);
	hints.ai_family = AF_UNSPEC;
	hints.ai_socktype = SOCK_STREAM;

	if ((status = getaddrinfo(addr, port, &hints, &servinfo)) != 0) {
		zlog(ZLOG_ERROR, "getaddrinfo: %s\n", gai_strerror(status));
		return -1;
	}

	for (p = servinfo; p != NULL; p = p->ai_next) {
		inet_ntop(p->ai_family, fpm_get_in_addr(p->ai_addr), tmpbuf, INET6_ADDRSTRLEN);
		if (sock < 0) {
			if ((sock = fpm_sockets_get_listening_socket(wp, p->ai_addr, p->ai_addrlen)) != -1) {
				zlog(ZLOG_DEBUG, "Found address for %s, socket opened on %s", addr, tmpbuf);
			}
		} else {
			zlog(ZLOG_WARNING, "Found multiple addresses for %s, %s ignored", addr, tmpbuf);
		}
	}

	freeaddrinfo(servinfo);

	return sock;
}
/* }}} */

static int fpm_socket_af_inet_listening_socket(struct fpm_worker_pool_s *wp) /* {{{ */
{
	char *dup_address = strdup(wp->config->listen_address);
	char *port_str = strrchr(dup_address, ':');
	char *addr = NULL;
	int addr_len;
	int port = 0;
	int sock = -1;

	if (port_str) { /* this is host:port pair */
		*port_str++ = '\0';
		port = atoi(port_str);
		addr = dup_address;

		/* strip brackets from address for getaddrinfo */
		addr_len = strlen(addr);
		if (addr[0] == '[' && addr[addr_len - 1] == ']') {
			addr[addr_len - 1] = '\0';
			addr++;
		}

	} else if (strlen(dup_address) == strspn(dup_address, "0123456789")) { /* this is port */
		port = atoi(dup_address);
		port_str = dup_address;
	}

	if (port < 1 || port > 65535) {
		zlog(ZLOG_ERROR, "invalid port value '%s'", port_str);
		free(dup_address);
		return -1;
	}

	if (addr) {
		/* Bind a specific address */
		sock = fpm_socket_af_inet_socket_by_addr(wp, addr, port_str);
	} else {
		/* Bind ANYADDR
		 *
		 * Try "::" first as that covers IPv6 ANYADDR and mapped IPv4 ANYADDR
		 * silencing warnings since failure is an option
		 *
		 * If that fails (because AF_INET6 is unsupported) retry with 0.0.0.0
		 */
		int old_level = zlog_set_level(ZLOG_ALERT);
		sock = fpm_socket_af_inet_socket_by_addr(wp, "::", port_str);
		zlog_set_level(old_level);

		if (sock < 0) {
			zlog(ZLOG_NOTICE, "Failed implicitly binding to ::, retrying with 0.0.0.0");
			sock = fpm_socket_af_inet_socket_by_addr(wp, "0.0.0.0", port_str);
		}
	}

	free(dup_address);

	return sock;
}
/* }}} */

static int fpm_socket_af_unix_listening_socket(struct fpm_worker_pool_s *wp) /* {{{ */
{
	struct sockaddr_un sa_un;

	memset(&sa_un, 0, sizeof(sa_un));
	strlcpy(sa_un.sun_path, wp->config->listen_address, sizeof(sa_un.sun_path));
	sa_un.sun_family = AF_UNIX;
	return fpm_sockets_get_listening_socket(wp, (struct sockaddr *) &sa_un, sizeof(struct sockaddr_un));
}
/* }}} */

<<<<<<< HEAD
#ifdef SO_SETFIB
static zend_result fpm_socket_setfib_init(void)
{
	/* potentially up to 65536 but needs to check the actual cap beforehand */
	size_t len = sizeof(routemax);
	if (sysctlbyname("net.fibs", &routemax, &len, NULL, 0) < 0) {
		zlog(ZLOG_ERROR, "failed to get max routing table");
		return FAILURE;
	}

	return SUCCESS;
}
#endif

int fpm_sockets_init_main() /* {{{ */
=======
int fpm_sockets_init_main(void)
>>>>>>> 819df032
{
	unsigned i, lq_len;
	struct fpm_worker_pool_s *wp;
	char envname[32];
	char sockpath[256];
	char *inherited;
	struct listening_socket_s *ls;

	if (0 == fpm_array_init(&sockets_list, sizeof(struct listening_socket_s), 10)) {
		return -1;
	}

#ifdef SO_SETFIB
	if (fpm_socket_setfib_init() == FAILURE) {
		return -1;
	}
#endif

	/* import inherited sockets */
	for (i = 0; i < FPM_ENV_SOCKET_SET_MAX; i++) {
		fpm_sockets_get_env_name(envname, i);
		inherited = getenv(envname);
		if (!inherited) {
			break;
		}

		while (inherited && *inherited) {
			char *comma = strchr(inherited, ',');
			int type, fd_no;
			char *eq;

			if (comma) {
				*comma = '\0';
			}

			eq = strchr(inherited, '=');
			if (eq) {
				int sockpath_len = eq - inherited;
				if (sockpath_len > 255) {
					/* this should never happen as UDS limit is lower */
					sockpath_len = 255;
				}
				memcpy(sockpath, inherited, sockpath_len);
				sockpath[sockpath_len] = '\0';
				fd_no = atoi(eq + 1);
				type = fpm_sockets_domain_from_address(sockpath);
				zlog(ZLOG_NOTICE, "using inherited socket fd=%d, \"%s\"", fd_no, sockpath);
				fpm_sockets_hash_op(fd_no, 0, sockpath, type, FPM_STORE_SOCKET);
			}

			if (comma) {
				inherited = comma + 1;
			} else {
				inherited = 0;
			}
		}
	}

	/* create all required sockets */
	for (wp = fpm_worker_all_pools; wp; wp = wp->next) {
		switch (wp->listen_address_domain) {
			case FPM_AF_INET :
				wp->listening_socket = fpm_socket_af_inet_listening_socket(wp);
				break;

			case FPM_AF_UNIX :
				if (0 > fpm_unix_resolve_socket_permissions(wp)) {
					return -1;
				}
				wp->listening_socket = fpm_socket_af_unix_listening_socket(wp);
				break;
		}

		if (wp->listening_socket == -1) {
			return -1;
		}

	if (wp->listen_address_domain == FPM_AF_INET && fpm_socket_get_listening_queue(wp->listening_socket, NULL, &lq_len) >= 0) {
			fpm_scoreboard_update(-1, -1, -1, (int)lq_len, -1, -1, 0, FPM_SCOREBOARD_ACTION_SET, wp->scoreboard);
		}
	}

	/* close unused sockets that was inherited */
	ls = sockets_list.data;

	for (i = 0; i < sockets_list.used; ) {
		if (ls->refcount == 0) {
			close(ls->sock);
			if (ls->type == FPM_AF_UNIX) {
				unlink(ls->key);
			}
			free(ls->key);
			fpm_array_item_remove(&sockets_list, i);
		} else {
			++i;
			++ls;
		}
	}

	if (0 > fpm_cleanup_add(FPM_CLEANUP_ALL, fpm_sockets_cleanup, 0)) {
		return -1;
	}
	return 0;
}

#if HAVE_FPM_LQ

#ifdef HAVE_LQ_TCP_INFO

#include <netinet/tcp.h>

int fpm_socket_get_listening_queue(int sock, unsigned *cur_lq, unsigned *max_lq)
{
	struct tcp_info info;
	socklen_t len = sizeof(info);

	if (0 > getsockopt(sock, IPPROTO_TCP, TCP_INFO, &info, &len)) {
		zlog(ZLOG_SYSERROR, "failed to retrieve TCP_INFO for socket");
		return -1;
	}
#if defined(__FreeBSD__) || defined(__NetBSD__)
	if (info.__tcpi_sacked == 0) {
		return -1;
	}

	if (cur_lq) {
		*cur_lq = info.__tcpi_unacked;
	}

	if (max_lq) {
		*max_lq = info.__tcpi_sacked;
	}
#else
	/* kernel >= 2.6.24 return non-zero here, that means operation is supported */
	if (info.tcpi_sacked == 0) {
		return -1;
	}

	if (cur_lq) {
		*cur_lq = info.tcpi_unacked;
	}

	if (max_lq) {
		*max_lq = info.tcpi_sacked;
	}
#endif

	return 0;
}

#elif defined(HAVE_LQ_TCP_CONNECTION_INFO)

#include <netinet/tcp.h>

int fpm_socket_get_listening_queue(int sock, unsigned *cur_lq, unsigned *max_lq)
{
	struct tcp_connection_info info;
	socklen_t len = sizeof(info);

	if (0 > getsockopt(sock, IPPROTO_TCP, TCP_CONNECTION_INFO, &info, &len)) {
		zlog(ZLOG_SYSERROR, "failed to retrieve TCP_CONNECTION_INFO for socket");
		return -1;
	}

	if (cur_lq) {
		*cur_lq = info.tcpi_tfo_syn_data_acked;
	}

	if (max_lq) {
		*max_lq = 0;
	}

	return 0;
}
#endif

#ifdef HAVE_LQ_SO_LISTENQ

int fpm_socket_get_listening_queue(int sock, unsigned *cur_lq, unsigned *max_lq)
{
	int val;
	socklen_t len = sizeof(val);

	if (cur_lq) {
		if (0 > getsockopt(sock, SOL_SOCKET, SO_LISTENQLEN, &val, &len)) {
			return -1;
		}

		*cur_lq = val;
	}

	if (max_lq) {
		if (0 > getsockopt(sock, SOL_SOCKET, SO_LISTENQLIMIT, &val, &len)) {
			return -1;
		}

		*max_lq = val;
	}

	return 0;
}

#endif

#else

int fpm_socket_get_listening_queue(int sock, unsigned *cur_lq, unsigned *max_lq)
{
	return -1;
}

#endif

int fpm_socket_unix_test_connect(struct sockaddr_un *sock, size_t socklen) /* {{{ */
{
	int fd;

	if (!sock || sock->sun_family != AF_UNIX) {
		return -1;
	}

	if ((fd = socket(AF_UNIX, SOCK_STREAM, 0)) < 0) {
		return -1;
	}

	if (connect(fd, (struct sockaddr *)sock, socklen) == -1) {
		close(fd);
		return -1;
	}

	close(fd);
	return 0;
}
/* }}} */<|MERGE_RESOLUTION|>--- conflicted
+++ resolved
@@ -404,7 +404,6 @@
 }
 /* }}} */
 
-<<<<<<< HEAD
 #ifdef SO_SETFIB
 static zend_result fpm_socket_setfib_init(void)
 {
@@ -419,10 +418,7 @@
 }
 #endif
 
-int fpm_sockets_init_main() /* {{{ */
-=======
 int fpm_sockets_init_main(void)
->>>>>>> 819df032
 {
 	unsigned i, lq_len;
 	struct fpm_worker_pool_s *wp;
