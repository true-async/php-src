/*
   +----------------------------------------------------------------------+
   | Copyright (c) The PHP Group                                          |
   +----------------------------------------------------------------------+
   | This source file is subject to version 3.01 of the PHP license,      |
   | that is bundled with this package in the file LICENSE, and is        |
   | available through the world-wide-web at the following url:           |
   | https://www.php.net/license/3_01.txt                                 |
   | If you did not receive a copy of the PHP license and are unable to   |
   | obtain it through the world-wide-web, please send a note to          |
   | license@php.net so we can mail you a copy immediately.               |
   +----------------------------------------------------------------------+
   | Authors: Jerome Loyet <jerome@loyet.net>                             |
   +----------------------------------------------------------------------+
*/

#include "../fpm_config.h"
#include "../fpm_events.h"
#include "../fpm.h"
#include "../zlog.h"

#ifdef HAVE_SELECT

/* According to POSIX.1-2001 */
#include <sys/select.h>

/* According to earlier standards */
#include <sys/time.h>
#include <sys/types.h>
#include <unistd.h>

#include <errno.h>

static int fpm_event_select_init(int max);
static int fpm_event_select_wait(struct fpm_event_queue_s *queue, unsigned long int timeout);
static int fpm_event_select_add(struct fpm_event_s *ev);
static int fpm_event_select_remove(struct fpm_event_s *ev);

static struct fpm_event_module_s select_module = {
	.name = "select",
	.support_edge_trigger = 0,
	.init = fpm_event_select_init,
	.clean = NULL,
	.wait = fpm_event_select_wait,
	.add = fpm_event_select_add,
	.remove = fpm_event_select_remove,
};

static fd_set fds;

#endif /* HAVE_SELECT */

/*
 * return the module configuration
 */
<<<<<<< HEAD
struct fpm_event_module_s *fpm_event_select_module(void) /* {{{ */
=======
struct fpm_event_module_s *fpm_event_select_module(void)
>>>>>>> e2a5428c
{
#ifdef HAVE_SELECT
	return &select_module;
#else
	return NULL;
#endif /* HAVE_SELECT */
}

#ifdef HAVE_SELECT

/*
 * Init the module
 */
static int fpm_event_select_init(int max) /* {{{ */
{
	FD_ZERO(&fds);
	return 0;
}
/* }}} */


/*
 * wait for events or timeout
 */
static int fpm_event_select_wait(struct fpm_event_queue_s *queue, unsigned long int timeout) /* {{{ */
{
	int ret;
	struct fpm_event_queue_s *q;
	fd_set current_fds;
	struct timeval t;

	/* copy fds because select() alters it */
	current_fds = fds;

	/* fill struct timeval with timeout */
	t.tv_sec = timeout / 1000;
	t.tv_usec = (timeout % 1000) * 1000;

	/* wait for incoming event or timeout */
	ret = select(FD_SETSIZE, &current_fds, NULL, NULL, &t);
	if (ret == -1) {

		/* trigger error unless signal interrupt */
		if (errno != EINTR) {
			zlog(ZLOG_WARNING, "poll() returns %d", errno);
			return -1;
		}
	}

	/* events have been triggered */
	if (ret > 0) {

		/* trigger POLLIN events */
		q = queue;
		while (q) {
			if (q->ev) { /* sanity check */

				/* check if the event has been triggered */
				if (FD_ISSET(q->ev->fd, &current_fds)) {

					/* fire the event */
					fpm_event_fire(q->ev);

					/* sanity check */
					if (fpm_globals.parent_pid != getpid()) {
						return -2;
					}
				}
			}
			q = q->next; /* iterate */
		}
	}
	return ret;

}
/* }}} */

/*
 * Add a FD to the fd set
 */
static int fpm_event_select_add(struct fpm_event_s *ev) /* {{{ */
{
	/* check size limitation */
	if (ev->fd >= FD_SETSIZE) {
		zlog(ZLOG_ERROR, "select: not enough space in the select fd list (max = %d). Please consider using another event mechanism.", FD_SETSIZE);
		return -1;
	}

	/* add the FD if not already in */
	if (!FD_ISSET(ev->fd, &fds)) {
		FD_SET(ev->fd, &fds);
		ev->index = ev->fd;
	}

	return 0;
}
/* }}} */

/*
 * Remove a FD from the fd set
 */
static int fpm_event_select_remove(struct fpm_event_s *ev) /* {{{ */
{
	/* remove the fd if it's in */
	if (FD_ISSET(ev->fd, &fds)) {
		FD_CLR(ev->fd, &fds);
		ev->index = -1;
	}

	return 0;
}
/* }}} */

#endif /* HAVE_SELECT */<|MERGE_RESOLUTION|>--- conflicted
+++ resolved
@@ -53,11 +53,7 @@
 /*
  * return the module configuration
  */
-<<<<<<< HEAD
-struct fpm_event_module_s *fpm_event_select_module(void) /* {{{ */
-=======
 struct fpm_event_module_s *fpm_event_select_module(void)
->>>>>>> e2a5428c
 {
 #ifdef HAVE_SELECT
 	return &select_module;
