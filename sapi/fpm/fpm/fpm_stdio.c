	/* (c) 2007,2008 Andrei Nigmatulin */

#include "fpm_config.h"

#include <sys/types.h>
#include <sys/stat.h>
#include <string.h>
#include <fcntl.h>
#include <unistd.h>
#include <errno.h>

#include "php_syslog.h"
#include "php_network.h"

#include "fpm.h"
#include "fpm_children.h"
#include "fpm_cleanup.h"
#include "fpm_events.h"
#include "fpm_sockets.h"
#include "fpm_stdio.h"
#include "zlog.h"

static int fd_stdout[2];
static int fd_stderr[2];

int fpm_stdio_init_main(void)
{
	int fd = open("/dev/null", O_RDWR);

	if (0 > fd) {
		zlog(ZLOG_SYSERROR, "failed to init stdio: open(\"/dev/null\")");
		return -1;
	}

	if (0 > dup2(fd, STDIN_FILENO) || 0 > dup2(fd, STDOUT_FILENO)) {
		zlog(ZLOG_SYSERROR, "failed to init stdio: dup2()");
		close(fd);
		return -1;
	}
	close(fd);
	return 0;
}

<<<<<<< HEAD
static inline int fpm_use_error_log(void) {  /* {{{ */
=======
static inline int fpm_use_error_log(void) {
>>>>>>> e2a5428c
	/*
	 * the error_log is NOT used when running in foreground
	 * and from a tty (user looking at output).
	 * So, error_log is used by
	 * - SysV init launch php-fpm as a daemon
	 * - Systemd launch php-fpm in foreground
	 */
#ifdef HAVE_UNISTD_H
	if (fpm_global_config.daemonize || (!isatty(STDERR_FILENO) && !fpm_globals.force_stderr)) {
#else
	if (fpm_global_config.daemonize) {
#endif
		return 1;
	}
	return 0;
}

int fpm_stdio_init_final(void)
{
	if (fpm_use_error_log()) {
		/* prevent duping if logging to syslog */
		if (fpm_globals.error_log_fd > 0 && fpm_globals.error_log_fd != STDERR_FILENO) {

			/* there might be messages to stderr from other parts of the code, we need to log them all */
			if (0 > dup2(fpm_globals.error_log_fd, STDERR_FILENO)) {
				zlog(ZLOG_SYSERROR, "failed to init stdio: dup2()");
				return -1;
			}
		}
#ifdef HAVE_SYSLOG_H
		else if (fpm_globals.error_log_fd == ZLOG_SYSLOG) {
			/* dup to /dev/null when using syslog */
			dup2(STDOUT_FILENO, STDERR_FILENO);
		}
#endif
	}
	zlog_set_launched();
	return 0;
}

int fpm_stdio_init_child(struct fpm_worker_pool_s *wp) /* {{{ */
{
#ifdef HAVE_SYSLOG_H
	if (fpm_globals.error_log_fd == ZLOG_SYSLOG) {
		php_closelog(); /* ensure to close syslog not to interrupt with PHP syslog code */
	} else
#endif

	/* Notice: child cannot use master error_log
	 * because not aware when being reopen
	 * else, should use if (!fpm_use_error_log())
	 */
	if (fpm_globals.error_log_fd > 0) {
		close(fpm_globals.error_log_fd);
	}
	fpm_globals.error_log_fd = -1;
	zlog_set_fd(-1);

	return 0;
}
/* }}} */

#define FPM_STDIO_CMD_FLUSH "\0fscf"

int fpm_stdio_flush_child(void)
{
	return write(STDERR_FILENO, FPM_STDIO_CMD_FLUSH, sizeof(FPM_STDIO_CMD_FLUSH));
}

static void fpm_stdio_child_said(struct fpm_event_s *ev, short which, void *arg) /* {{{ */
{
	static const int max_buf_size = 1024;
	int fd = ev->fd;
	char buf[max_buf_size];
	struct fpm_child_s *child;
	int is_stdout;
	struct fpm_event_s *event;
	int in_buf = 0, cmd_pos = 0, pos, start;
	int read_fail = 0, create_log_stream;
	struct zlog_stream *log_stream;

	if (!arg) {
		return;
	}
	child = (struct fpm_child_s *)arg;

	is_stdout = (fd == child->fd_stdout);
	if (is_stdout) {
		event = &child->ev_stdout;
	} else {
		event = &child->ev_stderr;
	}

	create_log_stream = !child->log_stream;
	if (create_log_stream) {
		log_stream = child->log_stream = malloc(sizeof(struct zlog_stream));
		zlog_stream_init_ex(log_stream, ZLOG_WARNING, STDERR_FILENO);
		zlog_stream_set_decorating(log_stream, child->wp->config->decorate_workers_output);
		zlog_stream_set_wrapping(log_stream, ZLOG_TRUE);
		zlog_stream_set_msg_prefix(log_stream, STREAM_SET_MSG_PREFIX_FMT,
				child->wp->config->name, (int) child->pid, is_stdout ? "stdout" : "stderr");
		zlog_stream_set_msg_quoting(log_stream, ZLOG_TRUE);
		zlog_stream_set_is_stdout(log_stream, is_stdout);
		zlog_stream_set_child_pid(log_stream, (int)child->pid);
	} else {
		log_stream = child->log_stream;
		// if fd type (stdout/stderr) or child's pid is changed,
		// then the stream will be finished and msg's prefix will be reinitialized
		if (log_stream->is_stdout != (unsigned int)is_stdout || log_stream->child_pid != (int)child->pid) {
			zlog_stream_finish(log_stream);
			zlog_stream_set_msg_prefix(log_stream, STREAM_SET_MSG_PREFIX_FMT,
					child->wp->config->name, (int) child->pid, is_stdout ? "stdout" : "stderr");
			zlog_stream_set_is_stdout(log_stream, is_stdout);
			zlog_stream_set_child_pid(log_stream, (int)child->pid);
		}
	}

	while (1) {
stdio_read:
		in_buf = read(fd, buf, max_buf_size - 1);
		if (in_buf <= 0) { /* no data */
			if (in_buf == 0 || !PHP_IS_TRANSIENT_ERROR(errno)) {
				/* pipe is closed or error */
				read_fail = (in_buf < 0) ? in_buf : 1;
			}
			break;
		}
		start = 0;
		if (cmd_pos > 0) {
			if 	((sizeof(FPM_STDIO_CMD_FLUSH) - cmd_pos) <= in_buf &&
					!memcmp(buf, &FPM_STDIO_CMD_FLUSH[cmd_pos], sizeof(FPM_STDIO_CMD_FLUSH) - cmd_pos)) {
				zlog_stream_finish(log_stream);
				start = cmd_pos;
			} else {
				zlog_stream_str(log_stream, &FPM_STDIO_CMD_FLUSH[0], cmd_pos);
			}
			cmd_pos = 0;
		}
		for (pos = start; pos < in_buf; pos++) {
			switch (buf[pos]) {
				case '\n':
					zlog_stream_str(log_stream, buf + start, pos - start);
					zlog_stream_finish(log_stream);
					start = pos + 1;
					break;
				case '\0':
					if (pos + sizeof(FPM_STDIO_CMD_FLUSH) <= in_buf) {
						if (!memcmp(buf + pos, FPM_STDIO_CMD_FLUSH, sizeof(FPM_STDIO_CMD_FLUSH))) {
							zlog_stream_str(log_stream, buf + start, pos - start);
							zlog_stream_finish(log_stream);
							start = pos + sizeof(FPM_STDIO_CMD_FLUSH);
							pos = start - 1;
						}
					} else if (!memcmp(buf + pos, FPM_STDIO_CMD_FLUSH, in_buf - pos)) {
						cmd_pos = in_buf - pos;
						zlog_stream_str(log_stream, buf + start, pos - start);
						goto stdio_read;
					}
					break;
			}
		}
		if (start < pos) {
			zlog_stream_str(log_stream, buf + start, pos - start);
		}
	}

	if (read_fail) {
		if (create_log_stream) {
			zlog_stream_set_msg_suffix(log_stream, NULL, ", pipe is closed");
			zlog_stream_finish(log_stream);
		}
		if (read_fail < 0) {
			zlog(ZLOG_SYSERROR, "unable to read what child say");
		}

		fpm_event_del(event);

		if (is_stdout) {
			close(child->fd_stdout);
			child->fd_stdout = -1;
		} else {
			close(child->fd_stderr);
			child->fd_stderr = -1;
		}
	}
}
/* }}} */

int fpm_stdio_prepare_pipes(struct fpm_child_s *child) /* {{{ */
{
	if (0 == child->wp->config->catch_workers_output) { /* not required */
		return 0;
	}

	if (0 > pipe(fd_stdout)) {
		zlog(ZLOG_SYSERROR, "failed to prepare the stdout pipe");
		return -1;
	}

	if (0 > pipe(fd_stderr)) {
		zlog(ZLOG_SYSERROR, "failed to prepare the stderr pipe");
		close(fd_stdout[0]);
		close(fd_stdout[1]);
		return -1;
	}

	if (0 > fd_set_blocked(fd_stdout[0], 0) || 0 > fd_set_blocked(fd_stderr[0], 0)) {
		zlog(ZLOG_SYSERROR, "failed to unblock pipes");
		close(fd_stdout[0]);
		close(fd_stdout[1]);
		close(fd_stderr[0]);
		close(fd_stderr[1]);
		return -1;
	}
	return 0;
}
/* }}} */

int fpm_stdio_parent_use_pipes(struct fpm_child_s *child) /* {{{ */
{
	if (0 == child->wp->config->catch_workers_output) { /* not required */
		return 0;
	}

	close(fd_stdout[1]);
	close(fd_stderr[1]);

	child->fd_stdout = fd_stdout[0];
	child->fd_stderr = fd_stderr[0];

	fpm_event_set(&child->ev_stdout, child->fd_stdout, FPM_EV_READ, fpm_stdio_child_said, child);
	fpm_event_add(&child->ev_stdout, 0);

	fpm_event_set(&child->ev_stderr, child->fd_stderr, FPM_EV_READ, fpm_stdio_child_said, child);
	fpm_event_add(&child->ev_stderr, 0);
	return 0;
}
/* }}} */

int fpm_stdio_discard_pipes(struct fpm_child_s *child) /* {{{ */
{
	if (0 == child->wp->config->catch_workers_output) { /* not required */
		return 0;
	}

	close(fd_stdout[1]);
	close(fd_stderr[1]);

	close(fd_stdout[0]);
	close(fd_stderr[0]);
	return 0;
}
/* }}} */

void fpm_stdio_child_use_pipes(struct fpm_child_s *child) /* {{{ */
{
	if (child->wp->config->catch_workers_output) {
		dup2(fd_stdout[1], STDOUT_FILENO);
		dup2(fd_stderr[1], STDERR_FILENO);
		close(fd_stdout[0]); close(fd_stdout[1]);
		close(fd_stderr[0]); close(fd_stderr[1]);
	} else {
		/* stdout of parent is always /dev/null */
		dup2(STDOUT_FILENO, STDERR_FILENO);
	}
}
/* }}} */

int fpm_stdio_open_error_log(int reopen) /* {{{ */
{
	int fd;

#ifdef HAVE_SYSLOG_H
	if (!strcasecmp(fpm_global_config.error_log, "syslog")) {
		php_openlog(fpm_global_config.syslog_ident, LOG_PID | LOG_CONS, fpm_global_config.syslog_facility);
		fpm_globals.error_log_fd = ZLOG_SYSLOG;
		if (fpm_use_error_log()) {
			zlog_set_fd(fpm_globals.error_log_fd);
		}
		return 0;
	}
#endif

	fd = open(fpm_global_config.error_log, O_WRONLY | O_APPEND | O_CREAT, S_IRUSR | S_IWUSR);
	if (0 > fd) {
		zlog(ZLOG_SYSERROR, "failed to open error_log (%s)", fpm_global_config.error_log);
		return -1;
	}

	if (reopen) {
		if (fpm_use_error_log()) {
			dup2(fd, STDERR_FILENO);
		}

		dup2(fd, fpm_globals.error_log_fd);
		close(fd);
		fd = fpm_globals.error_log_fd; /* for FD_CLOSEXEC to work */
	} else {
		fpm_globals.error_log_fd = fd;
		if (fpm_use_error_log()) {
			zlog_set_fd(fpm_globals.error_log_fd);
		}
	}
	if (0 > fcntl(fd, F_SETFD, fcntl(fd, F_GETFD) | FD_CLOEXEC)) {
		zlog(ZLOG_WARNING, "failed to change attribute of error_log");
	}
	return 0;
}
/* }}} */<|MERGE_RESOLUTION|>--- conflicted
+++ resolved
@@ -41,11 +41,7 @@
 	return 0;
 }
 
-<<<<<<< HEAD
-static inline int fpm_use_error_log(void) {  /* {{{ */
-=======
 static inline int fpm_use_error_log(void) {
->>>>>>> e2a5428c
 	/*
 	 * the error_log is NOT used when running in foreground
 	 * and from a tty (user looking at output).
