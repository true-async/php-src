--- conflicted
+++ resolved
@@ -593,11 +593,7 @@
 }
 /* }}} */
 
-<<<<<<< HEAD
-static void *fpm_worker_pool_config_alloc(void) /* {{{ */
-=======
 static void *fpm_worker_pool_config_alloc(void)
->>>>>>> e2a5428c
 {
 	struct fpm_worker_pool_s *wp;
 
@@ -798,11 +794,7 @@
 }
 /* }}} */
 
-<<<<<<< HEAD
-static int fpm_conf_process_all_pools(void) /* {{{ */
-=======
 static int fpm_conf_process_all_pools(void)
->>>>>>> e2a5428c
 {
 	struct fpm_worker_pool_s *wp, *wp2;
 
@@ -1666,11 +1658,7 @@
 }
 /* }}} */
 
-<<<<<<< HEAD
-static void fpm_conf_dump(void) /* {{{ */
-=======
 static void fpm_conf_dump(void)
->>>>>>> e2a5428c
 {
 	struct fpm_worker_pool_s *wp;
 
