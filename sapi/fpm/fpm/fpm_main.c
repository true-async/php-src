--- conflicted
+++ resolved
@@ -1798,12 +1798,9 @@
 		}
 		exit_status = FPM_EXIT_CONFIG;
 		goto out;
-<<<<<<< HEAD
-=======
 	} else if (ret == FPM_INIT_EXIT_OK) {
 		exit_status = FPM_EXIT_OK;
 		goto out;
->>>>>>> 5b13e830
 	}
 
 	if (fpm_globals.send_config_pipe[1]) {
