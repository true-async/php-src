--- conflicted
+++ resolved
@@ -1822,20 +1822,11 @@
 	request = fcgi_init_request(fcgi_fd);
 
 	zend_first_try {
-<<<<<<< HEAD
 		while (fcgi_accept_request(request) >= 0) {
+			char *primary_script = NULL;
 			request_body_fd = -1;
 			SG(server_context) = (void *) request;
 			init_request_info();
-			char *primary_script = NULL;
-=======
-		while (fcgi_accept_request(&request) >= 0) {
-			char *primary_script = NULL;
-			request_body_fd = -1;
-			SG(server_context) = (void *) &request;
-			init_request_info(TSRMLS_C);
-			CG(interactive) = 0;
->>>>>>> 1f077cc4
 
 			fpm_request_info();
 
