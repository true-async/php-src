--- conflicted
+++ resolved
@@ -171,11 +171,12 @@
 		fpm_request_executing();
 
 		/* full status ? */
-		_GET_str = zend_string_init(ZEND_STRL("_GET"), 0);
+		_GET_str = zend_string_init("_GET", sizeof("_GET")-1, 0);
 		full = (fpm_php_get_string_from_table(_GET_str, "full") != NULL);
 		short_syntax = short_post = NULL;
 		full_separator = full_pre = full_syntax = full_post = NULL;
 		encode = 0;
+		has_start_time = 1;
 
 		scoreboard_p = fpm_scoreboard_get();
 		if (scoreboard_p) {
@@ -213,17 +214,6 @@
 			return 1;
 		}
 
-<<<<<<< HEAD
-		/* full status ? */
-		_GET_str = zend_string_init("_GET", sizeof("_GET")-1, 0);
-		full = (fpm_php_get_string_from_table(_GET_str, "full") != NULL);
-		short_syntax = short_post = NULL;
-		full_separator = full_pre = full_syntax = full_post = NULL;
-		encode = 0;
-		has_start_time = 1;
-
-=======
->>>>>>> 29fe06fa
 		/* HTML */
 		if (fpm_php_get_string_from_table(_GET_str, "html")) {
 			sapi_add_header_ex(ZEND_STRL("Content-Type: text/html"), 1, 1);
@@ -483,60 +473,40 @@
 				}
 		}
 
-<<<<<<< HEAD
 		now_epoch = time(NULL);
 		if (has_start_time) {
-			strftime(time_buffer, sizeof(time_buffer) - 1, time_format, localtime(&scoreboard.start_epoch));
+			strftime(time_buffer, sizeof(time_buffer) - 1, time_format, localtime(&scoreboard_p->start_epoch));
 			spprintf(&buffer, 0, short_syntax,
-					scoreboard.pool,
-					PM2STR(scoreboard.pm),
+					scoreboard_p->pool,
+					PM2STR(scoreboard_p->pm),
 					time_buffer,
-					(unsigned long) (now_epoch - scoreboard.start_epoch),
-					scoreboard.requests,
-					scoreboard.lq,
-					scoreboard.lq_max,
-					scoreboard.lq_len,
-					scoreboard.idle,
-					scoreboard.active,
-					scoreboard.idle + scoreboard.active,
-					scoreboard.active_max,
-					scoreboard.max_children_reached,
-					scoreboard.slow_rq);
+					(unsigned long) (now_epoch - scoreboard_p->start_epoch),
+					scoreboard_p->requests,
+					scoreboard_p->lq,
+					scoreboard_p->lq_max,
+					scoreboard_p->lq_len,
+					scoreboard_p->idle,
+					scoreboard_p->active,
+					scoreboard_p->idle + scoreboard_p->active,
+					scoreboard_p->active_max,
+					scoreboard_p->max_children_reached,
+					scoreboard_p->slow_rq);
 		} else {
 			spprintf(&buffer, 0, short_syntax,
-					scoreboard.pool,
-					PM2STR(scoreboard.pm),
-					(unsigned long) (now_epoch - scoreboard.start_epoch),
-					scoreboard.requests,
-					scoreboard.lq,
-					scoreboard.lq_max,
-					scoreboard.lq_len,
-					scoreboard.idle,
-					scoreboard.active,
-					scoreboard.idle + scoreboard.active,
-					scoreboard.active_max,
-					scoreboard.max_children_reached,
-					scoreboard.slow_rq);
-		}
-=======
-		strftime(time_buffer, sizeof(time_buffer) - 1, time_format, localtime(&scoreboard_p->start_epoch));
-		now_epoch = time(NULL);
-		spprintf(&buffer, 0, short_syntax,
-				scoreboard_p->pool,
-				PM2STR(scoreboard_p->pm),
-				time_buffer,
-				(unsigned long) (now_epoch - scoreboard_p->start_epoch),
-				scoreboard_p->requests,
-				scoreboard_p->lq,
-				scoreboard_p->lq_max,
-				scoreboard_p->lq_len,
-				scoreboard_p->idle,
-				scoreboard_p->active,
-				scoreboard_p->idle + scoreboard_p->active,
-				scoreboard_p->active_max,
-				scoreboard_p->max_children_reached,
-				scoreboard_p->slow_rq);
->>>>>>> 29fe06fa
+					scoreboard_p->pool,
+					PM2STR(scoreboard_p->pm),
+					(unsigned long) (now_epoch - scoreboard_p->start_epoch),
+					scoreboard_p->requests,
+					scoreboard_p->lq,
+					scoreboard_p->lq_max,
+					scoreboard_p->lq_len,
+					scoreboard_p->idle,
+					scoreboard_p->active,
+					scoreboard_p->idle + scoreboard_p->active,
+					scoreboard_p->active_max,
+					scoreboard_p->max_children_reached,
+					scoreboard_p->slow_rq);
+		}
 
 		PUTS(buffer);
 		efree(buffer);
