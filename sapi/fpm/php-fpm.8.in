--- conflicted
+++ resolved
@@ -1,8 +1,4 @@
-<<<<<<< HEAD
-.TH PHP-FPM 8 "2023" "The PHP Group" "Scripting Language"
-=======
 .TH PHP-FPM 8 "2024" "The PHP Group" "Scripting Language"
->>>>>>> 2575e6b8
 .SH NAME
 .TP 15
 php-fpm \- PHP FastCGI Process Manager 'PHP-FPM'
