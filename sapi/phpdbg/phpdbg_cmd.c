/*
   +----------------------------------------------------------------------+
   | PHP Version 7                                                        |
   +----------------------------------------------------------------------+
   | Copyright (c) 1997-2018 The PHP Group                                |
   +----------------------------------------------------------------------+
   | This source file is subject to version 3.01 of the PHP license,      |
   | that is bundled with this package in the file LICENSE, and is        |
   | available through the world-wide-web at the following url:           |
   | http://www.php.net/license/3_01.txt                                  |
   | If you did not receive a copy of the PHP license and are unable to   |
   | obtain it through the world-wide-web, please send a note to          |
   | license@php.net so we can mail you a copy immediately.               |
   +----------------------------------------------------------------------+
   | Authors: Felipe Pena <felipe@php.net>                                |
   | Authors: Joe Watkins <joe.watkins@live.co.uk>                        |
   | Authors: Bob Weinand <bwoebi@php.net>                                |
   +----------------------------------------------------------------------+
*/

#include "phpdbg.h"
#include "phpdbg_cmd.h"
#include "phpdbg_utils.h"
#include "phpdbg_set.h"
#include "phpdbg_prompt.h"
#include "phpdbg_io.h"

ZEND_EXTERN_MODULE_GLOBALS(phpdbg)

static inline const char *phpdbg_command_name(const phpdbg_command_t *command, char *buffer) {
	size_t pos = 0;

	if (command->parent) {
		memcpy(&buffer[pos], command->parent->name, command->parent->name_len);
		pos += command->parent->name_len;
		memcpy(&buffer[pos], " ", sizeof(" ")-1);
		pos += (sizeof(" ")-1);
	}

	memcpy(&buffer[pos], command->name, command->name_len);
	pos += command->name_len;
	buffer[pos] = 0;

	return buffer;
}

PHPDBG_API const char *phpdbg_get_param_type(const phpdbg_param_t *param) /* {{{ */
{
	switch (param->type) {
		case STACK_PARAM:
			return "stack";
		case EMPTY_PARAM:
			return "empty";
		case ADDR_PARAM:
			return "address";
		case NUMERIC_PARAM:
			return "numeric";
		case METHOD_PARAM:
			return "method";
		case NUMERIC_FUNCTION_PARAM:
			return "function opline";
		case NUMERIC_METHOD_PARAM:
			return "method opline";
		case FILE_PARAM:
			return "file or file opline";
		case STR_PARAM:
			return "string";
		default: /* this is bad */
			return "unknown";
	}
}

PHPDBG_API void phpdbg_clear_param(phpdbg_param_t *param) /* {{{ */
{
	if (param) {
		switch (param->type) {
			case FILE_PARAM:
				efree(param->file.name);
				break;
			case METHOD_PARAM:
				efree(param->method.class);
				efree(param->method.name);
				break;
			case STR_PARAM:
				efree(param->str);
				break;
			default:
				break;
		}
	}

} /* }}} */

PHPDBG_API char* phpdbg_param_tostring(const phpdbg_param_t *param, char **pointer) /* {{{ */
{
	switch (param->type) {
		case STR_PARAM:
			ZEND_IGNORE_VALUE(asprintf(pointer, "%s", param->str));
		break;

		case ADDR_PARAM:
			ZEND_IGNORE_VALUE(asprintf(pointer, ZEND_ULONG_FMT, param->addr));
		break;

		case NUMERIC_PARAM:
			ZEND_IGNORE_VALUE(asprintf(pointer, "%li", param->num));
		break;

		case METHOD_PARAM:
			ZEND_IGNORE_VALUE(asprintf(pointer, "%s::%s", param->method.class, param->method.name));
		break;

		case FILE_PARAM:
			if (param->num) {
				ZEND_IGNORE_VALUE(asprintf(pointer, "%s:%lu#%lu", param->file.name, param->file.line, param->num));
			} else {
				ZEND_IGNORE_VALUE(asprintf(pointer, "%s:%lu", param->file.name, param->file.line));
			}
		break;

		case NUMERIC_FUNCTION_PARAM:
			ZEND_IGNORE_VALUE(asprintf(pointer, "%s#%lu", param->str, param->num));
		break;

		case NUMERIC_METHOD_PARAM:
			ZEND_IGNORE_VALUE(asprintf(pointer, "%s::%s#%lu", param->method.class, param->method.name, param->num));
		break;

		default:
			*pointer = strdup("unknown");
	}

	return *pointer;
} /* }}} */

PHPDBG_API void phpdbg_copy_param(const phpdbg_param_t* src, phpdbg_param_t* dest) /* {{{ */
{
	switch ((dest->type = src->type)) {
		case STACK_PARAM:
			/* nope */
		break;

		case STR_PARAM:
			dest->str = estrndup(src->str, src->len);
			dest->len = src->len;
		break;

		case OP_PARAM:
			dest->str = estrndup(src->str, src->len);
			dest->len = src->len;
		break;

		case ADDR_PARAM:
			dest->addr = src->addr;
		break;

		case NUMERIC_PARAM:
			dest->num = src->num;
		break;

		case METHOD_PARAM:
			dest->method.class = estrdup(src->method.class);
			dest->method.name = estrdup(src->method.name);
		break;

		case NUMERIC_FILE_PARAM:
		case FILE_PARAM:
			dest->file.name = estrdup(src->file.name);
			dest->file.line = src->file.line;
			if (src->num)
				dest->num   = src->num;
		break;

		case NUMERIC_FUNCTION_PARAM:
			dest->str = estrndup(src->str, src->len);
			dest->num = src->num;
			dest->len = src->len;
		break;

		case NUMERIC_METHOD_PARAM:
			dest->method.class = estrdup(src->method.class);
			dest->method.name = estrdup(src->method.name);
			dest->num = src->num;
		break;

		case EMPTY_PARAM: { /* do nothing */ } break;

		default: {
			/* not yet */
		}
	}
} /* }}} */

PHPDBG_API zend_ulong phpdbg_hash_param(const phpdbg_param_t *param) /* {{{ */
{
	zend_ulong hash = param->type;

	switch (param->type) {
		case STACK_PARAM:
			/* nope */
		break;

		case STR_PARAM:
			hash += zend_inline_hash_func(param->str, param->len);
		break;

		case METHOD_PARAM:
			hash += zend_inline_hash_func(param->method.class, strlen(param->method.class));
			hash += zend_inline_hash_func(param->method.name, strlen(param->method.name));
		break;

		case FILE_PARAM:
			hash += zend_inline_hash_func(param->file.name, strlen(param->file.name));
			hash += param->file.line;
			if (param->num)
				hash += param->num;
		break;

		case ADDR_PARAM:
			hash += param->addr;
		break;

		case NUMERIC_PARAM:
			hash += param->num;
		break;

		case NUMERIC_FUNCTION_PARAM:
			hash += zend_inline_hash_func(param->str, param->len);
			hash += param->num;
		break;

		case NUMERIC_METHOD_PARAM:
			hash += zend_inline_hash_func(param->method.class, strlen(param->method.class));
			hash += zend_inline_hash_func(param->method.name, strlen(param->method.name));
			if (param->num)
				hash+= param->num;
		break;

		case EMPTY_PARAM: { /* do nothing */ } break;

		default: {
			/* not yet */
		}
	}

	return hash;
} /* }}} */

PHPDBG_API zend_bool phpdbg_match_param(const phpdbg_param_t *l, const phpdbg_param_t *r) /* {{{ */
{
	if (l && r) {
		if (l->type == r->type) {
			switch (l->type) {
				case STACK_PARAM:
					/* nope, or yep */
					return 1;
				break;

				case NUMERIC_FUNCTION_PARAM:
					if (l->num != r->num) {
						break;
					}
				/* break intentionally omitted */

				case STR_PARAM:
					return (l->len == r->len) &&
							(memcmp(l->str, r->str, l->len) == SUCCESS);

				case NUMERIC_PARAM:
					return (l->num == r->num);

				case ADDR_PARAM:
					return (l->addr == r->addr);

				case FILE_PARAM: {
					if (l->file.line == r->file.line) {
						size_t lengths[2] = {
							strlen(l->file.name), strlen(r->file.name)};

						if (lengths[0] == lengths[1]) {
							if ((!l->num && !r->num) || (l->num == r->num)) {
								return (memcmp(
									l->file.name, r->file.name, lengths[0]) == SUCCESS);
							}
						}
					}
				} break;

				case NUMERIC_METHOD_PARAM:
					if (l->num != r->num) {
						break;
					}
				/* break intentionally omitted */

				case METHOD_PARAM: {
					size_t lengths[2] = {
						strlen(l->method.class), strlen(r->method.class)};
					if (lengths[0] == lengths[1]) {
						if (memcmp(l->method.class, r->method.class, lengths[0]) == SUCCESS) {
							lengths[0] = strlen(l->method.name);
							lengths[1] = strlen(r->method.name);

							if (lengths[0] == lengths[1]) {
								return (memcmp(
									l->method.name, r->method.name, lengths[0]) == SUCCESS);
							}
						}
					}
				} break;

				case EMPTY_PARAM:
					return 1;

				default: {
					/* not yet */
				}
			}
		}
	}
	return 0;
} /* }}} */

/* {{{ */
PHPDBG_API void phpdbg_param_debug(const phpdbg_param_t *param, const char *msg) {
	if (param && param->type) {
		switch (param->type) {
			case STR_PARAM:
				fprintf(stderr, "%s STR_PARAM(%s=%zu)\n", msg, param->str, param->len);
			break;

			case ADDR_PARAM:
				fprintf(stderr, "%s ADDR_PARAM(" ZEND_ULONG_FMT ")\n", msg, param->addr);
			break;

			case NUMERIC_FILE_PARAM:
				fprintf(stderr, "%s NUMERIC_FILE_PARAM(%s:#%lu)\n", msg, param->file.name, param->file.line);
			break;

			case FILE_PARAM:
				fprintf(stderr, "%s FILE_PARAM(%s:%lu)\n", msg, param->file.name, param->file.line);
			break;

			case METHOD_PARAM:
				fprintf(stderr, "%s METHOD_PARAM(%s::%s)\n", msg, param->method.class, param->method.name);
			break;

			case NUMERIC_METHOD_PARAM:
				fprintf(stderr, "%s NUMERIC_METHOD_PARAM(%s::%s)\n", msg, param->method.class, param->method.name);
			break;

			case NUMERIC_FUNCTION_PARAM:
				fprintf(stderr, "%s NUMERIC_FUNCTION_PARAM(%s::%ld)\n", msg, param->str, param->num);
			break;

			case NUMERIC_PARAM:
				fprintf(stderr, "%s NUMERIC_PARAM(%ld)\n", msg, param->num);
			break;

			case COND_PARAM:
				fprintf(stderr, "%s COND_PARAM(%s=%zu)\n", msg, param->str, param->len);
			break;

			case OP_PARAM:
				fprintf(stderr, "%s OP_PARAM(%s=%zu)\n", msg, param->str, param->len);
			break;

			default: {
				/* not yet */
			}
		}
	}
} /* }}} */

/* {{{ */
PHPDBG_API void phpdbg_stack_free(phpdbg_param_t *stack) {
	if (stack && stack->next) {
		phpdbg_param_t *remove = stack->next;

		while (remove) {
			phpdbg_param_t *next = NULL;

			if (remove->next)
				next = remove->next;

			switch (remove->type) {
				case NUMERIC_METHOD_PARAM:
				case METHOD_PARAM:
					if (remove->method.class) {
						efree(remove->method.class);
					}
					if (remove->method.name) {
						efree(remove->method.name);
					}
				break;

				case NUMERIC_FUNCTION_PARAM:
				case STR_PARAM:
				case OP_PARAM:
				case EVAL_PARAM:
				case SHELL_PARAM:
				case COND_PARAM:
				case RUN_PARAM:
					if (remove->str) {
						efree(remove->str);
					}
				break;

				case NUMERIC_FILE_PARAM:
				case FILE_PARAM:
					if (remove->file.name) {
						efree(remove->file.name);
					}
				break;

				default: {
					/* nothing */
				}
			}

			free(remove);
			remove = NULL;

			if (next)
				remove = next;
			else break;
		}
	}


	stack->next = NULL;
} /* }}} */

/* {{{ */
PHPDBG_API void phpdbg_stack_push(phpdbg_param_t *stack, phpdbg_param_t *param) {
	phpdbg_param_t *next = calloc(1, sizeof(phpdbg_param_t));

	if (!next) {
		return;
	}

	*(next) = *(param);

	next->next = NULL;

	if (stack->top == NULL) {
		stack->top = next;
		next->top = NULL;
		stack->next = next;
	} else {
		stack->top->next = next;
		next->top = stack->top;
		stack->top = next;
	}

	stack->len++;
} /* }}} */

/* {{{ */
PHPDBG_API void phpdbg_stack_separate(phpdbg_param_t *param) {
	phpdbg_param_t *stack = calloc(1, sizeof(phpdbg_param_t));

	stack->type = STACK_PARAM;
	stack->next = param->next;
	param->next = stack;
	stack->top = param->top;
} /* }}} */

PHPDBG_API int phpdbg_stack_verify(const phpdbg_command_t *command, phpdbg_param_t **stack) {
	if (command) {
		char buffer[128] = {0,};
		const phpdbg_param_t *top = (stack != NULL) ? *stack : NULL;
		const char *arg = command->args;
		size_t least = 0L,
		       received = 0L,
		       current = 0L;
		zend_bool optional = 0;

		/* check for arg spec */
		if (!(arg) || !(*arg)) {
			if (!top || top->type == STACK_PARAM) {
				return SUCCESS;
			}

			phpdbg_error("command", "type=\"toomanyargs\" command=\"%s\" expected=\"0\"", "The command \"%s\" expected no arguments",
				phpdbg_command_name(command, buffer));
			return FAILURE;
		}

		least = 0L;

		/* count least amount of arguments */
		while (arg && *arg) {
			if (arg[0] == '|') {
				break;
			}
			least++;
			arg++;
		}

		arg = command->args;

#define verify_arg(e, a, t) if (!(a)) { \
	if (!optional) { \
		phpdbg_error("command", "type=\"noarg\" command=\"%s\" expected=\"%s\" num=\"%lu\"", "The command \"%s\" expected %s and got nothing at parameter %lu", \
			phpdbg_command_name(command, buffer), \
			(e), \
			current); \
		return FAILURE;\
	} \
} else if ((a)->type != (t)) { \
	phpdbg_error("command", "type=\"wrongarg\" command=\"%s\" expected=\"%s\" got=\"%s\" num=\"%lu\"", "The command \"%s\" expected %s and got %s at parameter %lu", \
		phpdbg_command_name(command, buffer), \
		(e),\
		phpdbg_get_param_type((a)), \
		current); \
	return FAILURE; \
}

		while (arg && *arg) {
			if (top && top->type == STACK_PARAM) {
				break;
			}

			current++;

			switch (*arg) {
				case '|': {
					current--;
					optional = 1;
					arg++;
				} continue;

				case 'i': verify_arg("raw input", top, STR_PARAM); break;
				case 's': verify_arg("string", top, STR_PARAM); break;
				case 'n': verify_arg("number", top, NUMERIC_PARAM); break;
				case 'm': verify_arg("method", top, METHOD_PARAM); break;
				case 'a': verify_arg("address", top, ADDR_PARAM); break;
				case 'f': verify_arg("file:line", top, FILE_PARAM); break;
				case 'c': verify_arg("condition", top, COND_PARAM); break;
				case 'o': verify_arg("opcode", top, OP_PARAM); break;
				case 'b': verify_arg("boolean", top, NUMERIC_PARAM); break;

				case '*': { /* do nothing */ } break;
			}

			if (top) {
				top = top->next;
			} else {
				break;
			}

			received++;
			arg++;
		}

#undef verify_arg

		if ((received < least)) {
			phpdbg_error("command", "type=\"toofewargs\" command=\"%s\" expected=\"%d\" argtypes=\"%s\" got=\"%d\"", "The command \"%s\" expected at least %lu arguments (%s) and received %lu",
				phpdbg_command_name(command, buffer),
				least,
				command->args,
				received);
			return FAILURE;
		}
	}

	return SUCCESS;
}

/* {{{ */
PHPDBG_API const phpdbg_command_t *phpdbg_stack_resolve(const phpdbg_command_t *commands, const phpdbg_command_t *parent, phpdbg_param_t **top) {
	const phpdbg_command_t *command = commands;
	phpdbg_param_t *name = *top;
	const phpdbg_command_t *matched[3] = {NULL, NULL, NULL};
	ulong matches = 0L;

	while (command && command->name && command->handler) {
		if (name->len == 1 || command->name_len >= name->len) {
			/* match single letter alias */
			if (command->alias && (name->len == 1)) {
				if (command->alias == (*name->str)) {
					matched[matches] = command;
					matches++;
				}
			} else {
				/* match full, case insensitive, command name */
				if (strncasecmp(command->name, name->str, name->len) == SUCCESS) {
					if (matches < 3) {
						/* only allow abbreviating commands that can be aliased */
						if ((name->len != command->name_len && command->alias) || name->len == command->name_len) {
							matched[matches] = command;
							matches++;
						}

						/* exact match */
						if (name->len == command->name_len) {
							break;
						}
					} else {
						break;
					}
				}
			}
		}

		command++;
	}

	switch (matches) {
		case 0:
			if (parent) {
				phpdbg_error("command", "type=\"notfound\" command=\"%s\" subcommand=\"%s\"", "The command \"%s %s\" could not be found", parent->name, name->str);
			} else {
				phpdbg_error("command", "type=\"notfound\" command=\"%s\"", "The command \"%s\" could not be found", name->str);
			}
			return parent;

		case 1:
			(*top) = (*top)->next;

			command = matched[0];
			break;

		default: {
			char *list = NULL;
			uint32_t it = 0;
			size_t pos = 0;

			while (it < matches) {
				if (!list) {
					list = emalloc(matched[it]->name_len + 1 + (it + 1 < matches ? sizeof(", ") - 1 : 0));
				} else {
					list = erealloc(list, (pos + matched[it]->name_len) + 1 + (it + 1 < matches ? sizeof(", ") - 1 : 0));
				}
				memcpy(&list[pos], matched[it]->name, matched[it]->name_len);
				pos += matched[it]->name_len;
				if ((it + 1) < matches) {
					memcpy(&list[pos], ", ", sizeof(", ") - 1);
					pos += (sizeof(", ") - 1);
				}

				list[pos] = 0;
				it++;
			}

			/* ", " separated matches */
			phpdbg_error("command", "type=\"ambiguous\" command=\"%s\" matches=\"%lu\" matched=\"%s\"", "The command \"%s\" is ambigious, matching %lu commands (%s)", name->str, matches, list);
			efree(list);

			return NULL;
		}
	}

	if (command->subs && (*top) && ((*top)->type == STR_PARAM)) {
		return phpdbg_stack_resolve(command->subs, command, top);
	} else {
		return command;
	}

	return NULL;
} /* }}} */

static int phpdbg_internal_stack_execute(phpdbg_param_t *stack, zend_bool allow_async_unsafe) {
	const phpdbg_command_t *handler = NULL;
	phpdbg_param_t *top = (phpdbg_param_t *) stack->next;

	switch (top->type) {
		case EVAL_PARAM:
			phpdbg_activate_err_buf(0);
			phpdbg_free_err_buf();
			return PHPDBG_COMMAND_HANDLER(ev)(top);

		case RUN_PARAM:
			if (!allow_async_unsafe) {
				phpdbg_error("signalsegv", "command=\"run\"", "run command is disallowed during hard interrupt");
			}
			phpdbg_activate_err_buf(0);
			phpdbg_free_err_buf();
			return PHPDBG_COMMAND_HANDLER(run)(top);

		case SHELL_PARAM:
			if (!allow_async_unsafe) {
				phpdbg_error("signalsegv", "command=\"sh\"", "sh command is disallowed during hard interrupt");
				return FAILURE;
			}
			phpdbg_activate_err_buf(0);
			phpdbg_free_err_buf();
			return PHPDBG_COMMAND_HANDLER(sh)(top);

		case STR_PARAM: {
			handler = phpdbg_stack_resolve(phpdbg_prompt_commands, NULL, &top);

			if (handler) {
				if (!allow_async_unsafe && !(handler->flags & PHPDBG_ASYNC_SAFE)) {
					phpdbg_error("signalsegv", "command=\"%s\"", "%s command is disallowed during hard interrupt", handler->name);
					return FAILURE;
				}

				if (phpdbg_stack_verify(handler, &top) == SUCCESS) {
					phpdbg_activate_err_buf(0);
					phpdbg_free_err_buf();
					return handler->handler(top);
				}
			}
		} return FAILURE;

		default:
			phpdbg_error("command", "type=\"invalidcommand\"", "The first parameter makes no sense !");
			return FAILURE;
	}

	return SUCCESS;
} /* }}} */

/* {{{ */
PHPDBG_API int phpdbg_stack_execute(phpdbg_param_t *stack, zend_bool allow_async_unsafe) {
	phpdbg_param_t *top = stack;

	if (stack->type != STACK_PARAM) {
		phpdbg_error("command", "type=\"nostack\"", "The passed argument was not a stack !");
		return FAILURE;
	}

	if (!stack->len) {
		phpdbg_error("command", "type=\"emptystack\"", "The stack contains nothing !");
		return FAILURE;
	}

	do {
		if (top->type == STACK_PARAM) {
			int result;
			if ((result = phpdbg_internal_stack_execute(top, allow_async_unsafe)) != SUCCESS) {
				return result;
			}
		}
	} while ((top = top->next));

	return SUCCESS;
} /* }}} */

PHPDBG_API char *phpdbg_read_input(char *buffered) /* {{{ */
{
	char buf[PHPDBG_MAX_CMD];
	char *cmd = NULL;
	char *buffer = NULL;

	if ((PHPDBG_G(flags) & (PHPDBG_IS_STOPPING | PHPDBG_IS_RUNNING)) != PHPDBG_IS_STOPPING) {
		if ((PHPDBG_G(flags) & PHPDBG_IS_REMOTE) && (buffered == NULL) && !phpdbg_active_sigsafe_mem()) {
			fflush(PHPDBG_G(io)[PHPDBG_STDOUT].ptr);
		}

		if (buffered == NULL) {
<<<<<<< HEAD
#if defined(HAVE_LIBREADLINE) || defined(HAVE_LIBEDIT)
#define USE_LIB_STAR 1
#else
#define USE_LIB_STAR 0
#endif
=======
#ifdef HAVE_PHPDBG_READLINE
>>>>>>> 7af270eb
			/* note: EOF makes readline write prompt again in local console mode - and ignored if compiled without readline */
			if ((PHPDBG_G(flags) & PHPDBG_IS_REMOTE) || !isatty(PHPDBG_G(io)[PHPDBG_STDIN].fd))
#endif
			{
				phpdbg_write("prompt", "", "%s", phpdbg_get_prompt());
				phpdbg_consume_stdin_line(cmd = buf);
			}
#ifdef HAVE_PHPDBG_READLINE
			else {
				cmd = readline(phpdbg_get_prompt());
				PHPDBG_G(last_was_newline) = 1;

				if (!cmd) {
					PHPDBG_G(flags) |= PHPDBG_IS_QUITTING | PHPDBG_IS_DISCONNECTED;
					zend_bailout();
				}

				add_history(cmd);
			}
#endif
		} else {
			cmd = buffered;
		}

		buffer = estrdup(cmd);

#ifdef HAVE_PHPDBG_READLINE
		if (!buffered && cmd &&	!(PHPDBG_G(flags) & PHPDBG_IS_REMOTE) && isatty(PHPDBG_G(io)[PHPDBG_STDIN].fd)) {
			free(cmd);
		}
#endif
	}

	if (buffer && isspace(*buffer)) {
		char *trimmed = buffer;
		while (isspace(*trimmed))
			trimmed++;

		trimmed = estrdup(trimmed);
		efree(buffer);
		buffer = trimmed;
	}

	if (buffer && strlen(buffer)) {
		if (PHPDBG_G(buffer)) {
			free(PHPDBG_G(buffer));
		}
		PHPDBG_G(buffer) = strdup(buffer);
	} else if (PHPDBG_G(buffer)) {
		if (buffer) {
			efree(buffer);
		}
		buffer = estrdup(PHPDBG_G(buffer));
	}

	return buffer;
} /* }}} */

PHPDBG_API void phpdbg_destroy_input(char **input) /*{{{ */
{
	efree(*input);
} /* }}} */

PHPDBG_API int phpdbg_ask_user_permission(const char *question) {
	if (!(PHPDBG_G(flags) & PHPDBG_WRITE_XML)) {
		char buf[PHPDBG_MAX_CMD];
		phpdbg_out("%s", question);
		phpdbg_out(" (type y or n): ");

		while (1) {
			phpdbg_consume_stdin_line(buf);
			if (buf[1] == '\n' && (buf[0] == 'y' || buf[0] == 'n')) {
				if (buf[0] == 'y') {
					return SUCCESS;
				}
				return FAILURE;
			}
			phpdbg_out("Please enter either y (yes) or n (no): ");
		}
	}

	return SUCCESS;
}<|MERGE_RESOLUTION|>--- conflicted
+++ resolved
@@ -751,15 +751,7 @@
 		}
 
 		if (buffered == NULL) {
-<<<<<<< HEAD
-#if defined(HAVE_LIBREADLINE) || defined(HAVE_LIBEDIT)
-#define USE_LIB_STAR 1
-#else
-#define USE_LIB_STAR 0
-#endif
-=======
 #ifdef HAVE_PHPDBG_READLINE
->>>>>>> 7af270eb
 			/* note: EOF makes readline write prompt again in local console mode - and ignored if compiled without readline */
 			if ((PHPDBG_G(flags) & PHPDBG_IS_REMOTE) || !isatty(PHPDBG_G(io)[PHPDBG_STDIN].fd))
 #endif
