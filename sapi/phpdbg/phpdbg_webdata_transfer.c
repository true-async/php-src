/*
   +----------------------------------------------------------------------+
   | PHP Version 7                                                        |
   +----------------------------------------------------------------------+
   | Copyright (c) 1997-2014 The PHP Group                                |
   +----------------------------------------------------------------------+
   | This source file is subject to version 3.01 of the PHP license,      |
   | that is bundled with this package in the file LICENSE, and is        |
   | available through the world-wide-web at the following url:           |
   | http://www.php.net/license/3_01.txt                                  |
   | If you did not receive a copy of the PHP license and are unable to   |
   | obtain it through the world-wide-web, please send a note to          |
   | license@php.net so we can mail you a copy immediately.               |
   +----------------------------------------------------------------------+
   | Authors: Bob Weinand <bwoebi@php.net>                                |
   +----------------------------------------------------------------------+
*/

#include "phpdbg_webdata_transfer.h"
#include "ext/standard/php_var.h"

static int phpdbg_is_auto_global(char *name, int len TSRMLS_DC) {
	int ret;
	zend_string *str = zend_string_init(name, len, 0);
	ret = zend_is_auto_global(str TSRMLS_CC);
	efree(str);
	return ret;
}

PHPDBG_API void phpdbg_webdata_compress(char **msg, int *len TSRMLS_DC) {
	zval array;
	HashTable *ht;
	zval zv[9] = {{{0}}};

	array_init(&array);
	ht = Z_ARRVAL(array);

	/* fetch superglobals */
	{
		phpdbg_is_auto_global(ZEND_STRL("GLOBALS") TSRMLS_CC);
		/* might be JIT */
		phpdbg_is_auto_global(ZEND_STRL("_ENV") TSRMLS_CC);
		phpdbg_is_auto_global(ZEND_STRL("_SERVER") TSRMLS_CC);
		phpdbg_is_auto_global(ZEND_STRL("_REQUEST") TSRMLS_CC);
		array_init(&zv[1]);
		zend_hash_copy(Z_ARRVAL(zv[1]), &EG(symbol_table).ht, NULL);
		Z_ARRVAL(zv[1])->pDestructor = NULL; /* we're operating on a copy! Don't double free zvals */
		zend_hash_str_del(Z_ARRVAL(zv[1]), ZEND_STRL("GLOBALS")); /* do not use the reference to itself in json */
		zend_hash_str_add(ht, ZEND_STRL("GLOBALS"), &zv[1]);
	}

#if PHP_VERSION_ID >= 50600
	/* save php://input */
	{
		php_stream *stream;
		zend_string *str;

		stream = php_stream_temp_create_ex(TEMP_STREAM_DEFAULT, SAPI_POST_BLOCK_SIZE, PG(upload_tmp_dir));
		if ((str = php_stream_copy_to_mem(stream, PHP_STREAM_COPY_ALL, 0))) {
			ZVAL_STR(&zv[2], str);
		} else {
			ZVAL_EMPTY_STRING(&zv[2]);
		}
		Z_SET_REFCOUNT(zv[2], 1);
		zend_hash_str_add(ht, ZEND_STRL("input"), &zv[2]);
	}
#endif

	/* change sapi name */
	{
		if (sapi_module.name) {
			ZVAL_STRING(&zv[6], sapi_module.name);
		} else {
			Z_TYPE_INFO(zv[6]) = IS_NULL;
		}
		zend_hash_str_add(ht, ZEND_STRL("sapi_name"), &zv[6]);
		Z_SET_REFCOUNT(zv[6], 1);
	}

	/* handle modules / extensions */
	{
		zend_module_entry *module;
		zend_extension *extension;
		zend_llist_position pos;

		array_init(&zv[7]);
		ZEND_HASH_FOREACH_PTR(&module_registry, module) {
			zval *value = ecalloc(sizeof(zval), 1);
			ZVAL_STRING(value, module->name);
			zend_hash_next_index_insert(Z_ARRVAL(zv[7]), value);
		} ZEND_HASH_FOREACH_END();
		zend_hash_str_add(ht, ZEND_STRL("modules"), &zv[7]);

		array_init(&zv[8]);
		extension = (zend_extension *) zend_llist_get_first_ex(&zend_extensions, &pos);
		while (extension) {
			zval *value = ecalloc(sizeof(zval), 1);
			ZVAL_STRING(value, extension->name);
			zend_hash_next_index_insert(Z_ARRVAL(zv[8]), value);
			extension = (zend_extension *) zend_llist_get_next_ex(&zend_extensions, &pos);
		}
		zend_hash_str_add(ht, ZEND_STRL("extensions"), &zv[8]);
	}

	/* switch cwd */
	if (SG(options) & SAPI_OPTION_NO_CHDIR) {
		char *ret = NULL;
		char path[MAXPATHLEN];

#if HAVE_GETCWD
		ret = VCWD_GETCWD(path, MAXPATHLEN);
#elif HAVE_GETWD
		ret = VCWD_GETWD(path);
#endif
		if (ret) {
			ZVAL_STRING(&zv[5], path);
			Z_SET_REFCOUNT(zv[5], 1);
			zend_hash_str_add(ht, ZEND_STRL("cwd"), &zv[5]);
		}
	}

	/* get system ini entries */
	{
		zend_ini_entry *ini_entry;

		array_init(&zv[3]);
		ZEND_HASH_FOREACH_PTR(EG(ini_directives), ini_entry) {
			zval *value = ecalloc(sizeof(zval), 1);
			if (ini_entry->modified) {
				if (!ini_entry->orig_value) {
					efree(value);
					continue;
				}
				ZVAL_STR(value, ini_entry->orig_value);
			} else {
				if (!ini_entry->value) {
					efree(value);
					continue;
				}
				ZVAL_STR(value, ini_entry->value);
			}
			zend_hash_add(Z_ARRVAL(zv[3]), ini_entry->name, value);
		} ZEND_HASH_FOREACH_END();
		zend_hash_str_add(ht, ZEND_STRL("systemini"), &zv[3]);
	}

	/* get perdir ini entries */
	if (EG(modified_ini_directives)) {
		zend_ini_entry *ini_entry;

		array_init(&zv[4]);
		ZEND_HASH_FOREACH_PTR(EG(ini_directives), ini_entry) {
			zval *value = ecalloc(sizeof(zval), 1);
			if (!ini_entry->value) {
				efree(value);
				continue;
			}
			ZVAL_STR(value, ini_entry->value);
			zend_hash_add(Z_ARRVAL(zv[4]), ini_entry->name, value);
		} ZEND_HASH_FOREACH_END();
		zend_hash_str_add(ht, ZEND_STRL("userini"), &zv[4]);
	}

	/* encode data */
<<<<<<< HEAD
	php_json_encode(&buf, &array, 0 TSRMLS_CC);
	*msg = buf.s->val;
	*len = buf.s->len;
=======
	{
		php_serialize_data_t var_hash;
		smart_str buf = {0};
		zval *arrayptr = &array;

		PHP_VAR_SERIALIZE_INIT(var_hash);
		php_var_serialize(&buf, &arrayptr, &var_hash TSRMLS_CC);
		PHP_VAR_SERIALIZE_DESTROY(var_hash);
		*msg = buf.c;
		*len = buf.len;
	}

>>>>>>> be5d3897
	zval_dtor(&array);
}<|MERGE_RESOLUTION|>--- conflicted
+++ resolved
@@ -49,7 +49,6 @@
 		zend_hash_str_add(ht, ZEND_STRL("GLOBALS"), &zv[1]);
 	}
 
-#if PHP_VERSION_ID >= 50600
 	/* save php://input */
 	{
 		php_stream *stream;
@@ -64,7 +63,6 @@
 		Z_SET_REFCOUNT(zv[2], 1);
 		zend_hash_str_add(ht, ZEND_STRL("input"), &zv[2]);
 	}
-#endif
 
 	/* change sapi name */
 	{
@@ -162,23 +160,16 @@
 	}
 
 	/* encode data */
-<<<<<<< HEAD
-	php_json_encode(&buf, &array, 0 TSRMLS_CC);
-	*msg = buf.s->val;
-	*len = buf.s->len;
-=======
 	{
 		php_serialize_data_t var_hash;
 		smart_str buf = {0};
-		zval *arrayptr = &array;
 
 		PHP_VAR_SERIALIZE_INIT(var_hash);
-		php_var_serialize(&buf, &arrayptr, &var_hash TSRMLS_CC);
+		php_var_serialize(&buf, &array, &var_hash TSRMLS_CC);
 		PHP_VAR_SERIALIZE_DESTROY(var_hash);
-		*msg = buf.c;
-		*len = buf.len;
+		*msg = buf.s->val;
+		*len = buf.s->len;
 	}
 
->>>>>>> be5d3897
 	zval_dtor(&array);
 }