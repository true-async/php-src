--- conflicted
+++ resolved
@@ -63,14 +63,8 @@
 %% /* Rules */
 
 input
-<<<<<<< HEAD
-	: command { $$ = $1; }
-	| input T_SEPARATOR command { phpdbg_stack_separate($1.top); $$ = $3; }
+	: non_empty_input { $$ = $1; }
 	| %empty
-=======
-	: non_empty_input { $$ = $1; }
-	| /* empty */
->>>>>>> 5e15c9c4
 	;
 
 non_empty_input
