/*
   +----------------------------------------------------------------------+
   | PHP Version 5                                                        |
   +----------------------------------------------------------------------+
   | Copyright (c) 1997-2014 The PHP Group                                |
   +----------------------------------------------------------------------+
   | This source file is subject to version 3.01 of the PHP license,      |
   | that is bundled with this package in the file LICENSE, and is        |
   | available through the world-wide-web at the following url:           |
   | http://www.php.net/license/3_01.txt                                  |
   | If you did not receive a copy of the PHP license and are unable to   |
   | obtain it through the world-wide-web, please send a note to          |
   | license@php.net so we can mail you a copy immediately.               |
   +----------------------------------------------------------------------+
   | Authors: Felipe Pena <felipe@php.net>                                |
   | Authors: Joe Watkins <joe.watkins@live.co.uk>                        |
   | Authors: Bob Weinand <bwoebi@php.net>                                |
   +----------------------------------------------------------------------+
*/

#include "zend.h"
#include "zend_hash.h"
#include "phpdbg.h"
#include "phpdbg_bp.h"
#include "phpdbg_utils.h"
#include "phpdbg_opcode.h"
#include "zend_globals.h"

ZEND_EXTERN_MODULE_GLOBALS(phpdbg);

/* {{{ private api functions */
static inline phpdbg_breakbase_t *phpdbg_find_breakpoint_file(zend_op_array* TSRMLS_DC);
static inline phpdbg_breakbase_t *phpdbg_find_breakpoint_symbol(zend_function* TSRMLS_DC);
static inline phpdbg_breakbase_t *phpdbg_find_breakpoint_method(zend_op_array* TSRMLS_DC);
static inline phpdbg_breakbase_t *phpdbg_find_breakpoint_opline(phpdbg_opline_ptr_t TSRMLS_DC);
static inline phpdbg_breakbase_t *phpdbg_find_breakpoint_opcode(zend_uchar TSRMLS_DC);
static inline phpdbg_breakbase_t *phpdbg_find_conditional_breakpoint(zend_execute_data *execute_data TSRMLS_DC); /* }}} */

/*
* Note:
*	A break point must always set the correct id and type
*	A set breakpoint function must always map new points
*/
static inline void _phpdbg_break_mapping(int id, HashTable *table TSRMLS_DC)
{
	zend_hash_index_update_ptr(&PHPDBG_G(bp)[PHPDBG_BREAK_MAP], id, table);
}

#define PHPDBG_BREAK_MAPPING(id, table) _phpdbg_break_mapping(id, table TSRMLS_CC)
#define PHPDBG_BREAK_UNMAPPING(id) \
	zend_hash_index_del(&PHPDBG_G(bp)[PHPDBG_BREAK_MAP], (id))

#define PHPDBG_BREAK_INIT(b, t) do {\
	b.id = PHPDBG_G(bp_count)++; \
	b.type = t; \
	b.disabled = 0;\
	b.hits = 0; \
} while(0)

static void phpdbg_file_breaks_dtor(zval *data) /* {{{ */
{
	phpdbg_breakfile_t *bp = (phpdbg_breakfile_t*) Z_PTR_P(data);

	efree((char*)bp->filename);
} /* }}} */

static void phpdbg_class_breaks_dtor(zval *data) /* {{{ */
{
	phpdbg_breakmethod_t *bp = (phpdbg_breakmethod_t *) Z_PTR_P(data);

	efree((char*)bp->class_name);
	efree((char*)bp->func_name);
} /* }}} */

static void phpdbg_opline_class_breaks_dtor(zval *data) /* {{{ */
{
	zend_hash_destroy((HashTable *) Z_PTR_P(data));
} /* }}} */

static void phpdbg_opline_breaks_dtor(zval *data) /* {{{ */
{
	phpdbg_breakopline_t *bp = (phpdbg_breakopline_t *) Z_PTR_P(data);

	if (bp->class_name) {
		efree((char*)bp->class_name);
	}
	if (bp->func_name) {
		efree((char*)bp->func_name);
	}
} /* }}} */

PHPDBG_API void phpdbg_reset_breakpoints(TSRMLS_D) /* {{{ */
{
	HashTable *table;

	ZEND_HASH_FOREACH_PTR(&PHPDBG_G(bp)[PHPDBG_BREAK_MAP], table) {
		phpdbg_breakbase_t *brake;

		ZEND_HASH_FOREACH_PTR(table, brake) {
			brake->hits = 0;
		} ZEND_HASH_FOREACH_END();
	} ZEND_HASH_FOREACH_END();
} /* }}} */

PHPDBG_API void phpdbg_export_breakpoints(FILE *handle TSRMLS_DC) /* {{{ */
{
<<<<<<< HEAD
	HashTable *table;
=======
	char *string;
	phpdbg_export_breakpoints_to_string(&string TSRMLS_CC);
	fputs(string, handle);
}

PHPDBG_API void phpdbg_export_breakpoints_to_string(char **str TSRMLS_DC) /* {{{ */
{
	HashPosition position[2];
	HashTable **table = NULL;
>>>>>>> 297baa0c
	zend_ulong id = 0L;

	*str = "";

	if (zend_hash_num_elements(&PHPDBG_G(bp)[PHPDBG_BREAK_MAP])) {
		phpdbg_notice("exportbreakpoint", "count=\"%d\"", "Exporting %d breakpoints", zend_hash_num_elements(&PHPDBG_G(bp)[PHPDBG_BREAK_MAP]));

		/* this only looks like magic, it isn't */
		ZEND_HASH_FOREACH_NUM_KEY_PTR(&PHPDBG_G(bp)[PHPDBG_BREAK_MAP], id, table) {
			phpdbg_breakbase_t *brake;

<<<<<<< HEAD
			ZEND_HASH_FOREACH_PTR(table, brake) {
=======
			zend_hash_get_current_key_ex(&PHPDBG_G(bp)[PHPDBG_BREAK_MAP], NULL, NULL, &id, 0, &position[0]);

			for (zend_hash_internal_pointer_reset_ex((*table), &position[1]);
			     zend_hash_get_current_data_ex((*table), (void**)&brake, &position[1]) == SUCCESS;
			     zend_hash_move_forward_ex((*table), &position[1])) {
>>>>>>> 297baa0c
				if (brake->id == id) {
					char *new_str = NULL;

					switch (brake->type) {
						case PHPDBG_BREAK_FILE: {
							phpdbg_asprintf(&new_str,
								"%sbreak %s:%lu\n", *str,
								((phpdbg_breakfile_t*)brake)->filename,
								((phpdbg_breakfile_t*)brake)->line);
						} break;

						case PHPDBG_BREAK_SYM: {
							phpdbg_asprintf(&new_str,
								"%sbreak %s\n", *str,
								((phpdbg_breaksymbol_t*)brake)->symbol);
						} break;

						case PHPDBG_BREAK_METHOD: {
							phpdbg_asprintf(&new_str,
								"%sbreak %s::%s\n", *str,
								((phpdbg_breakmethod_t*)brake)->class_name,
								((phpdbg_breakmethod_t*)brake)->func_name);
						} break;

						case PHPDBG_BREAK_METHOD_OPLINE: {
<<<<<<< HEAD
							fprintf(handle,
								"break %s::%s#%llu\n",
=======
							phpdbg_asprintf(&new_str,
								"%sbreak %s::%s#%ld\n", *str,
>>>>>>> 297baa0c
								((phpdbg_breakopline_t*)brake)->class_name,
								((phpdbg_breakopline_t*)brake)->func_name,
								((phpdbg_breakopline_t*)brake)->opline_num);
						} break;

						case PHPDBG_BREAK_FUNCTION_OPLINE: {
<<<<<<< HEAD
							fprintf(handle,
								"break %s#%llu\n",
=======
							phpdbg_asprintf(&new_str,
								"%sbreak %s#%ld\n", *str,
>>>>>>> 297baa0c
								((phpdbg_breakopline_t*)brake)->func_name,
								((phpdbg_breakopline_t*)brake)->opline_num);
						} break;

						case PHPDBG_BREAK_FILE_OPLINE: {
<<<<<<< HEAD
							fprintf(handle,
								"break %s:#%llu\n",
=======
							phpdbg_asprintf(&new_str,
								"%sbreak %s:#%ld\n", *str,
>>>>>>> 297baa0c
								((phpdbg_breakopline_t*)brake)->class_name,
								((phpdbg_breakopline_t*)brake)->opline_num);
						} break;

						case PHPDBG_BREAK_OPCODE: {
							phpdbg_asprintf(&new_str,
								"%sbreak %s\n", *str,
								((phpdbg_breakop_t*)brake)->name);
						} break;

						case PHPDBG_BREAK_COND: {
							phpdbg_breakcond_t *conditional = (phpdbg_breakcond_t*) brake;

							if (conditional->paramed) {
								switch (conditional->param.type) {
									case STR_PARAM:
										phpdbg_asprintf(&new_str,
											"%sbreak at %s if %s\n", *str, conditional->param.str, conditional->code);
									break;

									case METHOD_PARAM:
										phpdbg_asprintf(&new_str,
											"%sbreak at %s::%s if %s\n", *str,
											conditional->param.method.class, conditional->param.method.name,
											conditional->code);
									break;

									case FILE_PARAM:
										phpdbg_asprintf(&new_str,
											"%sbreak at %s:%lu if %s\n", *str,
											conditional->param.file.name, conditional->param.file.line,
											conditional->code);
									break;

									default: { /* do nothing */ } break;
								}
							} else {
								phpdbg_asprintf(&new_str, "%sbreak if %s\n", str, conditional->code);
							}
						} break;
					}

					if ((*str)[0]) {
						efree(*str);
					}
					*str = new_str;
				}
			} ZEND_HASH_FOREACH_END();
		} ZEND_HASH_FOREACH_END();
	}

	if (!(*str)[0]) {
		*str = NULL;
	}
} /* }}} */

PHPDBG_API void phpdbg_set_breakpoint_file(const char *path, long line_num TSRMLS_DC) /* {{{ */
{
	php_stream_statbuf ssb;
	char realpath[MAXPATHLEN];
	const char *original_path = path;
	zend_bool pending;

	HashTable *broken, *file_breaks =  &PHPDBG_G(bp)[PHPDBG_BREAK_FILE];
	phpdbg_breakfile_t new_break;
	size_t path_len = 0L;

	if (VCWD_REALPATH(path, realpath)) {
		path = realpath;
	}
	path_len = strlen(path);

<<<<<<< HEAD
	if (!zend_hash_str_exists(&PHPDBG_G(file_sources), path, path_len)) {
=======
	phpdbg_debug("file path: %s, resolved path: %s, was compiled: %d\n", original_path, path, zend_hash_exists(&PHPDBG_G(file_sources), path, path_len));

	if (!zend_hash_exists(&PHPDBG_G(file_sources), path, path_len)) {
>>>>>>> 297baa0c
		if (php_stream_stat_path(path, &ssb) == FAILURE) {
			if (original_path[0] == '/') {
				phpdbg_error("breakpoint", "type=\"nofile\" add=\"fail\" file=\"%s\"", "Cannot stat %s, it does not exist", original_path);
				return;
			}

			file_breaks = &PHPDBG_G(bp)[PHPDBG_BREAK_FILE_PENDING];
			path = original_path;
			path_len = strlen(path);
			pending = 1;
		} else if (!(ssb.sb.st_mode & (S_IFREG|S_IFLNK))) {
			phpdbg_error("breakpoint", "type=\"notregular\" add=\"fail\" file=\"%s\"", "Cannot set breakpoint in %s, it is not a regular file", path);
			return;
		} else {
			phpdbg_debug("File exists, but not compiled\n");
		}
	}

	if (!(broken = zend_hash_str_find_ptr(file_breaks, path, path_len))) {
		HashTable breaks;
		zend_hash_init(&breaks, 8, NULL, phpdbg_file_breaks_dtor, 0);

		broken = zend_hash_str_add_mem(file_breaks, path, path_len, &breaks, sizeof(HashTable));
	}

	if (!zend_hash_index_exists(broken, line_num)) {
		PHPDBG_BREAK_INIT(new_break, PHPDBG_BREAK_FILE);
		new_break.filename = estrndup(path, path_len);
		new_break.line = line_num;

		zend_hash_index_update_mem(broken, line_num, &new_break, sizeof(phpdbg_breakfile_t));

		PHPDBG_BREAK_MAPPING(new_break.id, broken);

		if (pending) {
<<<<<<< HEAD
			zend_string *file, *path_str = zend_string_init(path, path_len, 0);
			ZEND_HASH_FOREACH_STR_KEY(&PHPDBG_G(file_sources), file) {
				if (!(pending = ((broken = phpdbg_resolve_pending_file_break_ex(file->val, file->len, path_str, broken TSRMLS_CC)) == NULL))) {
					new_break = *(phpdbg_breakfile_t *) zend_hash_index_find_ptr(broken, line_num);
=======
			for (zend_hash_internal_pointer_reset_ex(&PHPDBG_G(file_sources), &position);
			     zend_hash_get_current_key_ex(&PHPDBG_G(file_sources), &file, &filelen, NULL, 0, &position) == HASH_KEY_IS_STRING;
			     zend_hash_move_forward_ex(&PHPDBG_G(file_sources), &position)) {
				HashTable *fileht;

				phpdbg_debug("Compare against loaded %s\n", file);

				if (!(pending = ((fileht = phpdbg_resolve_pending_file_break_ex(file, filelen, path, path_len, broken TSRMLS_CC)) == NULL))) {
					phpdbg_breakfile_t *brake;
					zend_hash_index_find(fileht, line_num, (void **) &brake);
					new_break = *brake;
>>>>>>> 297baa0c
					break;
				}
			} ZEND_HASH_FOREACH_END();
			zend_string_release(path_str);
		}

		if (pending) {
			PHPDBG_G(flags) |= PHPDBG_HAS_PENDING_FILE_BP;

			phpdbg_notice("breakpoint", "add=\"success\" id=\"%d\" file=\"%s\" line=\"%ld\" pending=\"pending\"", "Pending breakpoint #%d added at %s:%ld", new_break.id, new_break.filename, new_break.line);
		} else {
			PHPDBG_G(flags) |= PHPDBG_HAS_FILE_BP;

			phpdbg_notice("breakpoint", "add=\"success\" id=\"%d\" file=\"%s\" line=\"%ld\"", "Breakpoint #%d added at %s:%ld", new_break.id, new_break.filename, new_break.line);
		}
	} else {
		phpdbg_error("breakpoint", "type=\"exists\" add=\"fail\" file=\"%s\" line=\"%ld\"", "Breakpoint at %s:%ld exists", path, line_num);
	}
} /* }}} */

PHPDBG_API HashTable *phpdbg_resolve_pending_file_break_ex(const char *file, uint filelen, zend_string *cur, HashTable *fileht TSRMLS_DC) /* {{{ */
{
<<<<<<< HEAD
	if (cur->len < filelen && file[filelen - cur->len - 1] == '/' && !memcmp(file + filelen - cur->len, cur->val, cur->len)) {
		phpdbg_breakfile_t *brake, new_brake;
		HashTable *master = NULL;
		dtor_func_t dtor;

		PHPDBG_G(flags) |= PHPDBG_HAS_FILE_BP;

		if (!(master = zend_hash_str_find_ptr(&PHPDBG_G(bp)[PHPDBG_BREAK_FILE], file, filelen))) {
			dtor = PHPDBG_G(bp)[PHPDBG_BREAK_FILE_PENDING].pDestructor;
			PHPDBG_G(bp)[PHPDBG_BREAK_FILE_PENDING].pDestructor = NULL;
			fileht = zend_hash_str_add_mem(&PHPDBG_G(bp)[PHPDBG_BREAK_FILE], file, filelen, fileht, sizeof(HashTable));
=======
	phpdbg_debug("file: %s, filelen: %u, cur: %s, curlen %u, pos: %c, memcmp: %d\n", file, filelen, cur, curlen, filelen > curlen ? file[filelen - curlen - 1] : '?', filelen > curlen ? memcmp(file + filelen - curlen, cur, curlen) : 0);

	if (((curlen < filelen && file[filelen - curlen - 1] == '/') || filelen == curlen) && !memcmp(file + filelen - curlen, cur, curlen)) {
		phpdbg_breakfile_t *brake, new_brake;
		HashTable *master = NULL;
		HashPosition position;

		PHPDBG_G(flags) |= PHPDBG_HAS_FILE_BP;

		if (zend_hash_find(&PHPDBG_G(bp)[PHPDBG_BREAK_FILE], file, filelen, (void **) &master) == FAILURE) {
			HashTable new_ht;
			zend_hash_init(&new_ht, 8, NULL, phpdbg_file_breaks_dtor, 0);
			zend_hash_add(&PHPDBG_G(bp)[PHPDBG_BREAK_FILE], file, filelen, &new_ht, sizeof(HashTable), (void **) &master);
>>>>>>> 297baa0c
		}

		ZEND_HASH_FOREACH_PTR(fileht, brake) {
			new_brake = *brake;
			new_brake.filename = estrndup(file, filelen);
			PHPDBG_BREAK_UNMAPPING(brake->id);

			if (master) {
				zend_hash_index_update_mem(master, brake->line, &new_brake, sizeof(phpdbg_breakfile_t));
				PHPDBG_BREAK_MAPPING(brake->id, master);
			}
		} ZEND_HASH_FOREACH_END();

		zend_hash_del(&PHPDBG_G(bp)[PHPDBG_BREAK_FILE_PENDING], cur);

		if (!zend_hash_num_elements(&PHPDBG_G(bp)[PHPDBG_BREAK_FILE_PENDING])) {
			PHPDBG_G(flags) &= ~PHPDBG_HAS_PENDING_FILE_BP;
		}

		phpdbg_debug("compiled file: %s, cur bp file: %s\n", file, cur);

		return master;
	}

	return NULL;
} /* }}} */

PHPDBG_API void phpdbg_resolve_pending_file_break(const char *file TSRMLS_DC) /* {{{ */
{
	HashTable *fileht;
	uint filelen = strlen(file);
	zend_string *cur;

<<<<<<< HEAD
	ZEND_HASH_FOREACH_STR_KEY_PTR(&PHPDBG_G(bp)[PHPDBG_BREAK_FILE_PENDING], cur, fileht) {
		phpdbg_resolve_pending_file_break_ex(file, filelen, cur, fileht TSRMLS_CC);
	} ZEND_HASH_FOREACH_END();
} /* }}} */
=======
	phpdbg_debug("was compiled: %s\n", file);

	zend_hash_internal_pointer_reset_ex(&PHPDBG_G(bp)[PHPDBG_BREAK_FILE_PENDING], &position);
	while (zend_hash_get_current_data_ex(&PHPDBG_G(bp)[PHPDBG_BREAK_FILE_PENDING], (void**) &fileht, &position) == SUCCESS) {
		const char *cur;
		uint curlen;

		zend_hash_get_current_key_ex(&PHPDBG_G(bp)[PHPDBG_BREAK_FILE_PENDING], (char **) &cur, &curlen, NULL, 0, &position);
		zend_hash_move_forward_ex(&PHPDBG_G(bp)[PHPDBG_BREAK_FILE_PENDING], &position);

		phpdbg_debug("check bp: %s\n", cur);

		phpdbg_resolve_pending_file_break_ex(file, filelen, cur, curlen, fileht TSRMLS_CC);
	}
}
>>>>>>> 297baa0c

PHPDBG_API void phpdbg_set_breakpoint_symbol(const char *name, size_t name_len TSRMLS_DC) /* {{{ */
{
	if (!zend_hash_str_exists(&PHPDBG_G(bp)[PHPDBG_BREAK_SYM], name, name_len)) {
		phpdbg_breaksymbol_t new_break;

		PHPDBG_G(flags) |= PHPDBG_HAS_SYM_BP;

		PHPDBG_BREAK_INIT(new_break, PHPDBG_BREAK_SYM);
		new_break.symbol = estrndup(name, name_len);

		zend_hash_str_update_mem(&PHPDBG_G(bp)[PHPDBG_BREAK_SYM], new_break.symbol, name_len, &new_break, sizeof(phpdbg_breaksymbol_t));

		phpdbg_notice("breakpoint", "add=\"success\" id=\"%d\" function=\"%s\"", "Breakpoint #%d added at %s", new_break.id, new_break.symbol);

		PHPDBG_BREAK_MAPPING(new_break.id, &PHPDBG_G(bp)[PHPDBG_BREAK_SYM]);
	} else {
		phpdbg_error("breakpoint", "type=\"exists\" add=\"fail\" function=\"%s\"", "Breakpoint exists at %s", name);
	}
} /* }}} */

PHPDBG_API void phpdbg_set_breakpoint_method(const char *class_name, const char *func_name TSRMLS_DC) /* {{{ */
{
	HashTable class_breaks, *class_table;
	size_t class_len = strlen(class_name);
	size_t func_len = strlen(func_name);
	char *lcname = zend_str_tolower_dup(func_name, func_len);

	if (!(class_table = zend_hash_str_find_ptr(&PHPDBG_G(bp)[PHPDBG_BREAK_METHOD], class_name, class_len))) {
		zend_hash_init(&class_breaks, 8, NULL, phpdbg_class_breaks_dtor, 0);
		class_table = zend_hash_str_update_mem(&PHPDBG_G(bp)[PHPDBG_BREAK_METHOD], class_name, class_len, &class_breaks, sizeof(HashTable));
	}

	if (!zend_hash_str_exists(class_table, lcname, func_len)) {
		phpdbg_breakmethod_t new_break;

		PHPDBG_G(flags) |= PHPDBG_HAS_METHOD_BP;

		PHPDBG_BREAK_INIT(new_break, PHPDBG_BREAK_METHOD);
		new_break.class_name = estrndup(class_name, class_len);
		new_break.class_len = class_len;
		new_break.func_name = estrndup(func_name, func_len);
		new_break.func_len = func_len;

		zend_hash_str_update_mem(class_table, lcname, func_len, &new_break, sizeof(phpdbg_breakmethod_t));

		phpdbg_notice("breakpoint", "add=\"success\" id=\"%d\" method=\"%s::%s\"", "Breakpoint #%d added at %s::%s", new_break.id, class_name, func_name);

		PHPDBG_BREAK_MAPPING(new_break.id, class_table);
	} else {
		phpdbg_error("breakpoint", "type=\"exists\" add=\"fail\" method=\"%s::%s\"", "Breakpoint exists at %s::%s", class_name, func_name);
	}

	efree(lcname);
} /* }}} */

PHPDBG_API void phpdbg_set_breakpoint_opline(zend_ulong opline TSRMLS_DC) /* {{{ */
{
	if (!zend_hash_index_exists(&PHPDBG_G(bp)[PHPDBG_BREAK_OPLINE], opline)) {
		phpdbg_breakline_t new_break;

		PHPDBG_G(flags) |= PHPDBG_HAS_OPLINE_BP;

		PHPDBG_BREAK_INIT(new_break, PHPDBG_BREAK_OPLINE);
		new_break.name = NULL;
		new_break.opline = opline;
		new_break.base = NULL;

		zend_hash_index_update_mem(&PHPDBG_G(bp)[PHPDBG_BREAK_OPLINE], opline, &new_break, sizeof(phpdbg_breakline_t));

		phpdbg_notice("breakpoint", "add=\"success\" id=\"%d\" opline=\"%#lx\"", "Breakpoint #%d added at %#lx", new_break.id, new_break.opline);
		PHPDBG_BREAK_MAPPING(new_break.id, &PHPDBG_G(bp)[PHPDBG_BREAK_OPLINE]);
	} else {
		phpdbg_error("breakpoint", "type=\"exists\" add=\"fail\" opline=\"%#lx\"", "Breakpoint exists at %#lx", opline);
	}
} /* }}} */

PHPDBG_API int phpdbg_resolve_op_array_break(phpdbg_breakopline_t *brake, zend_op_array *op_array TSRMLS_DC) /* {{{ */
{
	phpdbg_breakline_t opline_break;
	if (op_array->last <= brake->opline_num) {
		if (brake->class_name == NULL) {
			phpdbg_error("breakpoint", "type=\"maxoplines\" add=\"fail\" maxoplinenum=\"%d\" function=\"%s\" usedoplinenum=\"%ld\"", "There are only %d oplines in function %s (breaking at opline %ld impossible)", op_array->last, brake->func_name, brake->opline_num);
		} else if (brake->func_name == NULL) {
			phpdbg_error("breakpoint", "type=\"maxoplines\" add=\"fail\" maxoplinenum=\"%d\" file=\"%s\" usedoplinenum=\"%ld\"", "There are only %d oplines in file %s (breaking at opline %ld impossible)", op_array->last, brake->class_name, brake->opline_num);
		} else {
			phpdbg_error("breakpoint", "type=\"maxoplines\" add=\"fail\" maxoplinenum=\"%d\" method=\"%s::%s\" usedoplinenum=\"%ld\"", "There are only %d oplines in method %s::%s (breaking at opline %ld impossible)", op_array->last, brake->class_name, brake->func_name, brake->opline_num);
		}

		return FAILURE;
	}

	opline_break.disabled = 0;
	opline_break.hits = 0;
	opline_break.id = brake->id;
	opline_break.opline = brake->opline = (zend_ulong)(op_array->opcodes + brake->opline_num);
	opline_break.name = NULL;
	opline_break.base = brake;
	if (op_array->scope) {
		opline_break.type = PHPDBG_BREAK_METHOD_OPLINE;
	} else if (op_array->function_name) {
		opline_break.type = PHPDBG_BREAK_FUNCTION_OPLINE;
	} else {
		opline_break.type = PHPDBG_BREAK_FILE_OPLINE;
	}

	PHPDBG_G(flags) |= PHPDBG_HAS_OPLINE_BP;

	zend_hash_index_update_mem(&PHPDBG_G(bp)[PHPDBG_BREAK_OPLINE], opline_break.opline, &opline_break, sizeof(phpdbg_breakline_t));

	return SUCCESS;
} /* }}} */

PHPDBG_API void phpdbg_resolve_op_array_breaks(zend_op_array *op_array TSRMLS_DC) /* {{{ */
{
	HashTable *func_table = &PHPDBG_G(bp)[PHPDBG_BREAK_FUNCTION_OPLINE];
	HashTable *oplines_table;
	phpdbg_breakopline_t *brake;

	if (op_array->scope != NULL && !(func_table = zend_hash_find_ptr(&PHPDBG_G(bp)[PHPDBG_BREAK_METHOD_OPLINE], op_array->scope->name))) {
		return;
	}

	if (op_array->function_name == NULL) {
		if (!(oplines_table = zend_hash_find_ptr(&PHPDBG_G(bp)[PHPDBG_BREAK_FILE_OPLINE], op_array->filename))) {
			return;
		}
	} else if (!op_array->function_name || !(oplines_table = zend_hash_find_ptr(func_table, op_array->function_name))) {
		return;
	}

	ZEND_HASH_FOREACH_PTR(oplines_table, brake) {
		if (phpdbg_resolve_op_array_break(brake, op_array TSRMLS_CC) == SUCCESS) {
			phpdbg_breakline_t *opline_break;

			zend_hash_internal_pointer_end(&PHPDBG_G(bp)[PHPDBG_BREAK_OPLINE]);
			opline_break = zend_hash_get_current_data_ptr(&PHPDBG_G(bp)[PHPDBG_BREAK_OPLINE]);

			phpdbg_notice("breakpoint", "add=\"success\" id=\"%d\" symbol=\"%s\" num=\"%ld\" opline=\"%#lx\"", "Breakpoint #%d resolved at %s%s%s#%ld (opline %#lx)",
				brake->id,
				brake->class_name ? brake->class_name : "",
				brake->class_name && brake->func_name ? "::" : "",
				brake->func_name ? brake->func_name : "",
				brake->opline_num,
				brake->opline);
		}
	} ZEND_HASH_FOREACH_END();
} /* }}} */

PHPDBG_API int phpdbg_resolve_opline_break(phpdbg_breakopline_t *new_break TSRMLS_DC) /* {{{ */
{
	HashTable *func_table = EG(function_table);
	zend_function *func;

	if (new_break->func_name == NULL) {
		if (EG(current_execute_data) == NULL) {
			if (PHPDBG_G(ops) != NULL && !memcmp(PHPDBG_G(ops)->filename, new_break->class_name, new_break->class_len)) {
				if (phpdbg_resolve_op_array_break(new_break, PHPDBG_G(ops) TSRMLS_CC) == SUCCESS) {
					return SUCCESS;
				} else {
					return 2;
				}
			}
			return FAILURE;
		} else {
			zend_execute_data *execute_data = EG(current_execute_data);
			do {
				zend_op_array *op_array = &execute_data->func->op_array;
				if (op_array->function_name == NULL && op_array->scope == NULL && new_break->class_len == op_array->filename->len && !memcmp(op_array->filename->val, new_break->class_name, new_break->class_len)) {
					if (phpdbg_resolve_op_array_break(new_break, op_array TSRMLS_CC) == SUCCESS) {
						return SUCCESS;
					} else {
						return 2;
					}
				}
			} while ((execute_data = execute_data->prev_execute_data) != NULL);
			return FAILURE;
		}
	}

	if (new_break->class_name != NULL) {
		zend_class_entry *ce;
		if (!(ce = zend_hash_str_find_ptr(EG(class_table), zend_str_tolower_dup(new_break->class_name, new_break->class_len), new_break->class_len))) {
			return FAILURE;
		}
		func_table = &ce->function_table;
	}

	if (!(func = zend_hash_str_find_ptr(func_table, zend_str_tolower_dup(new_break->func_name, new_break->func_len), new_break->func_len))) {
		if (new_break->class_name != NULL && new_break->func_name != NULL) {
			phpdbg_error("breakpoint", "type=\"nomethod\" method=\"%s::%s\"", "Method %s doesn't exist in class %s", new_break->func_name, new_break->class_name);
			return 2;
		}
		return FAILURE;
	}

	if (func->type != ZEND_USER_FUNCTION) {
		if (new_break->class_name == NULL) {
			phpdbg_error("breakpoint", "type=\"internalfunction\" function=\"%s\"", "%s is not an user defined function, no oplines exist", new_break->func_name);
		} else {
			phpdbg_error("breakpoint", "type=\"internalfunction\" method=\"%s::%s\"", "%s::%s is not an user defined method, no oplines exist", new_break->class_name, new_break->func_name);
		}
		return 2;
	}

	if (phpdbg_resolve_op_array_break(new_break, &func->op_array TSRMLS_CC) == FAILURE) {
		return 2;
	}

	return SUCCESS;
} /* }}} */

PHPDBG_API void phpdbg_set_breakpoint_method_opline(const char *class, const char *method, zend_ulong opline TSRMLS_DC) /* {{{ */
{
	phpdbg_breakopline_t new_break;
	HashTable class_breaks, *class_table;
	HashTable method_breaks, *method_table;

	PHPDBG_BREAK_INIT(new_break, PHPDBG_BREAK_METHOD_OPLINE);
	new_break.func_len = strlen(method);
	new_break.func_name = estrndup(method, new_break.func_len);
	new_break.class_len = strlen(class);
	new_break.class_name = estrndup(class, new_break.class_len);
	new_break.opline_num = opline;
	new_break.opline = 0;

	switch (phpdbg_resolve_opline_break(&new_break TSRMLS_CC)) {
		case FAILURE:
			phpdbg_notice("breakpoint", "pending=\"pending\" id=\"%d\" method=\"%::%s\" num=\"%ld\"", "Pending breakpoint #%d at %s::%s#%ld", new_break.id, new_break.class_name, new_break.func_name, opline);
			break;

		case SUCCESS:
			phpdbg_notice("breakpoint", "id=\"%d\" method=\"%::%s\" num=\"%ld\"", "Breakpoint #%d added at %s::%s#%ld", new_break.id, new_break.class_name, new_break.func_name, opline);
			break;

		case 2:
			return;
	}

	if (!(class_table = zend_hash_str_find_ptr(&PHPDBG_G(bp)[PHPDBG_BREAK_METHOD_OPLINE], new_break.class_name, new_break.class_len))) {
		zend_hash_init(&class_breaks, 8, NULL, phpdbg_opline_class_breaks_dtor, 0);
		class_table = zend_hash_str_update_mem(&PHPDBG_G(bp)[PHPDBG_BREAK_METHOD_OPLINE], new_break.class_name, new_break.class_len, &class_breaks, sizeof(HashTable));
	}

	if (!(method_table = zend_hash_str_find_ptr(class_table, new_break.func_name, new_break.func_len))) {
		zend_hash_init(&method_breaks, 8, NULL, phpdbg_opline_breaks_dtor, 0);
		method_table = zend_hash_str_update_mem(class_table, new_break.func_name, new_break.func_len, &method_breaks, sizeof(HashTable));
	}

	if (zend_hash_index_exists(method_table, opline)) {
		phpdbg_error("breakpoint", "type=\"exists\" method=\"%s\" num=\"%ld\"", "Breakpoint already exists for %s::%s#%ld", new_break.class_name, new_break.func_name, opline);
		efree((char*)new_break.func_name);
		efree((char*)new_break.class_name);
		PHPDBG_G(bp_count)--;
		return;
	}

	PHPDBG_G(flags) |= PHPDBG_HAS_METHOD_OPLINE_BP;

	PHPDBG_BREAK_MAPPING(new_break.id, method_table);

	zend_hash_index_update_mem(method_table, opline, &new_break, sizeof(phpdbg_breakopline_t));
}

PHPDBG_API void phpdbg_set_breakpoint_function_opline(const char *function, zend_ulong opline TSRMLS_DC) /* {{{ */
{
	phpdbg_breakopline_t new_break;
	HashTable func_breaks, *func_table;

	PHPDBG_BREAK_INIT(new_break, PHPDBG_BREAK_FUNCTION_OPLINE);
	new_break.func_len = strlen(function);
	new_break.func_name = estrndup(function, new_break.func_len);
	new_break.class_len = 0;
	new_break.class_name = NULL;
	new_break.opline_num = opline;
	new_break.opline = 0;

	switch (phpdbg_resolve_opline_break(&new_break TSRMLS_CC)) {
		case FAILURE:
			phpdbg_notice("breakpoint", "pending=\"pending\" id=\"%d\" function=\"%s\" num=\"%ld\"", "Pending breakpoint #%d at %s#%ld", new_break.id, new_break.func_name, opline);
			break;

		case SUCCESS:
			phpdbg_notice("breakpoint", "id=\"%d\" function=\"%s\" num=\"%ld\"", "Breakpoint #%d added at %s#%ld", new_break.id, new_break.func_name, opline);
			break;

		case 2:
			return;
	}

	if (!(func_table = zend_hash_str_find_ptr(&PHPDBG_G(bp)[PHPDBG_BREAK_FUNCTION_OPLINE], new_break.func_name, new_break.func_len))) {
		zend_hash_init(&func_breaks, 8, NULL, phpdbg_opline_breaks_dtor, 0);
		func_table = zend_hash_str_update_mem(&PHPDBG_G(bp)[PHPDBG_BREAK_FUNCTION_OPLINE], new_break.func_name, new_break.func_len, &func_breaks, sizeof(HashTable));
	}

	if (zend_hash_index_exists(func_table, opline)) {
		phpdbg_error("breakpoint", "type=\"exists\" function=\"%s\" num=\"%ld\"", "Breakpoint already exists for %s#%ld", new_break.func_name, opline);
		efree((char*)new_break.func_name);
		PHPDBG_G(bp_count)--;
		return;
	}

	PHPDBG_BREAK_MAPPING(new_break.id, func_table);

	PHPDBG_G(flags) |= PHPDBG_HAS_FUNCTION_OPLINE_BP;

	zend_hash_index_update_mem(func_table, opline, &new_break, sizeof(phpdbg_breakopline_t));
}

PHPDBG_API void phpdbg_set_breakpoint_file_opline(const char *file, zend_ulong opline TSRMLS_DC) /* {{{ */
{
	phpdbg_breakopline_t new_break;
	HashTable file_breaks, *file_table;

	PHPDBG_BREAK_INIT(new_break, PHPDBG_BREAK_FILE_OPLINE);
	new_break.func_len = 0;
	new_break.func_name = NULL;
	new_break.class_len = strlen(file);
	new_break.class_name = estrndup(file, new_break.class_len);
	new_break.opline_num = opline;
	new_break.opline = 0;

	switch (phpdbg_resolve_opline_break(&new_break TSRMLS_CC)) {
		case FAILURE:
			phpdbg_notice("breakpoint", "pending=\"pending\" id=\"%d\" file=\"%s\" num=\"%ld\"", "Pending breakpoint #%d at %s:%ld", new_break.id, new_break.class_name, opline);
			break;

		case SUCCESS:
			phpdbg_notice("breakpoint", "id=\"%d\" file=\"%s\" num=\"%ld\"", "Breakpoint #%d added at %s:%ld", new_break.id, new_break.class_name, opline);
			break;

		case 2:
			return;
	}

	if (!(file_table = zend_hash_str_find_ptr(&PHPDBG_G(bp)[PHPDBG_BREAK_FILE_OPLINE], new_break.class_name, new_break.class_len))) {
		zend_hash_init(&file_breaks, 8, NULL, phpdbg_opline_breaks_dtor, 0);
		file_table = zend_hash_str_update_mem(&PHPDBG_G(bp)[PHPDBG_BREAK_FILE_OPLINE], new_break.class_name, new_break.class_len, &file_breaks, sizeof(HashTable));
	}

	if (zend_hash_index_exists(file_table, opline)) {
		phpdbg_error("breakpoint", "type=\"exists\" file=\"%s\" num=\"%d\"", "Breakpoint already exists for %s:%ld", new_break.class_name, opline);
		efree((char*)new_break.class_name);
		PHPDBG_G(bp_count)--;
		return;
	}

	PHPDBG_BREAK_MAPPING(new_break.id, file_table);

	PHPDBG_G(flags) |= PHPDBG_HAS_FILE_OPLINE_BP;

	zend_hash_index_update_mem(file_table, opline, &new_break, sizeof(phpdbg_breakopline_t));
}

PHPDBG_API void phpdbg_set_breakpoint_opcode(const char *name, size_t name_len TSRMLS_DC) /* {{{ */
{
	phpdbg_breakop_t new_break;
	zend_ulong hash = zend_hash_func(name, name_len);

	if (zend_hash_index_exists(&PHPDBG_G(bp)[PHPDBG_BREAK_OPCODE], hash)) {
		phpdbg_error("breakpoint", "type=\"exists\" opcode=\"%s\"", "Breakpoint exists for %s", name);
		return;
	}

	PHPDBG_BREAK_INIT(new_break, PHPDBG_BREAK_OPCODE);
	new_break.hash = hash;
	new_break.name = estrndup(name, name_len);

	zend_hash_index_update_mem(&PHPDBG_G(bp)[PHPDBG_BREAK_OPCODE], hash, &new_break, sizeof(phpdbg_breakop_t));

	PHPDBG_G(flags) |= PHPDBG_HAS_OPCODE_BP;

	phpdbg_notice("breakpoint", "id=\"%d\" opcode=\"%s\"", "Breakpoint #%d added at %s", new_break.id, name);
	PHPDBG_BREAK_MAPPING(new_break.id, &PHPDBG_G(bp)[PHPDBG_BREAK_OPCODE]);
} /* }}} */

PHPDBG_API void phpdbg_set_breakpoint_opline_ex(phpdbg_opline_ptr_t opline TSRMLS_DC) /* {{{ */
{
	if (!zend_hash_index_exists(&PHPDBG_G(bp)[PHPDBG_BREAK_OPLINE], (zend_ulong) opline)) {
		phpdbg_breakline_t new_break;

		PHPDBG_G(flags) |= PHPDBG_HAS_OPLINE_BP;

		PHPDBG_BREAK_INIT(new_break, PHPDBG_BREAK_OPLINE);
		new_break.opline = (zend_ulong) opline;

		zend_hash_index_update_mem(&PHPDBG_G(bp)[PHPDBG_BREAK_OPLINE], (zend_ulong) opline, &new_break, sizeof(phpdbg_breakline_t));

		phpdbg_notice("breakpoint", "id=\"%d\" opline=\"%#lx\"", "Breakpoint #%d added at %#lx", new_break.id, new_break.opline);
		PHPDBG_BREAK_MAPPING(new_break.id, &PHPDBG_G(bp)[PHPDBG_BREAK_OPLINE]);
	} else {
		phpdbg_error("breakpoint", "type=\"exists\" opline=\"%#lx\"", "Breakpoint exists for opline %#lx", (zend_ulong) opline);
	}
} /* }}} */

static inline void phpdbg_create_conditional_break(phpdbg_breakcond_t *brake, const phpdbg_param_t *param, const char *expr, size_t expr_len, zend_ulong hash TSRMLS_DC) /* {{{ */
{
	phpdbg_breakcond_t new_break;
	uint32_t cops = CG(compiler_options);
	zval pv;

	PHPDBG_BREAK_INIT(new_break, PHPDBG_BREAK_COND);
	new_break.hash = hash;

	if (param) {
		new_break.paramed = 1;
		phpdbg_copy_param(
			param, &new_break.param TSRMLS_CC);
	} else {
		new_break.paramed = 0;
	}

	cops = CG(compiler_options);

	CG(compiler_options) = ZEND_COMPILE_DEFAULT_FOR_EVAL;

	new_break.code = estrndup(expr, expr_len);
	new_break.code_len = expr_len;

	Z_STR(pv) = zend_string_alloc(expr_len + sizeof("return ;") - 1, 0);
	memcpy(Z_STRVAL(pv), "return ", sizeof("return ") - 1);
	memcpy(Z_STRVAL(pv) + sizeof("return ") - 1, expr, expr_len);
	Z_STRVAL(pv)[Z_STRLEN(pv) - 1] = ';';
	Z_STRVAL(pv)[Z_STRLEN(pv)] = '\0';
	Z_TYPE_INFO(pv) = IS_STRING;

	new_break.ops = zend_compile_string(&pv, "Conditional Breakpoint Code" TSRMLS_CC);

	zval_dtor(&pv);

	if (new_break.ops) {
		brake = zend_hash_index_update_mem(&PHPDBG_G(bp)[PHPDBG_BREAK_COND], hash, &new_break, sizeof(phpdbg_breakcond_t));

		phpdbg_notice("breakpoint", "id=\"%d\" expression=\"%s\" ptr=\"%p\"", "Conditional breakpoint #%d added %s/%p", brake->id, brake->code, brake->ops);

		PHPDBG_G(flags) |= PHPDBG_HAS_COND_BP;
		PHPDBG_BREAK_MAPPING(new_break.id, &PHPDBG_G(bp)[PHPDBG_BREAK_COND]);
	} else {
		 phpdbg_error("compile", "expression=\"%s\"", "Failed to compile code for expression %s", expr);
		 efree((char*)new_break.code);
		 PHPDBG_G(bp_count)--;
	}

	CG(compiler_options) = cops;
} /* }}} */

PHPDBG_API void phpdbg_set_breakpoint_expression(const char *expr, size_t expr_len TSRMLS_DC) /* {{{ */
{
	zend_ulong expr_hash = zend_inline_hash_func(expr, expr_len);
	phpdbg_breakcond_t new_break;

	if (!zend_hash_index_exists(&PHPDBG_G(bp)[PHPDBG_BREAK_COND], expr_hash)) {
		phpdbg_create_conditional_break(
			&new_break, NULL, expr, expr_len, expr_hash TSRMLS_CC);
	} else {
		phpdbg_error("breakpoint", "type=\"exists\" expression=\"%s\"", "Conditional break %s exists", expr);
	}
} /* }}} */

PHPDBG_API void phpdbg_set_breakpoint_at(const phpdbg_param_t *param TSRMLS_DC) /* {{{ */
{
	phpdbg_breakcond_t new_break;
	phpdbg_param_t *condition;
	zend_ulong hash = 0L;

	if (param->next) {
		condition = param->next;
		hash = zend_inline_hash_func(condition->str, condition->len);

		if (!zend_hash_index_exists(&PHPDBG_G(bp)[PHPDBG_BREAK_COND], hash)) {
			phpdbg_create_conditional_break(&new_break, param, condition->str, condition->len, hash TSRMLS_CC);
		} else {
			phpdbg_notice("breakpoint", "type=\"exists\" arg=\"%s\"", "Conditional break %s exists at the specified location", condition->str);
		}
	}

} /* }}} */

static inline phpdbg_breakbase_t *phpdbg_find_breakpoint_file(zend_op_array *op_array TSRMLS_DC) /* {{{ */
{
	HashTable *breaks;
	phpdbg_breakbase_t *brake;
<<<<<<< HEAD

	if (!(breaks = zend_hash_find_ptr(&PHPDBG_G(bp)[PHPDBG_BREAK_FILE], op_array->filename))) {
=======
	size_t path_len;
	char realpath[MAXPATHLEN];
	const char *path = op_array->filename;

	if (VCWD_REALPATH(path, realpath)) {
		path = realpath;
	}

	path_len = strlen(path);

#if 0
	phpdbg_debug("Op at: %.*s %d\n", path_len, path, (*EG(opline_ptr))->lineno);
#endif

	if (zend_hash_find(&PHPDBG_G(bp)[PHPDBG_BREAK_FILE], path, path_len, (void**)&breaks) == FAILURE) {
>>>>>>> 297baa0c
		return NULL;
	}

	if (EG(current_execute_data) && (brake = zend_hash_index_find_ptr(breaks, EG(current_execute_data)->opline->lineno))) {
		return brake;
	}

	return NULL;
} /* }}} */

static inline phpdbg_breakbase_t *phpdbg_find_breakpoint_symbol(zend_function *fbc TSRMLS_DC) /* {{{ */
{
	const char *fname;
	size_t flen;
	zend_op_array *ops;

	if (fbc->type != ZEND_USER_FUNCTION) {
		return NULL;
	}

	ops = (zend_op_array *) fbc;

	if (ops->scope) {
		/* find method breaks here */
		return phpdbg_find_breakpoint_method(ops TSRMLS_CC);
	}

	if (ops->function_name) {
		fname = ops->function_name->val;
		flen = ops->function_name->len;
	} else {
		fname = "main";
		flen = 4;
	}

	return zend_hash_str_find_ptr(&PHPDBG_G(bp)[PHPDBG_BREAK_SYM], fname, flen);
} /* }}} */

static inline phpdbg_breakbase_t *phpdbg_find_breakpoint_method(zend_op_array *ops TSRMLS_DC) /* {{{ */
{
	HashTable *class_table;
	phpdbg_breakbase_t *brake = NULL;

	if ((class_table = zend_hash_find_ptr(&PHPDBG_G(bp)[PHPDBG_BREAK_METHOD], ops->scope->name))) {
		size_t lcname_len = ops->function_name->len;
		char *lcname = zend_str_tolower_dup(ops->function_name->val, lcname_len);

		brake = zend_hash_str_find_ptr(class_table, lcname, lcname_len);

		efree(lcname);
	}

	return brake;
} /* }}} */

static inline phpdbg_breakbase_t *phpdbg_find_breakpoint_opline(phpdbg_opline_ptr_t opline TSRMLS_DC) /* {{{ */
{
	phpdbg_breakline_t *brake;

	if ((brake = zend_hash_index_find_ptr(&PHPDBG_G(bp)[PHPDBG_BREAK_OPLINE], (zend_ulong) opline)) && brake->base) {
		return (phpdbg_breakbase_t *)brake->base;
	}

	return (phpdbg_breakbase_t *) brake;
} /* }}} */

static inline phpdbg_breakbase_t *phpdbg_find_breakpoint_opcode(zend_uchar opcode TSRMLS_DC) /* {{{ */
{
	const char *opname = phpdbg_decode_opcode(opcode);

	if (memcmp(opname, PHPDBG_STRL("UNKNOWN")) == 0) {
		return NULL;
	}

	return zend_hash_index_find_ptr(&PHPDBG_G(bp)[PHPDBG_BREAK_OPCODE], zend_hash_func(opname, strlen(opname)));
} /* }}} */

static inline zend_bool phpdbg_find_breakpoint_param(phpdbg_param_t *param, zend_execute_data *execute_data TSRMLS_DC) /* {{{ */
{
	zend_function *function = execute_data->func;

	switch (param->type) {
		case NUMERIC_FUNCTION_PARAM:
		case STR_PARAM: {
			/* function breakpoint */

			if (function->type != ZEND_USER_FUNCTION) {
				return 0;
			}

			{
				const char *str = NULL;
				size_t len = 0L;
				zend_op_array *ops = (zend_op_array*)function;
				str = ops->function_name ? ops->function_name->val : "main";
				len = ops->function_name ? ops->function_name->len : strlen(str);

				if (len == param->len && memcmp(param->str, str, len) == SUCCESS) {
					return param->type == STR_PARAM || execute_data->opline - ops->opcodes == param->num;
				}
			}
		} break;

		case FILE_PARAM: {
			if (param->file.line == zend_get_executed_lineno(TSRMLS_C)) {
				const char *str = zend_get_executed_filename(TSRMLS_C);
				size_t lengths[2] = {strlen(param->file.name), strlen(str)};

				if (lengths[0] == lengths[1]) {
					return (memcmp(
						param->file.name, str, lengths[0]) == SUCCESS);
				}
			}
		} break;

		case NUMERIC_METHOD_PARAM:
		case METHOD_PARAM: {
			if (function->type != ZEND_USER_FUNCTION) {
				return 0;
			}

			{
				zend_op_array *ops = (zend_op_array*) function;

				if (ops->scope) {
					size_t lengths[2] = { strlen(param->method.class), ops->scope->name->len };
					if (lengths[0] == lengths[1] && memcmp(param->method.class, ops->scope->name, lengths[0]) == SUCCESS) {
						lengths[0] = strlen(param->method.name);
						lengths[1] = ops->function_name->len;

						if (lengths[0] == lengths[1] && memcmp(param->method.name, ops->function_name, lengths[0]) == SUCCESS) {
							return param->type == METHOD_PARAM || (execute_data->opline - ops->opcodes) == param->num;
						}
					}
				}
			}
		} break;

		case ADDR_PARAM: {
			return ((zend_ulong)(phpdbg_opline_ptr_t)execute_data->opline == param->addr);
		} break;

		default: {
			/* do nothing */
		} break;
	}
	return 0;
} /* }}} */

static inline phpdbg_breakbase_t *phpdbg_find_conditional_breakpoint(zend_execute_data *execute_data TSRMLS_DC) /* {{{ */
{
	phpdbg_breakcond_t *bp;
	int breakpoint = FAILURE;

	ZEND_HASH_FOREACH_PTR(&PHPDBG_G(bp)[PHPDBG_BREAK_COND], bp) {
		zval retval;
		const zend_op *orig_opline = EG(current_execute_data)->opline;
		zend_function *orig_func = EG(current_execute_data)->func;
		zval *orig_retval = EG(current_execute_data)->return_value;

		if (((phpdbg_breakbase_t*)bp)->disabled) {
			continue;
		}

		if (bp->paramed) {
			if (!phpdbg_find_breakpoint_param(&bp->param, execute_data TSRMLS_CC)) {
				continue;
			}
		}

		EG(no_extensions) = 1;

		zend_rebuild_symbol_table(TSRMLS_C);

		zend_try {
			PHPDBG_G(flags) |= PHPDBG_IN_COND_BP;
			zend_execute(bp->ops, &retval TSRMLS_CC);
#if PHP_VERSION_ID >= 50700
			if (zend_is_true(&retval TSRMLS_CC)) {
#else
			if (zend_is_true(&retval)) {
#endif
				breakpoint = SUCCESS;
			}
 		} zend_end_try();

		EG(no_extensions) = 1;
		EG(current_execute_data)->opline = orig_opline;
		EG(current_execute_data)->func = orig_func;
		EG(current_execute_data)->return_value = orig_retval;
		PHPDBG_G(flags) &= ~PHPDBG_IN_COND_BP;

		if (breakpoint == SUCCESS) {
			break;
		}
	} ZEND_HASH_FOREACH_END();

	return (breakpoint == SUCCESS) ? ((phpdbg_breakbase_t *) bp) : NULL;
} /* }}} */

PHPDBG_API phpdbg_breakbase_t *phpdbg_find_breakpoint(zend_execute_data *execute_data TSRMLS_DC) /* {{{ */
{
	phpdbg_breakbase_t *base = NULL;

	if (!(PHPDBG_G(flags) & PHPDBG_IS_BP_ENABLED)) {
		return NULL;
	}

	/* conditions cannot be executed by eval()'d code */
	if (!(PHPDBG_G(flags) & PHPDBG_IN_EVAL) &&
		(PHPDBG_G(flags) & PHPDBG_HAS_COND_BP) &&
		(base = phpdbg_find_conditional_breakpoint(execute_data TSRMLS_CC))) {
		goto result;
	}

	if ((PHPDBG_G(flags) & PHPDBG_HAS_FILE_BP) && (base = phpdbg_find_breakpoint_file(&execute_data->func->op_array TSRMLS_CC))) {
		goto result;
	}

	if (PHPDBG_G(flags) & (PHPDBG_HAS_METHOD_BP|PHPDBG_HAS_SYM_BP)) {
		/* check we are at the beginning of the stack */
		if (execute_data->opline == execute_data->func->op_array.opcodes) {
			if ((base = phpdbg_find_breakpoint_symbol(execute_data->func TSRMLS_CC))) {
				goto result;
			}
		}
	}

	if ((PHPDBG_G(flags) & PHPDBG_HAS_OPLINE_BP) && (base = phpdbg_find_breakpoint_opline((phpdbg_opline_ptr_t) execute_data->opline TSRMLS_CC))) {
		goto result;
	}

	if ((PHPDBG_G(flags) & PHPDBG_HAS_OPCODE_BP) && (base = phpdbg_find_breakpoint_opcode(execute_data->opline->opcode TSRMLS_CC))) {
		goto result;
	}

	return NULL;

result:
	/* we return nothing for disable breakpoints */
	if (base->disabled) {
		return NULL;
	}

	return base;
} /* }}} */

PHPDBG_API void phpdbg_delete_breakpoint(zend_ulong num TSRMLS_DC) /* {{{ */
{
	HashTable *table;
	phpdbg_breakbase_t *brake;
	zend_string *strkey;
	zend_ulong numkey;

	if ((brake = phpdbg_find_breakbase_ex(num, &table, &numkey, &strkey TSRMLS_CC))) {
		int type = brake->type;
		char *name = NULL;
		size_t name_len = 0L;

		switch (type) {
			case PHPDBG_BREAK_FILE:
			case PHPDBG_BREAK_METHOD:
				if (zend_hash_num_elements(table) == 1) {
					name = estrdup(brake->name);
					name_len = strlen(name);
					if (zend_hash_num_elements(&PHPDBG_G(bp)[type]) == 1) {
						PHPDBG_G(flags) &= ~(1<<(brake->type+1));
					}
				}
			break;

			default: {
				if (zend_hash_num_elements(table) == 1) {
					PHPDBG_G(flags) &= ~(1<<(brake->type+1));
				}
			}
		}

		switch (type) {
			case PHPDBG_BREAK_FILE_OPLINE:
			case PHPDBG_BREAK_FUNCTION_OPLINE:
			case PHPDBG_BREAK_METHOD_OPLINE:
				if (zend_hash_num_elements(&PHPDBG_G(bp)[PHPDBG_BREAK_OPLINE]) == 1) {
					PHPDBG_G(flags) &= PHPDBG_HAS_OPLINE_BP;
				}
				zend_hash_index_del(&PHPDBG_G(bp)[PHPDBG_BREAK_OPLINE], ((phpdbg_breakopline_t *) brake)->opline);
		}

		if (strkey) {
			zend_hash_del(table, strkey);
		} else {
			zend_hash_index_del(table, numkey);
		}

		switch (type) {
			case PHPDBG_BREAK_FILE:
			case PHPDBG_BREAK_METHOD:
				if (name) {
					zend_hash_str_del(&PHPDBG_G(bp)[type], name, name_len);
					efree(name);
				}
			break;
		}

		phpdbg_notice("breakpoint", "deleted=\"success\" id=\"%ld\"", "Deleted breakpoint #%ld", num);
		PHPDBG_BREAK_UNMAPPING(num);
	} else {
		phpdbg_error("breakpoint", "type=\"nobreakpoint\" deleted=\"fail\" id=\"%ld\"", "Failed to find breakpoint #%ld", num);
	}
} /* }}} */

PHPDBG_API void phpdbg_clear_breakpoints(TSRMLS_D) /* {{{ */
{
	zend_hash_clean(&PHPDBG_G(bp)[PHPDBG_BREAK_FILE]);
	zend_hash_clean(&PHPDBG_G(bp)[PHPDBG_BREAK_FILE_PENDING]);
	zend_hash_clean(&PHPDBG_G(bp)[PHPDBG_BREAK_SYM]);
	zend_hash_clean(&PHPDBG_G(bp)[PHPDBG_BREAK_OPLINE]);
	zend_hash_clean(&PHPDBG_G(bp)[PHPDBG_BREAK_METHOD_OPLINE]);
	zend_hash_clean(&PHPDBG_G(bp)[PHPDBG_BREAK_FUNCTION_OPLINE]);
	zend_hash_clean(&PHPDBG_G(bp)[PHPDBG_BREAK_FILE_OPLINE]);
	zend_hash_clean(&PHPDBG_G(bp)[PHPDBG_BREAK_OPCODE]);
	zend_hash_clean(&PHPDBG_G(bp)[PHPDBG_BREAK_METHOD]);
	zend_hash_clean(&PHPDBG_G(bp)[PHPDBG_BREAK_COND]);
	zend_hash_clean(&PHPDBG_G(bp)[PHPDBG_BREAK_MAP]);

	PHPDBG_G(flags) &= ~PHPDBG_BP_MASK;

	PHPDBG_G(bp_count) = 0;
} /* }}} */

PHPDBG_API void phpdbg_hit_breakpoint(phpdbg_breakbase_t *brake, zend_bool output TSRMLS_DC) /* {{{ */
{
	brake->hits++;

	if (output) {
		phpdbg_print_breakpoint(brake TSRMLS_CC);
	}
} /* }}} */

PHPDBG_API void phpdbg_print_breakpoint(phpdbg_breakbase_t *brake TSRMLS_DC) /* {{{ */
{
	if (!brake)
		goto unknown;

	switch (brake->type) {
		case PHPDBG_BREAK_FILE: {
			phpdbg_notice("breakpoint", "id=\"%d\" file=\"%s\" line=\"%ld\" hits=\"%lu\"", "Breakpoint #%d at %s:%ld, hits: %lu",
				((phpdbg_breakfile_t*)brake)->id,
				((phpdbg_breakfile_t*)brake)->filename,
				((phpdbg_breakfile_t*)brake)->line,
				((phpdbg_breakfile_t*)brake)->hits);
		} break;

		case PHPDBG_BREAK_SYM: {
			phpdbg_notice("breakpoint", "id=\"%d\" function=\"%s\" file=\"%s\" line=\"%ld\" hits=\"%lu\"", "Breakpoint #%d in %s() at %s:%u, hits: %lu",
				((phpdbg_breaksymbol_t*)brake)->id,
				((phpdbg_breaksymbol_t*)brake)->symbol,
				zend_get_executed_filename(TSRMLS_C),
				zend_get_executed_lineno(TSRMLS_C),
				((phpdbg_breakfile_t*)brake)->hits);
		} break;

		case PHPDBG_BREAK_OPLINE: {
			phpdbg_notice("breakpoint", "id=\"%d\" opline=\"%#lx\" file=\"%s\" line=\"%ld\" hits=\"%lu\"", "Breakpoint #%d in %#lx at %s:%u, hits: %lu",
				((phpdbg_breakline_t*)brake)->id,
				((phpdbg_breakline_t*)brake)->opline,
				zend_get_executed_filename(TSRMLS_C),
				zend_get_executed_lineno(TSRMLS_C),
				((phpdbg_breakline_t*)brake)->hits);
		} break;

		case PHPDBG_BREAK_METHOD_OPLINE: {
			 phpdbg_notice("breakpoint", "id=\"%d\" method=\"%s::%s\" num=\"%lu\" file=\"%s\" line=\"%ld\" hits=\"%lu\"", "Breakpoint #%d in %s::%s()#%lu at %s:%u, hits: %lu",
				((phpdbg_breakopline_t*)brake)->id,
				((phpdbg_breakopline_t*)brake)->class_name,
				((phpdbg_breakopline_t*)brake)->func_name,
				((phpdbg_breakopline_t*)brake)->opline_num,
				zend_get_executed_filename(TSRMLS_C),
				zend_get_executed_lineno(TSRMLS_C),
				((phpdbg_breakopline_t*)brake)->hits);
		} break;

		case PHPDBG_BREAK_FUNCTION_OPLINE: {
			 phpdbg_notice("breakpoint", "id=\"%d\" num=\"%lu\" function=\"%s\" file=\"%s\" line=\"%ld\" hits=\"%lu\"", "Breakpoint #%d in %s()#%lu at %s:%u, hits: %lu",
				((phpdbg_breakopline_t*)brake)->id,
				((phpdbg_breakopline_t*)brake)->func_name,
				((phpdbg_breakopline_t*)brake)->opline_num,
				zend_get_executed_filename(TSRMLS_C),
				zend_get_executed_lineno(TSRMLS_C),
				((phpdbg_breakopline_t*)brake)->hits);
		} break;

		case PHPDBG_BREAK_FILE_OPLINE: {
			 phpdbg_notice("breakpoint", "id=\"%d\" num=\"%lu\" file=\"%s\" line=\"%ld\" hits=\"%lu\"", "Breakpoint #%d in #%lu at %s:%u, hits: %lu",
				((phpdbg_breakopline_t*)brake)->id,
				((phpdbg_breakopline_t*)brake)->opline_num,
				zend_get_executed_filename(TSRMLS_C),
				zend_get_executed_lineno(TSRMLS_C),
				((phpdbg_breakopline_t*)brake)->hits);
		} break;

		case PHPDBG_BREAK_OPCODE: {
			 phpdbg_notice("breakpoint", "id=\"%d\" opcode=\"%s\" file=\"%s\" line=\"%ld\" hits=\"%lu\"", "Breakpoint #%d in %s at %s:%u, hits: %lu",
				((phpdbg_breakop_t*)brake)->id,
				((phpdbg_breakop_t*)brake)->name,
				zend_get_executed_filename(TSRMLS_C),
				zend_get_executed_lineno(TSRMLS_C),
				((phpdbg_breakop_t*)brake)->hits);
		} break;

		case PHPDBG_BREAK_METHOD: {
			 phpdbg_notice("breakpoint", "id=\"%d\" method=\"%s::%s\" file=\"%s\" line=\"%ld\" hits=\"%lu\"", "Breakpoint #%d in %s::%s() at %s:%u, hits: %lu",
				((phpdbg_breakmethod_t*)brake)->id,
				((phpdbg_breakmethod_t*)brake)->class_name,
				((phpdbg_breakmethod_t*)brake)->func_name,
				zend_get_executed_filename(TSRMLS_C),
				zend_get_executed_lineno(TSRMLS_C),
				((phpdbg_breakmethod_t*)brake)->hits);
		} break;

		case PHPDBG_BREAK_COND: {
			if (((phpdbg_breakcond_t*)brake)->paramed) {
				char *param;
				phpdbg_notice("breakpoint", "id=\"%d\" location=\"%s\" eval=\"%s\" file=\"%s\" line=\"%ld\" hits=\"%lu\"", "Conditional breakpoint #%d: at %s if %s at %s:%u, hits: %lu",
					((phpdbg_breakcond_t*)brake)->id,
					phpdbg_param_tostring(&((phpdbg_breakcond_t*)brake)->param, &param TSRMLS_CC),
					((phpdbg_breakcond_t*)brake)->code,
					zend_get_executed_filename(TSRMLS_C),
					zend_get_executed_lineno(TSRMLS_C),
					((phpdbg_breakcond_t*)brake)->hits);
				if (param)
					free(param);
			} else {
				phpdbg_notice("breakpoint", "id=\"%d\" eval=\"%s\" file=\"%s\" line=\"%ld\" hits=\"%lu\"", "Conditional breakpoint #%d: on %s == true at %s:%u, hits: %lu",
					((phpdbg_breakcond_t*)brake)->id,
					((phpdbg_breakcond_t*)brake)->code,
					zend_get_executed_filename(TSRMLS_C),
					zend_get_executed_lineno(TSRMLS_C),
					((phpdbg_breakcond_t*)brake)->hits);
			}

		} break;

		default: {
unknown:
			phpdbg_notice("breakpoint", "id=\"\" file=\"%s\" line=\"%ld\" hits=\"%lu\"", "Unknown breakpoint at %s:%u",
				zend_get_executed_filename(TSRMLS_C),
				zend_get_executed_lineno(TSRMLS_C));
		}
	}
} /* }}} */

PHPDBG_API void phpdbg_enable_breakpoint(zend_ulong id TSRMLS_DC) /* {{{ */
{
	phpdbg_breakbase_t *brake = phpdbg_find_breakbase(id TSRMLS_CC);

	if (brake) {
		brake->disabled = 0;
	}
} /* }}} */

PHPDBG_API void phpdbg_disable_breakpoint(zend_ulong id TSRMLS_DC) /* {{{ */
{
	phpdbg_breakbase_t *brake = phpdbg_find_breakbase(id TSRMLS_CC);

	if (brake) {
		brake->disabled = 1;
	}
} /* }}} */

PHPDBG_API void phpdbg_enable_breakpoints(TSRMLS_D) /* {{{ */
{
	PHPDBG_G(flags) |= PHPDBG_IS_BP_ENABLED;
} /* }}} */

PHPDBG_API void phpdbg_disable_breakpoints(TSRMLS_D) { /* {{{ */
	PHPDBG_G(flags) &= ~PHPDBG_IS_BP_ENABLED;
} /* }}} */

PHPDBG_API phpdbg_breakbase_t *phpdbg_find_breakbase(zend_ulong id TSRMLS_DC) /* {{{ */
{
	HashTable *table;
	zend_string *strkey;
	zend_ulong numkey;

	return phpdbg_find_breakbase_ex(id, &table, &numkey, &strkey TSRMLS_CC);
} /* }}} */

PHPDBG_API phpdbg_breakbase_t *phpdbg_find_breakbase_ex(zend_ulong id, HashTable **table, zend_ulong *numkey, zend_string **strkey TSRMLS_DC) /* {{{ */
{
	if ((*table = zend_hash_index_find_ptr(&PHPDBG_G(bp)[PHPDBG_BREAK_MAP], id))) {
		phpdbg_breakbase_t *brake;

		ZEND_HASH_FOREACH_KEY_PTR(*table, *numkey, *strkey, brake) {
			if (brake->id == id) {
				return brake;
			}
		} ZEND_HASH_FOREACH_END();
	}

	return NULL;
} /* }}} */

PHPDBG_API void phpdbg_print_breakpoints(zend_ulong type TSRMLS_DC) /* {{{ */
{
	phpdbg_xml("<breakpoints %r>");

	switch (type) {
		case PHPDBG_BREAK_SYM: if ((PHPDBG_G(flags) & PHPDBG_HAS_SYM_BP)) {
			phpdbg_breaksymbol_t *brake;

			phpdbg_out(SEPARATE "\n");
			phpdbg_out("Function Breakpoints:\n");
			ZEND_HASH_FOREACH_PTR(&PHPDBG_G(bp)[PHPDBG_BREAK_SYM], brake) {
				phpdbg_writeln("function", "id=\"%d\" name=\"%s\" disabled=\"%s\"", "#%d\t\t%s%s",
					brake->id, brake->symbol,
					((phpdbg_breakbase_t *) brake)->disabled ? " [disabled]" : "");
			} ZEND_HASH_FOREACH_END();
		} break;

		case PHPDBG_BREAK_METHOD: if ((PHPDBG_G(flags) & PHPDBG_HAS_METHOD_BP)) {
			HashTable *class_table;

			phpdbg_out(SEPARATE "\n");
			phpdbg_out("Method Breakpoints:\n");
			ZEND_HASH_FOREACH_PTR(&PHPDBG_G(bp)[PHPDBG_BREAK_METHOD], class_table) {
				phpdbg_breakmethod_t *brake;

				ZEND_HASH_FOREACH_PTR(class_table, brake) {
					phpdbg_writeln("method", "id=\"%d\" name=\"%s::%s\" disabled=\"%s\"", "#%d\t\t%s::%s%s",
						brake->id, brake->class_name, brake->func_name,
						((phpdbg_breakbase_t *) brake)->disabled ? " [disabled]" : "");
				} ZEND_HASH_FOREACH_END();
			} ZEND_HASH_FOREACH_END();
		} break;

		case PHPDBG_BREAK_FILE: if ((PHPDBG_G(flags) & PHPDBG_HAS_FILE_BP)) {
			HashTable *points;

			phpdbg_out(SEPARATE "\n");
			phpdbg_out("File Breakpoints:\n");
			ZEND_HASH_FOREACH_PTR(&PHPDBG_G(bp)[PHPDBG_BREAK_FILE], points) {
				phpdbg_breakfile_t *brake;

				ZEND_HASH_FOREACH_PTR(points, brake) {
					phpdbg_writeln("file", "id=\"%d\" name=\"%s\" line=\"%lu\" disabled=\"%s\"", "#%d\t\t%s:%lu%s",
						brake->id, brake->filename, brake->line,
						((phpdbg_breakbase_t *) brake)->disabled ? " [disabled]" : "");
				} ZEND_HASH_FOREACH_END();
			} ZEND_HASH_FOREACH_END();
		}  if ((PHPDBG_G(flags) & PHPDBG_HAS_PENDING_FILE_BP)) {
			HashTable *points;

			phpdbg_out(SEPARATE "\n");
			phpdbg_out("Pending File Breakpoints:\n");
			ZEND_HASH_FOREACH_PTR(&PHPDBG_G(bp)[PHPDBG_BREAK_FILE_PENDING], points) {
				phpdbg_breakfile_t *brake;

				ZEND_HASH_FOREACH_PTR(points, brake) {
					phpdbg_writeln("file", "id=\"%d\" name=\"%s\" line=\"%lu\" disabled=\"%s\" pending=\"pending\"", "#%d\t\t%s:%lu%s",
						brake->id, brake->filename, brake->line,
						((phpdbg_breakbase_t *) brake)->disabled ? " [disabled]" : "");
				} ZEND_HASH_FOREACH_END();
			} ZEND_HASH_FOREACH_END();
		} break;

		case PHPDBG_BREAK_OPLINE: if ((PHPDBG_G(flags) & PHPDBG_HAS_OPLINE_BP)) {
			phpdbg_breakline_t *brake;

			phpdbg_out(SEPARATE "\n");
			phpdbg_out("Opline Breakpoints:\n");
			ZEND_HASH_FOREACH_PTR(&PHPDBG_G(bp)[PHPDBG_BREAK_OPLINE], brake) {
				const char *type;
				switch (brake->type) {
					case PHPDBG_BREAK_METHOD_OPLINE:
						type = "method";
						goto print_opline;
					case PHPDBG_BREAK_FUNCTION_OPLINE:
						type = "function";
						goto print_opline;
					case PHPDBG_BREAK_FILE_OPLINE:
						type = "method";

					print_opline: {
						if (brake->type == PHPDBG_BREAK_METHOD_OPLINE) {
							type = "method";
						} else if (brake->type == PHPDBG_BREAK_FUNCTION_OPLINE) {
							type = "function";
						} else if (brake->type == PHPDBG_BREAK_FILE_OPLINE) {
							type = "file";
						}

						phpdbg_writeln("opline", "id=\"%d\" num=\"%#lx\" type=\"%s\" disabled=\"%s\"", "#%d\t\t%#lx\t\t(%s breakpoint)%s",
							brake->id, brake->opline, type,
							((phpdbg_breakbase_t *) brake)->disabled ? " [disabled]" : "");
					} break;

					default:
						phpdbg_writeln("opline", "id=\"%d\" num=\"%#lx\" disabled=\"%s\"", "#%d\t\t%#lx%s",
							brake->id, brake->opline,
							((phpdbg_breakbase_t *) brake)->disabled ? " [disabled]" : "");
						break;
				}
			} ZEND_HASH_FOREACH_END();
		} break;

		case PHPDBG_BREAK_METHOD_OPLINE: if ((PHPDBG_G(flags) & PHPDBG_HAS_METHOD_OPLINE_BP)) {
			HashTable *class_table, *method_table;

			phpdbg_out(SEPARATE "\n");
			phpdbg_out("Method opline Breakpoints:\n");
			ZEND_HASH_FOREACH_PTR(&PHPDBG_G(bp)[PHPDBG_BREAK_METHOD_OPLINE], class_table) {
				ZEND_HASH_FOREACH_PTR(class_table, method_table) {
					phpdbg_breakopline_t *brake;

					ZEND_HASH_FOREACH_PTR(method_table, brake) {
						phpdbg_writeln("methodopline", "id=\"%d\" name=\"%s::%s\" num=\"%ld\" disabled=\"%s\"", "#%d\t\t%s::%s opline %ld%s",
							brake->id, brake->class_name, brake->func_name, brake->opline_num,
							((phpdbg_breakbase_t *) brake)->disabled ? " [disabled]" : "");
					} ZEND_HASH_FOREACH_END();
				} ZEND_HASH_FOREACH_END();
			} ZEND_HASH_FOREACH_END();
		} break;

		case PHPDBG_BREAK_FUNCTION_OPLINE: if ((PHPDBG_G(flags) & PHPDBG_HAS_FUNCTION_OPLINE_BP)) {
			HashTable *function_table;

			phpdbg_out(SEPARATE "\n");
			phpdbg_out("Function opline Breakpoints:\n");
			ZEND_HASH_FOREACH_PTR(&PHPDBG_G(bp)[PHPDBG_BREAK_FUNCTION_OPLINE], function_table) {
				phpdbg_breakopline_t *brake;

				ZEND_HASH_FOREACH_PTR(function_table, brake) {
					phpdbg_writeln("functionopline", "id=\"%d\" name=\"%s\" num=\"%ld\" disabled=\"%s\"", "#%d\t\t%s opline %ld%s",
						brake->id, brake->func_name, brake->opline_num,
						((phpdbg_breakbase_t *) brake)->disabled ? " [disabled]" : "");
				} ZEND_HASH_FOREACH_END();
			} ZEND_HASH_FOREACH_END();
		} break;

		case PHPDBG_BREAK_FILE_OPLINE: if ((PHPDBG_G(flags) & PHPDBG_HAS_FILE_OPLINE_BP)) {
			HashTable *file_table;

			phpdbg_out(SEPARATE "\n");
			phpdbg_out("File opline Breakpoints:\n");
			ZEND_HASH_FOREACH_PTR(&PHPDBG_G(bp)[PHPDBG_BREAK_FILE_OPLINE], file_table) {
				phpdbg_breakopline_t *brake;

				ZEND_HASH_FOREACH_PTR(file_table, brake) {
					phpdbg_writeln("fileopline", "id=\"%d\" name=\"%s\" num=\"%ld\" disabled=\"%s\"", "#%d\t\t%s opline %ld%s",
						brake->id, brake->class_name, brake->opline_num,
						((phpdbg_breakbase_t *) brake)->disabled ? " [disabled]" : "");
				} ZEND_HASH_FOREACH_END();
			} ZEND_HASH_FOREACH_END();
		} break;

		case PHPDBG_BREAK_COND: if ((PHPDBG_G(flags) & PHPDBG_HAS_COND_BP)) {
			phpdbg_breakcond_t *brake;

			phpdbg_out(SEPARATE "\n");
			phpdbg_out("Conditional Breakpoints:\n");
			ZEND_HASH_FOREACH_PTR(&PHPDBG_G(bp)[PHPDBG_BREAK_COND], brake) {
				if (brake->paramed) {
					switch (brake->param.type) {
						case STR_PARAM:
							phpdbg_writeln("evalfunction", "id=\"%d\" name=\"%s\" eval=\"%s\" disabled=\"%s\"", "#%d\t\tat %s if %s%s",
				 				brake->id, brake->param.str, brake->code,
				 				((phpdbg_breakbase_t *) brake)->disabled ? " [disabled]" : "");
						break;

						case NUMERIC_FUNCTION_PARAM:
							phpdbg_writeln("evalfunctionopline", "id=\"%d\" name=\"%s\" num=\"%ld\" eval=\"%s\" disabled=\"%s\"", "#%d\t\tat %s#%ld if %s%s",
				 				brake->id, brake->param.str, brake->param.num, brake->code,
				 				((phpdbg_breakbase_t *) brake)->disabled ? " [disabled]" : "");
						break;

						case METHOD_PARAM:
							phpdbg_writeln("evalmethod", "id=\"%d\" name=\"%s::%s\" eval=\"%s\" disabled=\"%s\"", "#%d\t\tat %s::%s if %s%s",
				 				brake->id, brake->param.method.class, brake->param.method.name, brake->code,
				 				((phpdbg_breakbase_t*)brake)->disabled ? " [disabled]" : "");
						break;

						case NUMERIC_METHOD_PARAM:
							phpdbg_writeln("evalmethodopline", "id=\"%d\" name=\"%s::%s\" num=\"%d\" eval=\"%s\" disabled=\"%s\"", "#%d\t\tat %s::%s#%ld if %s%s",
				 				brake->id, brake->param.method.class, brake->param.method.name, brake->param.num, brake->code,
				 				((phpdbg_breakbase_t *) brake)->disabled ? " [disabled]" : "");
						break;

						case FILE_PARAM:
							phpdbg_writeln("evalfile", "id=\"%d\" name=\"%s\" line=\"%d\" eval=\"%s\" disabled=\"%s\"", "#%d\t\tat %s:%lu if %s%s",
				 				brake->id, brake->param.file.name, brake->param.file.line, brake->code,
				 				((phpdbg_breakbase_t *) brake)->disabled ? " [disabled]" : "");
						break;

						case ADDR_PARAM:
							phpdbg_writeln("evalopline", "id=\"%d\" opline=\"%#lx\" eval=\"%s\" disabled=\"%s\"", "#%d\t\tat #%lx if %s%s",
				 				brake->id, brake->param.addr, brake->code,
				 				((phpdbg_breakbase_t *) brake)->disabled ? " [disabled]" : "");
						break;

						default:
							phpdbg_error("eval", "type=\"invalidparameter\"", "Invalid parameter type for conditional breakpoint");
						return;
					}
				} else {
					phpdbg_writeln("eval", "id=\"%d\" eval=\"%s\" disabled=\"%s\"", "#%d\t\tif %s%s",
				 		brake->id, brake->code,
				 		((phpdbg_breakbase_t *) brake)->disabled ? " [disabled]" : "");
				}
			} ZEND_HASH_FOREACH_END();
		} break;

		case PHPDBG_BREAK_OPCODE: if (PHPDBG_G(flags) & PHPDBG_HAS_OPCODE_BP) {
			phpdbg_breakop_t *brake;

			phpdbg_out(SEPARATE "\n");
			phpdbg_out("Opcode Breakpoints:\n");
			ZEND_HASH_FOREACH_PTR(&PHPDBG_G(bp)[PHPDBG_BREAK_OPCODE], brake) {
				phpdbg_writeln("opcode", "id=\"%d\" name=\"%s\" disabled=\"%s\"", "#%d\t\t%s%s",
					brake->id, brake->name,
					((phpdbg_breakbase_t *) brake)->disabled ? " [disabled]" : "");
			} ZEND_HASH_FOREACH_END();
		} break;
	}

	phpdbg_xml("</breakpoints>");
} /* }}} */<|MERGE_RESOLUTION|>--- conflicted
+++ resolved
@@ -104,9 +104,6 @@
 
 PHPDBG_API void phpdbg_export_breakpoints(FILE *handle TSRMLS_DC) /* {{{ */
 {
-<<<<<<< HEAD
-	HashTable *table;
-=======
 	char *string;
 	phpdbg_export_breakpoints_to_string(&string TSRMLS_CC);
 	fputs(string, handle);
@@ -114,9 +111,7 @@
 
 PHPDBG_API void phpdbg_export_breakpoints_to_string(char **str TSRMLS_DC) /* {{{ */
 {
-	HashPosition position[2];
-	HashTable **table = NULL;
->>>>>>> 297baa0c
+	HashTable *table;
 	zend_ulong id = 0L;
 
 	*str = "";
@@ -128,15 +123,7 @@
 		ZEND_HASH_FOREACH_NUM_KEY_PTR(&PHPDBG_G(bp)[PHPDBG_BREAK_MAP], id, table) {
 			phpdbg_breakbase_t *brake;
 
-<<<<<<< HEAD
 			ZEND_HASH_FOREACH_PTR(table, brake) {
-=======
-			zend_hash_get_current_key_ex(&PHPDBG_G(bp)[PHPDBG_BREAK_MAP], NULL, NULL, &id, 0, &position[0]);
-
-			for (zend_hash_internal_pointer_reset_ex((*table), &position[1]);
-			     zend_hash_get_current_data_ex((*table), (void**)&brake, &position[1]) == SUCCESS;
-			     zend_hash_move_forward_ex((*table), &position[1])) {
->>>>>>> 297baa0c
 				if (brake->id == id) {
 					char *new_str = NULL;
 
@@ -162,38 +149,23 @@
 						} break;
 
 						case PHPDBG_BREAK_METHOD_OPLINE: {
-<<<<<<< HEAD
-							fprintf(handle,
-								"break %s::%s#%llu\n",
-=======
 							phpdbg_asprintf(&new_str,
-								"%sbreak %s::%s#%ld\n", *str,
->>>>>>> 297baa0c
+								"%sbreak %s::%s#%llu\n", *str,
 								((phpdbg_breakopline_t*)brake)->class_name,
 								((phpdbg_breakopline_t*)brake)->func_name,
 								((phpdbg_breakopline_t*)brake)->opline_num);
 						} break;
 
 						case PHPDBG_BREAK_FUNCTION_OPLINE: {
-<<<<<<< HEAD
-							fprintf(handle,
-								"break %s#%llu\n",
-=======
 							phpdbg_asprintf(&new_str,
-								"%sbreak %s#%ld\n", *str,
->>>>>>> 297baa0c
+								"%sbreak %s#%llu\n", *str,
 								((phpdbg_breakopline_t*)brake)->func_name,
 								((phpdbg_breakopline_t*)brake)->opline_num);
 						} break;
 
 						case PHPDBG_BREAK_FILE_OPLINE: {
-<<<<<<< HEAD
-							fprintf(handle,
-								"break %s:#%llu\n",
-=======
 							phpdbg_asprintf(&new_str,
-								"%sbreak %s:#%ld\n", *str,
->>>>>>> 297baa0c
+								"%sbreak %s:#%llu\n", *str,
 								((phpdbg_breakopline_t*)brake)->class_name,
 								((phpdbg_breakopline_t*)brake)->opline_num);
 						} break;
@@ -266,13 +238,9 @@
 	}
 	path_len = strlen(path);
 
-<<<<<<< HEAD
+	phpdbg_debug("file path: %s, resolved path: %s, was compiled: %d\n", original_path, path, zend_hash_exists(&PHPDBG_G(file_sources), path, path_len));
+
 	if (!zend_hash_str_exists(&PHPDBG_G(file_sources), path, path_len)) {
-=======
-	phpdbg_debug("file path: %s, resolved path: %s, was compiled: %d\n", original_path, path, zend_hash_exists(&PHPDBG_G(file_sources), path, path_len));
-
-	if (!zend_hash_exists(&PHPDBG_G(file_sources), path, path_len)) {
->>>>>>> 297baa0c
 		if (php_stream_stat_path(path, &ssb) == FAILURE) {
 			if (original_path[0] == '/') {
 				phpdbg_error("breakpoint", "type=\"nofile\" add=\"fail\" file=\"%s\"", "Cannot stat %s, it does not exist", original_path);
@@ -308,24 +276,14 @@
 		PHPDBG_BREAK_MAPPING(new_break.id, broken);
 
 		if (pending) {
-<<<<<<< HEAD
 			zend_string *file, *path_str = zend_string_init(path, path_len, 0);
 			ZEND_HASH_FOREACH_STR_KEY(&PHPDBG_G(file_sources), file) {
-				if (!(pending = ((broken = phpdbg_resolve_pending_file_break_ex(file->val, file->len, path_str, broken TSRMLS_CC)) == NULL))) {
+				HashTable *fileht;
+
+				phpdbg_debug("Compare against loaded %s\n", file);
+
+				if (!(pending = ((fileht = phpdbg_resolve_pending_file_break_ex(file->val, file->len, path_str, broken TSRMLS_CC)) == NULL))) {
 					new_break = *(phpdbg_breakfile_t *) zend_hash_index_find_ptr(broken, line_num);
-=======
-			for (zend_hash_internal_pointer_reset_ex(&PHPDBG_G(file_sources), &position);
-			     zend_hash_get_current_key_ex(&PHPDBG_G(file_sources), &file, &filelen, NULL, 0, &position) == HASH_KEY_IS_STRING;
-			     zend_hash_move_forward_ex(&PHPDBG_G(file_sources), &position)) {
-				HashTable *fileht;
-
-				phpdbg_debug("Compare against loaded %s\n", file);
-
-				if (!(pending = ((fileht = phpdbg_resolve_pending_file_break_ex(file, filelen, path, path_len, broken TSRMLS_CC)) == NULL))) {
-					phpdbg_breakfile_t *brake;
-					zend_hash_index_find(fileht, line_num, (void **) &brake);
-					new_break = *brake;
->>>>>>> 297baa0c
 					break;
 				}
 			} ZEND_HASH_FOREACH_END();
@@ -348,33 +306,18 @@
 
 PHPDBG_API HashTable *phpdbg_resolve_pending_file_break_ex(const char *file, uint filelen, zend_string *cur, HashTable *fileht TSRMLS_DC) /* {{{ */
 {
-<<<<<<< HEAD
-	if (cur->len < filelen && file[filelen - cur->len - 1] == '/' && !memcmp(file + filelen - cur->len, cur->val, cur->len)) {
+	phpdbg_debug("file: %s, filelen: %u, cur: %s, curlen %u, pos: %c, memcmp: %d\n", file, filelen, cur, curlen, filelen > curlen ? file[filelen - curlen - 1] : '?', filelen > curlen ? memcmp(file + filelen - curlen, cur, curlen) : 0);
+
+	if (((cur->len < filelen && file[filelen - cur->len - 1] == '/') || filelen == cur->len) && !memcmp(file + filelen - cur->len, cur->val, cur->len)) {
 		phpdbg_breakfile_t *brake, new_brake;
-		HashTable *master = NULL;
-		dtor_func_t dtor;
+		HashTable *master;
 
 		PHPDBG_G(flags) |= PHPDBG_HAS_FILE_BP;
 
 		if (!(master = zend_hash_str_find_ptr(&PHPDBG_G(bp)[PHPDBG_BREAK_FILE], file, filelen))) {
-			dtor = PHPDBG_G(bp)[PHPDBG_BREAK_FILE_PENDING].pDestructor;
-			PHPDBG_G(bp)[PHPDBG_BREAK_FILE_PENDING].pDestructor = NULL;
-			fileht = zend_hash_str_add_mem(&PHPDBG_G(bp)[PHPDBG_BREAK_FILE], file, filelen, fileht, sizeof(HashTable));
-=======
-	phpdbg_debug("file: %s, filelen: %u, cur: %s, curlen %u, pos: %c, memcmp: %d\n", file, filelen, cur, curlen, filelen > curlen ? file[filelen - curlen - 1] : '?', filelen > curlen ? memcmp(file + filelen - curlen, cur, curlen) : 0);
-
-	if (((curlen < filelen && file[filelen - curlen - 1] == '/') || filelen == curlen) && !memcmp(file + filelen - curlen, cur, curlen)) {
-		phpdbg_breakfile_t *brake, new_brake;
-		HashTable *master = NULL;
-		HashPosition position;
-
-		PHPDBG_G(flags) |= PHPDBG_HAS_FILE_BP;
-
-		if (zend_hash_find(&PHPDBG_G(bp)[PHPDBG_BREAK_FILE], file, filelen, (void **) &master) == FAILURE) {
 			HashTable new_ht;
 			zend_hash_init(&new_ht, 8, NULL, phpdbg_file_breaks_dtor, 0);
-			zend_hash_add(&PHPDBG_G(bp)[PHPDBG_BREAK_FILE], file, filelen, &new_ht, sizeof(HashTable), (void **) &master);
->>>>>>> 297baa0c
+			master = zend_hash_str_add_mem(&PHPDBG_G(bp)[PHPDBG_BREAK_FILE], file, filelen, &new_ht, sizeof(HashTable));
 		}
 
 		ZEND_HASH_FOREACH_PTR(fileht, brake) {
@@ -408,28 +351,14 @@
 	uint filelen = strlen(file);
 	zend_string *cur;
 
-<<<<<<< HEAD
+	phpdbg_debug("was compiled: %s\n", file);
+
 	ZEND_HASH_FOREACH_STR_KEY_PTR(&PHPDBG_G(bp)[PHPDBG_BREAK_FILE_PENDING], cur, fileht) {
+		phpdbg_debug("check bp: %s\n", cur);
+
 		phpdbg_resolve_pending_file_break_ex(file, filelen, cur, fileht TSRMLS_CC);
 	} ZEND_HASH_FOREACH_END();
 } /* }}} */
-=======
-	phpdbg_debug("was compiled: %s\n", file);
-
-	zend_hash_internal_pointer_reset_ex(&PHPDBG_G(bp)[PHPDBG_BREAK_FILE_PENDING], &position);
-	while (zend_hash_get_current_data_ex(&PHPDBG_G(bp)[PHPDBG_BREAK_FILE_PENDING], (void**) &fileht, &position) == SUCCESS) {
-		const char *cur;
-		uint curlen;
-
-		zend_hash_get_current_key_ex(&PHPDBG_G(bp)[PHPDBG_BREAK_FILE_PENDING], (char **) &cur, &curlen, NULL, 0, &position);
-		zend_hash_move_forward_ex(&PHPDBG_G(bp)[PHPDBG_BREAK_FILE_PENDING], &position);
-
-		phpdbg_debug("check bp: %s\n", cur);
-
-		phpdbg_resolve_pending_file_break_ex(file, filelen, cur, curlen, fileht TSRMLS_CC);
-	}
-}
->>>>>>> 297baa0c
 
 PHPDBG_API void phpdbg_set_breakpoint_symbol(const char *name, size_t name_len TSRMLS_DC) /* {{{ */
 {
@@ -912,13 +841,9 @@
 {
 	HashTable *breaks;
 	phpdbg_breakbase_t *brake;
-<<<<<<< HEAD
-
-	if (!(breaks = zend_hash_find_ptr(&PHPDBG_G(bp)[PHPDBG_BREAK_FILE], op_array->filename))) {
-=======
 	size_t path_len;
 	char realpath[MAXPATHLEN];
-	const char *path = op_array->filename;
+	const char *path = op_array->filename->val;
 
 	if (VCWD_REALPATH(path, realpath)) {
 		path = realpath;
@@ -930,8 +855,7 @@
 	phpdbg_debug("Op at: %.*s %d\n", path_len, path, (*EG(opline_ptr))->lineno);
 #endif
 
-	if (zend_hash_find(&PHPDBG_G(bp)[PHPDBG_BREAK_FILE], path, path_len, (void**)&breaks) == FAILURE) {
->>>>>>> 297baa0c
+	if (!(breaks = zend_hash_str_find_ptr(&PHPDBG_G(bp)[PHPDBG_BREAK_FILE], path, path_len))) {
 		return NULL;
 	}
 
