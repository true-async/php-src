/*
   +----------------------------------------------------------------------+
   | PHP Version 5                                                        |
   +----------------------------------------------------------------------+
   | Copyright (c) 1997-2014 The PHP Group                                |
   +----------------------------------------------------------------------+
   | This source file is subject to version 3.01 of the PHP license,      |
   | that is bundled with this package in the file LICENSE, and is        |
   | available through the world-wide-web at the following url:           |
   | http://www.php.net/license/3_01.txt                                  |
   | If you did not receive a copy of the PHP license and are unable to   |
   | obtain it through the world-wide-web, please send a note to          |
   | license@php.net so we can mail you a copy immediately.               |
   +----------------------------------------------------------------------+
   | Authors: Felipe Pena <felipe@php.net>                                |
   | Authors: Joe Watkins <joe.watkins@live.co.uk>                        |
   | Authors: Bob Weinand <bwoebi@php.net>                                |
   +----------------------------------------------------------------------+
*/

#include <stdio.h>
#include <string.h>
#include <sys/stat.h>
#ifndef _WIN32
#	include <sys/mman.h>
#	include <unistd.h>
#endif
#include <fcntl.h>
#include "phpdbg.h"
#include "phpdbg_list.h"
#include "phpdbg_utils.h"
#include "phpdbg_prompt.h"
#include "php_streams.h"

ZEND_EXTERN_MODULE_GLOBALS(phpdbg);

#define PHPDBG_LIST_COMMAND_D(f, h, a, m, l, s) \
	PHPDBG_COMMAND_D_EXP(f, h, a, m, l, s, &phpdbg_prompt_commands[13])

const phpdbg_command_t phpdbg_list_commands[] = {
	PHPDBG_LIST_COMMAND_D(lines,     "lists the specified lines",    'l', list_lines,  NULL, "l"),
	PHPDBG_LIST_COMMAND_D(class,     "lists the specified class",    'c', list_class,  NULL, "s"),
	PHPDBG_LIST_COMMAND_D(method,    "lists the specified method",   'm', list_method, NULL, "m"),
	PHPDBG_LIST_COMMAND_D(func,      "lists the specified function", 'f', list_func,   NULL, "s"),
	PHPDBG_END_COMMAND
};

PHPDBG_LIST(lines) /* {{{ */
{
	if (!PHPDBG_G(exec) && !zend_is_executing(TSRMLS_C)) {
		phpdbg_error("Not executing, and execution context not set");
		return SUCCESS;
	}

	switch (param->type) {
		case NUMERIC_PARAM:
			phpdbg_list_file(phpdbg_current_file(TSRMLS_C),
				(param->num < 0 ? 1 - param->num : param->num),
				(param->num < 0 ? param->num : 0) + zend_get_executed_lineno(TSRMLS_C),
				0 TSRMLS_CC);
			break;
			
		case FILE_PARAM:
			phpdbg_list_file(param->file.name, param->file.line, 0, 0 TSRMLS_CC);
			break;

		phpdbg_default_switch_case();
	}

	return SUCCESS;
} /* }}} */

PHPDBG_LIST(func) /* {{{ */
{
	phpdbg_list_function_byname(param->str, param->len TSRMLS_CC);

	return SUCCESS;
} /* }}} */

PHPDBG_LIST(method) /* {{{ */
{
	zend_class_entry **ce;

	if (zend_lookup_class(param->method.class, strlen(param->method.class), &ce TSRMLS_CC) == SUCCESS) {
		zend_function *function;
		char *lcname = zend_str_tolower_dup(param->method.name, strlen(param->method.name));

		if (zend_hash_find(&(*ce)->function_table, lcname, strlen(lcname)+1, (void**) &function) == SUCCESS) {
			phpdbg_list_function(function TSRMLS_CC);
		} else {
			phpdbg_error("Could not find %s::%s", param->method.class, param->method.name);
		}

		efree(lcname);
	} else {
		phpdbg_error("Could not find the class %s", param->method.class);
	}

	return SUCCESS;
} /* }}} */

PHPDBG_LIST(class) /* {{{ */
{
	zend_class_entry **ce;

	if (zend_lookup_class(param->str, param->len, &ce TSRMLS_CC) == SUCCESS) {
		if ((*ce)->type == ZEND_USER_CLASS) {
			if ((*ce)->info.user.filename) {
				phpdbg_list_file(
					(*ce)->info.user.filename,
					(*ce)->info.user.line_end - (*ce)->info.user.line_start + 1,
					(*ce)->info.user.line_start, 0 TSRMLS_CC
				);
			} else {
				phpdbg_error("The source of the requested class (%s) cannot be found", (*ce)->name);
			}
		} else {
			phpdbg_error("The class requested (%s) is not user defined", (*ce)->name);
		}
	} else {
		phpdbg_error("The requested class (%s) could not be found", param->str);
	}

	return SUCCESS;
} /* }}} */

void phpdbg_list_file(const char *filename, php_int_t count, php_int_t offset, php_int_t highlight TSRMLS_DC) /* {{{ */
{
<<<<<<< HEAD
	unsigned char *mem, *pos, *last_pos, *end_pos;
	zend_stat_t st;
#ifndef _WIN32
	int fd;
#else
	HANDLE fd, map;
#endif
	int all_content = (count == 0);
	int line = 0, displayed = 0;

=======
	struct stat st;
	char *opened = NULL;
	char buffer[8096] = {0,};
	long line = 0;
	
	php_stream *stream = NULL;
	
>>>>>>> 70fdb21d
	if (VCWD_STAT(filename, &st) == FAILURE) {
		phpdbg_error("Failed to stat file %s", filename);
		return;
	}
	
	stream = php_stream_open_wrapper(filename, "rb", USE_PATH, &opened);
	
	if (!stream) {
		phpdbg_error("Failed to open file %s to list", filename);
		return;
	}
	
	while (php_stream_gets(stream, buffer, sizeof(buffer)) != NULL) {
		++line;
		
		if (!offset || offset <= line) {
			/* Without offset, or offset reached */
			if (!highlight) {
				phpdbg_write("%05ld: %s", line, buffer);
			} else {
				if (highlight != line) {
					phpdbg_write(" %05ld: %s", line, buffer);
				} else {
					phpdbg_write(">%05ld: %s", line, buffer);
				}
			}
		}
		
		if ((count + (offset-1)) == line)
			break;
	}
	
	php_stream_close(stream);
} /* }}} */

void phpdbg_list_function(const zend_function *fbc TSRMLS_DC) /* {{{ */
{
	const zend_op_array *ops;

	if (fbc->type != ZEND_USER_FUNCTION) {
		phpdbg_error("The function requested (%s) is not user defined", fbc->common.function_name);
		return;
	}

	ops = (zend_op_array*)fbc;

	phpdbg_list_file(ops->filename,
		ops->line_end - ops->line_start + 1, ops->line_start, 0 TSRMLS_CC);
} /* }}} */

void phpdbg_list_function_byname(const char *str, size_t len TSRMLS_DC) /* {{{ */
{
	HashTable *func_table = EG(function_table);
	zend_function* fbc;
	char *func_name = (char*) str;
	size_t func_name_len = len;

	/* search active scope if begins with period */
	if (func_name[0] == '.') {
		if (EG(scope)) {
			func_name++;
			func_name_len--;

			func_table = &EG(scope)->function_table;
		} else {
			phpdbg_error("No active class");
			return;
		}
	} else if (!EG(function_table)) {
		phpdbg_error("No function table loaded");
		return;
	} else {
		func_table = EG(function_table);
	}

	/* use lowercase names, case insensitive */
	func_name = zend_str_tolower_dup(func_name, func_name_len);

	if (zend_hash_find(func_table, func_name, func_name_len+1, (void**)&fbc) == SUCCESS) {
		phpdbg_list_function(fbc TSRMLS_CC);
	} else {
		phpdbg_error("Function %s not found", func_name);
	}

	efree(func_name);
} /* }}} */
<|MERGE_RESOLUTION|>--- conflicted
+++ resolved
@@ -126,26 +126,13 @@
 
 void phpdbg_list_file(const char *filename, php_int_t count, php_int_t offset, php_int_t highlight TSRMLS_DC) /* {{{ */
 {
-<<<<<<< HEAD
-	unsigned char *mem, *pos, *last_pos, *end_pos;
 	zend_stat_t st;
-#ifndef _WIN32
-	int fd;
-#else
-	HANDLE fd, map;
-#endif
-	int all_content = (count == 0);
-	int line = 0, displayed = 0;
-
-=======
-	struct stat st;
 	char *opened = NULL;
 	char buffer[8096] = {0,};
-	long line = 0;
+	php_int_t line = 0;
 	
 	php_stream *stream = NULL;
 	
->>>>>>> 70fdb21d
 	if (VCWD_STAT(filename, &st) == FAILURE) {
 		phpdbg_error("Failed to stat file %s", filename);
 		return;
@@ -164,12 +151,12 @@
 		if (!offset || offset <= line) {
 			/* Without offset, or offset reached */
 			if (!highlight) {
-				phpdbg_write("%05ld: %s", line, buffer);
+				phpdbg_write("%05" ZEND_INT_FMT_SPEC ": %s", line, buffer);
 			} else {
 				if (highlight != line) {
-					phpdbg_write(" %05ld: %s", line, buffer);
+					phpdbg_write(" %05" ZEND_INT_FMT_SPEC ": %s", line, buffer);
 				} else {
-					phpdbg_write(">%05ld: %s", line, buffer);
+					phpdbg_write(">%05" ZEND_INT_FMT_SPEC ": %s", line, buffer);
 				}
 			}
 		}
