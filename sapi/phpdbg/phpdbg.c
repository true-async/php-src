/*
   +----------------------------------------------------------------------+
   | PHP Version 5                                                        |
   +----------------------------------------------------------------------+
   | Copyright (c) 1997-2014 The PHP Group                                |
   +----------------------------------------------------------------------+
   | This source file is subject to version 3.01 of the PHP license,      |
   | that is bundled with this package in the file LICENSE, and is        |
   | available through the world-wide-web at the following url:           |
   | http://www.php.net/license/3_01.txt                                  |
   | If you did not receive a copy of the PHP license and are unable to   |
   | obtain it through the world-wide-web, please send a note to          |
   | license@php.net so we can mail you a copy immediately.               |
   +----------------------------------------------------------------------+
   | Authors: Felipe Pena <felipe@php.net>                                |
   | Authors: Joe Watkins <joe.watkins@live.co.uk>                        |
   | Authors: Bob Weinand <bwoebi@php.net>                                |
   +----------------------------------------------------------------------+
*/

#if !defined(ZEND_SIGNALS) || defined(_WIN32)
# include <signal.h>
#endif
#include "phpdbg.h"
#include "phpdbg_prompt.h"
#include "phpdbg_bp.h"
#include "phpdbg_break.h"
#include "phpdbg_list.h"
#include "phpdbg_utils.h"
#include "phpdbg_set.h"
#include "phpdbg_io.h"
#include "zend_alloc.h"
#include "phpdbg_eol.h"

/* {{{ remote console headers */
#ifndef _WIN32
#	include <sys/socket.h>
#	include <sys/select.h>
#	include <sys/time.h>
#	include <sys/types.h>
#	include <sys/poll.h>
#	include <netinet/in.h>
#	include <unistd.h>
#	include <arpa/inet.h>
#endif /* }}} */

ZEND_DECLARE_MODULE_GLOBALS(phpdbg);
int phpdbg_startup_run = 0;

static PHP_INI_MH(OnUpdateEol)
{
	if (!new_value) {
		return FAILURE;
	}

	return phpdbg_eol_global_update(new_value->val TSRMLS_CC);
}

PHP_INI_BEGIN()
	STD_PHP_INI_ENTRY("phpdbg.path", "", PHP_INI_SYSTEM | PHP_INI_PERDIR, OnUpdateString, socket_path, zend_phpdbg_globals, phpdbg_globals)
	STD_PHP_INI_ENTRY("phpdbg.eol", "2", PHP_INI_ALL, OnUpdateEol, socket_path, zend_phpdbg_globals, phpdbg_globals)
PHP_INI_END()

static zend_bool phpdbg_booted = 0;

#if PHP_VERSION_ID >= 50500
void (*zend_execute_old)(zend_execute_data *execute_data TSRMLS_DC);
#else
void (*zend_execute_old)(zend_op_array *op_array TSRMLS_DC);
#endif

static inline void php_phpdbg_globals_ctor(zend_phpdbg_globals *pg) /* {{{ */
{
	pg->prompt[0] = NULL;
	pg->prompt[1] = NULL;

	pg->colors[0] = NULL;
	pg->colors[1] = NULL;
	pg->colors[2] = NULL;

	pg->exec = NULL;
	pg->exec_len = 0;
	pg->buffer = NULL;
	pg->last_was_newline = 1;
	pg->ops = NULL;
	pg->vmret = 0;
	pg->in_execution = 0;
	pg->bp_count = 0;
	pg->flags = PHPDBG_DEFAULT_FLAGS;
	pg->oplog = NULL;
	memset(pg->io, 0, sizeof(pg->io));
	pg->frame.num = 0;
	pg->sapi_name_ptr = NULL;
	pg->socket_fd = -1;
	pg->socket_server_fd = -1;

	pg->req_id = 0;
	pg->err_buf.active = 0;
	pg->err_buf.type = 0;

	pg->input_buflen = 0;
	pg->sigsafe_mem.mem = NULL;
	pg->sigsegv_bailout = NULL;

#ifdef PHP_WIN32
	pg->sigio_watcher_thread = INVALID_HANDLE_VALUE;
	memset(&pg->swd, 0, sizeof(struct win32_sigio_watcher_data));
#endif

	pg->eol = PHPDBG_EOL_LF;
} /* }}} */

static PHP_MINIT_FUNCTION(phpdbg) /* {{{ */
{
	ZEND_INIT_MODULE_GLOBALS(phpdbg, php_phpdbg_globals_ctor, NULL);
	REGISTER_INI_ENTRIES();

#if PHP_VERSION_ID >= 50500
	zend_execute_old = zend_execute_ex;
	zend_execute_ex = phpdbg_execute_ex;
#else
	zend_execute_old = zend_execute;
	zend_execute = phpdbg_execute_ex;
#endif

	REGISTER_STRINGL_CONSTANT("PHPDBG_VERSION", PHPDBG_VERSION, sizeof(PHPDBG_VERSION)-1, CONST_CS|CONST_PERSISTENT);

	REGISTER_LONG_CONSTANT("PHPDBG_FILE",   FILE_PARAM, CONST_CS|CONST_PERSISTENT);
	REGISTER_LONG_CONSTANT("PHPDBG_METHOD", METHOD_PARAM, CONST_CS|CONST_PERSISTENT);
	REGISTER_LONG_CONSTANT("PHPDBG_LINENO", NUMERIC_PARAM, CONST_CS|CONST_PERSISTENT);
	REGISTER_LONG_CONSTANT("PHPDBG_FUNC",   STR_PARAM, CONST_CS|CONST_PERSISTENT);

	REGISTER_LONG_CONSTANT("PHPDBG_COLOR_PROMPT", PHPDBG_COLOR_PROMPT, CONST_CS|CONST_PERSISTENT);
	REGISTER_LONG_CONSTANT("PHPDBG_COLOR_NOTICE", PHPDBG_COLOR_NOTICE, CONST_CS|CONST_PERSISTENT);
	REGISTER_LONG_CONSTANT("PHPDBG_COLOR_ERROR",  PHPDBG_COLOR_ERROR, CONST_CS|CONST_PERSISTENT);

	return SUCCESS;
} /* }}} */

static void php_phpdbg_destroy_bp_file(zval *brake) /* {{{ */
{
	zend_hash_destroy(Z_ARRVAL_P(brake));
} /* }}} */

static void php_phpdbg_destroy_bp_symbol(zval *brake) /* {{{ */
{
	efree((char *) ((phpdbg_breaksymbol_t *) Z_PTR_P(brake))->symbol);
} /* }}} */

static void php_phpdbg_destroy_bp_opcode(zval *brake) /* {{{ */
{
	efree((char *) ((phpdbg_breakop_t *) Z_PTR_P(brake))->name);
} /* }}} */


static void php_phpdbg_destroy_bp_methods(zval *brake) /* {{{ */
{
	zend_hash_destroy(Z_ARRVAL_P(brake));
} /* }}} */

static void php_phpdbg_destroy_bp_condition(zval *data) /* {{{ */
{
	phpdbg_breakcond_t *brake = (phpdbg_breakcond_t *) Z_PTR_P(data);

	if (brake) {
		if (brake->ops) {
			TSRMLS_FETCH();

			destroy_op_array(brake->ops TSRMLS_CC);
			efree(brake->ops);
		}
		efree((char*) brake->code);
	}
} /* }}} */

static void php_phpdbg_destroy_registered(zval *data) /* {{{ */
{
	zend_function *function = (zend_function *) Z_PTR_P(data);

	TSRMLS_FETCH();

	destroy_zend_function(function TSRMLS_CC);
} /* }}} */


static PHP_RINIT_FUNCTION(phpdbg) /* {{{ */
{
	zend_hash_init(&PHPDBG_G(bp)[PHPDBG_BREAK_FILE], 8, NULL, php_phpdbg_destroy_bp_file, 0);
	zend_hash_init(&PHPDBG_G(bp)[PHPDBG_BREAK_FILE_PENDING], 8, NULL, php_phpdbg_destroy_bp_file, 0);
	zend_hash_init(&PHPDBG_G(bp)[PHPDBG_BREAK_SYM], 8, NULL, php_phpdbg_destroy_bp_symbol, 0);
	zend_hash_init(&PHPDBG_G(bp)[PHPDBG_BREAK_FUNCTION_OPLINE], 8, NULL, php_phpdbg_destroy_bp_methods, 0);
	zend_hash_init(&PHPDBG_G(bp)[PHPDBG_BREAK_METHOD_OPLINE], 8, NULL, php_phpdbg_destroy_bp_methods, 0);
	zend_hash_init(&PHPDBG_G(bp)[PHPDBG_BREAK_FILE_OPLINE], 8, NULL, php_phpdbg_destroy_bp_methods, 0);
	zend_hash_init(&PHPDBG_G(bp)[PHPDBG_BREAK_OPLINE], 8, NULL, NULL, 0);
	zend_hash_init(&PHPDBG_G(bp)[PHPDBG_BREAK_OPCODE], 8, NULL, php_phpdbg_destroy_bp_opcode, 0);
	zend_hash_init(&PHPDBG_G(bp)[PHPDBG_BREAK_METHOD], 8, NULL, php_phpdbg_destroy_bp_methods, 0);
	zend_hash_init(&PHPDBG_G(bp)[PHPDBG_BREAK_COND], 8, NULL, php_phpdbg_destroy_bp_condition, 0);
	zend_hash_init(&PHPDBG_G(bp)[PHPDBG_BREAK_MAP], 8, NULL, NULL, 0);

	zend_hash_init(&PHPDBG_G(seek), 8, NULL, NULL, 0);
	zend_hash_init(&PHPDBG_G(registered), 8, NULL, php_phpdbg_destroy_registered, 0);

	return SUCCESS;
} /* }}} */

static PHP_RSHUTDOWN_FUNCTION(phpdbg) /* {{{ */
{
	zend_hash_destroy(&PHPDBG_G(bp)[PHPDBG_BREAK_FILE]);
	zend_hash_destroy(&PHPDBG_G(bp)[PHPDBG_BREAK_SYM]);
	zend_hash_destroy(&PHPDBG_G(bp)[PHPDBG_BREAK_FUNCTION_OPLINE]);
	zend_hash_destroy(&PHPDBG_G(bp)[PHPDBG_BREAK_METHOD_OPLINE]);
	zend_hash_destroy(&PHPDBG_G(bp)[PHPDBG_BREAK_FILE_OPLINE]);
	zend_hash_destroy(&PHPDBG_G(bp)[PHPDBG_BREAK_OPLINE]);
	zend_hash_destroy(&PHPDBG_G(bp)[PHPDBG_BREAK_OPCODE]);
	zend_hash_destroy(&PHPDBG_G(bp)[PHPDBG_BREAK_METHOD]);
	zend_hash_destroy(&PHPDBG_G(bp)[PHPDBG_BREAK_COND]);
	zend_hash_destroy(&PHPDBG_G(bp)[PHPDBG_BREAK_MAP]);
	zend_hash_destroy(&PHPDBG_G(seek));
	zend_hash_destroy(&PHPDBG_G(file_sources));
	zend_hash_destroy(&PHPDBG_G(registered));
	zend_hash_destroy(&PHPDBG_G(watchpoints));
	zend_llist_destroy(&PHPDBG_G(watchlist_mem));

	if (PHPDBG_G(buffer)) {
		efree(PHPDBG_G(buffer));
		PHPDBG_G(buffer) = NULL;
	}

	if (PHPDBG_G(exec)) {
		efree(PHPDBG_G(exec));
		PHPDBG_G(exec) = NULL;
	}

	if (PHPDBG_G(prompt)[0]) {
		free(PHPDBG_G(prompt)[0]);
	}
	if (PHPDBG_G(prompt)[1]) {
		free(PHPDBG_G(prompt)[1]);
	}

	PHPDBG_G(prompt)[0] = NULL;
	PHPDBG_G(prompt)[1] = NULL;

	if (PHPDBG_G(oplog)) {
		fclose(
				PHPDBG_G(oplog));
		PHPDBG_G(oplog) = NULL;
	}

	if (PHPDBG_G(ops)) {
		destroy_op_array(PHPDBG_G(ops) TSRMLS_CC);
		efree(PHPDBG_G(ops));
		PHPDBG_G(ops) = NULL;
	}

	return SUCCESS;
} /* }}} */

/* {{{ proto mixed phpdbg_exec(string context)
	Attempt to set the execution context for phpdbg
	If the execution context was set previously it is returned
	If the execution context was not set previously boolean true is returned
	If the request to set the context fails, boolean false is returned, and an E_WARNING raised */
static PHP_FUNCTION(phpdbg_exec)
{
	zend_string *exec;

	if (zend_parse_parameters(ZEND_NUM_ARGS() TSRMLS_CC, "S", &exec) == FAILURE) {
		return;
	}

	{
		struct stat sb;
		zend_bool result = 1;

		if (VCWD_STAT(exec->val, &sb) != FAILURE) {
			if (sb.st_mode & (S_IFREG|S_IFLNK)) {
				if (PHPDBG_G(exec)) {
					ZVAL_STRINGL(return_value, PHPDBG_G(exec), PHPDBG_G(exec_len));
					efree(PHPDBG_G(exec));
					result = 0;
				}

				PHPDBG_G(exec) = estrndup(exec->val, exec->len);
				PHPDBG_G(exec_len) = exec->len;

				if (result) {
					ZVAL_BOOL(return_value, 1);
				}
			} else {
				zend_error(E_WARNING, "Failed to set execution context (%s), not a regular file or symlink", exec);
				ZVAL_BOOL(return_value, 0);
			}
		} else {
			zend_error(E_WARNING, "Failed to set execution context (%s) the file does not exist", exec);

			ZVAL_BOOL(return_value, 0);
		}
	}
} /* }}} */

/* {{{ proto void phpdbg_break()
    instructs phpdbg to insert a breakpoint at the next opcode */
static PHP_FUNCTION(phpdbg_break_next)
{
	if (zend_parse_parameters_none() == FAILURE && EG(current_execute_data)) {
		return;
	}
    
	phpdbg_set_breakpoint_opline_ex((phpdbg_opline_ptr_t) EG(current_execute_data)->opline + 1 TSRMLS_CC);
} /* }}} */

/* {{{ proto void phpdbg_break_file(string file, integer line) */
static PHP_FUNCTION(phpdbg_break_file)
{
	char    *file = NULL;
	size_t   flen = 0;
	long     line;
    
	if (zend_parse_parameters(ZEND_NUM_ARGS() TSRMLS_CC, "sl", &file, &flen, &line) == FAILURE) {
		return;
	}

	phpdbg_set_breakpoint_file(file, line TSRMLS_CC);
} /* }}} */

/* {{{ proto void phpdbg_break_method(string class, string method) */
static PHP_FUNCTION(phpdbg_break_method)
{
	char *class = NULL, *method = NULL;
	size_t clen = 0, mlen = 0;
    
	if (zend_parse_parameters(ZEND_NUM_ARGS() TSRMLS_CC, "ss", &class, &clen, &method, &mlen) == FAILURE) {
		return;
	}

	phpdbg_set_breakpoint_method(class, method TSRMLS_CC);
} /* }}} */

/* {{{ proto void phpdbg_break_function(string function) */
static PHP_FUNCTION(phpdbg_break_function)
{
	char    *function = NULL;
	size_t   function_len;
    
	if (zend_parse_parameters(ZEND_NUM_ARGS() TSRMLS_CC, "s", &function, &function_len) == FAILURE) {
		return;
	}

	phpdbg_set_breakpoint_symbol(function, function_len TSRMLS_CC);
} /* }}} */

/* {{{ proto void phpdbg_clear(void)
   instructs phpdbg to clear breakpoints */
static PHP_FUNCTION(phpdbg_clear)
{
	zend_hash_clean(&PHPDBG_G(bp)[PHPDBG_BREAK_FILE]);
	zend_hash_clean(&PHPDBG_G(bp)[PHPDBG_BREAK_FILE_PENDING]);
	zend_hash_clean(&PHPDBG_G(bp)[PHPDBG_BREAK_SYM]);
	zend_hash_clean(&PHPDBG_G(bp)[PHPDBG_BREAK_FUNCTION_OPLINE]);
	zend_hash_clean(&PHPDBG_G(bp)[PHPDBG_BREAK_METHOD_OPLINE]);
	zend_hash_clean(&PHPDBG_G(bp)[PHPDBG_BREAK_FILE_OPLINE]);
	zend_hash_clean(&PHPDBG_G(bp)[PHPDBG_BREAK_OPLINE]);
	zend_hash_clean(&PHPDBG_G(bp)[PHPDBG_BREAK_METHOD]);
	zend_hash_clean(&PHPDBG_G(bp)[PHPDBG_BREAK_COND]);
} /* }}} */

/* {{{ proto void phpdbg_color(integer element, string color) */
static PHP_FUNCTION(phpdbg_color)
{
	long element = 0L;
	char *color = NULL;
	size_t color_len = 0;

	if (zend_parse_parameters(ZEND_NUM_ARGS() TSRMLS_CC, "ls", &element, &color, &color_len) == FAILURE) {
		return;
	}

	switch (element) {
		case PHPDBG_COLOR_NOTICE:
		case PHPDBG_COLOR_ERROR:
		case PHPDBG_COLOR_PROMPT:
			phpdbg_set_color_ex(element, color, color_len TSRMLS_CC);
		break;

		default: zend_error(E_ERROR, "phpdbg detected an incorrect color constant");
	}
} /* }}} */

/* {{{ proto void phpdbg_prompt(string prompt) */
static PHP_FUNCTION(phpdbg_prompt)
{
	char *prompt = NULL;
	size_t prompt_len = 0;

	if (zend_parse_parameters(ZEND_NUM_ARGS() TSRMLS_CC, "s", &prompt, &prompt_len) == FAILURE) {
		return;
	}

	phpdbg_set_prompt(prompt TSRMLS_CC);
} /* }}} */

ZEND_BEGIN_ARG_INFO_EX(phpdbg_break_next_arginfo, 0, 0, 0)
ZEND_END_ARG_INFO()

ZEND_BEGIN_ARG_INFO_EX(phpdbg_break_file_arginfo, 0, 0, 2)
	ZEND_ARG_INFO(0, file)
	ZEND_ARG_INFO(0, line)
ZEND_END_ARG_INFO()

ZEND_BEGIN_ARG_INFO_EX(phpdbg_break_method_arginfo, 0, 0, 2)
	ZEND_ARG_INFO(0, class)
	ZEND_ARG_INFO(0, method)
ZEND_END_ARG_INFO()

ZEND_BEGIN_ARG_INFO_EX(phpdbg_break_function_arginfo, 0, 0, 1)
	ZEND_ARG_INFO(0, function)
ZEND_END_ARG_INFO()

ZEND_BEGIN_ARG_INFO_EX(phpdbg_color_arginfo, 0, 0, 0)
	ZEND_ARG_INFO(0, element)
	ZEND_ARG_INFO(0, color)
ZEND_END_ARG_INFO()

ZEND_BEGIN_ARG_INFO_EX(phpdbg_prompt_arginfo, 0, 0, 0)
	ZEND_ARG_INFO(0, string)
ZEND_END_ARG_INFO()

ZEND_BEGIN_ARG_INFO_EX(phpdbg_exec_arginfo, 0, 0, 0)
	ZEND_ARG_INFO(0, context)
ZEND_END_ARG_INFO()

ZEND_BEGIN_ARG_INFO_EX(phpdbg_clear_arginfo, 0, 0, 0)
ZEND_END_ARG_INFO()

zend_function_entry phpdbg_user_functions[] = {
	PHP_FE(phpdbg_clear, phpdbg_clear_arginfo)
	PHP_FE(phpdbg_break_next, phpdbg_break_next_arginfo)
	PHP_FE(phpdbg_break_file, phpdbg_break_file_arginfo)
	PHP_FE(phpdbg_break_method, phpdbg_break_method_arginfo)
	PHP_FE(phpdbg_break_function, phpdbg_break_function_arginfo)
	PHP_FE(phpdbg_exec,  phpdbg_exec_arginfo)
	PHP_FE(phpdbg_color, phpdbg_color_arginfo)
	PHP_FE(phpdbg_prompt, phpdbg_prompt_arginfo)
#ifdef  PHP_FE_END
	PHP_FE_END
#else
	{NULL,NULL,NULL}
#endif
};

static zend_module_entry sapi_phpdbg_module_entry = {
	STANDARD_MODULE_HEADER,
	PHPDBG_NAME,
	phpdbg_user_functions,
	PHP_MINIT(phpdbg),
	NULL,
	PHP_RINIT(phpdbg),
	PHP_RSHUTDOWN(phpdbg),
	NULL,
	PHPDBG_VERSION,
	STANDARD_MODULE_PROPERTIES
};

static inline int php_sapi_phpdbg_module_startup(sapi_module_struct *module) /* {{{ */
{
	if (php_module_startup(module, &sapi_phpdbg_module_entry, 1) == FAILURE) {
		return FAILURE;
	}

	phpdbg_booted=1;

	return SUCCESS;
} /* }}} */

static char* php_sapi_phpdbg_read_cookies(TSRMLS_D) /* {{{ */
{
	return NULL;
} /* }}} */

static int php_sapi_phpdbg_header_handler(sapi_header_struct *h, sapi_header_op_enum op, sapi_headers_struct *s TSRMLS_DC) /* {{{ */
{
	return 0;
}
/* }}} */

static int php_sapi_phpdbg_send_headers(sapi_headers_struct *sapi_headers TSRMLS_DC) /* {{{ */
{
	/* We do nothing here, this function is needed to prevent that the fallback
	 * header handling is called. */
	return SAPI_HEADER_SENT_SUCCESSFULLY;
}
/* }}} */

static void php_sapi_phpdbg_send_header(sapi_header_struct *sapi_header, void *server_context TSRMLS_DC) /* {{{ */
{
}
/* }}} */

static void php_sapi_phpdbg_log_message(char *message TSRMLS_DC) /* {{{ */
{
	/*
	* We must not request TSRM before being boot
	*/
	if (phpdbg_booted) {
		if (PHPDBG_G(flags) & PHPDBG_IN_EVAL) {
			phpdbg_error("eval", "msg=\"%s\"", "%s", message);
			return;
		}

		phpdbg_error("php", "msg=\"%s\"", "%s", message);

		switch (PG(last_error_type)) {
			case E_ERROR:
			case E_CORE_ERROR:
			case E_COMPILE_ERROR:
			case E_USER_ERROR:
			case E_PARSE:
			case E_RECOVERABLE_ERROR: {
				const char *file_char = zend_get_executed_filename(TSRMLS_C);
				zend_string *file = zend_string_init(file_char, strlen(file_char), 0); 
				phpdbg_list_file(file, 3, zend_get_executed_lineno(TSRMLS_C) - 1, zend_get_executed_lineno(TSRMLS_C) TSRMLS_CC);
				efree(file);

				do {
					switch (phpdbg_interactive(1 TSRMLS_CC)) {
						case PHPDBG_LEAVE:
						case PHPDBG_FINISH:
						case PHPDBG_UNTIL:
						case PHPDBG_NEXT:
							return;
					}
				} while (!(PHPDBG_G(flags) & PHPDBG_IS_STOPPING));
			}
		}
	} else {
		fprintf(stdout, "%s\n", message);
	}
}
/* }}} */

static int php_sapi_phpdbg_deactivate(TSRMLS_D) /* {{{ */
{
	if ((PHPDBG_G(flags) & PHPDBG_IS_STOPPING) == PHPDBG_IS_CLEANING) {
		zend_phpdbg_globals *pg = PHPDBG_G(backup) = calloc(1, sizeof(zend_phpdbg_globals));

		php_phpdbg_globals_ctor(pg);

		pg->exec = strndup(PHPDBG_G(exec), PHPDBG_G(exec_len));
		pg->exec_len = PHPDBG_G(exec_len);
		pg->oplog = PHPDBG_G(oplog);
		pg->prompt[0] = PHPDBG_G(prompt)[0];
		pg->prompt[1] = PHPDBG_G(prompt)[1];
		memcpy(pg->colors, PHPDBG_G(colors), sizeof(pg->colors));
		pg->eol = PHPDBG_G(eol);
		pg->flags = PHPDBG_G(flags) & PHPDBG_PRESERVE_FLAGS_MASK;
	}

	fflush(stdout);
	if(SG(request_info).argv0) {
		free(SG(request_info).argv0);
		SG(request_info).argv0 = NULL;
	}

	return SUCCESS;
}
/* }}} */

static void php_sapi_phpdbg_register_vars(zval *track_vars_array TSRMLS_DC) /* {{{ */
{
	size_t len;
	char  *docroot = "";

	/* In phpdbg mode, we consider the environment to be a part of the server variables
	*/
	php_import_environment_variables(track_vars_array TSRMLS_CC);

	if (PHPDBG_G(exec)) {
		len = PHPDBG_G(exec_len);
		if (sapi_module.input_filter(PARSE_SERVER, "PHP_SELF", &PHPDBG_G(exec), PHPDBG_G(exec_len), &len TSRMLS_CC)) {
			php_register_variable("PHP_SELF", PHPDBG_G(exec), track_vars_array TSRMLS_CC);
		}
		if (sapi_module.input_filter(PARSE_SERVER, "SCRIPT_NAME", &PHPDBG_G(exec), PHPDBG_G(exec_len), &len TSRMLS_CC)) {
			php_register_variable("SCRIPT_NAME", PHPDBG_G(exec), track_vars_array TSRMLS_CC);
		}

		if (sapi_module.input_filter(PARSE_SERVER, "SCRIPT_FILENAME", &PHPDBG_G(exec), PHPDBG_G(exec_len), &len TSRMLS_CC)) {
			php_register_variable("SCRIPT_FILENAME", PHPDBG_G(exec), track_vars_array TSRMLS_CC);
		}
		if (sapi_module.input_filter(PARSE_SERVER, "PATH_TRANSLATED", &PHPDBG_G(exec), PHPDBG_G(exec_len), &len TSRMLS_CC)) {
			php_register_variable("PATH_TRANSLATED", PHPDBG_G(exec), track_vars_array TSRMLS_CC);
		}
	}

	/* any old docroot will do */
	len = 0;
	if (sapi_module.input_filter(PARSE_SERVER, "DOCUMENT_ROOT", &docroot, len, &len TSRMLS_CC)) {
		php_register_variable("DOCUMENT_ROOT", docroot, track_vars_array TSRMLS_CC);
	}
}
/* }}} */

static inline size_t php_sapi_phpdbg_ub_write(const char *message, size_t length TSRMLS_DC) /* {{{ */
{
	if (PHPDBG_G(socket_fd) != -1 && !(PHPDBG_G(flags) & PHPDBG_IS_INTERACTIVE)) {
		send(PHPDBG_G(socket_fd), message, length, 0);
	}
	return phpdbg_script(P_STDOUT, "%.*s", length, message);
} /* }}} */

/* beginning of struct, see main/streams/plain_wrapper.c line 111 */
typedef struct {
	FILE *file;
	int fd;
} php_stdio_stream_data;

static size_t phpdbg_stdiop_write(php_stream *stream, const char *buf, size_t count TSRMLS_DC) {
	php_stdio_stream_data *data = (php_stdio_stream_data*)stream->abstract;

	while (data->fd >= 0) {
		struct stat stat[3];
		memset(stat, 0, sizeof(stat));
		if (((fstat(fileno(stderr), &stat[2]) < 0) & (fstat(fileno(stdout), &stat[0]) < 0)) | (fstat(data->fd, &stat[1]) < 0)) {
			break;
		}

		if (stat[0].st_dev == stat[1].st_dev && stat[0].st_ino == stat[1].st_ino) {
			phpdbg_script(P_STDOUT, "%.*s", (int) count, buf);
			return count;
		}
		if (stat[2].st_dev == stat[1].st_dev && stat[2].st_ino == stat[1].st_ino) {
			phpdbg_script(P_STDERR, "%.*s", (int) count, buf);
			return count;
		}
		break;
	}

	return PHPDBG_G(php_stdiop_write)(stream, buf, count TSRMLS_CC);
}

#if PHP_VERSION_ID >= 50700
static inline void php_sapi_phpdbg_flush(void *context TSRMLS_DC)  /* {{{ */
{
#else
static inline void php_sapi_phpdbg_flush(void *context)  /* {{{ */
{
	TSRMLS_FETCH();
#endif

	if (!phpdbg_active_sigsafe_mem(TSRMLS_C)) {
		fflush(PHPDBG_G(io)[PHPDBG_STDOUT].ptr);
	}
} /* }}} */

/* copied from sapi/cli/php_cli.c cli_register_file_handles */
static void phpdbg_register_file_handles(TSRMLS_D) /* {{{ */
{
	zval zin, zout, zerr;
	php_stream *s_in, *s_out, *s_err;
	php_stream_context *sc_in=NULL, *sc_out=NULL, *sc_err=NULL;
	zend_constant ic, oc, ec;

	s_in  = php_stream_open_wrapper_ex("php://stdin",  "rb", 0, NULL, sc_in);
	s_out = php_stream_open_wrapper_ex("php://stdout", "wb", 0, NULL, sc_out);
	s_err = php_stream_open_wrapper_ex("php://stderr", "wb", 0, NULL, sc_err);

	if (s_in==NULL || s_out==NULL || s_err==NULL) {
		if (s_in) php_stream_close(s_in);
		if (s_out) php_stream_close(s_out);
		if (s_err) php_stream_close(s_err);
		return;
	}

#if PHP_DEBUG
	/* do not close stdout and stderr */
	s_out->flags |= PHP_STREAM_FLAG_NO_CLOSE;
	s_err->flags |= PHP_STREAM_FLAG_NO_CLOSE;
#endif

	php_stream_to_zval(s_in,  &zin);
	php_stream_to_zval(s_out, &zout);
	php_stream_to_zval(s_err, &zerr);

	ic.value = zin;
	ic.flags = CONST_CS;
	ic.name = zend_string_init(ZEND_STRL("STDIN"), 0);
	ic.module_number = 0;
	zend_register_constant(&ic TSRMLS_CC);

	oc.value = zout;
	oc.flags = CONST_CS;
	oc.name = zend_string_init(ZEND_STRL("STDOUT"), 0);
	oc.module_number = 0;
	zend_register_constant(&oc TSRMLS_CC);

	ec.value = zerr;
	ec.flags = CONST_CS;
	ec.name = zend_string_init(ZEND_STRL("STDERR"), 0);
	ec.module_number = 0;
	zend_register_constant(&ec TSRMLS_CC);
}
/* }}} */

/* {{{ sapi_module_struct phpdbg_sapi_module
*/
static sapi_module_struct phpdbg_sapi_module = {
	"phpdbg",                       /* name */
	"phpdbg",                       /* pretty name */

	php_sapi_phpdbg_module_startup, /* startup */
	php_module_shutdown_wrapper,    /* shutdown */

	NULL,                           /* activate */
	php_sapi_phpdbg_deactivate,     /* deactivate */

	php_sapi_phpdbg_ub_write,       /* unbuffered write */
	php_sapi_phpdbg_flush,          /* flush */
	NULL,                           /* get uid */
	NULL,                           /* getenv */

	php_error,                      /* error handler */

	php_sapi_phpdbg_header_handler, /* header handler */
	php_sapi_phpdbg_send_headers,   /* send headers handler */
	php_sapi_phpdbg_send_header,    /* send header handler */

	NULL,                           /* read POST data */
	php_sapi_phpdbg_read_cookies,   /* read Cookies */

	php_sapi_phpdbg_register_vars,  /* register server variables */
	php_sapi_phpdbg_log_message,    /* Log message */
	NULL,                           /* Get request time */
	NULL,                           /* Child terminate */
	STANDARD_SAPI_MODULE_PROPERTIES
};
/* }}} */

const opt_struct OPTIONS[] = { /* {{{ */
	{'c', 1, "ini path override"},
	{'d', 1, "define ini entry on command line"},
	{'n', 0, "no php.ini"},
	{'z', 1, "load zend_extension"},
	/* phpdbg options */
	{'q', 0, "no banner"},
	{'v', 0, "disable quietness"},
	{'s', 0, "enable stepping"},
	{'b', 0, "boring colours"},
	{'i', 1, "specify init"},
	{'I', 0, "ignore init"},
	{'O', 1, "opline log"},
	{'r', 0, "run"},
	{'E', 0, "step-through-eval"},
	{'S', 1, "sapi-name"},
#ifndef _WIN32
	{'l', 1, "listen"},
	{'a', 1, "address-or-any"},
#endif
	{'x', 0, "xml output"},
	{'V', 0, "version"},
	{'-', 0, NULL}
}; /* }}} */

const char phpdbg_ini_hardcoded[] =
"html_errors=Off\n"
"register_argc_argv=On\n"
"implicit_flush=On\n"
"display_errors=Off\n"
"log_errors=On\n"
"max_execution_time=0\n"
"max_input_time=-1\n"
"error_log=\n"
"output_buffering=off\n\0";

/* overwriteable ini defaults must be set in phpdbg_ini_defaults() */
#define INI_DEFAULT(name, value) \
	ZVAL_STRINGL(&tmp, value, sizeof(value) - 1); \
	Z_SET_REFCOUNT(tmp, 0); \
	zend_hash_str_update(configuration_hash, name, sizeof(name) - 1, &tmp);

void phpdbg_ini_defaults(HashTable *configuration_hash) /* {{{ */
{
	zval tmp;
	INI_DEFAULT("report_zend_debug", "0");
} /* }}} */

static void phpdbg_welcome(zend_bool cleaning TSRMLS_DC) /* {{{ */
{
	/* print blurb */
	if (!cleaning) {
		phpdbg_xml("<intros>");
		phpdbg_notice("intro", "version=\"%s\"", "Welcome to phpdbg, the interactive PHP debugger, v%s", PHPDBG_VERSION);
		phpdbg_writeln("intro", "help=\"help\"", "To get help using phpdbg type \"help\" and press enter");
		phpdbg_notice("intro", "report=\"%s\"", "Please report bugs to <%s>", PHPDBG_ISSUES);
		phpdbg_xml("</intros>");
	} else if (phpdbg_startup_run == 0) {
		if (!(PHPDBG_G(flags) & PHPDBG_WRITE_XML)) {
			phpdbg_notice(NULL, NULL, "Clean Execution Environment");
		}

		phpdbg_write("cleaninfo", "classes=\"%d\" functions=\"%d\" constants=\"%d\" includes=\"%d\"",
			"Classes              %d\n"
			"Functions            %d\n"
			"Constants            %d\n"
			"Includes             %d\n",
			zend_hash_num_elements(EG(class_table)),
			zend_hash_num_elements(EG(function_table)),
			zend_hash_num_elements(EG(zend_constants)),
			zend_hash_num_elements(&EG(included_files)));
	}
} /* }}} */

static inline void phpdbg_sigint_handler(int signo) /* {{{ */
{
	TSRMLS_FETCH();

	if (PHPDBG_G(flags) & PHPDBG_IS_INTERACTIVE) {
		/* we quit remote consoles on recv SIGINT */
		if (PHPDBG_G(flags) & PHPDBG_IS_REMOTE) {
			PHPDBG_G(flags) |= PHPDBG_IS_STOPPING;
			zend_bailout();
		}
	} else {
		/* set signalled only when not interactive */
		if (!(PHPDBG_G(flags) & PHPDBG_IS_INTERACTIVE)) {
			if (PHPDBG_G(flags) & PHPDBG_IS_SIGNALED) {
				char mem[PHPDBG_SIGSAFE_MEM_SIZE + 1];

				phpdbg_set_sigsafe_mem(mem TSRMLS_CC);
				zend_try {
					phpdbg_force_interruption(TSRMLS_C);
				} zend_end_try()
				phpdbg_clear_sigsafe_mem(TSRMLS_C);
				return;
			}
			PHPDBG_G(flags) |= PHPDBG_IS_SIGNALED;
		}
	}
} /* }}} */

static void phpdbg_remote_close(int socket, FILE *stream) {
	if (socket >= 0) {
		phpdbg_close_socket(socket);
	}

	if (stream) {
		fclose(stream);
	}
}

/* don't inline this, want to debug it easily, will inline when done */
static int phpdbg_remote_init(const char* address, unsigned short port, int server, int *socket, FILE **stream TSRMLS_DC) {
	phpdbg_remote_close(*socket, *stream);

	if (server < 0) {
		phpdbg_rlog(fileno(stderr), "Initializing connection on %s:%u failed", address, port);

		return FAILURE;
	}

	phpdbg_rlog(fileno(stderr), "accepting connections on %s:%u", address, port);
	{
		struct sockaddr_storage address;
		socklen_t size = sizeof(address);
		char buffer[20] = {0};
		/* XXX error checks */
		memset(&address, 0, size);
		*socket = accept(server, (struct sockaddr *) &address, &size);
		inet_ntop(AF_INET, &(((struct sockaddr_in *)&address)->sin_addr), buffer, sizeof(buffer));

		phpdbg_rlog(fileno(stderr), "connection established from %s", buffer);
	}

#ifndef _WIN32
	dup2(*socket, fileno(stdout));
	dup2(*socket, fileno(stdin));

	setbuf(stdout, NULL);

	*stream = fdopen(*socket, "r+");

	phpdbg_set_async_io(*socket);
#endif
	return SUCCESS;
}

#ifndef _WIN32
/* This function *strictly* assumes that SIGIO is *only* used on the remote connection stream */
void phpdbg_sigio_handler(int sig, siginfo_t *info, void *context) /* {{{ */
{
	int flags;
	size_t newlen;
	size_t i/*, last_nl*/;
	TSRMLS_FETCH();

//	if (!(info->si_band & POLLIN)) {
//		return; /* Not interested in writeablility etc., just interested in incoming data */
//	}

	/* only non-blocking reading, avoid non-blocking writing */
	flags = fcntl(PHPDBG_G(io)[PHPDBG_STDIN].fd, F_GETFL, 0);
	fcntl(PHPDBG_G(io)[PHPDBG_STDIN].fd, F_SETFL, flags | O_NONBLOCK);

	do {
		char mem[PHPDBG_SIGSAFE_MEM_SIZE + 1];
		size_t off = 0;

		if ((newlen = recv(PHPDBG_G(io)[PHPDBG_STDIN].fd, mem, PHPDBG_SIGSAFE_MEM_SIZE, MSG_PEEK)) == (size_t) -1) {
			break;
		}
		for (i = 0; i < newlen; i++) {
			switch (mem[off + i]) {
				case '\x03': /* ^C char */
					if (PHPDBG_G(flags) & PHPDBG_IS_INTERACTIVE) {
						break; /* or quit ??? */
					}
					if (PHPDBG_G(flags) & PHPDBG_IS_SIGNALED) {
						phpdbg_set_sigsafe_mem(mem TSRMLS_CC);
						zend_try {
							phpdbg_force_interruption(TSRMLS_C);
						} zend_end_try();
						phpdbg_clear_sigsafe_mem(TSRMLS_C);
						break;
					}
					if (!(PHPDBG_G(flags) & PHPDBG_IS_INTERACTIVE)) {
						PHPDBG_G(flags) |= PHPDBG_IS_SIGNALED;
					}
					break;
/*				case '\n':
					zend_llist_add_element(PHPDBG_G(stdin), strndup()
					last_nl = PHPDBG_G(stdin_buf).len + i;
					break;
*/			}
		}
		off += i;
	} while (0);


	fcntl(PHPDBG_G(io)[PHPDBG_STDIN].fd, F_SETFL, flags);
} /* }}} */

void phpdbg_signal_handler(int sig, siginfo_t *info, void *context) /* {{{ */
{
	int is_handled = FAILURE;
	TSRMLS_FETCH();

	switch (sig) {
		case SIGBUS:
		case SIGSEGV:
			if (PHPDBG_G(sigsegv_bailout)) {
				LONGJMP(*PHPDBG_G(sigsegv_bailout), FAILURE);
			}
			is_handled = phpdbg_watchpoint_segfault_handler(info, context TSRMLS_CC);
			if (is_handled == FAILURE) {
#ifdef ZEND_SIGNALS
				zend_sigaction(sig, &PHPDBG_G(old_sigsegv_signal), NULL TSRMLS_CC);
#else
				sigaction(sig, &PHPDBG_G(old_sigsegv_signal), NULL);
#endif
			}
			break;
	}

} /* }}} */
#endif

static inline zend_mm_heap *phpdbg_mm_get_heap() /* {{{ */
{
	zend_mm_heap *mm_heap;

	TSRMLS_FETCH();

	mm_heap = zend_mm_set_heap(NULL TSRMLS_CC);
	zend_mm_set_heap(mm_heap TSRMLS_CC);

	return mm_heap;
} /* }}} */

void *phpdbg_malloc_wrapper(size_t size) /* {{{ */
{
	return zend_mm_alloc(phpdbg_mm_get_heap(), size);
} /* }}} */

void phpdbg_free_wrapper(void *p) /* {{{ */
{
	zend_mm_free(phpdbg_mm_get_heap(), p);
} /* }}} */

void *phpdbg_realloc_wrapper(void *ptr, size_t size) /* {{{ */
{
	return zend_mm_realloc(phpdbg_mm_get_heap(), ptr, size);
} /* }}} */

int main(int argc, char **argv) /* {{{ */
{
	sapi_module_struct *phpdbg = &phpdbg_sapi_module;
	char *sapi_name;
	char *ini_entries;
	int   ini_entries_len;
	char **zend_extensions = NULL;
	zend_ulong zend_extensions_len = 0L;
	zend_bool ini_ignore;
	char *ini_override;
	char *exec = NULL;
	char *init_file;
	size_t init_file_len;
	zend_bool init_file_default;
	char *oplog_file;
	size_t oplog_file_len;
	zend_ulong flags;
	char *php_optarg;
	int php_optind, opt, show_banner = 1;
	long cleaning = -1;
	zend_bool remote = 0;
	int step = 0;
	zend_phpdbg_globals *settings = NULL;
<<<<<<< HEAD

#ifdef _WIN32
	char *bp_tmp_file = NULL;
#else
	char bp_tmp_file[] = "/tmp/phpdbg.XXXXXX";
#endif

#ifndef _WIN32
=======
	char *bp_tmp = NULL;
>>>>>>> 297baa0c
	char *address;
	int listen = -1;
	int server = -1;
	int socket = -1;
	FILE* stream = NULL;
#endif

#ifdef ZTS
	void ***tsrm_ls;
#endif

#ifndef _WIN32
	struct sigaction sigio_struct;
	struct sigaction signal_struct;
	signal_struct.sa_sigaction = phpdbg_signal_handler;
	signal_struct.sa_flags = SA_SIGINFO | SA_NODEFER;
	sigio_struct.sa_sigaction = phpdbg_sigio_handler;
	sigio_struct.sa_flags = SA_SIGINFO;


	address = strdup("127.0.0.1");
#endif

#ifdef PHP_WIN32
	_fmode = _O_BINARY;                 /* sets default for file streams to binary */
	setmode(_fileno(stdin), O_BINARY);  /* make the stdio mode be binary */
	setmode(_fileno(stdout), O_BINARY); /* make the stdio mode be binary */
	setmode(_fileno(stderr), O_BINARY); /* make the stdio mode be binary */
#endif

#ifdef ZTS
	tsrm_startup(1, 1, 0, NULL);

	tsrm_ls = ts_resource(0);
#endif

phpdbg_main:
	ini_entries = NULL;
	ini_entries_len = 0;
	ini_ignore = 0;
	ini_override = NULL;
	zend_extensions = NULL;
	zend_extensions_len = 0L;
	init_file = NULL;
	init_file_len = 0;
	init_file_default = 1;
	oplog_file = NULL;
	oplog_file_len = 0;
	flags = PHPDBG_DEFAULT_FLAGS;
	php_optarg = NULL;
	php_optind = 1;
	opt = 0;
	step = 0;
	sapi_name = NULL;
	if (settings) {
		exec = settings->exec;
	}

	while ((opt = php_getopt(argc, argv, OPTIONS, &php_optarg, &php_optind, 0, 2)) != -1) {
		switch (opt) {
			case 'r':
				phpdbg_startup_run++;
				break;
			case 'n':
				ini_ignore = 1;
				break;
			case 'c':
				if (ini_override) {
					free(ini_override);
				}
				ini_override = strdup(php_optarg);
				break;
			case 'd': {
				int len = strlen(php_optarg);
				char *val;

				if ((val = strchr(php_optarg, '='))) {
				  val++;
				  if (!isalnum(*val) && *val != '"' && *val != '\'' && *val != '\0') {
					  ini_entries = realloc(ini_entries, ini_entries_len + len + sizeof("\"\"\n\0"));
					  memcpy(ini_entries + ini_entries_len, php_optarg, (val - php_optarg));
					  ini_entries_len += (val - php_optarg);
					  memcpy(ini_entries + ini_entries_len, "\"", 1);
					  ini_entries_len++;
					  memcpy(ini_entries + ini_entries_len, val, len - (val - php_optarg));
					  ini_entries_len += len - (val - php_optarg);
					  memcpy(ini_entries + ini_entries_len, "\"\n\0", sizeof("\"\n\0"));
					  ini_entries_len += sizeof("\n\0\"") - 2;
				  } else {
					  ini_entries = realloc(ini_entries, ini_entries_len + len + sizeof("\n\0"));
					  memcpy(ini_entries + ini_entries_len, php_optarg, len);
					  memcpy(ini_entries + ini_entries_len + len, "\n\0", sizeof("\n\0"));
					  ini_entries_len += len + sizeof("\n\0") - 2;
				  }
				} else {
				  ini_entries = realloc(ini_entries, ini_entries_len + len + sizeof("=1\n\0"));
				  memcpy(ini_entries + ini_entries_len, php_optarg, len);
				  memcpy(ini_entries + ini_entries_len + len, "=1\n\0", sizeof("=1\n\0"));
				  ini_entries_len += len + sizeof("=1\n\0") - 2;
				}
			} break;

			case 'z':
				zend_extensions_len++;
				if (zend_extensions) {
					zend_extensions = realloc(zend_extensions, sizeof(char*) * zend_extensions_len);
				} else zend_extensions = malloc(sizeof(char*) * zend_extensions_len);
				zend_extensions[zend_extensions_len-1] = strdup(php_optarg);
			break;

			/* begin phpdbg options */

			case 'S': { /* set SAPI name */
				if (sapi_name) {
					free(sapi_name);
				}
				sapi_name = strdup(php_optarg);
			} break;

			case 'I': { /* ignore .phpdbginit */
				init_file_default = 0;
			} break;

			case 'i': { /* set init file */
				if (init_file) {
					free(init_file);
				}

				init_file_len = strlen(php_optarg);
				if (init_file_len) {
					init_file = strdup(php_optarg);
				}
			} break;

			case 'O': { /* set oplog output */
				oplog_file_len = strlen(php_optarg);
				if (oplog_file_len) {
					oplog_file = strdup(php_optarg);
				}
			} break;

			case 'v': /* set quietness off */
				flags &= ~PHPDBG_IS_QUIET;
			break;

			case 's': /* set stepping on */
				step = 1;
			break;

			case 'E': /* stepping through eval on */
				flags |= PHPDBG_IS_STEPONEVAL;
			break;

			case 'b': /* set colours off */
				flags &= ~PHPDBG_IS_COLOURED;
			break;

			case 'q': /* hide banner */
				show_banner = 0;
			break;

#ifndef _WIN32
			/* if you pass a listen port, we will read and write on listen port */
			case 'l': /* set listen ports */
				if (sscanf(php_optarg, "%d", &listen) != 1) {
					listen = 8000;
				}
				break;

			case 'a': { /* set bind address */
				free(address);
				if (!php_optarg) {
					address = strdup("*");
				} else address = strdup(php_optarg);
			} break;
#endif

			case 'x':
				flags |= PHPDBG_WRITE_XML;
			break;

			case 'V': {
				sapi_startup(phpdbg);
				phpdbg->startup(phpdbg);
				printf(
					"phpdbg %s (built: %s %s)\nPHP %s, Copyright (c) 1997-2014 The PHP Group\n%s",
					PHPDBG_VERSION,
					__DATE__,
					__TIME__,
					PHP_VERSION,
					get_zend_version()
				);
				sapi_deactivate(TSRMLS_C);
				sapi_shutdown();
				return 0;
			} break;
		}
	}
	
	/* set exec if present on command line */
	if (!exec && (argc > php_optind) && (strcmp(argv[php_optind-1], "--") != SUCCESS)) {
		if (strlen(argv[php_optind])) {
			if (exec) {
				free(exec);
			}
			exec = strdup(argv[php_optind]);
		}
		php_optind++;
	}

	if (sapi_name) {
		phpdbg->name = sapi_name;
	}

	phpdbg->ini_defaults = phpdbg_ini_defaults;
	phpdbg->phpinfo_as_text = 1;
	phpdbg->php_ini_ignore_cwd = 1;

	sapi_startup(phpdbg);

	phpdbg->executable_location = argv[0];
	phpdbg->phpinfo_as_text = 1;
	phpdbg->php_ini_ignore = ini_ignore;
	phpdbg->php_ini_path_override = ini_override;

	if (ini_entries) {
		ini_entries = realloc(ini_entries, ini_entries_len + sizeof(phpdbg_ini_hardcoded));
		memmove(ini_entries + sizeof(phpdbg_ini_hardcoded) - 2, ini_entries, ini_entries_len + 1);
		memcpy(ini_entries, phpdbg_ini_hardcoded, sizeof(phpdbg_ini_hardcoded) - 2);
	} else {
		ini_entries = malloc(sizeof(phpdbg_ini_hardcoded));
		memcpy(ini_entries, phpdbg_ini_hardcoded, sizeof(phpdbg_ini_hardcoded));
	}
	ini_entries_len += sizeof(phpdbg_ini_hardcoded) - 2;

	if (zend_extensions_len) {
		zend_ulong zend_extension = 0L;

		while (zend_extension < zend_extensions_len) {
			const char *ze = zend_extensions[zend_extension];
			size_t ze_len = strlen(ze);

			ini_entries = realloc(
				ini_entries, ini_entries_len + (ze_len + (sizeof("zend_extension=\n"))));
			memcpy(&ini_entries[ini_entries_len], "zend_extension=", (sizeof("zend_extension=\n")-1));
			ini_entries_len += (sizeof("zend_extension=")-1);
			memcpy(&ini_entries[ini_entries_len], ze, ze_len);
			ini_entries_len += ze_len;
			memcpy(&ini_entries[ini_entries_len], "\n", (sizeof("\n") - 1));

			free(zend_extensions[zend_extension]);
			zend_extension++;
		}

		free(zend_extensions);
	}

	phpdbg->ini_entries = ini_entries;

	if (phpdbg->startup(phpdbg) == SUCCESS) {
#ifdef _WIN32
    EXCEPTION_POINTERS *xp;
    __try {
#endif
		zend_mm_heap *mm_heap;
		void* (*_malloc)(size_t);
		void (*_free)(void*);
		void* (*_realloc)(void*, size_t);

		/* set flags from command line */
		PHPDBG_G(flags) = flags;

		if (settings) {
#ifdef ZTS
			*((zend_phpdbg_globals *) (*((void ***) tsrm_ls))[TSRM_UNSHUFFLE_RSRC_ID(phpdbg_globals_id)]) = *settings;
#else
			phpdbg_globals = *settings;
#endif
		}

		/* setup remote server if necessary */
		if (cleaning <= 0 && listen > 0) {
			server = phpdbg_open_socket(address, listen TSRMLS_CC);
				if (-1 > server || phpdbg_remote_init(address, listen, server, &socket, &stream TSRMLS_CC) == FAILURE) {
				exit(0);
			}

#ifndef _WIN32
			sigaction(SIGIO, &sigio_struct, NULL);
#endif

			/* set remote flag to stop service shutting down upon quit */
			remote = 1;
		}

		mm_heap = phpdbg_mm_get_heap();
		zend_mm_get_custom_handlers(mm_heap, &_malloc, &_free, &_realloc);

		if (!_malloc) {
			_malloc = phpdbg_malloc_wrapper;
		}
		if (!_realloc) {
			_realloc = phpdbg_realloc_wrapper;
		}
		if (!_free) {
			_free = phpdbg_free_wrapper;
		}

		zend_activate(TSRMLS_C);

		phpdbg_init_list(TSRMLS_C);

		PHPDBG_G(original_free_function) = _free;
		_free = phpdbg_watch_efree;

		zend_mm_set_custom_handlers(mm_heap, _malloc, _free, _realloc);

		phpdbg_setup_watchpoints(TSRMLS_C);

#if defined(ZEND_SIGNALS) && !defined(_WIN32)
		zend_try {
			zend_signal_activate(TSRMLS_C);
		} zend_end_try();
#endif

#if defined(ZEND_SIGNALS) && !defined(_WIN32)
		zend_try { zend_sigaction(SIGSEGV, &signal_struct, &PHPDBG_G(old_sigsegv_signal) TSRMLS_CC); } zend_end_try();
		zend_try { zend_sigaction(SIGBUS, &signal_struct, &PHPDBG_G(old_sigsegv_signal) TSRMLS_CC); } zend_end_try();
#elif !defined(_WIN32)
		sigaction(SIGSEGV, &signal_struct, &PHPDBG_G(old_sigsegv_signal));
		sigaction(SIGBUS, &signal_struct, &PHPDBG_G(old_sigsegv_signal));
#endif

		PHPDBG_G(sapi_name_ptr) = sapi_name;

		php_output_activate(TSRMLS_C);
		php_output_deactivate(TSRMLS_C);

		php_output_activate(TSRMLS_C);

		if (php_request_startup(TSRMLS_C) == SUCCESS) {
			int i;

			SG(request_info).argc = argc - php_optind + 1;
			SG(request_info).argv = emalloc(SG(request_info).argc * sizeof(char *));
			for (i = SG(request_info).argc; --i;) {
				SG(request_info).argv[i] = estrdup(argv[php_optind - 1 + i]);
			}
			SG(request_info).argv[i] = exec ? estrdup(exec) : estrdup("");

			php_hash_environment(TSRMLS_C);
		}

		/* do not install sigint handlers for remote consoles */
		/* sending SIGINT then provides a decent way of shutting down the server */
#ifndef _WIN32
		if (listen < 0) {
#endif
#if defined(ZEND_SIGNALS) && !defined(_WIN32)
			zend_try { zend_signal(SIGINT, phpdbg_sigint_handler TSRMLS_CC); } zend_end_try();
#else
			signal(SIGINT, phpdbg_sigint_handler);
#endif
#ifndef _WIN32
		}
#endif

		PG(modules_activated) = 0;

#ifndef _WIN32
		/* setup io here */
		if (remote) {
			PHPDBG_G(flags) |= PHPDBG_IS_REMOTE;

			signal(SIGPIPE, SIG_IGN);
		}
#endif

#ifndef _WIN32
		PHPDBG_G(io)[PHPDBG_STDIN].ptr = stdin;
		PHPDBG_G(io)[PHPDBG_STDIN].fd = fileno(stdin);
		PHPDBG_G(io)[PHPDBG_STDOUT].ptr = stdout;
		PHPDBG_G(io)[PHPDBG_STDOUT].fd = fileno(stdout);
#else
		/* XXX this is a complete mess here with FILE/fd/SOCKET,
			we should let only one to survive probably. Need 
			a clean separation whether it's a remote or local
			prompt. And what is supposed to go as user interaction,
			error log, etc. */
		if (remote) {
			PHPDBG_G(io)[PHPDBG_STDIN].ptr = stdin;
			PHPDBG_G(io)[PHPDBG_STDIN].fd = socket;
			PHPDBG_G(io)[PHPDBG_STDOUT].ptr = stdout;
			PHPDBG_G(io)[PHPDBG_STDOUT].fd = socket;
		} else {
			PHPDBG_G(io)[PHPDBG_STDIN].ptr = stdin;
			PHPDBG_G(io)[PHPDBG_STDIN].fd = fileno(stdin);
			PHPDBG_G(io)[PHPDBG_STDOUT].ptr = stdout;
			PHPDBG_G(io)[PHPDBG_STDOUT].fd = fileno(stdout);
		}
#endif
		PHPDBG_G(io)[PHPDBG_STDERR].ptr = stderr;
		PHPDBG_G(io)[PHPDBG_STDERR].fd = fileno(stderr);

#ifndef _WIN32
		PHPDBG_G(php_stdiop_write) = php_stream_stdio_ops.write;
		php_stream_stdio_ops.write = phpdbg_stdiop_write;
#endif

		if (exec) { /* set execution context */
			PHPDBG_G(exec) = phpdbg_resolve_path(exec TSRMLS_CC);
			PHPDBG_G(exec_len) = PHPDBG_G(exec) ? strlen(PHPDBG_G(exec)) : 0;

			free(exec);
			exec = NULL;
		}

		if (oplog_file) { /* open oplog */
			PHPDBG_G(oplog) = fopen(oplog_file, "w+");
			if (!PHPDBG_G(oplog)) {
				phpdbg_error("oplog", "path=\"%s\"", "Failed to open oplog %s", oplog_file);
			}
			free(oplog_file);
		}

		/* set default colors */
		phpdbg_set_color_ex(PHPDBG_COLOR_PROMPT,  PHPDBG_STRL("white-bold") TSRMLS_CC);
		phpdbg_set_color_ex(PHPDBG_COLOR_ERROR,   PHPDBG_STRL("red-bold") TSRMLS_CC);
		phpdbg_set_color_ex(PHPDBG_COLOR_NOTICE,  PHPDBG_STRL("green") TSRMLS_CC);

		/* set default prompt */
		phpdbg_set_prompt(PHPDBG_DEFAULT_PROMPT TSRMLS_CC);

		/* Make stdin, stdout and stderr accessible from PHP scripts */
		phpdbg_register_file_handles(TSRMLS_C);

		if (show_banner && cleaning < 2) {
			/* print blurb */
			phpdbg_welcome(cleaning == 1 TSRMLS_CC);
		}

		cleaning = -1;

		/* initialize from file */
		PHPDBG_G(flags) |= PHPDBG_IS_INITIALIZING;
		zend_try {
			phpdbg_init(init_file, init_file_len, init_file_default TSRMLS_CC);
			if (bp_tmp) {
				PHPDBG_G(flags) |= PHPDBG_DISCARD_OUTPUT;
				phpdbg_string_init(bp_tmp TSRMLS_CC);
				free(bp_tmp);
				bp_tmp = NULL;
				PHPDBG_G(flags) &= ~PHPDBG_DISCARD_OUTPUT;
			}
		} zend_end_try();
		PHPDBG_G(flags) &= ~PHPDBG_IS_INITIALIZING;
		
		/* quit if init says so */
		if (PHPDBG_G(flags) & PHPDBG_IS_QUITTING) {
			goto phpdbg_out;
		}

		/* auto compile */
		if (PHPDBG_G(exec)) {
			if (settings) {
				PHPDBG_G(flags) |= PHPDBG_DISCARD_OUTPUT;
			}
			phpdbg_compile(TSRMLS_C);
			PHPDBG_G(flags) &= ~PHPDBG_DISCARD_OUTPUT;
		}

		/* step from here, not through init */
		if (step) {
			PHPDBG_G(flags) |= PHPDBG_IS_STEPPING;
		}

<<<<<<< HEAD
		if (phpdbg_startup_run) {
			zend_try {
				PHPDBG_COMMAND_HANDLER(run)(NULL TSRMLS_CC);
			} zend_end_try();
			if (phpdbg_startup_run > 1) {
				/* if -r is on the command line more than once just quit */
				goto phpdbg_out;
			}
			phpdbg_startup_run = 0;
		}

/* #ifndef for making compiler shutting up */
#ifndef _WIN32
=======
>>>>>>> 297baa0c
phpdbg_interact:
#endif
		/* phpdbg main() */
		do {
			zend_try {
				if (phpdbg_startup_run) {
					zend_bool quit_immediately = phpdbg_startup_run > 1;
					phpdbg_startup_run = 0;
					PHPDBG_COMMAND_HANDLER(run)(NULL TSRMLS_CC);
					if (quit_immediately) {
						/* if -r is on the command line more than once just quit */
						EG(bailout) = __orig_bailout; /* reset zend_try */
						break;
					}
				}

				phpdbg_interactive(1 TSRMLS_CC);
			} zend_catch {
				if ((PHPDBG_G(flags) & PHPDBG_IS_CLEANING)) {
					char *bp_tmp_str;
					PHPDBG_G(flags) |= PHPDBG_DISCARD_OUTPUT;
					phpdbg_export_breakpoints_to_string(&bp_tmp_str TSRMLS_CC);
					PHPDBG_G(flags) &= ~PHPDBG_DISCARD_OUTPUT;
					if (bp_tmp_str) {
						bp_tmp = strdup(bp_tmp_str);
						efree(bp_tmp_str);
					}
					cleaning = 1;
				} else {
					cleaning = 0;
				}

#ifndef _WIN32
				if (!cleaning) {
					/* remote client disconnected */
					if ((PHPDBG_G(flags) & PHPDBG_IS_DISCONNECTED)) {
					
						if (PHPDBG_G(flags) & PHPDBG_IS_REMOTE) {
							/* renegociate connections */
							phpdbg_remote_init(address, listen, server, &socket, &stream TSRMLS_CC);
				
							/* set streams */
							if (stream) {
								PHPDBG_G(flags) &= ~PHPDBG_IS_QUITTING;
							}
				
							/* this must be forced */
							CG(unclean_shutdown) = 0;
						} else {
							/* local consoles cannot disconnect, ignore EOF */
							PHPDBG_G(flags) &= ~PHPDBG_IS_DISCONNECTED;
						}
					}
				}
#endif
			} zend_end_try();
		} while (!(PHPDBG_G(flags) & PHPDBG_IS_STOPPING));


		if (PHPDBG_G(exec) && (PHPDBG_G(flags) & PHPDBG_IS_CLEANING)) {
			exec = strdup(PHPDBG_G(exec)); /* preserve exec, don't reparse that from cmd */
		}

		/* this must be forced */
		CG(unclean_shutdown) = 0;
		
		/* this is just helpful */
		PG(report_memleaks) = 0;
		
#ifndef _WIN32
phpdbg_out:
		if ((PHPDBG_G(flags) & PHPDBG_IS_DISCONNECTED)) {
			PHPDBG_G(flags) &= ~PHPDBG_IS_DISCONNECTED;
			goto phpdbg_interact;
		}
#endif

#ifdef _WIN32
	} __except(phpdbg_exception_handler_win32(xp = GetExceptionInformation())) {
		phpdbg_error("segfault", "", "Access violation (Segementation fault) encountered\ntrying to abort cleanly...");
	}
phpdbg_out:
#endif

		if (cleaning <= 0) {
			PHPDBG_G(flags) &= ~PHPDBG_IS_CLEANING;
			cleaning = -1;
		}

		{
			int i;
			/* free argv */
			for (i = SG(request_info).argc; --i;) {
				efree(SG(request_info).argv[i]);
			}
			efree(SG(request_info).argv);
		}

#ifndef _WIN32
		/* reset it... else we risk a stack overflow upon next run (when clean'ing) */
		php_stream_stdio_ops.write = PHPDBG_G(php_stdiop_write);
#endif

#ifndef ZTS
		/* force cleanup of auto and core globals */
		zend_hash_clean(CG(auto_globals));
		memset(	&core_globals, 0, sizeof(php_core_globals));
#endif
		if (ini_entries) {
			free(ini_entries);
		}

		if (ini_override) {
			free(ini_override);
		}

		/* this must be forced */
		CG(unclean_shutdown) = 0;

		/* this is just helpful */
		PG(report_memleaks) = 0;

		if ((PHPDBG_G(flags) & (PHPDBG_IS_CLEANING | PHPDBG_IS_RUNNING)) == PHPDBG_IS_CLEANING) {
			php_free_shutdown_functions(TSRMLS_C);
			zend_objects_store_mark_destructed(&EG(objects_store) TSRMLS_CC);
		}

		/* sapi_module.deactivate is where to backup things, last chance before mm_shutdown... */

		zend_try {
			php_request_shutdown(NULL);
		} zend_end_try();

		if ((PHPDBG_G(flags) & (PHPDBG_IS_QUITTING | PHPDBG_IS_RUNNING)) == PHPDBG_IS_RUNNING) {
			phpdbg_notice("stop", "type=\"normal\"", "Script ended normally");
			cleaning++;
		}

		if ((PHPDBG_G(flags) & PHPDBG_IS_STOPPING) == PHPDBG_IS_CLEANING) {
			settings = PHPDBG_G(backup);
		}

		php_output_deactivate(TSRMLS_C);

		zend_try {
			php_module_shutdown(TSRMLS_C);
		} zend_end_try();

		sapi_shutdown();

	}

	if (cleaning > 0 || remote) {
		goto phpdbg_main;
	}

#ifdef ZTS
	/* bugggy */
	/* tsrm_shutdown(); */
#endif

#ifndef _WIN32
	if (address) {
		free(address);
	}
#endif

	if (PHPDBG_G(sapi_name_ptr)) {
		free(PHPDBG_G(sapi_name_ptr));
	}

	return 0;
} /* }}} */<|MERGE_RESOLUTION|>--- conflicted
+++ resolved
@@ -1013,24 +1013,12 @@
 	zend_bool remote = 0;
 	int step = 0;
 	zend_phpdbg_globals *settings = NULL;
-<<<<<<< HEAD
-
-#ifdef _WIN32
-	char *bp_tmp_file = NULL;
-#else
-	char bp_tmp_file[] = "/tmp/phpdbg.XXXXXX";
-#endif
-
-#ifndef _WIN32
-=======
 	char *bp_tmp = NULL;
->>>>>>> 297baa0c
 	char *address;
 	int listen = -1;
 	int server = -1;
 	int socket = -1;
 	FILE* stream = NULL;
-#endif
 
 #ifdef ZTS
 	void ***tsrm_ls;
@@ -1501,24 +1489,11 @@
 			PHPDBG_G(flags) |= PHPDBG_IS_STEPPING;
 		}
 
-<<<<<<< HEAD
-		if (phpdbg_startup_run) {
-			zend_try {
-				PHPDBG_COMMAND_HANDLER(run)(NULL TSRMLS_CC);
-			} zend_end_try();
-			if (phpdbg_startup_run > 1) {
-				/* if -r is on the command line more than once just quit */
-				goto phpdbg_out;
-			}
-			phpdbg_startup_run = 0;
-		}
-
 /* #ifndef for making compiler shutting up */
 #ifndef _WIN32
-=======
->>>>>>> 297baa0c
 phpdbg_interact:
 #endif
+
 		/* phpdbg main() */
 		do {
 			zend_try {
