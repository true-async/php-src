--- conflicted
+++ resolved
@@ -2,14 +2,11 @@
 Bug #73927 (phpdbg fails with windows error prompt at "watch array")
 --SKIPIF--
 <?php
-<<<<<<< HEAD
+if (getenv('SKIP_ASAN')) {
+    die("skip intentionally causes segfaults");
+}
 if (PHP_OS_FAMILY === 'Windows' && ini_get('opcache.jit') && ini_get('opcache.jit_buffer_size')) {
     die('xfail breakpoint/watchpoint issues with JIT on Windows');
-=======
-if (getenv('SKIP_ASAN')) {
-    die("skip intentionally causes segfaults");
->>>>>>> 2a7d628a
-}
 ?>
 --PHPDBG--
 b 19
