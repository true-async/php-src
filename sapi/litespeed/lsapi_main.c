--- conflicted
+++ resolved
@@ -370,11 +370,7 @@
 static sapi_module_struct lsapi_sapi_module =
 {
     "litespeed",
-<<<<<<< HEAD
-    "LiteSpeed V6.4",
-=======
     "LiteSpeed V6.6",
->>>>>>> cc67cf63
 
     php_lsapi_startup,              /* startup */
     php_module_shutdown_wrapper,    /* shutdown */
