--- conflicted
+++ resolved
@@ -16,11 +16,6 @@
    +----------------------------------------------------------------------+
 */
 
-<<<<<<< HEAD
-/* $Id: lsapi_main.c,v 1.59 2013/11/18 21:14:38 gwang Exp $ */
-
-=======
->>>>>>> b131b03d
 #include "php.h"
 #include "SAPI.h"
 #include "php_main.h"
