/*
   +----------------------------------------------------------------------+
   | PHP Version 7                                                        |
   +----------------------------------------------------------------------+
   | Copyright (c) 1997-2017 The PHP Group                                |
   +----------------------------------------------------------------------+
   | This source file is subject to version 3.01 of the PHP license,      |
   | that is bundled with this package in the file LICENSE, and is        |
   | available at through the world-wide-web at the following url:        |
   | http://www.php.net/license/3_01.txt.                                 |
   | If you did not receive a copy of the PHP license and are unable to   |
   | obtain it through the world-wide-web, please send a note to          |
   | license@php.net so we can mail you a copy immediately.               |
   +----------------------------------------------------------------------+
   | Author: George Wang <gwang@litespeedtech.com>                        |
   +----------------------------------------------------------------------+
*/

#include "php.h"
#include "SAPI.h"
#include "php_main.h"
#include "php_ini.h"
#include "php_variables.h"
#include "zend_highlight.h"
#include "zend.h"
#include "ext/standard/basic_functions.h"
#include "ext/standard/info.h"
#include "lsapilib.h"

#include <stdio.h>

#if HAVE_STDLIB_H
#include <stdlib.h>
#endif

#if HAVE_UNISTD_H
#include <unistd.h>
#endif

#ifdef PHP_WIN32

#include <io.h>
#include <fcntl.h>
#include "win32/php_registry.h"

#else

#include <sys/wait.h>

#endif

#include <sys/stat.h>

#if HAVE_SYS_TYPES_H

#include <sys/types.h>

#endif

#if HAVE_SIGNAL_H

#include <signal.h>

#endif

#include <sys/socket.h>
#include <arpa/inet.h>
#include <netinet/in.h>


#define SAPI_LSAPI_MAX_HEADER_LENGTH 2048

/* Key for each cache entry is dirname(PATH_TRANSLATED).
 *
 * NOTE: Each cache entry config_hash contains the combination from all user ini files found in
 *       the path starting from doc_root throught to dirname(PATH_TRANSLATED).  There is no point
 *       storing per-file entries as it would not be possible to detect added / deleted entries
 *       between separate files.
 */
typedef struct _user_config_cache_entry {
    time_t expires;
    HashTable user_config;
} user_config_cache_entry;
static HashTable user_config_cache;

static int  lsapi_mode       = 0;
static char *php_self        = "";
static char *script_filename = "";
static int  source_highlight = 0;
static int  ignore_php_ini   = 0;
static char * argv0 = NULL;
static int  engine = 1;
static int  parse_user_ini   = 0;
#ifdef ZTS
zend_compiler_globals    *compiler_globals;
zend_executor_globals    *executor_globals;
php_core_globals         *core_globals;
sapi_globals_struct      *sapi_globals;
void ***tsrm_ls;
#endif

zend_module_entry litespeed_module_entry;

static void init_sapi_from_env(sapi_module_struct *sapi_module)
{
    char *p;
    p = getenv("LSPHPRC");
    if (p)
        sapi_module->php_ini_path_override = p;
}

/* {{{ php_lsapi_startup
 */
static int php_lsapi_startup(sapi_module_struct *sapi_module)
{
    if (php_module_startup(sapi_module, NULL, 0)==FAILURE) {
        return FAILURE;
    }
    argv0 = sapi_module->executable_location;
    return SUCCESS;
}
/* }}} */

/* {{{ sapi_lsapi_ini_defaults */

/* overwriteable ini defaults must be set in sapi_cli_ini_defaults() */
#define INI_DEFAULT(name,value)\
    ZVAL_STRING(tmp, value, 0);\
    zend_hash_update(configuration_hash, name, sizeof(name), tmp, sizeof(zval), (void**)&entry);\
    Z_STRVAL_P(entry) = zend_strndup(Z_STRVAL_P(entry), Z_STRLEN_P(entry))

static void sapi_lsapi_ini_defaults(HashTable *configuration_hash)
{
#if PHP_MAJOR_VERSION > 4
/*
    zval *tmp, *entry;

    MAKE_STD_ZVAL(tmp);

    INI_DEFAULT("register_long_arrays", "0");

    FREE_ZVAL(tmp);
*/
#endif

}
/* }}} */


/* {{{ sapi_lsapi_ub_write
 */
static size_t sapi_lsapi_ub_write(const char *str, size_t str_length)
{
    int ret;
    int remain;
    if ( lsapi_mode ) {
        ret  = LSAPI_Write( str, str_length );
        if ( ret < str_length ) {
            php_handle_aborted_connection();
            return str_length - ret;
        }
    } else {
        remain = str_length;
        while( remain > 0 ) {
            ret = write( 1, str, remain );
            if ( ret <= 0 ) {
                php_handle_aborted_connection();
                return str_length - remain;
            }
            str += ret;
            remain -= ret;
        }
    }
    return str_length;
}
/* }}} */


/* {{{ sapi_lsapi_flush
 */
static void sapi_lsapi_flush( void * server_context )
{
    if ( lsapi_mode ) {
        if ( LSAPI_Flush() == -1) {
            php_handle_aborted_connection();
        }
    }
}
/* }}} */


/* {{{ sapi_lsapi_deactivate
 */
static int sapi_lsapi_deactivate(void)
{
    if ( SG(request_info).path_translated )
    {
        efree( SG(request_info).path_translated );
        SG(request_info).path_translated = NULL;
    }

    return SUCCESS;
}
/* }}} */




/* {{{ sapi_lsapi_getenv
 */
static char *sapi_lsapi_getenv( char * name, size_t name_len )
{
    if ( lsapi_mode ) {
        return LSAPI_GetEnv( name );
    } else {
        return getenv( name );
    }
}
/* }}} */


static int add_variable( const char * pKey, int keyLen, const char * pValue, int valLen,
                         void * arg )
{
    int filter_arg = (Z_ARR_P((zval *)arg) == Z_ARR(PG(http_globals)[TRACK_VARS_ENV]))
        ? PARSE_ENV : PARSE_SERVER;
    char * new_val = (char *) pValue;
    size_t new_val_len;

    if (sapi_module.input_filter(filter_arg, (char *)pKey, &new_val, valLen, &new_val_len)) {
        php_register_variable_safe((char *)pKey, new_val, new_val_len, (zval *)arg );
    }
    return 1;
}

static void litespeed_php_import_environment_variables(zval *array_ptr)
{
	char buf[128];
	char **env, *p, *t = buf;
	size_t alloc_size = sizeof(buf);
	unsigned long nlen; /* ptrdiff_t is not portable */

    if (Z_TYPE(PG(http_globals)[TRACK_VARS_ENV]) == IS_ARRAY &&
        Z_ARR_P(array_ptr) != Z_ARR(PG(http_globals)[TRACK_VARS_ENV]) &&
        zend_hash_num_elements(Z_ARRVAL(PG(http_globals)[TRACK_VARS_ENV])) > 0
	) {
        zval_dtor(array_ptr);
        ZVAL_DUP(array_ptr, &PG(http_globals)[TRACK_VARS_ENV]);
		return;
    } else if (Z_TYPE(PG(http_globals)[TRACK_VARS_SERVER]) == IS_ARRAY &&
        Z_ARR_P(array_ptr) != Z_ARR(PG(http_globals)[TRACK_VARS_SERVER]) &&
        zend_hash_num_elements(Z_ARRVAL(PG(http_globals)[TRACK_VARS_SERVER])) > 0
	) {
        zval_dtor(array_ptr);
        ZVAL_DUP(array_ptr, &PG(http_globals)[TRACK_VARS_SERVER]);
		return;
	}

	for (env = environ; env != NULL && *env != NULL; env++) {
		p = strchr(*env, '=');
		if (!p) {				/* malformed entry? */
			continue;
		}
		nlen = p - *env;
		if (nlen >= alloc_size) {
			alloc_size = nlen + 64;
			t = (t == buf ? emalloc(alloc_size): erealloc(t, alloc_size));
		}
		memcpy(t, *env, nlen);
		t[nlen] = '\0';
		add_variable(t, nlen, p + 1, strlen( p + 1 ), array_ptr);
	}
	if (t != buf && t != NULL) {
		efree(t);
	}
}

/* {{{ sapi_lsapi_register_variables
 */
static void sapi_lsapi_register_variables(zval *track_vars_array)
{
    char * php_self = "";
    if ( lsapi_mode ) {
        if ( (SG(request_info).request_uri ) )
            php_self = (SG(request_info).request_uri );

        litespeed_php_import_environment_variables(track_vars_array);

		LSAPI_ForeachHeader( add_variable, track_vars_array );
		LSAPI_ForeachEnv( add_variable, track_vars_array );
		add_variable("PHP_SELF", 8, php_self, strlen( php_self ), track_vars_array );
    } else {
        php_import_environment_variables(track_vars_array);

        php_register_variable("PHP_SELF", php_self, track_vars_array);
        php_register_variable("SCRIPT_NAME", php_self, track_vars_array);
        php_register_variable("SCRIPT_FILENAME", script_filename, track_vars_array);
        php_register_variable("PATH_TRANSLATED", script_filename, track_vars_array);
        php_register_variable("DOCUMENT_ROOT", "", track_vars_array);

    }
}
/* }}} */


/* {{{ sapi_lsapi_read_post
 */
static size_t sapi_lsapi_read_post(char *buffer, size_t count_bytes)
{
    if ( lsapi_mode ) {
        return LSAPI_ReadReqBody( buffer, (unsigned long long)count_bytes );
    } else {
        return 0;
    }
}
/* }}} */




/* {{{ sapi_lsapi_read_cookies
 */
static char *sapi_lsapi_read_cookies(void)
{
    if ( lsapi_mode ) {
        return LSAPI_GetHeader( H_COOKIE );
    } else {
        return NULL;
    }
}
/* }}} */


/* {{{ sapi_lsapi_send_headers
 */
static int sapi_lsapi_send_headers(sapi_headers_struct *sapi_headers)
{
    sapi_header_struct  *h;
    zend_llist_position pos;
    if ( lsapi_mode ) {
        LSAPI_SetRespStatus( SG(sapi_headers).http_response_code );

        h = zend_llist_get_first_ex(&sapi_headers->headers, &pos);
        while (h) {
            if ( h->header_len > 0 ) {
                LSAPI_AppendRespHeader(h->header, h->header_len);
            }
            h = zend_llist_get_next_ex(&sapi_headers->headers, &pos);
        }
        if (SG(sapi_headers).send_default_content_type) {
            char    *hd;
            int     len;
            char    headerBuf[SAPI_LSAPI_MAX_HEADER_LENGTH];

            hd = sapi_get_default_content_type();
            len = snprintf( headerBuf, SAPI_LSAPI_MAX_HEADER_LENGTH - 1,
                            "Content-type: %s", hd );
            efree(hd);

            LSAPI_AppendRespHeader( headerBuf, len );
        }
    }
    LSAPI_FinalizeRespHeaders();
    return SAPI_HEADER_SENT_SUCCESSFULLY;


}
/* }}} */


/* {{{ sapi_lsapi_send_headers
 */
static void sapi_lsapi_log_message(char *message, int syslog_type_int)
{
    char buf[8192];
    int len = strlen( message );
    if ( *(message + len - 1 ) != '\n' )
    {
        snprintf( buf, 8191, "%s\n", message );
        message = buf;
        ++len;
    }
    LSAPI_Write_Stderr( message, len);
}
/* }}} */

/* Set to 1 to turn on log messages useful during development:
 */
#if 0
static void log_message (const char *fmt, ...)
{
    va_list ap;
    va_start(ap, fmt);
    char buf[0x100];
    vsnprintf(buf, sizeof(buf), fmt, ap);
    va_end(ap);
    sapi_lsapi_log_message(buf
#if PHP_MAJOR_VERSION > 7 || (PHP_MAJOR_VERSION == 7 && PHP_MINOR_VERSION >= 1)
                               , 0
#endif
                                  );
}
#define DEBUG_MESSAGE(fmt, ...) log_message("LS:%d " fmt "\n", __LINE__, ##__VA_ARGS__)
#else
#define DEBUG_MESSAGE(fmt, ...)
#endif

static int lsapi_activate_user_ini(TSRMLS_D);

static int sapi_lsapi_activate(TSRMLS_D)
{
    if (parse_user_ini && lsapi_activate_user_ini(TSRMLS_C) == FAILURE) {
        return FAILURE;
    }
    return SUCCESS;
}
/* {{{ sapi_module_struct cgi_sapi_module
 */
static sapi_module_struct lsapi_sapi_module =
{
    "litespeed",
    "LiteSpeed V6.11",

    php_lsapi_startup,              /* startup */
    php_module_shutdown_wrapper,    /* shutdown */

    sapi_lsapi_activate,            /* activate */
    sapi_lsapi_deactivate,          /* deactivate */

    sapi_lsapi_ub_write,            /* unbuffered write */
    sapi_lsapi_flush,               /* flush */
    NULL,                           /* get uid */
    sapi_lsapi_getenv,              /* getenv */

    php_error,                      /* error handler */

    NULL,                           /* header handler */
    sapi_lsapi_send_headers,        /* send headers handler */
    NULL,                           /* send header handler */

    sapi_lsapi_read_post,           /* read POST data */
    sapi_lsapi_read_cookies,        /* read Cookies */

    sapi_lsapi_register_variables,  /* register server variables */
    sapi_lsapi_log_message,         /* Log message */
	NULL,							/* Get request time */
	NULL,							/* Child terminate */

    STANDARD_SAPI_MODULE_PROPERTIES

};
/* }}} */

static void init_request_info( void )
{
    char * pContentType = LSAPI_GetHeader( H_CONTENT_TYPE );
    char * pAuth;

    SG(request_info).content_type = pContentType ? pContentType : "";
    SG(request_info).request_method = LSAPI_GetRequestMethod();
    SG(request_info).query_string = LSAPI_GetQueryString();
    SG(request_info).request_uri = LSAPI_GetScriptName();
    SG(request_info).content_length = LSAPI_GetReqBodyLen();
    SG(request_info).path_translated = estrdup( LSAPI_GetScriptFileName());

    /* It is not reset by zend engine, set it to 200. */
    SG(sapi_headers).http_response_code = 200;

    pAuth = LSAPI_GetHeader( H_AUTHORIZATION );
    php_handle_auth_data(pAuth);
}

static int lsapi_execute_script( zend_file_handle * file_handle)
{
    char *p;
    int len;
    file_handle->type = ZEND_HANDLE_FILENAME;
    file_handle->handle.fd = 0;
    file_handle->filename = SG(request_info).path_translated;
    file_handle->free_filename = 0;
    file_handle->opened_path = NULL;

    p = argv0;
    *p++ = ':';
    len = strlen( SG(request_info).path_translated );
    if ( len > 45 )
        len = len - 45;
    else
        len = 0;
    memccpy( p, SG(request_info).path_translated + len, 0, 46 );

    php_execute_script(file_handle);
    return 0;

}

static int lsapi_module_main(int show_source)
{
    zend_file_handle file_handle;
    memset(&file_handle, 0, sizeof(file_handle));
    if (php_request_startup() == FAILURE ) {
        return -1;
    }
    
    if (show_source) {
        zend_syntax_highlighter_ini syntax_highlighter_ini;

        php_get_highlight_struct(&syntax_highlighter_ini);
        highlight_file(SG(request_info).path_translated, &syntax_highlighter_ini);
    } else {
        lsapi_execute_script( &file_handle);
    }
    zend_try {
        php_request_shutdown(NULL);
        memset( argv0, 0, 46 );
    } zend_end_try();
    return 0;
}


static int alter_ini( const char * pKey, int keyLen, const char * pValue, int valLen,
                void * arg )
{
#if PHP_MAJOR_VERSION >= 7
    zend_string * psKey;
#endif
    int type = ZEND_INI_PERDIR;
    int stage = PHP_INI_STAGE_RUNTIME;
    if ( '\001' == *pKey ) {
        ++pKey;
        if ( *pKey == 4 ) {
            type = ZEND_INI_SYSTEM;
        }
        else
        {
            stage = PHP_INI_STAGE_HTACCESS;
        }
        ++pKey;
        --keyLen;
        if (( keyLen == 7 )&&( strncasecmp( pKey, "engine", 6 )== 0 ))
        {
            if ( *pValue == '0' )
                engine = 0;
        }
        else
        {
#if PHP_MAJOR_VERSION >= 7
            --keyLen;
            psKey = zend_string_init(pKey, keyLen, 1);
            zend_alter_ini_entry_chars(psKey,
                             (char *)pValue, valLen,
                             type, stage);
            zend_string_release(psKey);
#else
            zend_alter_ini_entry((char *)pKey, keyLen,
                             (char *)pValue, valLen,
                             type, stage);
#endif
        }
    }
    return 1;
}

static void user_config_cache_entry_dtor(zval *el)
{
    user_config_cache_entry *entry = (user_config_cache_entry *)Z_PTR_P(el);
    zend_hash_destroy(&entry->user_config);
    free(entry);
}

static void user_config_cache_init()
{
    zend_hash_init(&user_config_cache, 0, NULL, user_config_cache_entry_dtor, 1);
}

static int pathlen_without_trailing_slash(char *path)
{
    int len = (int)strlen(path);
    while (len > 1 && /* mind "/" as root dir */
           path[len-1] == DEFAULT_SLASH)
    {
        --len;
    }
    return len;
}

static inline char* skip_slash(char *s)
{
    while (*s == DEFAULT_SLASH) {
        ++s;
    }
    return s;
}

/**
 * Walk down the path_stop starting at path_start.
 *
 * If path_start = "/path1" and path_stop = "/path1/path2/path3"
 * the callback will be called 3 times with the next args:
 *
 *   1. "/path1/path2/path3"
 *             ^ end
 *       ^ start
 *   2. "/path1/path2/path3"
 *                   ^ end
 *       ^ start
 *   3. "/path1/path2/path3"
 *                         ^ end
 *       ^ start
 *
 * path_stop has to be a subdir of path_start
 * or to be path_start itself.
 *
 * Both path args have to be absolute.
 * Trailing slashes are allowed.
 * NULL or empty string args are not allowed.
 */
static void walk_down_the_path(char* path_start,
                               char* path_stop,
                               void (*cb)(char* begin,
                                          char* end,
                                          void* data),
                               void* data)
{
    char *pos = path_stop + pathlen_without_trailing_slash(path_start);
    cb(path_stop, pos, data);

    while ((pos = skip_slash(pos))[0]) {
        pos = strchr(pos, DEFAULT_SLASH);
        if (!pos) {
            /* The last token without trailing slash
             */
            cb(path_stop, path_stop + strlen(path_stop), data);
            return;
        }
        cb(path_stop, pos, data);
    }
}


typedef struct {
    char *path;
    uint32_t path_len;
    char *doc_root;
    user_config_cache_entry *entry;
} _lsapi_activate_user_ini_ctx;

typedef int (*fn_activate_user_ini_chain_t)
        (_lsapi_activate_user_ini_ctx *ctx, void* next);

static int lsapi_activate_user_ini_basic_checks(_lsapi_activate_user_ini_ctx *ctx,
                                                void* next)
{
    int rc = SUCCESS;
    fn_activate_user_ini_chain_t *fn_next = next;

    if (!PG(user_ini_filename) || !*PG(user_ini_filename)) {
        return SUCCESS;
    }

    /* PATH_TRANSLATED should be defined at this stage */
    ctx->path = SG(request_info).path_translated;
    if (!ctx->path || !*ctx->path) {
        return FAILURE;
    }

    ctx->doc_root = sapi_lsapi_getenv("DOCUMENT_ROOT", 0);
    DEBUG_MESSAGE("doc_root: %s", ctx->doc_root);

    if (*fn_next) {
        rc = (*fn_next)(ctx, fn_next + 1);
    }

    return rc;
}

static int lsapi_activate_user_ini_mk_path(_lsapi_activate_user_ini_ctx *ctx,
                                           void* next)
{
    char *path;
    int rc = SUCCESS;
    fn_activate_user_ini_chain_t *fn_next = next;

    /* Extract dir name from path_translated * and store it in 'path' */
    ctx->path_len = strlen(ctx->path);
    path = ctx->path = estrndup(SG(request_info).path_translated, ctx->path_len);
    ctx->path_len = zend_dirname(path, ctx->path_len);
    DEBUG_MESSAGE("dirname: %s", ctx->path);

    if (*fn_next) {
        rc = (*fn_next)(ctx, fn_next + 1);
    }

    efree(path);
    return rc;
}

static int lsapi_activate_user_ini_mk_realpath(_lsapi_activate_user_ini_ctx *ctx,
                                               void* next)
{
    char *real_path;
    int rc = SUCCESS;
    fn_activate_user_ini_chain_t *fn_next = next;

    if (!IS_ABSOLUTE_PATH(ctx->path, ctx->path_len)) {
        real_path = tsrm_realpath(ctx->path, NULL);
        if (!real_path) {
            return SUCCESS;
        }
        ctx->path = real_path;
        ctx->path_len = strlen(ctx->path);
        DEBUG_MESSAGE("calculated tsrm realpath: %s", real_path);
    } else {
        DEBUG_MESSAGE("%s is an absolute path", ctx->path);
        real_path = NULL;
    }

    if (*fn_next) {
        rc = (*fn_next)(ctx, fn_next + 1);
    }

    if (real_path)
        efree(real_path);
    return rc;
}

static int lsapi_activate_user_ini_mk_user_config(_lsapi_activate_user_ini_ctx *ctx,
                                                  void* next)
{
    fn_activate_user_ini_chain_t *fn_next = next;

    /* Find cached config entry: If not found, create one */
    ctx->entry = zend_hash_str_find_ptr(&user_config_cache, ctx->path, ctx->path_len);

    if (ctx->entry) {
        DEBUG_MESSAGE("found entry for %s", ctx->path);
    } else {
        DEBUG_MESSAGE("entry for %s not found, creating new entry", ctx->path);
        ctx->entry = pemalloc(sizeof(user_config_cache_entry), 1);
        ctx->entry->expires = 0;
        zend_hash_init(&ctx->entry->user_config, 0, NULL,
                       config_zval_dtor, 1);
        zend_hash_str_update_ptr(&user_config_cache, ctx->path,
                                            ctx->path_len, ctx->entry);
    }

    if (*fn_next) {
        return (*fn_next)(ctx, fn_next + 1);
    } else {
        return SUCCESS;
    }
}

static void walk_down_the_path_callback(char* begin,
                                        char* end,
                                        void* data)
{
    _lsapi_activate_user_ini_ctx *ctx = data;
    char tmp = end[0];
    end[0] = 0;
    DEBUG_MESSAGE("parsing %s%c%s", begin, DEFAULT_SLASH, PG(user_ini_filename));
    php_parse_user_ini_file(begin, PG(user_ini_filename), &ctx->entry->user_config);
    end[0] = tmp;
}

static int lsapi_activate_user_ini_walk_down_the_path(_lsapi_activate_user_ini_ctx *ctx,
                                                      void* next)
{
    time_t request_time = sapi_get_request_time();
<<<<<<< HEAD
    uint32_t path_len, docroot_len;
=======
    uint docroot_len;
>>>>>>> 98715550
    int rc = SUCCESS;
    fn_activate_user_ini_chain_t *fn_next = next;

    if (!ctx->entry->expires || request_time > ctx->entry->expires)
    {
        docroot_len = ctx->doc_root && ctx->doc_root[0]
                    ? pathlen_without_trailing_slash(ctx->doc_root)
                    : 0;

        int is_outside_of_docroot = !docroot_len ||
                ctx->path_len < docroot_len ||
                strncmp(ctx->path, ctx->doc_root, docroot_len) != 0;

        if (is_outside_of_docroot) {
            php_parse_user_ini_file(ctx->path, PG(user_ini_filename), 
                                    &ctx->entry->user_config);
        } else {
            walk_down_the_path(ctx->doc_root, ctx->path,
                               &walk_down_the_path_callback, ctx);
        }

        ctx->entry->expires = request_time + PG(user_ini_cache_ttl);
    }

    if (*fn_next) {
        rc = (*fn_next)(ctx, fn_next + 1);
    }

    return rc;
}

static int lsapi_activate_user_ini_finally(_lsapi_activate_user_ini_ctx *ctx,
                                           void* next)
{
    int rc = SUCCESS;
    fn_activate_user_ini_chain_t *fn_next = next;

    DEBUG_MESSAGE("calling php_ini_activate_config()");
    php_ini_activate_config(&ctx->entry->user_config, PHP_INI_PERDIR, 
                            PHP_INI_STAGE_HTACCESS);

    if (*fn_next) {
        rc = (*fn_next)(ctx, fn_next + 1);
    }

    return rc;
}

static int lsapi_activate_user_ini( void )
{
    _lsapi_activate_user_ini_ctx ctx;
    /**
     * The reason to have this function list stacked
     * is each function now can define a scoped destructor.
     *
     * Passing control via function pointer is a sign of low coupling,
     * which means dependencies between these functions are to be
     * controlled from a single place
     * (here below, by modifying this function list order)
     */
    static const fn_activate_user_ini_chain_t fn_chain[] = {
        &lsapi_activate_user_ini_basic_checks,
        &lsapi_activate_user_ini_mk_path,
        &lsapi_activate_user_ini_mk_realpath,
        &lsapi_activate_user_ini_mk_user_config,
        &lsapi_activate_user_ini_walk_down_the_path,
        &lsapi_activate_user_ini_finally,
        NULL
    };
    
    return fn_chain[0](&ctx, (fn_activate_user_ini_chain_t*)(fn_chain + 1));
}


static void override_ini()
{

    LSAPI_ForeachSpecialEnv( alter_ini, NULL );

}


static int processReq( void )
{
    int ret = 0;
    zend_first_try {

        /* avoid server_context==NULL checks */
        SG(server_context) = (void *) 1;

        engine = 1;
        override_ini();

        if ( engine ) {
            init_request_info(  );

            if ( lsapi_module_main( source_highlight ) == -1 ) {
                ret = -1;
            }
        } else {
            LSAPI_AppendRespHeader( "status: 403", 11 );
            LSAPI_AppendRespHeader( "content-type: text/html", 23 );
            LSAPI_Write( "Forbidden: PHP engine is disable.\n", 34 );
        }
    } zend_end_try();
    return ret;
}

static void cli_usage( void )
{
    static const char * usage =
        "Usage: php\n"
        "      php -[b|c|n|h|i|q|s|v|?] [<file>] [args...]\n"
        "  Run in LSAPI mode, only '-b', '-s' and '-c' are effective\n"
        "  Run in Command Line Interpreter mode when parameters are specified\n"
        "\n"
        "  -b <address:port>|<port> Bind Path for external LSAPI Server mode\n"
        "  -c <path>|<file> Look for php.ini file in this directory\n"
        "  -n    No php.ini file will be used\n"
        "  -h    This help\n"
        "  -i    PHP information\n"
        "  -l    Syntax check\n"
        "  -q    Quiet-mode.  Suppress HTTP Header output.\n"
        "  -s    Display colour syntax highlighted source.\n"
        "  -v    Version number\n"
        "  -?    This help\n"
        "\n"
        "  args...    Arguments passed to script.\n";
    php_output_startup();
    php_output_activate();
    php_printf( "%s", usage );
#ifdef PHP_OUTPUT_NEWAPI
    php_output_end_all();
#else
    php_end_ob_buffers(1);
#endif
}

static int parse_opt( int argc, char * argv[], int *climode,
                        char **php_ini_path, char ** php_bind )
{
    char ** p = &argv[1];
    char ** argend= &argv[argc];
    int c;
    while (( p < argend )&&(**p == '-' )) {
        c = *((*p)+1);
        ++p;
        switch( c ) {
        case 'b':
            if ( p >= argend ) {
                fprintf( stderr, "TCP or socket address must be specified following '-b' option.\n");
                return -1;
            }
            *php_bind = strdup(*p++);
            break;

        case 'c':
            if ( p >= argend ) {
                fprintf( stderr, "<path> or <file> must be specified following '-c' option.\n");

                return -1;
            }
            *php_ini_path = strdup( *p++ );
            break;
        case 's':
            source_highlight = 1;
            break;
        case 'n':
            ignore_php_ini = 1;
            break;
        case '?':
            if ( *((*(p-1))+2) == 's' )
                exit( 99 );
        case 'h':
        case 'i':
        case 'l':
        case 'q':
        case 'v':
        default:
            *climode = 1;
            break;
        }
    }
    if ( p - argv < argc ) {
        *climode = 1;
    }
    return 0;
}

static int cli_main( int argc, char * argv[] )
{

    static const char * ini_defaults[] = {
        "report_zend_debug",    "0",
        "display_errors",       "1",
        "register_argc_argv",   "1",
        "html_errors",          "0",
        "implicit_flush",       "1",
        "output_buffering",     "0",
        "max_execution_time",   "0",
        "max_input_time",       "-1",
        NULL
    };

    const char ** ini;
    char ** p = &argv[1];
    char ** argend= &argv[argc];
    int ret = -1;
    int c;
#if PHP_MAJOR_VERSION >= 7
	zend_string * psKey;
#endif
    lsapi_mode = 0;        /* enter CLI mode */

#ifdef PHP_WIN32
    _fmode = _O_BINARY;            /*sets default for file streams to binary */
    setmode(_fileno(stdin), O_BINARY);    /* make the stdio mode be binary */
    setmode(_fileno(stdout), O_BINARY);   /* make the stdio mode be binary */
    setmode(_fileno(stderr), O_BINARY);   /* make the stdio mode be binary */
#endif

    zend_first_try     {
        SG(server_context) = (void *) 1;

        zend_uv.html_errors = 0; /* tell the engine we're in non-html mode */
        CG(in_compilation) = 0; /* not initialized but needed for several options */
        SG(options) |= SAPI_OPTION_NO_CHDIR;
        
#if PHP_MAJOR_VERSION < 7
        EG(uninitialized_zval_ptr) = NULL;
#endif
        for( ini = ini_defaults; *ini; ini+=2 ) {
#if PHP_MAJOR_VERSION >= 7
			psKey = zend_string_init(*ini, strlen( *ini ), 1);
            zend_alter_ini_entry_chars(psKey,
                                (char *)*(ini+1), strlen( *(ini+1) ),
                                PHP_INI_SYSTEM, PHP_INI_STAGE_ACTIVATE);
			zend_string_release(psKey);
#else
            zend_alter_ini_entry( (char *)*ini, strlen( *ini )+1,
                                (char *)*(ini+1), strlen( *(ini+1) ),
                                PHP_INI_SYSTEM, PHP_INI_STAGE_ACTIVATE);
#endif
        }

        while (( p < argend )&&(**p == '-' )) {
            c = *((*p)+1);
            ++p;
            switch( c ) {
            case 'q':
                break;
            case 'i':
                if (php_request_startup() != FAILURE) {
                    php_print_info(0xFFFFFFFF);
#ifdef PHP_OUTPUT_NEWAPI
                    php_output_end_all();
#else
                    php_end_ob_buffers(1);
#endif
                    php_request_shutdown( NULL );
                    ret = 0;
                }
                break;
            case 'v':
                if (php_request_startup() != FAILURE) {
#if ZEND_DEBUG
                    php_printf("PHP %s (%s) (built: %s %s) (DEBUG)\nCopyright (c) 1997-2017 The PHP Group\n%s", PHP_VERSION, sapi_module.name, __DATE__, __TIME__, get_zend_version());
#else
                    php_printf("PHP %s (%s) (built: %s %s)\nCopyright (c) 1997-2017 The PHP Group\n%s", PHP_VERSION, sapi_module.name, __DATE__, __TIME__, get_zend_version());
#endif
#ifdef PHP_OUTPUT_NEWAPI
                    php_output_end_all();
#else
                    php_end_ob_buffers(1);
#endif
                    php_request_shutdown( NULL );
                    ret = 0;
                }
                break;
            case 'c':
                ++p;
            /* fall through */
            case 's':
                break;
            case 'l':
                source_highlight = 2;
                break;
            case 'h':
            case '?':
            default:
                cli_usage();
                ret = 0;
                break;

            }
        }
        if ( ret == -1 ) {
            if ( *p ) {
                zend_file_handle file_handle;
                memset(&file_handle, 0, sizeof(file_handle));
                file_handle.type = ZEND_HANDLE_FP;
                file_handle.handle.fp = VCWD_FOPEN(*p, "rb");

                if ( file_handle.handle.fp ) {
                    script_filename = *p;
                    php_self = *p;

                    SG(request_info).path_translated = estrdup(*p);
                    SG(request_info).argc = argc - (p - argv);
                    SG(request_info).argv = p;

                    if (php_request_startup() == FAILURE ) {
                        fclose( file_handle.handle.fp );
                        ret = 2;
                    } else {
                        if (source_highlight == 1) {
                            zend_syntax_highlighter_ini syntax_highlighter_ini;

                            php_get_highlight_struct(&syntax_highlighter_ini);
                            highlight_file(SG(request_info).path_translated, &syntax_highlighter_ini);
                        } else if (source_highlight == 2) {
                            file_handle.filename = *p;
                            file_handle.free_filename = 0;
                            file_handle.opened_path = NULL;
                            ret = php_lint_script(&file_handle);
                            if (ret==SUCCESS) {
                                zend_printf("No syntax errors detected in %s\n", file_handle.filename);
                            } else {
                                zend_printf("Errors parsing %s\n", file_handle.filename);
                            }

                        } else {
                            file_handle.filename = *p;
                            file_handle.free_filename = 0;
                            file_handle.opened_path = NULL;

                            php_execute_script(&file_handle);
                            ret = EG(exit_status);
                       }

                        php_request_shutdown( NULL );
                    }
                } else {
                    php_printf("Could not open input file: %s.\n", *p);
                }
            } else {
                cli_usage();
            }
        }

    }zend_end_try();

    php_module_shutdown();

#ifdef ZTS
    tsrm_shutdown();
#endif
    return ret;
}

static int s_stop;
void litespeed_cleanup(int signal)
{
    s_stop = signal;
}


void start_children( int children )
{
    struct sigaction act, old_term, old_quit, old_int, old_usr1;
    int running = 0;
    int status;
    pid_t pid;

    /* Create a process group */
    setsid();

    /* Set up handler to kill children upon exit */
    act.sa_flags = 0;
    act.sa_handler = litespeed_cleanup;
    if( sigaction( SIGTERM, &act, &old_term ) ||
        sigaction( SIGINT,  &act, &old_int  ) ||
        sigaction( SIGUSR1, &act, &old_usr1 ) ||
        sigaction( SIGQUIT, &act, &old_quit )) {
        perror( "Can't set signals" );
        exit( 1 );
    }
    s_stop = 0;
    while( 1 ) {
        while((!s_stop )&&( running < children )) {
            pid = fork();
            switch( pid ) {
            case 0: /* children process */

                /* don't catch our signals */
                sigaction( SIGTERM, &old_term, 0 );
                sigaction( SIGQUIT, &old_quit, 0 );
                sigaction( SIGINT,  &old_int,  0 );
                sigaction( SIGUSR1, &old_usr1, 0 );
                return ;
            case -1:
                perror( "php (pre-forking)" );
                exit( 1 );
                break;
            default: /* parent process */
                running++;
                break;
            }
        }
        if ( s_stop ) {
            break;
        }
        pid = wait( &status );
        running--;
    }
    kill( -getpgrp(), SIGUSR1 );
    exit( 0 );
}

void setArgv0( int argc, char * argv[] )
{
    char * p;
    int i;
    argv0 = argv[0] + strlen( argv[0] );
    p = argv0;
    while(( p > argv[0] )&&( p[-1] != '/'))
        --p;
    if ( p > argv[0] )
    {
        memmove( argv[0], p, argv0 - p );
        memset( argv[0] + ( argv0 - p ), 0, p - argv[0] );
        argv0 = argv[0] + (argv0 - p);
    }
    for( i = 1; i < argc; ++i )
    {
        memset( argv[i], 0, strlen( argv[i] ) );
    }
}

#include <fcntl.h>
int main( int argc, char * argv[] )
{
    int ret;
    int bindFd;

    char * php_ini_path = NULL;
    char * php_bind     = NULL;
    int n;
    int climode = 0;
    struct timeval tv_req_begin;
    struct timeval tv_req_end;
    int slow_script_msec = 0;
    char time_buf[40];

#ifdef HAVE_SIGNAL_H
#if defined(SIGPIPE) && defined(SIG_IGN)
    signal(SIGPIPE, SIG_IGN);
#endif
#endif

#ifdef ZTS
    tsrm_startup(1, 1, 0, NULL);
#endif

	zend_signal_startup();

    if (argc > 1 ) {
        if ( parse_opt( argc, argv, &climode,
                &php_ini_path, &php_bind ) == -1 ) {
            return 1;
        }
    }
    if ( climode ) {
        lsapi_sapi_module.phpinfo_as_text = 1;
    } else {
        setArgv0(argc, argv );
    }

    sapi_startup(&lsapi_sapi_module);

#ifdef ZTS
    compiler_globals = ts_resource(compiler_globals_id);
    executor_globals = ts_resource(executor_globals_id);
    core_globals = ts_resource(core_globals_id);
    sapi_globals = ts_resource(sapi_globals_id);
    tsrm_ls = ts_resource(0);

    SG(request_info).path_translated = NULL;
#endif

    lsapi_sapi_module.executable_location = argv[0];

    /* Initialize from environment variables before processing command-line
     * options: the latter override the former.
     */
    init_sapi_from_env(&lsapi_sapi_module);
    
    if ( ignore_php_ini )
        lsapi_sapi_module.php_ini_ignore = 1;

    if ( php_ini_path ) {
        lsapi_sapi_module.php_ini_path_override = php_ini_path;
    }


    lsapi_sapi_module.ini_defaults = sapi_lsapi_ini_defaults;

    if (php_module_startup(&lsapi_sapi_module, &litespeed_module_entry, 1) == FAILURE) {
#ifdef ZTS
        tsrm_shutdown();
#endif
        return FAILURE;
    }

    if ( climode ) {
        return cli_main(argc, argv);
    }

    if ( php_bind ) {
        bindFd = LSAPI_CreateListenSock( php_bind, 10 );
        if ( bindFd == -1 ) {
            fprintf( stderr,
                     "Failed to bind socket [%s]: %s\n", php_bind, strerror( errno ) );
            exit( 2 );
        }
        if ( bindFd != 0 ) {
            dup2( bindFd, 0 );
            close( bindFd );
        }
    }

    LSAPI_Init();

    LSAPI_Init_Env_Parameters( NULL );
    lsapi_mode = 1;

    slow_script_msec = LSAPI_Get_Slow_Req_Msecs();

    if ( php_bind ) {
        LSAPI_No_Check_ppid();
        free( php_bind );
        php_bind = NULL;
    }

    while( LSAPI_Prefork_Accept_r( &g_req ) >= 0 ) {
        if ( slow_script_msec ) {
            gettimeofday( &tv_req_begin, NULL );
        }
        ret = processReq();
        if ( slow_script_msec ) {
            gettimeofday( &tv_req_end, NULL );
            n = ((long) tv_req_end.tv_sec - tv_req_begin.tv_sec ) * 1000
                + (tv_req_end.tv_usec - tv_req_begin.tv_usec) / 1000;
            if ( n > slow_script_msec )
            {
                strftime( time_buf, 30, "%d/%b/%Y:%H:%M:%S", localtime( &tv_req_end.tv_sec ) );
                fprintf( stderr, "[%s] Slow PHP script: %d ms\n  URL: %s %s\n  Query String: %s\n  Script: %s\n",
                         time_buf, n,  LSAPI_GetRequestMethod(),
                         LSAPI_GetScriptName(), LSAPI_GetQueryString(),
                         LSAPI_GetScriptFileName() );

            }
        }
        LSAPI_Finish();
        if ( ret ) {
            break;
        }
    }
    php_module_shutdown();

#ifdef ZTS
    tsrm_shutdown();
#endif
    return ret;
}


/*   LiteSpeed PHP module starts here */

/* {{{ arginfo */
ZEND_BEGIN_ARG_INFO(arginfo_litespeed__void, 0)
ZEND_END_ARG_INFO()
/* }}} */

PHP_FUNCTION(litespeed_request_headers);
PHP_FUNCTION(litespeed_response_headers);
PHP_FUNCTION(apache_get_modules);

PHP_MINFO_FUNCTION(litespeed);

zend_function_entry litespeed_functions[] = {
    PHP_FE(litespeed_request_headers,   arginfo_litespeed__void)
    PHP_FE(litespeed_response_headers,  arginfo_litespeed__void)
    PHP_FE(apache_get_modules,          arginfo_litespeed__void)
    PHP_FALIAS(getallheaders,           litespeed_request_headers,  arginfo_litespeed__void)
    PHP_FALIAS(apache_request_headers,  litespeed_request_headers,  arginfo_litespeed__void)
    PHP_FALIAS(apache_response_headers, litespeed_response_headers, arginfo_litespeed__void)
    {NULL, NULL, NULL}
};

static PHP_MINIT_FUNCTION(litespeed)
{
    user_config_cache_init();

    const char *p = getenv("LSPHP_ENABLE_USER_INI");
    if (p && 0 == strcasecmp(p, "on"))
        parse_user_ini = 1;

    /* REGISTER_INI_ENTRIES(); */
    return SUCCESS;
}


static PHP_MSHUTDOWN_FUNCTION(litespeed)
{
    zend_hash_destroy(&user_config_cache);

    /* UNREGISTER_INI_ENTRIES(); */
    return SUCCESS;
}

zend_module_entry litespeed_module_entry = {
    STANDARD_MODULE_HEADER,
    "litespeed",
    litespeed_functions,
    PHP_MINIT(litespeed),
    PHP_MSHUTDOWN(litespeed),
    NULL,
    NULL,
    NULL,
    NO_VERSION_YET,
    STANDARD_MODULE_PROPERTIES
};

static int add_associate_array( const char * pKey, int keyLen, const char * pValue, int valLen,
                         void * arg )
{
    add_assoc_string_ex((zval *)arg, (char *)pKey, keyLen, (char *)pValue);
    return 1;
}


/* {{{ proto array litespeed_request_headers(void)
   Fetch all HTTP request headers */
PHP_FUNCTION(litespeed_request_headers)
{
    /* TODO: */
    if (ZEND_NUM_ARGS() > 0) {
        WRONG_PARAM_COUNT;
    }
    array_init(return_value);

    LSAPI_ForeachOrgHeader( add_associate_array, return_value );

}
/* }}} */



/* {{{ proto array litespeed_response_headers(void)
   Fetch all HTTP response headers */
PHP_FUNCTION(litespeed_response_headers)
{
    sapi_header_struct  *h;
    zend_llist_position pos;
    char *       p;
    int          len;
    char         headerBuf[SAPI_LSAPI_MAX_HEADER_LENGTH];

    if (ZEND_NUM_ARGS() > 0) {
        WRONG_PARAM_COUNT;
    }

    if (!&SG(sapi_headers).headers) {
        RETURN_FALSE;
    }
    array_init(return_value);

    h = zend_llist_get_first_ex(&SG(sapi_headers).headers, &pos);
    while (h) {
        if ( h->header_len > 0 ) {
            p = strchr( h->header, ':' );
            len = p - h->header;
            if (( p )&&( len > 0 )) {
                memmove( headerBuf, h->header, len );
                while( len > 0 && (isspace( headerBuf[len-1])) ) {
                    --len;
                }
                headerBuf[len] = 0;
                if ( len ) {
                    while( isspace(*++p));
                    add_assoc_string_ex(return_value, headerBuf, len, p);
                }
            }
        }
        h = zend_llist_get_next_ex(&SG(sapi_headers).headers, &pos);
    }
}

/* }}} */


/* {{{ proto array apache_get_modules(void)
   Fetch all loaded module names  */
PHP_FUNCTION(apache_get_modules)
{
    static const char * mod_names[] =
    {
        "mod_rewrite", "mod_mime", "mod_headers", "mod_expires", "mod_auth_basic", NULL
    };
    const char **name = mod_names;
    /* TODO: */
    if (ZEND_NUM_ARGS() > 0) {
        WRONG_PARAM_COUNT;
    }
    array_init(return_value);
    while( *name )
    {
        add_next_index_string(return_value, *name
#if PHP_MAJOR_VERSION < 7
                                        , 1
#endif
        );
        ++name;
    }
}
/* }}} */


/*
 * Local variables:
 * tab-width: 4
 * c-basic-offset: 4
 * End:
 * vim600: sw=4 ts=4 fdm=marker
 * vim<600: sw=4 ts=4
 */

<|MERGE_RESOLUTION|>--- conflicted
+++ resolved
@@ -767,11 +767,7 @@
                                                       void* next)
 {
     time_t request_time = sapi_get_request_time();
-<<<<<<< HEAD
-    uint32_t path_len, docroot_len;
-=======
-    uint docroot_len;
->>>>>>> 98715550
+    uint32_t docroot_len;
     int rc = SUCCESS;
     fn_activate_user_ini_chain_t *fn_next = next;
 
