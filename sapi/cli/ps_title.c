--- conflicted
+++ resolved
@@ -169,27 +169,13 @@
             end_of_area = argv[i] + strlen(argv[i]);
         }
 
-        if (non_contiguous_area != 0) {
+        if (!is_contiguous_area) {
             goto clobber_error;
         }
 
         /*
          * check for contiguous environ strings following argv
          */
-<<<<<<< HEAD
-        for (i = 0; is_contiguous_area && (environ[i] != NULL); i++)
-        {
-            if (end_of_area + 1 != environ[i]) {
-                is_contiguous_area = false;
-            }
-            end_of_area = environ[i] + strlen(environ[i]);
-        }
-
-        if (!is_contiguous_area) {
-            goto clobber_error;
-        }
-
-=======
         for (i = 0; environ[i] != NULL; i++)
         {
             if (end_of_area + 1 == environ[i]) {
@@ -197,7 +183,6 @@
             }
         }
 
->>>>>>> c6ae7a55
         ps_buffer = argv[0];
         ps_buffer_size = end_of_area - argv[0];
 
