--- conflicted
+++ resolved
@@ -370,12 +370,6 @@
 
 #ifdef PS_USE_WIN32
     {
-<<<<<<< HEAD
-		/* NOTE we don't use _UNICODE*/
-        if (!SetConsoleTitleA(ps_buffer)) {
-            return PS_TITLE_WINDOWS_ERROR;
-		}
-=======
 	wchar_t *ps_buffer_w = php_win32_cp_any_to_w(ps_buffer);
 
         if (!ps_buffer_w || !SetConsoleTitleW(ps_buffer_w)) {
@@ -383,7 +377,6 @@
 	}
 
 	free(ps_buffer_w);
->>>>>>> e5d9d009
     }
 #endif /* PS_USE_WIN32 */
 
@@ -404,12 +397,6 @@
 
 #ifdef PS_USE_WIN32
     {
-<<<<<<< HEAD
-		/* NOTE we don't use _UNICODE*/
-        if (!(ps_buffer_cur_len = GetConsoleTitleA(ps_buffer, (DWORD)ps_buffer_size))) {
-            return PS_TITLE_WINDOWS_ERROR;
-		}
-=======
 	wchar_t ps_buffer_w[MAX_PATH];
 	char *tmp;
 
@@ -427,7 +414,6 @@
 	memmove(ps_buffer, tmp, ps_buffer_size);
 	ps_buffer[ps_buffer_cur_len] = '\0';
 	free(tmp);
->>>>>>> e5d9d009
     }
 #endif
     *displen = (int)ps_buffer_cur_len;
