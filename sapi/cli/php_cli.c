--- conflicted
+++ resolved
@@ -553,15 +553,6 @@
 		return;
 	}
 
-<<<<<<< HEAD
-	if (no_close) {
-		s_in->flags |= PHP_STREAM_FLAG_NO_CLOSE;
-		s_out->flags |= PHP_STREAM_FLAG_NO_CLOSE;
-		s_err->flags |= PHP_STREAM_FLAG_NO_CLOSE;
-	}
-
-=======
->>>>>>> f2ac4f20
 	s_in_process = s_in;
 
 	php_stream_to_zval(s_in,  &ic.value);
