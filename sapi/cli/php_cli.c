/*
   +----------------------------------------------------------------------+
   | Copyright (c) The PHP Group                                          |
   +----------------------------------------------------------------------+
   | This source file is subject to version 3.01 of the PHP license,      |
   | that is bundled with this package in the file LICENSE, and is        |
   | available through the world-wide-web at the following url:           |
   | https://www.php.net/license/3_01.txt                                 |
   | If you did not receive a copy of the PHP license and are unable to   |
   | obtain it through the world-wide-web, please send a note to          |
   | license@php.net so we can mail you a copy immediately.               |
   +----------------------------------------------------------------------+
   | Author: Edin Kadribasic <edink@php.net>                              |
   |         Marcus Boerger <helly@php.net>                               |
   |         Johannes Schlueter <johannes@php.net>                        |
   |         Parts based on CGI SAPI Module by                            |
   |         Rasmus Lerdorf, Stig Bakken and Zeev Suraski                 |
   +----------------------------------------------------------------------+
*/

#include "php.h"
#include "php_globals.h"
#include "php_variables.h"
#include "php_ini_builder.h"
#include "zend_hash.h"
#include "zend_modules.h"
#include "zend_interfaces.h"

#include "ext/reflection/php_reflection.h"

#include "SAPI.h"

#include <stdio.h>
#include "php.h"
#ifdef PHP_WIN32
#include "win32/time.h"
#include "win32/signal.h"
#include "win32/console.h"
#include <process.h>
#include <shellapi.h>
#endif
#ifdef HAVE_SYS_TIME_H
#include <sys/time.h>
#endif
#ifdef HAVE_UNISTD_H
#include <unistd.h>
#endif

#include <signal.h>
#include <locale.h>
#include "zend.h"
#include "zend_extensions.h"
#include "php_ini.h"
#include "php_globals.h"
#include "php_main.h"
#include "fopen_wrappers.h"
#include "ext/standard/php_standard.h"
#include "ext/standard/dl_arginfo.h"
#include "cli.h"
#ifdef PHP_WIN32
#include <io.h>
#include <fcntl.h>
#include "win32/php_registry.h"
#endif

#ifdef __riscos__
#include <unixlib/local.h>
#endif

#include "zend_compile.h"
#include "zend_execute.h"
#include "zend_highlight.h"
#include "zend_exceptions.h"

#include "php_getopt.h"

#ifndef PHP_CLI_WIN32_NO_CONSOLE
#include "php_cli_server.h"
#endif

#include "ps_title.h"
#include "php_cli_process_title.h"
#include "php_cli_process_title_arginfo.h"

#ifndef PHP_WIN32
# define php_select(m, r, w, e, t)	select(m, r, w, e, t)
#else
# include "win32/select.h"
#endif

#if defined(PHP_WIN32) && defined(HAVE_OPENSSL_EXT)
# include "openssl/applink.c"
#endif

PHPAPI extern char *php_ini_opened_path;
PHPAPI extern char *php_ini_scanned_path;
PHPAPI extern char *php_ini_scanned_files;

#if defined(PHP_WIN32)
#if defined(ZTS)
ZEND_TSRMLS_CACHE_DEFINE()
#endif
static DWORD orig_cp = 0;
#endif

#ifndef O_BINARY
#define O_BINARY 0
#endif

static cli_shell_callbacks_t cli_shell_callbacks = { NULL, NULL, NULL };
PHP_CLI_API cli_shell_callbacks_t *php_cli_get_shell_callbacks(void)
{
	return &cli_shell_callbacks;
}

static const char HARDCODED_INI[] =
	"html_errors=0\n"
	"register_argc_argv=1\n"
	"implicit_flush=1\n"
	"output_buffering=0\n"
	"max_execution_time=0\n"
	"max_input_time=-1\n";


const opt_struct OPTIONS[] = {
	{'a', 0, "interactive"},
	{'B', 1, "process-begin"},
	{'C', 0, "no-chdir"}, /* for compatibility with CGI (do not chdir to script directory) */
	{'c', 1, "php-ini"},
	{'d', 1, "define"},
	{'E', 1, "process-end"},
	{'e', 0, "profile-info"},
	{'F', 1, "process-file"},
	{'f', 1, "file"},
	{'h', 0, "help"},
	{'i', 0, "info"},
	{'l', 0, "syntax-check"},
	{'m', 0, "modules"},
	{'n', 0, "no-php-ini"},
	{'q', 0, "no-header"}, /* for compatibility with CGI (do not generate HTTP headers) */
	{'R', 1, "process-code"},
	{'H', 0, "hide-args"},
	{'r', 1, "run"},
	{'s', 0, "syntax-highlight"},
	{'s', 0, "syntax-highlighting"},
	{'S', 1, "server"},
	{'t', 1, "docroot"},
	{'w', 0, "strip"},
	{'?', 0, "usage"},/* help alias (both '?' and 'usage') */
	{'v', 0, "version"},
	{'z', 1, "zend-extension"},
	{10,  1, "rf"},
	{10,  1, "rfunction"},
	{11,  1, "rc"},
	{11,  1, "rclass"},
	{12,  1, "re"},
	{12,  1, "rextension"},
	{13,  1, "rz"},
	{13,  1, "rzendextension"},
	{14,  1, "ri"},
	{14,  1, "rextinfo"},
	{15,  0, "ini"},
	/* Internal testing option -- may be changed or removed without notice,
	 * including in patch releases. */
	{16,  1, "repeat"},
	{'-', 0, NULL} /* end of args */
};

static int module_name_cmp(Bucket *f, Bucket *s) /* {{{ */
{
	return strcasecmp(((zend_module_entry *)Z_PTR(f->val))->name,
				  ((zend_module_entry *)Z_PTR(s->val))->name);
}
/* }}} */

static void print_modules(void) /* {{{ */
{
	HashTable sorted_registry;
	zend_module_entry *module;

	zend_hash_init(&sorted_registry, 50, NULL, NULL, 0);
	zend_hash_copy(&sorted_registry, &module_registry, NULL);
	zend_hash_sort(&sorted_registry, module_name_cmp, 0);
	ZEND_HASH_MAP_FOREACH_PTR(&sorted_registry, module) {
		php_printf("%s\n", module->name);
	} ZEND_HASH_FOREACH_END();
	zend_hash_destroy(&sorted_registry);
}
/* }}} */

static void print_extension_info(zend_extension *ext) /* {{{ */
{
	php_printf("%s\n", ext->name);
}
/* }}} */

static int extension_name_cmp(const zend_llist_element **f, const zend_llist_element **s) /* {{{ */
{
	zend_extension *fe = (zend_extension*)(*f)->data;
	zend_extension *se = (zend_extension*)(*s)->data;
	return strcmp(fe->name, se->name);
}
/* }}} */

static void print_extensions(void) /* {{{ */
{
	zend_llist sorted_exts;

	zend_llist_copy(&sorted_exts, &zend_extensions);
	sorted_exts.dtor = NULL;
	zend_llist_sort(&sorted_exts, extension_name_cmp);
	zend_llist_apply(&sorted_exts, (llist_apply_func_t) print_extension_info);
	zend_llist_destroy(&sorted_exts);
}
/* }}} */

#ifndef STDOUT_FILENO
#define STDOUT_FILENO 1
#endif
#ifndef STDERR_FILENO
#define STDERR_FILENO 2
#endif

static inline bool sapi_cli_select(php_socket_t fd)
{
	fd_set wfd;
	struct timeval tv;
	int ret;

	FD_ZERO(&wfd);

	PHP_SAFE_FD_SET(fd, &wfd);

	tv.tv_sec = (long)FG(default_socket_timeout);
	tv.tv_usec = 0;

	ret = php_select(fd+1, NULL, &wfd, NULL, &tv);

	return ret != -1;
}

PHP_CLI_API ssize_t sapi_cli_single_write(const char *str, size_t str_length) /* {{{ */
{
	ssize_t ret;

	if (cli_shell_callbacks.cli_shell_write) {
		cli_shell_callbacks.cli_shell_write(str, str_length);
	}

#ifdef PHP_WRITE_STDOUT
	do {
		ret = write(STDOUT_FILENO, str, str_length);
	} while (ret <= 0 && (errno == EINTR || (errno == EAGAIN && sapi_cli_select(STDOUT_FILENO))));
#else
	ret = fwrite(str, 1, MIN(str_length, 16384), stdout);
	if (ret == 0 && ferror(stdout)) {
		return -1;
	}
#endif
	return ret;
}
/* }}} */

static size_t sapi_cli_ub_write(const char *str, size_t str_length) /* {{{ */
{
	const char *ptr = str;
	size_t remaining = str_length;
	ssize_t ret;

	if (!str_length) {
		return 0;
	}

	if (cli_shell_callbacks.cli_shell_ub_write) {
		size_t ub_wrote;
		ub_wrote = cli_shell_callbacks.cli_shell_ub_write(str, str_length);
		if (ub_wrote != (size_t) -1) {
			return ub_wrote;
		}
	}

	while (remaining > 0)
	{
		ret = sapi_cli_single_write(ptr, remaining);
		if (ret < 0) {
#ifndef PHP_CLI_WIN32_NO_CONSOLE
			EG(exit_status) = 255;
			php_handle_aborted_connection();
#endif
			break;
		}
		ptr += ret;
		remaining -= ret;
	}

	return (ptr - str);
}
/* }}} */

static void sapi_cli_flush(void *server_context) /* {{{ */
{
	/* Ignore EBADF here, it's caused by the fact that STDIN/STDOUT/STDERR streams
	 * are/could be closed before fflush() is called.
	 */
	if (fflush(stdout)==EOF && errno!=EBADF) {
#ifndef PHP_CLI_WIN32_NO_CONSOLE
		php_handle_aborted_connection();
#endif
	}
}
/* }}} */

static char *php_self = "";
static char *script_filename = "";

static void sapi_cli_register_variables(zval *track_vars_array) /* {{{ */
{
	size_t len;
	char   *docroot = "";

	/* In CGI mode, we consider the environment to be a part of the server
	 * variables
	 */
	php_import_environment_variables(track_vars_array);

	/* Build the special-case PHP_SELF variable for the CLI version */
	len = strlen(php_self);
	if (sapi_module.input_filter(PARSE_SERVER, "PHP_SELF", &php_self, len, &len)) {
		php_register_variable("PHP_SELF", php_self, track_vars_array);
	}
	if (sapi_module.input_filter(PARSE_SERVER, "SCRIPT_NAME", &php_self, len, &len)) {
		php_register_variable("SCRIPT_NAME", php_self, track_vars_array);
	}
	/* filenames are empty for stdin */
	len = strlen(script_filename);
	if (sapi_module.input_filter(PARSE_SERVER, "SCRIPT_FILENAME", &script_filename, len, &len)) {
		php_register_variable("SCRIPT_FILENAME", script_filename, track_vars_array);
	}
	if (sapi_module.input_filter(PARSE_SERVER, "PATH_TRANSLATED", &script_filename, len, &len)) {
		php_register_variable("PATH_TRANSLATED", script_filename, track_vars_array);
	}
	/* just make it available */
	len = 0U;
	if (sapi_module.input_filter(PARSE_SERVER, "DOCUMENT_ROOT", &docroot, len, &len)) {
		php_register_variable("DOCUMENT_ROOT", docroot, track_vars_array);
	}
}
/* }}} */

static void sapi_cli_log_message(const char *message, int syslog_type_int) /* {{{ */
{
	fprintf(stderr, "%s\n", message);
#ifdef PHP_WIN32
	fflush(stderr);
#endif
}
/* }}} */

static int sapi_cli_deactivate(void) /* {{{ */
{
	fflush(stdout);
	if(SG(request_info).argv0) {
		free(SG(request_info).argv0);
		SG(request_info).argv0 = NULL;
	}
	return SUCCESS;
}
/* }}} */

static char* sapi_cli_read_cookies(void) /* {{{ */
{
	return NULL;
}
/* }}} */

static int sapi_cli_header_handler(sapi_header_struct *h, sapi_header_op_enum op, sapi_headers_struct *s) /* {{{ */
{
	return 0;
}
/* }}} */

static int sapi_cli_send_headers(sapi_headers_struct *sapi_headers) /* {{{ */
{
	/* We do nothing here, this function is needed to prevent that the fallback
	 * header handling is called. */
	return SAPI_HEADER_SENT_SUCCESSFULLY;
}
/* }}} */

static void sapi_cli_send_header(sapi_header_struct *sapi_header, void *server_context) /* {{{ */
{
}
/* }}} */

static int php_cli_startup(sapi_module_struct *sapi_module) /* {{{ */
{
	return php_module_startup(sapi_module, NULL);
}
/* }}} */

/* {{{ sapi_cli_ini_defaults */

/* overwritable ini defaults must be set in sapi_cli_ini_defaults() */
#define INI_DEFAULT(name,value)\
	ZVAL_NEW_STR(&tmp, zend_string_init(value, sizeof(value)-1, 1));\
	zend_hash_str_update(configuration_hash, name, sizeof(name)-1, &tmp);\

static void sapi_cli_ini_defaults(HashTable *configuration_hash)
{
	zval tmp;
	INI_DEFAULT("display_errors", "1");
}
/* }}} */

/* {{{ sapi_module_struct cli_sapi_module */
static sapi_module_struct cli_sapi_module = {
	"cli",							/* name */
	"Command Line Interface",    	/* pretty name */

	php_cli_startup,				/* startup */
	php_module_shutdown_wrapper,	/* shutdown */

	NULL,							/* activate */
	sapi_cli_deactivate,			/* deactivate */

	sapi_cli_ub_write,		    	/* unbuffered write */
	sapi_cli_flush,				    /* flush */
	NULL,							/* get uid */
	NULL,							/* getenv */

	php_error,						/* error handler */

	sapi_cli_header_handler,		/* header handler */
	sapi_cli_send_headers,			/* send headers handler */
	sapi_cli_send_header,			/* send header handler */

	NULL,				            /* read POST data */
	sapi_cli_read_cookies,          /* read Cookies */

	sapi_cli_register_variables,	/* register server variables */
	sapi_cli_log_message,			/* Log message */
	NULL,							/* Get request time */
	NULL,							/* Child terminate */

	STANDARD_SAPI_MODULE_PROPERTIES
};
/* }}} */

static const zend_function_entry additional_functions[] = {
	ZEND_FE(dl, arginfo_dl)
	PHP_FE(cli_set_process_title,        arginfo_cli_set_process_title)
	PHP_FE(cli_get_process_title,        arginfo_cli_get_process_title)
	PHP_FE_END
};

/* {{{ php_cli_usage */
static void php_cli_usage(char *argv0)
{
	char *prog;

	prog = strrchr(argv0, '/');
	if (prog) {
		prog++;
	} else {
		prog = "php";
	}

	printf( "Usage: %s [options] [-f] <file> [--] [args...]\n"
				"   %s [options] -r <code> [--] [args...]\n"
				"   %s [options] [-B <begin_code>] -R <code> [-E <end_code>] [--] [args...]\n"
				"   %s [options] [-B <begin_code>] -F <file> [-E <end_code>] [--] [args...]\n"
				"   %s [options] -S <addr>:<port> [-t docroot] [router]\n"
				"   %s [options] -- [args...]\n"
				"   %s [options] -a\n"
				"\n"
				"  -a               Run as interactive shell (requires readline extension)\n"
				"  -c <path>|<file> Look for php.ini file in this directory\n"
				"  -n               No configuration (ini) files will be used\n"
				"  -d foo[=bar]     Define INI entry foo with value 'bar'\n"
				"  -e               Generate extended information for debugger/profiler\n"
				"  -f <file>        Parse and execute <file>.\n"
				"  -h               This help\n"
				"  -i               PHP information\n"
				"  -l               Syntax check only (lint)\n"
				"  -m               Show compiled in modules\n"
				"  -r <code>        Run PHP <code> without using script tags <?..?>\n"
				"  -B <begin_code>  Run PHP <begin_code> before processing input lines\n"
				"  -R <code>        Run PHP <code> for every input line\n"
				"  -F <file>        Parse and execute <file> for every input line\n"
				"  -E <end_code>    Run PHP <end_code> after processing all input lines\n"
				"  -H               Hide any passed arguments from external tools.\n"
				"  -S <addr>:<port> Run with built-in web server.\n"
				"  -t <docroot>     Specify document root <docroot> for built-in web server.\n"
				"  -s               Output HTML syntax highlighted source.\n"
				"  -v               Version number\n"
				"  -w               Output source with stripped comments and whitespace.\n"
				"  -z <file>        Load Zend extension <file>.\n"
				"\n"
				"  args...          Arguments passed to script. Use -- args when first argument\n"
				"                   starts with - or script is read from stdin\n"
				"\n"
				"  --ini            Show configuration file names\n"
				"\n"
				"  --rf <name>      Show information about function <name>.\n"
				"  --rc <name>      Show information about class <name>.\n"
				"  --re <name>      Show information about extension <name>.\n"
				"  --rz <name>      Show information about Zend extension <name>.\n"
				"  --ri <name>      Show configuration for extension <name>.\n"
				"\n"
				, prog, prog, prog, prog, prog, prog, prog);
}
/* }}} */

static php_stream *s_in_process = NULL;

static void cli_register_file_handles(void)
{
	php_stream *s_in, *s_out, *s_err;
	php_stream_context *sc_in=NULL, *sc_out=NULL, *sc_err=NULL;
	zend_constant ic, oc, ec;

	s_in  = php_stream_open_wrapper_ex("php://stdin",  "rb", 0, NULL, sc_in);
	s_out = php_stream_open_wrapper_ex("php://stdout", "wb", 0, NULL, sc_out);
	s_err = php_stream_open_wrapper_ex("php://stderr", "wb", 0, NULL, sc_err);

	/* Release stream resources, but don't free the underlying handles. Otherwise,
	 * extensions which write to stderr or company during mshutdown/gshutdown
	 * won't have the expected functionality.
	 */
	if (s_in) s_in->flags |= PHP_STREAM_FLAG_NO_RSCR_DTOR_CLOSE;
	if (s_out) s_out->flags |= PHP_STREAM_FLAG_NO_RSCR_DTOR_CLOSE;
	if (s_err) s_err->flags |= PHP_STREAM_FLAG_NO_RSCR_DTOR_CLOSE;

	if (s_in==NULL || s_out==NULL || s_err==NULL) {
		if (s_in) php_stream_close(s_in);
		if (s_out) php_stream_close(s_out);
		if (s_err) php_stream_close(s_err);
		return;
	}

	s_in_process = s_in;

	php_stream_to_zval(s_in,  &ic.value);
	php_stream_to_zval(s_out, &oc.value);
	php_stream_to_zval(s_err, &ec.value);

	Z_CONSTANT_FLAGS(ic.value) = 0;
	ic.name = zend_string_init_interned("STDIN", sizeof("STDIN")-1, 0);
	zend_register_constant(&ic);

	Z_CONSTANT_FLAGS(oc.value) = 0;
	oc.name = zend_string_init_interned("STDOUT", sizeof("STDOUT")-1, 0);
	zend_register_constant(&oc);

	Z_CONSTANT_FLAGS(ec.value) = 0;
	ec.name = zend_string_init_interned("STDERR", sizeof("STDERR")-1, 0);
	zend_register_constant(&ec);
}

static const char *param_mode_conflict = "Either execute direct code, process stdin or use a file.\n";

/* {{{ cli_seek_file_begin */
static zend_result cli_seek_file_begin(zend_file_handle *file_handle, char *script_file)
{
	FILE *fp = VCWD_FOPEN(script_file, "rb");
	if (!fp) {
		fprintf(stderr, "Could not open input file: %s\n", script_file);
		return FAILURE;
	}

	zend_stream_init_fp(file_handle, fp, script_file);
	file_handle->primary_script = 1;
	return SUCCESS;
}
/* }}} */

/*{{{ php_cli_win32_ctrl_handler */
#if defined(PHP_WIN32)
BOOL WINAPI php_cli_win32_ctrl_handler(DWORD sig)
{
	(void)php_win32_cp_cli_do_restore(orig_cp);

	return FALSE;
}
#endif
/*}}}*/

static int do_cli(int argc, char **argv) /* {{{ */
{
	int c;
	zend_file_handle file_handle;
	php_cli_server_context context = {
		.mode = PHP_CLI_MODE_STANDARD
	};
	char *reflection_what = NULL;
	volatile int request_started = 0;
	char *php_optarg = NULL, *orig_optarg = NULL;
	int php_optind = 1, orig_optind = 1;
	char *exec_direct = NULL, *exec_run = NULL, *exec_begin = NULL, *exec_end = NULL;
	char *arg_free = NULL, **arg_excp = &arg_free;
	char *script_file = NULL, *translated_path = NULL;
	bool interactive = false;
	const char *param_error = NULL;
	bool hide_argv = false;
	int num_repeats = 1;
	pid_t pid = getpid();

	file_handle.filename = NULL;

	zend_try {

		CG(in_compilation) = 0; /* not initialized but needed for several options */

		while ((c = php_getopt(argc, argv, OPTIONS, &php_optarg, &php_optind, 0, 2)) != -1) {
			switch (c) {

			case 'i': /* php info & quit */
				if (php_request_startup() == FAILURE) {
					goto err;
				}
				request_started = 1;
				php_print_info(PHP_INFO_ALL & ~PHP_INFO_CREDITS);
				php_output_end_all();
				EG(exit_status) = 0;
				goto out;

			case 'v': /* show php version & quit */
				php_print_version(&cli_sapi_module);
				sapi_deactivate();
				goto out;

			case 'm': /* list compiled in modules */
				if (php_request_startup() == FAILURE) {
					goto err;
				}
				request_started = 1;
				php_printf("[PHP Modules]\n");
				print_modules();
				php_printf("\n[Zend Modules]\n");
				print_extensions();
				php_printf("\n");
				php_output_end_all();
				EG(exit_status) = 0;
				goto out;

			default:
				break;
			}
		}

		/* Set some CLI defaults */
		SG(options) |= SAPI_OPTION_NO_CHDIR;

		php_optind = orig_optind;
		php_optarg = orig_optarg;
		while ((c = php_getopt(argc, argv, OPTIONS, &php_optarg, &php_optind, 0, 2)) != -1) {
			switch (c) {

			case 'a':	/* interactive mode */
				if (!cli_shell_callbacks.cli_shell_run) {
					param_error = "Interactive shell (-a) requires the readline extension.\n";
					break;
				}
				if (!interactive) {
					if (context.mode != PHP_CLI_MODE_STANDARD) {
						param_error = param_mode_conflict;
						break;
					}

					interactive = true;
				}
				break;

			case 'C': /* don't chdir to the script directory */
				/* This is default so NOP */
				break;

			case 'F':
				if (context.mode == PHP_CLI_MODE_PROCESS_STDIN) {
					if (exec_run || script_file) {
						param_error = "You can use -R or -F only once.\n";
						break;
					}
				} else if (context.mode != PHP_CLI_MODE_STANDARD) {
					param_error = param_mode_conflict;
					break;
				}
				context.mode = PHP_CLI_MODE_PROCESS_STDIN;
				script_file = php_optarg;
				break;

			case 'f': /* parse file */
				if (context.mode == PHP_CLI_MODE_CLI_DIRECT || context.mode == PHP_CLI_MODE_PROCESS_STDIN) {
					param_error = param_mode_conflict;
					break;
				} else if (script_file) {
					param_error = "You can use -f only once.\n";
					break;
				}
				script_file = php_optarg;
				break;

			case 'l': /* syntax check mode */
				if (context.mode != PHP_CLI_MODE_STANDARD) {
					break;
				}
				context.mode = PHP_CLI_MODE_LINT;
				/* We want to set the error exit status if at least one lint failed.
				 * If all were successful we set the exit status to 0.
				 * We already set EG(exit_status) here such that only failures set the exit status. */
				EG(exit_status) = 0;
				break;

			case 'q': /* do not generate HTTP headers */
				/* This is default so NOP */
				break;

			case 'r': /* run code from command line */
				if (context.mode == PHP_CLI_MODE_CLI_DIRECT) {
					if (exec_direct || script_file) {
						param_error = "You can use -r only once.\n";
						break;
					}
				} else if (context.mode != PHP_CLI_MODE_STANDARD || interactive) {
					param_error = param_mode_conflict;
					break;
				}
				context.mode = PHP_CLI_MODE_CLI_DIRECT;
				exec_direct = php_optarg;
				break;

			case 'R':
				if (context.mode == PHP_CLI_MODE_PROCESS_STDIN) {
					if (exec_run || script_file) {
						param_error = "You can use -R or -F only once.\n";
						break;
					}
				} else if (context.mode != PHP_CLI_MODE_STANDARD) {
					param_error = param_mode_conflict;
					break;
				}
				context.mode = PHP_CLI_MODE_PROCESS_STDIN;
				exec_run = php_optarg;
				break;

			case 'B':
				if (context.mode == PHP_CLI_MODE_PROCESS_STDIN) {
					if (exec_begin) {
						param_error = "You can use -B only once.\n";
						break;
					}
				} else if (context.mode != PHP_CLI_MODE_STANDARD || interactive) {
					param_error = param_mode_conflict;
					break;
				}
				context.mode = PHP_CLI_MODE_PROCESS_STDIN;
				exec_begin = php_optarg;
				break;

			case 'E':
				if (context.mode == PHP_CLI_MODE_PROCESS_STDIN) {
					if (exec_end) {
						param_error = "You can use -E only once.\n";
						break;
					}
				} else if (context.mode != PHP_CLI_MODE_STANDARD || interactive) {
					param_error = param_mode_conflict;
					break;
				}
				context.mode = PHP_CLI_MODE_PROCESS_STDIN;
				exec_end = php_optarg;
				break;

			case 's': /* generate highlighted HTML from source */
				if (context.mode == PHP_CLI_MODE_CLI_DIRECT || context.mode == PHP_CLI_MODE_PROCESS_STDIN) {
					param_error = "Source highlighting only works for files.\n";
					break;
				}
				context.mode = PHP_CLI_MODE_HIGHLIGHT;
				break;

			case 'w':
				if (context.mode == PHP_CLI_MODE_CLI_DIRECT || context.mode == PHP_CLI_MODE_PROCESS_STDIN) {
					param_error = "Source stripping only works for files.\n";
					break;
				}
				context.mode = PHP_CLI_MODE_STRIP;
				break;

			case 'z': /* load extension file */
				zend_load_extension(php_optarg);
				break;
			case 'H':
				hide_argv = true;
				break;
			case 10:
				context.mode = PHP_CLI_MODE_REFLECTION_FUNCTION;
				reflection_what = php_optarg;
				break;
			case 11:
				context.mode = PHP_CLI_MODE_REFLECTION_CLASS;
				reflection_what = php_optarg;
				break;
			case 12:
				context.mode = PHP_CLI_MODE_REFLECTION_EXTENSION;
				reflection_what = php_optarg;
				break;
			case 13:
				context.mode = PHP_CLI_MODE_REFLECTION_ZEND_EXTENSION;
				reflection_what = php_optarg;
				break;
			case 14:
				context.mode = PHP_CLI_MODE_REFLECTION_EXT_INFO;
				reflection_what = php_optarg;
				break;
			case 15:
				context.mode = PHP_CLI_MODE_SHOW_INI_CONFIG;
				break;
			case 16:
				num_repeats = atoi(php_optarg);
				break;
			default:
				break;
			}
		}

		if (param_error) {
			PUTS(param_error);
			EG(exit_status) = 1;
			goto err;
		}

#if defined(PHP_WIN32) && !defined(PHP_CLI_WIN32_NO_CONSOLE) && defined(HAVE_LIBEDIT) && !defined(COMPILE_DL_READLINE)
		if (!interactive) {
		/* The -a option was not passed. If there is no file, it could
		 	still make sense to run interactively. The presence of a file
			is essential to mitigate buggy console info. */
			interactive = php_win32_console_is_own() &&
				!(script_file ||
					argc > php_optind && context.mode != PHP_CLI_MODE_CLI_DIRECT &&
					context.mode != PHP_CLI_MODE_PROCESS_STDIN &&
					strcmp(argv[php_optind-1],"--")
				);
		}
#endif

		if (interactive) {
			printf("Interactive shell\n\n");
			fflush(stdout);
		}

		if (num_repeats > 1) {
			fprintf(stdout, "Executing for the first time...\n");
			fflush(stdout);
		}

do_repeat:
		/* only set script_file if not set already and not in direct mode and not at end of parameter list */
		if (argc > php_optind
		  && !script_file
		  && context.mode != PHP_CLI_MODE_CLI_DIRECT
		  && context.mode != PHP_CLI_MODE_PROCESS_STDIN
		  && strcmp(argv[php_optind - 1],"--"))
		{
			script_file = argv[php_optind];
			php_optind++;
		}
		if (script_file) {
			virtual_cwd_activate();
			if (cli_seek_file_begin(&file_handle, script_file) == FAILURE) {
				goto err;
			} else {
				char real_path[MAXPATHLEN];
				if (VCWD_REALPATH(script_file, real_path)) {
					translated_path = strdup(real_path);
				}
				script_filename = script_file;
				php_self = script_file;
			}
		} else {
			/* We could handle PHP_CLI_MODE_PROCESS_STDIN in a different manner  */
			/* here but this would make things only more complicated. And it */
			/* is consistent with the way -R works where the stdin file handle*/
			/* is also accessible. */
			php_self = "Standard input code";
			if (context.mode < PHP_CLI_MODE_CLI_DIRECT
			 && !interactive) {
				zend_stream_init_fp(&file_handle, stdin, php_self);
				file_handle.primary_script = 1;
			}
		}

		/* before registering argv to module exchange the *new* argv[0] */
		/* we can achieve this without allocating more memory */
		SG(request_info).argc = argc - php_optind + 1;
		arg_excp = argv + php_optind - 1;
		arg_free = argv[php_optind - 1];
		SG(request_info).path_translated = translated_path ? translated_path : php_self;
		argv[php_optind - 1] = php_self;
		SG(request_info).argv = argv + php_optind - 1;
		SG(server_context) = &context;

		if (php_request_startup() == FAILURE) {
			*arg_excp = arg_free;
			PUTS("Could not startup.\n");
			goto err;
		}
		request_started = 1;
		CG(skip_shebang) = 1;

		zend_register_bool_constant(
			ZEND_STRL("PHP_CLI_PROCESS_TITLE"),
			is_ps_title_available() == PS_TITLE_SUCCESS,
			0, 0);

		*arg_excp = arg_free; /* reconstruct argv */

		if (hide_argv) {
			int i;
			for (i = 1; i < argc; i++) {
				memset(argv[i], 0, strlen(argv[i]));
			}
		}

		zend_is_auto_global(ZSTR_KNOWN(ZEND_STR_AUTOGLOBAL_SERVER));

		PG(during_request_startup) = 0;
		switch (context.mode) {
		case PHP_CLI_MODE_STANDARD:
			cli_register_file_handles();

			if (interactive) {
				EG(exit_status) = cli_shell_callbacks.cli_shell_run();
			} else {
				php_execute_script(&file_handle);
			}
			break;
		case PHP_CLI_MODE_LINT:
			if (php_lint_script(&file_handle) == SUCCESS) {
				zend_printf("No syntax errors detected in %s\n", php_self);
			} else {
				zend_printf("Errors parsing %s\n", php_self);
				EG(exit_status) = 255;
			}
			break;
		case PHP_CLI_MODE_STRIP:
			if (open_file_for_scanning(&file_handle) == SUCCESS) {
				zend_strip();
			}
			goto out;
			break;
		case PHP_CLI_MODE_HIGHLIGHT:
			{
				zend_syntax_highlighter_ini syntax_highlighter_ini;

				if (open_file_for_scanning(&file_handle) == SUCCESS) {
					php_get_highlight_struct(&syntax_highlighter_ini);
					zend_highlight(&syntax_highlighter_ini);
				}
				goto out;
			}
			break;
		case PHP_CLI_MODE_CLI_DIRECT:
			cli_register_file_handles();
			zend_eval_string_ex(exec_direct, NULL, "Command line code", 1);
			break;

		case PHP_CLI_MODE_PROCESS_STDIN:
			{
				char *input;
				size_t len, index = 0;
				zval argn, argi;

				if (!exec_run && script_file) {
					zend_string_release_ex(file_handle.filename, 0);
					file_handle.filename = NULL;
				}

				cli_register_file_handles();

				if (exec_begin) {
					zend_eval_string_ex(exec_begin, NULL, "Command line begin code", 1);
				}
				while (EG(exit_status) == SUCCESS && (input = php_stream_gets(s_in_process, NULL, 0)) != NULL) {
					len = strlen(input);
					while (len > 0 && len-- && (input[len]=='\n' || input[len]=='\r')) {
						input[len] = '\0';
					}
					ZVAL_STRINGL(&argn, input, len + 1);
					zend_hash_str_update(&EG(symbol_table), "argn", sizeof("argn")-1, &argn);
					ZVAL_LONG(&argi, ++index);
					zend_hash_str_update(&EG(symbol_table), "argi", sizeof("argi")-1, &argi);
					if (exec_run) {
						zend_eval_string_ex(exec_run, NULL, "Command line run code", 1);
					} else {
						if (script_file) {
							if (cli_seek_file_begin(&file_handle, script_file) == FAILURE) {
								EG(exit_status) = 1;
							} else {
								CG(skip_shebang) = 1;
								php_execute_script(&file_handle);
							}
						}
					}
					efree(input);
				}
				if (exec_end) {
					zend_eval_string_ex(exec_end, NULL, "Command line end code", 1);
				}

				break;
			}

		case PHP_CLI_MODE_REFLECTION_FUNCTION:
		case PHP_CLI_MODE_REFLECTION_CLASS:
		case PHP_CLI_MODE_REFLECTION_EXTENSION:
		case PHP_CLI_MODE_REFLECTION_ZEND_EXTENSION:
			{
				zend_class_entry *pce = NULL;
				zval arg, ref;
				zend_execute_data execute_data;

				switch (context.mode) {
					default:
						break;
					case PHP_CLI_MODE_REFLECTION_FUNCTION:
						if (strstr(reflection_what, "::")) {
							pce = reflection_method_ptr;
						} else {
							pce = reflection_function_ptr;
						}
						break;
					case PHP_CLI_MODE_REFLECTION_CLASS:
						pce = reflection_class_ptr;
						break;
					case PHP_CLI_MODE_REFLECTION_EXTENSION:
						pce = reflection_extension_ptr;
						break;
					case PHP_CLI_MODE_REFLECTION_ZEND_EXTENSION:
						pce = reflection_zend_extension_ptr;
						break;
				}

				ZVAL_STRING(&arg, reflection_what);
				object_init_ex(&ref, pce);

				memset(&execute_data, 0, sizeof(zend_execute_data));
				EG(current_execute_data) = &execute_data;
				zend_call_known_instance_method_with_1_params(
					pce->constructor, Z_OBJ(ref), NULL, &arg);

				if (EG(exception)) {
					zval rv;
					zval *msg = zend_read_property_ex(zend_ce_exception, EG(exception), ZSTR_KNOWN(ZEND_STR_MESSAGE), /* silent */ false, &rv);
					zend_printf("Exception: %s\n", Z_STRVAL_P(msg));
					zend_object_release(EG(exception));
					EG(exception) = NULL;
					EG(exit_status) = 1;
				} else {
					zend_print_zval(&ref, 0);
					zend_write("\n", 1);
				}
				zval_ptr_dtor(&ref);
				zval_ptr_dtor(&arg);

<<<<<<< HEAD
				break;
			}
		case PHP_CLI_MODE_REFLECTION_EXT_INFO:
			{
				size_t len = strlen(reflection_what);
				char *lcname = zend_str_tolower_dup(reflection_what, len);
				zend_module_entry *module;
=======
					memset(&execute_data, 0, sizeof(zend_execute_data));
					execute_data.func = (zend_function *) &zend_pass_function;
					EG(current_execute_data) = &execute_data;
					zend_call_known_instance_method_with_1_params(
						pce->constructor, Z_OBJ(ref), NULL, &arg);
>>>>>>> 8c556b21

				if ((module = zend_hash_str_find_ptr(&module_registry, lcname, len)) == NULL) {
					if (!strcmp(reflection_what, "main")) {
						display_ini_entries(NULL);
					} else {
						zend_printf("Extension '%s' not present.\n", reflection_what);
						EG(exit_status) = 1;
					}
				} else {
					php_info_print_module(module);
				}

				efree(lcname);
				break;
			}

		case PHP_CLI_MODE_SHOW_INI_CONFIG:
			{
				zend_printf("Configuration File (php.ini) Path: %s\n", PHP_CONFIG_FILE_PATH);
				zend_printf("Loaded Configuration File:         %s\n", php_ini_opened_path ? php_ini_opened_path : "(none)");
				zend_printf("Scan for additional .ini files in: %s\n", php_ini_scanned_path  ? php_ini_scanned_path : "(none)");
				zend_printf("Additional .ini files parsed:      %s\n", php_ini_scanned_files ? php_ini_scanned_files : "(none)");
				break;
			}
		}
	} zend_end_try();

out:
	if (file_handle.filename) {
		zend_destroy_file_handle(&file_handle);
	}
	if (request_started) {
		php_request_shutdown((void *) 0);
		request_started = 0;
	}
	if (translated_path) {
		free(translated_path);
		translated_path = NULL;
	}
	if (context.mode == PHP_CLI_MODE_LINT && argc > php_optind && strcmp(argv[php_optind], "--")) {
		script_file = NULL;
		goto do_repeat;
	}
	/* Don't repeat fork()ed processes. */
	if (--num_repeats && pid == getpid()) {
		fprintf(stdout, "Finished execution, repeating...\n");
		fflush(stdout);
		goto do_repeat;
	}
	return EG(exit_status);
err:
	sapi_deactivate();
	zend_ini_deactivate();
	EG(exit_status) = 1;
	goto out;
}
/* }}} */

/* {{{ main */
#ifdef PHP_CLI_WIN32_NO_CONSOLE
int WINAPI WinMain(HINSTANCE hInstance, HINSTANCE hPrevInstance, LPSTR lpCmdLine, int nShowCmd)
#else
int main(int argc, char *argv[])
#endif
{
#if defined(PHP_WIN32)
# ifdef PHP_CLI_WIN32_NO_CONSOLE
	int argc = __argc;
	char **argv = __argv;
# endif
	int num_args;
	wchar_t **argv_wide;
	char **argv_save = argv;
	BOOL using_wide_argv = 0;
#endif

	int c;
	int exit_status = SUCCESS;
	int module_started = 0, sapi_started = 0;
	char *php_optarg = NULL;
	int php_optind = 1, use_extended_info = 0;
	char *ini_path_override = NULL;
	struct php_ini_builder ini_builder;
	int ini_ignore = 0;
	sapi_module_struct *sapi_module = &cli_sapi_module;

	/*
	 * Do not move this initialization. It needs to happen before argv is used
	 * in any way.
	 */
	argv = save_ps_args(argc, argv);

#if defined(PHP_WIN32) && !defined(PHP_CLI_WIN32_NO_CONSOLE)
	php_win32_console_fileno_set_vt100(STDOUT_FILENO, TRUE);
	php_win32_console_fileno_set_vt100(STDERR_FILENO, TRUE);
#endif

	cli_sapi_module.additional_functions = additional_functions;

#if defined(PHP_WIN32) && defined(_DEBUG)
	{
		char *tmp = getenv("PHP_WIN32_DEBUG_HEAP");
		if (tmp && ZEND_ATOL(tmp)) {
			int tmp_flag;
			_CrtSetReportMode(_CRT_WARN, _CRTDBG_MODE_FILE);
			_CrtSetReportFile(_CRT_WARN, _CRTDBG_FILE_STDERR);
			_CrtSetReportMode(_CRT_ERROR, _CRTDBG_MODE_FILE);
			_CrtSetReportFile(_CRT_ERROR, _CRTDBG_FILE_STDERR);
			_CrtSetReportMode(_CRT_ASSERT, _CRTDBG_MODE_FILE);
			_CrtSetReportFile(_CRT_ASSERT, _CRTDBG_FILE_STDERR);
			tmp_flag = _CrtSetDbgFlag(_CRTDBG_REPORT_FLAG);
			tmp_flag |= _CRTDBG_DELAY_FREE_MEM_DF;
			tmp_flag |= _CRTDBG_LEAK_CHECK_DF;

			_CrtSetDbgFlag(tmp_flag);
		}
	}
#endif

#if defined(SIGPIPE) && defined(SIG_IGN)
	signal(SIGPIPE, SIG_IGN); /* ignore SIGPIPE in standalone mode so
								that sockets created via fsockopen()
								don't kill PHP if the remote site
								closes it.  in apache|apxs mode apache
								does that for us!  thies@thieso.net
								20000419 */
#endif

#ifdef ZTS
	php_tsrm_startup();
# ifdef PHP_WIN32
	ZEND_TSRMLS_CACHE_UPDATE();
# endif
#endif

	zend_signal_startup();

#ifdef PHP_WIN32
	_fmode = _O_BINARY;			/*sets default for file streams to binary */
	_setmode(_fileno(stdin), O_BINARY);		/* make the stdio mode be binary */
	_setmode(_fileno(stdout), O_BINARY);		/* make the stdio mode be binary */
	_setmode(_fileno(stderr), O_BINARY);		/* make the stdio mode be binary */
#endif

	php_ini_builder_init(&ini_builder);

	while ((c = php_getopt(argc, argv, OPTIONS, &php_optarg, &php_optind, 1, 2))!=-1) {
		switch (c) {
			case 'c':
				if (ini_path_override) {
					free(ini_path_override);
				}
				ini_path_override = strdup(php_optarg);
				break;
			case 'n':
				ini_ignore = 1;
				break;
			case 'd':
				/* define ini entries on command line */
				php_ini_builder_define(&ini_builder, php_optarg);
				break;
#ifndef PHP_CLI_WIN32_NO_CONSOLE
			case 'S':
				sapi_module = &cli_server_sapi_module;
				cli_server_sapi_module.additional_functions = server_additional_functions;
				break;
#endif
			case 'h': /* help & quit */
			case '?':
				php_cli_usage(argv[0]);
				goto out;
			case PHP_GETOPT_INVALID_ARG: /* print usage on bad options, exit 1 */
				php_cli_usage(argv[0]);
				exit_status = 1;
				goto out;
			case 'i': case 'v': case 'm':
				sapi_module = &cli_sapi_module;
				goto exit_loop;
			case 'e': /* enable extended info output */
				use_extended_info = 1;
				break;
		}
	}
exit_loop:

	sapi_module->ini_defaults = sapi_cli_ini_defaults;
	sapi_module->php_ini_path_override = ini_path_override;
	sapi_module->phpinfo_as_text = 1;
	sapi_module->php_ini_ignore_cwd = 1;
	sapi_startup(sapi_module);
	sapi_started = 1;

	sapi_module->php_ini_ignore = ini_ignore;

	sapi_module->executable_location = argv[0];

	if (sapi_module == &cli_sapi_module) {
		php_ini_builder_prepend_literal(&ini_builder, HARDCODED_INI);
	}

	sapi_module->ini_entries = php_ini_builder_finish(&ini_builder);

	/* startup after we get the above ini override so we get things right */
	if (sapi_module->startup(sapi_module) == FAILURE) {
		/* there is no way to see if we must call zend_ini_deactivate()
		 * since we cannot check if EG(ini_directives) has been initialized
		 * because the executor's constructor does not set initialize it.
		 * Apart from that there seems no need for zend_ini_deactivate() yet.
		 * So we goto out. */
		exit_status = 1;
		goto out;
	}
	module_started = 1;

#if defined(PHP_WIN32)
	php_win32_cp_cli_setup();
	orig_cp = (php_win32_cp_get_orig())->id;
	/* Ignore the delivered argv and argc, read from W API. This place
		might be too late though, but this is the earliest place ATW
		we can access the internal charset information from PHP. */
	argv_wide = CommandLineToArgvW(GetCommandLineW(), &num_args);
	PHP_WIN32_CP_W_TO_ANY_ARRAY(argv_wide, num_args, argv, argc)
	using_wide_argv = 1;

	SetConsoleCtrlHandler(php_cli_win32_ctrl_handler, TRUE);
#endif

	/* -e option */
	if (use_extended_info) {
		CG(compiler_options) |= ZEND_COMPILE_EXTENDED_INFO;
	}

	zend_first_try {
#ifndef PHP_CLI_WIN32_NO_CONSOLE
		if (sapi_module == &cli_sapi_module) {
#endif
			exit_status = do_cli(argc, argv);
#ifndef PHP_CLI_WIN32_NO_CONSOLE
		} else {
			exit_status = do_cli_server(argc, argv);
		}
#endif
	} zend_end_try();
out:
	if (ini_path_override) {
		free(ini_path_override);
	}
	php_ini_builder_deinit(&ini_builder);
	if (module_started) {
		php_module_shutdown();
	}
	if (sapi_started) {
		sapi_shutdown();
	}
#ifdef ZTS
	tsrm_shutdown();
#endif

#if defined(PHP_WIN32)
	(void)php_win32_cp_cli_restore();

	if (using_wide_argv) {
		PHP_WIN32_CP_FREE_ARRAY(argv, argc);
		LocalFree(argv_wide);
	}
	argv = argv_save;
#endif
	/*
	 * Do not move this de-initialization. It needs to happen right before
	 * exiting.
	 */
	cleanup_ps_args(argv);
	exit(exit_status);
}
/* }}} */<|MERGE_RESOLUTION|>--- conflicted
+++ resolved
@@ -1045,6 +1045,7 @@
 				object_init_ex(&ref, pce);
 
 				memset(&execute_data, 0, sizeof(zend_execute_data));
+				execute_data.func = (zend_function *) &zend_pass_function;
 				EG(current_execute_data) = &execute_data;
 				zend_call_known_instance_method_with_1_params(
 					pce->constructor, Z_OBJ(ref), NULL, &arg);
@@ -1063,7 +1064,6 @@
 				zval_ptr_dtor(&ref);
 				zval_ptr_dtor(&arg);
 
-<<<<<<< HEAD
 				break;
 			}
 		case PHP_CLI_MODE_REFLECTION_EXT_INFO:
@@ -1071,13 +1071,6 @@
 				size_t len = strlen(reflection_what);
 				char *lcname = zend_str_tolower_dup(reflection_what, len);
 				zend_module_entry *module;
-=======
-					memset(&execute_data, 0, sizeof(zend_execute_data));
-					execute_data.func = (zend_function *) &zend_pass_function;
-					EG(current_execute_data) = &execute_data;
-					zend_call_known_instance_method_with_1_params(
-						pce->constructor, Z_OBJ(ref), NULL, &arg);
->>>>>>> 8c556b21
 
 				if ((module = zend_hash_str_find_ptr(&module_registry, lcname, len)) == NULL) {
 					if (!strcmp(reflection_what, "main")) {
