/*
   +----------------------------------------------------------------------+
   | Copyright (c) The PHP Group                                          |
   +----------------------------------------------------------------------+
   | This source file is subject to version 3.01 of the PHP license,      |
   | that is bundled with this package in the file LICENSE, and is        |
   | available through the world-wide-web at the following url:           |
   | https://www.php.net/license/3_01.txt                                 |
   | If you did not receive a copy of the PHP license and are unable to   |
   | obtain it through the world-wide-web, please send a note to          |
   | license@php.net so we can mail you a copy immediately.               |
   +----------------------------------------------------------------------+
   | Author: Edin Kadribasic <edink@php.net>                              |
   |         Marcus Boerger <helly@php.net>                               |
   |         Johannes Schlueter <johannes@php.net>                        |
   |         Parts based on CGI SAPI Module by                            |
   |         Rasmus Lerdorf, Stig Bakken and Zeev Suraski                 |
   +----------------------------------------------------------------------+
*/

#include "php.h"
#include "php_globals.h"
#include "php_variables.h"
#include "zend_hash.h"
#include "zend_modules.h"
#include "zend_interfaces.h"

#include "ext/reflection/php_reflection.h"

#include "SAPI.h"

#include <stdio.h>
#include "php.h"
#ifdef PHP_WIN32
#include "win32/time.h"
#include "win32/signal.h"
#include "win32/console.h"
#include <process.h>
#include <shellapi.h>
#endif
#if HAVE_SYS_TIME_H
#include <sys/time.h>
#endif
#if HAVE_UNISTD_H
#include <unistd.h>
#endif

#include <signal.h>
#include <locale.h>
#include "zend.h"
#include "zend_extensions.h"
#include "php_ini.h"
#include "php_globals.h"
#include "php_main.h"
#include "fopen_wrappers.h"
#include "ext/standard/php_standard.h"
#include "ext/standard/dl_arginfo.h"
#include "cli.h"
#ifdef PHP_WIN32
#include <io.h>
#include <fcntl.h>
#include "win32/php_registry.h"
#endif

#ifdef __riscos__
#include <unixlib/local.h>
#endif

#include "zend_compile.h"
#include "zend_execute.h"
#include "zend_highlight.h"
#include "zend_exceptions.h"

#include "php_getopt.h"

#ifndef PHP_CLI_WIN32_NO_CONSOLE
#include "php_cli_server.h"
#endif

#include "ps_title.h"
#include "php_cli_process_title.h"
#include "php_cli_process_title_arginfo.h"

#ifndef PHP_WIN32
# define php_select(m, r, w, e, t)	select(m, r, w, e, t)
#else
# include "win32/select.h"
#endif

#if defined(PHP_WIN32) && defined(HAVE_OPENSSL)
# include "openssl/applink.c"
#endif

PHPAPI extern char *php_ini_opened_path;
PHPAPI extern char *php_ini_scanned_path;
PHPAPI extern char *php_ini_scanned_files;

#if defined(PHP_WIN32)
#if defined(ZTS)
ZEND_TSRMLS_CACHE_DEFINE()
#endif
static DWORD orig_cp = 0;
#endif

#ifndef O_BINARY
#define O_BINARY 0
#endif

#define PHP_MODE_STANDARD      1
#define PHP_MODE_HIGHLIGHT     2
#define PHP_MODE_LINT          4
#define PHP_MODE_STRIP         5
#define PHP_MODE_CLI_DIRECT    6
#define PHP_MODE_PROCESS_STDIN 7
#define PHP_MODE_REFLECTION_FUNCTION    8
#define PHP_MODE_REFLECTION_CLASS       9
#define PHP_MODE_REFLECTION_EXTENSION   10
#define PHP_MODE_REFLECTION_EXT_INFO    11
#define PHP_MODE_REFLECTION_ZEND_EXTENSION 12
#define PHP_MODE_SHOW_INI_CONFIG        13

cli_shell_callbacks_t cli_shell_callbacks = { NULL, NULL, NULL };
PHP_CLI_API cli_shell_callbacks_t *php_cli_get_shell_callbacks(void)
{
	return &cli_shell_callbacks;
}

const char HARDCODED_INI[] =
	"html_errors=0\n"
	"register_argc_argv=1\n"
	"implicit_flush=1\n"
	"output_buffering=0\n"
	"max_execution_time=0\n"
	"max_input_time=-1\n\0";


const opt_struct OPTIONS[] = {
	{'a', 0, "interactive"},
	{'B', 1, "process-begin"},
	{'C', 0, "no-chdir"}, /* for compatibility with CGI (do not chdir to script directory) */
	{'c', 1, "php-ini"},
	{'d', 1, "define"},
	{'E', 1, "process-end"},
	{'e', 0, "profile-info"},
	{'F', 1, "process-file"},
	{'f', 1, "file"},
	{'h', 0, "help"},
	{'i', 0, "info"},
	{'l', 0, "syntax-check"},
	{'m', 0, "modules"},
	{'n', 0, "no-php-ini"},
	{'q', 0, "no-header"}, /* for compatibility with CGI (do not generate HTTP headers) */
	{'R', 1, "process-code"},
	{'H', 0, "hide-args"},
	{'r', 1, "run"},
	{'s', 0, "syntax-highlight"},
	{'s', 0, "syntax-highlighting"},
	{'S', 1, "server"},
	{'t', 1, "docroot"},
	{'w', 0, "strip"},
	{'?', 0, "usage"},/* help alias (both '?' and 'usage') */
	{'v', 0, "version"},
	{'z', 1, "zend-extension"},
	{10,  1, "rf"},
	{10,  1, "rfunction"},
	{11,  1, "rc"},
	{11,  1, "rclass"},
	{12,  1, "re"},
	{12,  1, "rextension"},
	{13,  1, "rz"},
	{13,  1, "rzendextension"},
	{14,  1, "ri"},
	{14,  1, "rextinfo"},
	{15,  0, "ini"},
	/* Internal testing option -- may be changed or removed without notice,
	 * including in patch releases. */
	{16,  1, "repeat"},
	{'-', 0, NULL} /* end of args */
};

static int module_name_cmp(Bucket *f, Bucket *s) /* {{{ */
{
	return strcasecmp(((zend_module_entry *)Z_PTR(f->val))->name,
				  ((zend_module_entry *)Z_PTR(s->val))->name);
}
/* }}} */

static void print_modules(void) /* {{{ */
{
	HashTable sorted_registry;
	zend_module_entry *module;

	zend_hash_init(&sorted_registry, 50, NULL, NULL, 0);
	zend_hash_copy(&sorted_registry, &module_registry, NULL);
	zend_hash_sort(&sorted_registry, module_name_cmp, 0);
	ZEND_HASH_FOREACH_PTR(&sorted_registry, module) {
		php_printf("%s\n", module->name);
	} ZEND_HASH_FOREACH_END();
	zend_hash_destroy(&sorted_registry);
}
/* }}} */

static void print_extension_info(zend_extension *ext) /* {{{ */
{
	php_printf("%s\n", ext->name);
}
/* }}} */

static int extension_name_cmp(const zend_llist_element **f, const zend_llist_element **s) /* {{{ */
{
	zend_extension *fe = (zend_extension*)(*f)->data;
	zend_extension *se = (zend_extension*)(*s)->data;
	return strcmp(fe->name, se->name);
}
/* }}} */

static void print_extensions(void) /* {{{ */
{
	zend_llist sorted_exts;

	zend_llist_copy(&sorted_exts, &zend_extensions);
	sorted_exts.dtor = NULL;
	zend_llist_sort(&sorted_exts, extension_name_cmp);
	zend_llist_apply(&sorted_exts, (llist_apply_func_t) print_extension_info);
	zend_llist_destroy(&sorted_exts);
}
/* }}} */

#ifndef STDOUT_FILENO
#define STDOUT_FILENO 1
#endif
#ifndef STDERR_FILENO
#define STDERR_FILENO 2
#endif

static inline int sapi_cli_select(php_socket_t fd)
{
	fd_set wfd;
	struct timeval tv;
	int ret;

	FD_ZERO(&wfd);

	PHP_SAFE_FD_SET(fd, &wfd);

	tv.tv_sec = (long)FG(default_socket_timeout);
	tv.tv_usec = 0;

	ret = php_select(fd+1, NULL, &wfd, NULL, &tv);

	return ret != -1;
}

PHP_CLI_API ssize_t sapi_cli_single_write(const char *str, size_t str_length) /* {{{ */
{
	ssize_t ret;

	if (cli_shell_callbacks.cli_shell_write) {
		cli_shell_callbacks.cli_shell_write(str, str_length);
	}

#ifdef PHP_WRITE_STDOUT
	do {
		ret = write(STDOUT_FILENO, str, str_length);
	} while (ret <= 0 && errno == EAGAIN && sapi_cli_select(STDOUT_FILENO));
#else
	ret = fwrite(str, 1, MIN(str_length, 16384), stdout);
	if (ret == 0 && ferror(stdout)) {
		return -1;
	}
#endif
	return ret;
}
/* }}} */

static size_t sapi_cli_ub_write(const char *str, size_t str_length) /* {{{ */
{
	const char *ptr = str;
	size_t remaining = str_length;
	ssize_t ret;

	if (!str_length) {
		return 0;
	}

	if (cli_shell_callbacks.cli_shell_ub_write) {
		size_t ub_wrote;
		ub_wrote = cli_shell_callbacks.cli_shell_ub_write(str, str_length);
		if (ub_wrote != (size_t) -1) {
			return ub_wrote;
		}
	}

	while (remaining > 0)
	{
		ret = sapi_cli_single_write(ptr, remaining);
		if (ret < 0) {
#ifndef PHP_CLI_WIN32_NO_CONSOLE
			EG(exit_status) = 255;
			php_handle_aborted_connection();
#endif
			break;
		}
		ptr += ret;
		remaining -= ret;
	}

	return (ptr - str);
}
/* }}} */

static void sapi_cli_flush(void *server_context) /* {{{ */
{
	/* Ignore EBADF here, it's caused by the fact that STDIN/STDOUT/STDERR streams
	 * are/could be closed before fflush() is called.
	 */
	if (fflush(stdout)==EOF && errno!=EBADF) {
#ifndef PHP_CLI_WIN32_NO_CONSOLE
		php_handle_aborted_connection();
#endif
	}
}
/* }}} */

static char *php_self = "";
static char *script_filename = "";

static void sapi_cli_register_variables(zval *track_vars_array) /* {{{ */
{
	size_t len;
	char   *docroot = "";

	/* In CGI mode, we consider the environment to be a part of the server
	 * variables
	 */
	php_import_environment_variables(track_vars_array);

	/* Build the special-case PHP_SELF variable for the CLI version */
	len = strlen(php_self);
	if (sapi_module.input_filter(PARSE_SERVER, "PHP_SELF", &php_self, len, &len)) {
		php_register_variable("PHP_SELF", php_self, track_vars_array);
	}
	if (sapi_module.input_filter(PARSE_SERVER, "SCRIPT_NAME", &php_self, len, &len)) {
		php_register_variable("SCRIPT_NAME", php_self, track_vars_array);
	}
	/* filenames are empty for stdin */
	len = strlen(script_filename);
	if (sapi_module.input_filter(PARSE_SERVER, "SCRIPT_FILENAME", &script_filename, len, &len)) {
		php_register_variable("SCRIPT_FILENAME", script_filename, track_vars_array);
	}
	if (sapi_module.input_filter(PARSE_SERVER, "PATH_TRANSLATED", &script_filename, len, &len)) {
		php_register_variable("PATH_TRANSLATED", script_filename, track_vars_array);
	}
	/* just make it available */
	len = 0U;
	if (sapi_module.input_filter(PARSE_SERVER, "DOCUMENT_ROOT", &docroot, len, &len)) {
		php_register_variable("DOCUMENT_ROOT", docroot, track_vars_array);
	}
}
/* }}} */

static void sapi_cli_log_message(const char *message, int syslog_type_int) /* {{{ */
{
	fprintf(stderr, "%s\n", message);
#ifdef PHP_WIN32
	fflush(stderr);
#endif
}
/* }}} */

static int sapi_cli_deactivate(void) /* {{{ */
{
	fflush(stdout);
	if(SG(request_info).argv0) {
		free(SG(request_info).argv0);
		SG(request_info).argv0 = NULL;
	}
	return SUCCESS;
}
/* }}} */

static char* sapi_cli_read_cookies(void) /* {{{ */
{
	return NULL;
}
/* }}} */

static int sapi_cli_header_handler(sapi_header_struct *h, sapi_header_op_enum op, sapi_headers_struct *s) /* {{{ */
{
	return 0;
}
/* }}} */

static int sapi_cli_send_headers(sapi_headers_struct *sapi_headers) /* {{{ */
{
	/* We do nothing here, this function is needed to prevent that the fallback
	 * header handling is called. */
	return SAPI_HEADER_SENT_SUCCESSFULLY;
}
/* }}} */

static void sapi_cli_send_header(sapi_header_struct *sapi_header, void *server_context) /* {{{ */
{
}
/* }}} */

static int php_cli_startup(sapi_module_struct *sapi_module) /* {{{ */
{
	if (php_module_startup(sapi_module, NULL, 0)==FAILURE) {
		return FAILURE;
	}
	return SUCCESS;
}
/* }}} */

/* {{{ sapi_cli_ini_defaults */

/* overwritable ini defaults must be set in sapi_cli_ini_defaults() */
#define INI_DEFAULT(name,value)\
	ZVAL_NEW_STR(&tmp, zend_string_init(value, sizeof(value)-1, 1));\
	zend_hash_str_update(configuration_hash, name, sizeof(name)-1, &tmp);\

static void sapi_cli_ini_defaults(HashTable *configuration_hash)
{
	zval tmp;
	INI_DEFAULT("display_errors", "1");
}
/* }}} */

/* {{{ sapi_module_struct cli_sapi_module */
static sapi_module_struct cli_sapi_module = {
	"cli",							/* name */
	"Command Line Interface",    	/* pretty name */

	php_cli_startup,				/* startup */
	php_module_shutdown_wrapper,	/* shutdown */

	NULL,							/* activate */
	sapi_cli_deactivate,			/* deactivate */

	sapi_cli_ub_write,		    	/* unbuffered write */
	sapi_cli_flush,				    /* flush */
	NULL,							/* get uid */
	NULL,							/* getenv */

	php_error,						/* error handler */

	sapi_cli_header_handler,		/* header handler */
	sapi_cli_send_headers,			/* send headers handler */
	sapi_cli_send_header,			/* send header handler */

	NULL,				            /* read POST data */
	sapi_cli_read_cookies,          /* read Cookies */

	sapi_cli_register_variables,	/* register server variables */
	sapi_cli_log_message,			/* Log message */
	NULL,							/* Get request time */
	NULL,							/* Child terminate */

	STANDARD_SAPI_MODULE_PROPERTIES
};
/* }}} */

static const zend_function_entry additional_functions[] = {
	ZEND_FE(dl, arginfo_dl)
	PHP_FE(cli_set_process_title,        arginfo_cli_set_process_title)
	PHP_FE(cli_get_process_title,        arginfo_cli_get_process_title)
	PHP_FE_END
};

/* {{{ php_cli_usage */
static void php_cli_usage(char *argv0)
{
	char *prog;

	prog = strrchr(argv0, '/');
	if (prog) {
		prog++;
	} else {
		prog = "php";
	}

	printf( "Usage: %s [options] [-f] <file> [--] [args...]\n"
				"   %s [options] -r <code> [--] [args...]\n"
				"   %s [options] [-B <begin_code>] -R <code> [-E <end_code>] [--] [args...]\n"
				"   %s [options] [-B <begin_code>] -F <file> [-E <end_code>] [--] [args...]\n"
				"   %s [options] -S <addr>:<port> [-t docroot] [router]\n"
				"   %s [options] -- [args...]\n"
				"   %s [options] -a\n"
				"\n"
				"  -a               Run as interactive shell (requires readline extension)\n"
				"  -c <path>|<file> Look for php.ini file in this directory\n"
				"  -n               No configuration (ini) files will be used\n"
				"  -d foo[=bar]     Define INI entry foo with value 'bar'\n"
				"  -e               Generate extended information for debugger/profiler\n"
				"  -f <file>        Parse and execute <file>.\n"
				"  -h               This help\n"
				"  -i               PHP information\n"
				"  -l               Syntax check only (lint)\n"
				"  -m               Show compiled in modules\n"
				"  -r <code>        Run PHP <code> without using script tags <?..?>\n"
				"  -B <begin_code>  Run PHP <begin_code> before processing input lines\n"
				"  -R <code>        Run PHP <code> for every input line\n"
				"  -F <file>        Parse and execute <file> for every input line\n"
				"  -E <end_code>    Run PHP <end_code> after processing all input lines\n"
				"  -H               Hide any passed arguments from external tools.\n"
				"  -S <addr>:<port> Run with built-in web server.\n"
				"  -t <docroot>     Specify document root <docroot> for built-in web server.\n"
				"  -s               Output HTML syntax highlighted source.\n"
				"  -v               Version number\n"
				"  -w               Output source with stripped comments and whitespace.\n"
				"  -z <file>        Load Zend extension <file>.\n"
				"\n"
				"  args...          Arguments passed to script. Use -- args when first argument\n"
				"                   starts with - or script is read from stdin\n"
				"\n"
				"  --ini            Show configuration file names\n"
				"\n"
				"  --rf <name>      Show information about function <name>.\n"
				"  --rc <name>      Show information about class <name>.\n"
				"  --re <name>      Show information about extension <name>.\n"
				"  --rz <name>      Show information about Zend extension <name>.\n"
				"  --ri <name>      Show configuration for extension <name>.\n"
				"\n"
				, prog, prog, prog, prog, prog, prog, prog);
}
/* }}} */

static php_stream *s_in_process = NULL;

static void cli_register_file_handles(bool no_close) /* {{{ */
{
	php_stream *s_in, *s_out, *s_err;
	php_stream_context *sc_in=NULL, *sc_out=NULL, *sc_err=NULL;
	zend_constant ic, oc, ec;

	s_in  = php_stream_open_wrapper_ex("php://stdin",  "rb", 0, NULL, sc_in);
	s_out = php_stream_open_wrapper_ex("php://stdout", "wb", 0, NULL, sc_out);
	s_err = php_stream_open_wrapper_ex("php://stderr", "wb", 0, NULL, sc_err);

<<<<<<< HEAD
	/* Release stream resources, but don't free the underlying handles. Othewrise,
	 * extensions which write to stderr or company during mshutdown/gshutdown
	 * won't have the expected functionality.
	 */
	if (no_close) {
		if (s_in) s_in->flags |= PHP_STREAM_FLAG_NO_CLOSE;
		if (s_out) s_out->flags |= PHP_STREAM_FLAG_NO_CLOSE;
		if (s_err) s_err->flags |= PHP_STREAM_FLAG_NO_CLOSE;
	}

=======
>>>>>>> a8437d08
	if (s_in==NULL || s_out==NULL || s_err==NULL) {
		if (s_in) php_stream_close(s_in);
		if (s_out) php_stream_close(s_out);
		if (s_err) php_stream_close(s_err);
		return;
	}

#if PHP_DEBUG
	/* do not close stdout and stderr */
	s_out->flags |= PHP_STREAM_FLAG_NO_CLOSE;
	s_err->flags |= PHP_STREAM_FLAG_NO_CLOSE;
#endif

	s_in_process = s_in;

	php_stream_to_zval(s_in,  &ic.value);
	php_stream_to_zval(s_out, &oc.value);
	php_stream_to_zval(s_err, &ec.value);

	ZEND_CONSTANT_SET_FLAGS(&ic, CONST_CS, 0);
	ic.name = zend_string_init_interned("STDIN", sizeof("STDIN")-1, 0);
	zend_register_constant(&ic);

	ZEND_CONSTANT_SET_FLAGS(&oc, CONST_CS, 0);
	oc.name = zend_string_init_interned("STDOUT", sizeof("STDOUT")-1, 0);
	zend_register_constant(&oc);

	ZEND_CONSTANT_SET_FLAGS(&ec, CONST_CS, 0);
	ec.name = zend_string_init_interned("STDERR", sizeof("STDERR")-1, 0);
	zend_register_constant(&ec);
}
/* }}} */

static const char *param_mode_conflict = "Either execute direct code, process stdin or use a file.\n";

/* {{{ cli_seek_file_begin */
static int cli_seek_file_begin(zend_file_handle *file_handle, char *script_file)
{
	FILE *fp = VCWD_FOPEN(script_file, "rb");
	if (!fp) {
		php_printf("Could not open input file: %s\n", script_file);
		return FAILURE;
	}

	zend_stream_init_fp(file_handle, fp, script_file);
	file_handle->primary_script = 1;
	return SUCCESS;
}
/* }}} */

/*{{{ php_cli_win32_ctrl_handler */
#if defined(PHP_WIN32)
BOOL WINAPI php_cli_win32_ctrl_handler(DWORD sig)
{
	(void)php_win32_cp_cli_do_restore(orig_cp);

	return FALSE;
}
#endif
/*}}}*/

static int do_cli(int argc, char **argv) /* {{{ */
{
	int c;
	zend_file_handle file_handle;
	int behavior = PHP_MODE_STANDARD;
	char *reflection_what = NULL;
	volatile int request_started = 0;
	char *php_optarg = NULL, *orig_optarg = NULL;
	int php_optind = 1, orig_optind = 1;
	char *exec_direct=NULL, *exec_run=NULL, *exec_begin=NULL, *exec_end=NULL;
	char *arg_free=NULL, **arg_excp=&arg_free;
	char *script_file=NULL, *translated_path = NULL;
	int interactive=0;
	const char *param_error=NULL;
	int hide_argv = 0;
	int num_repeats = 1;
	pid_t pid = getpid();

	file_handle.filename = NULL;

	zend_try {

		CG(in_compilation) = 0; /* not initialized but needed for several options */

		while ((c = php_getopt(argc, argv, OPTIONS, &php_optarg, &php_optind, 0, 2)) != -1) {
			switch (c) {

			case 'i': /* php info & quit */
				if (php_request_startup()==FAILURE) {
					goto err;
				}
				request_started = 1;
				php_print_info(PHP_INFO_ALL & ~PHP_INFO_CREDITS);
				php_output_end_all();
				EG(exit_status) = (c == '?' && argc > 1 && !strchr(argv[1],  c));
				goto out;

			case 'v': /* show php version & quit */
				php_printf("PHP %s (%s) (built: %s %s) (%s)\nCopyright (c) The PHP Group\n%s",
					PHP_VERSION, cli_sapi_module.name, __DATE__, __TIME__,
#ifdef ZTS
					"ZTS"
#else
					"NTS"
#endif
#ifdef PHP_BUILD_COMPILER
					" " PHP_BUILD_COMPILER
#endif
#ifdef PHP_BUILD_ARCH
					" " PHP_BUILD_ARCH
#endif
#if ZEND_DEBUG
					" DEBUG"
#endif
#ifdef HAVE_GCOV
					" GCOV"
#endif
					,
					get_zend_version()
				);
				sapi_deactivate();
				goto out;

			case 'm': /* list compiled in modules */
				if (php_request_startup()==FAILURE) {
					goto err;
				}
				request_started = 1;
				php_printf("[PHP Modules]\n");
				print_modules();
				php_printf("\n[Zend Modules]\n");
				print_extensions();
				php_printf("\n");
				php_output_end_all();
				EG(exit_status) = 0;
				goto out;

			default:
				break;
			}
		}

		/* Set some CLI defaults */
		SG(options) |= SAPI_OPTION_NO_CHDIR;

		php_optind = orig_optind;
		php_optarg = orig_optarg;
		while ((c = php_getopt(argc, argv, OPTIONS, &php_optarg, &php_optind, 0, 2)) != -1) {
			switch (c) {

			case 'a':	/* interactive mode */
				if (!cli_shell_callbacks.cli_shell_run) {
					param_error = "Interactive shell (-a) requires the readline extension.\n";
					break;
				}
				if (!interactive) {
					if (behavior != PHP_MODE_STANDARD) {
						param_error = param_mode_conflict;
						break;
					}

					interactive=1;
				}
				break;

			case 'C': /* don't chdir to the script directory */
				/* This is default so NOP */
				break;

			case 'F':
				if (behavior == PHP_MODE_PROCESS_STDIN) {
					if (exec_run || script_file) {
						param_error = "You can use -R or -F only once.\n";
						break;
					}
				} else if (behavior != PHP_MODE_STANDARD) {
					param_error = param_mode_conflict;
					break;
				}
				behavior=PHP_MODE_PROCESS_STDIN;
				script_file = php_optarg;
				break;

			case 'f': /* parse file */
				if (behavior == PHP_MODE_CLI_DIRECT || behavior == PHP_MODE_PROCESS_STDIN) {
					param_error = param_mode_conflict;
					break;
				} else if (script_file) {
					param_error = "You can use -f only once.\n";
					break;
				}
				script_file = php_optarg;
				break;

			case 'l': /* syntax check mode */
				if (behavior != PHP_MODE_STANDARD) {
					break;
				}
				behavior=PHP_MODE_LINT;
				break;

			case 'q': /* do not generate HTTP headers */
				/* This is default so NOP */
				break;

			case 'r': /* run code from command line */
				if (behavior == PHP_MODE_CLI_DIRECT) {
					if (exec_direct || script_file) {
						param_error = "You can use -r only once.\n";
						break;
					}
				} else if (behavior != PHP_MODE_STANDARD || interactive) {
					param_error = param_mode_conflict;
					break;
				}
				behavior=PHP_MODE_CLI_DIRECT;
				exec_direct=php_optarg;
				break;

			case 'R':
				if (behavior == PHP_MODE_PROCESS_STDIN) {
					if (exec_run || script_file) {
						param_error = "You can use -R or -F only once.\n";
						break;
					}
				} else if (behavior != PHP_MODE_STANDARD) {
					param_error = param_mode_conflict;
					break;
				}
				behavior=PHP_MODE_PROCESS_STDIN;
				exec_run=php_optarg;
				break;

			case 'B':
				if (behavior == PHP_MODE_PROCESS_STDIN) {
					if (exec_begin) {
						param_error = "You can use -B only once.\n";
						break;
					}
				} else if (behavior != PHP_MODE_STANDARD || interactive) {
					param_error = param_mode_conflict;
					break;
				}
				behavior=PHP_MODE_PROCESS_STDIN;
				exec_begin=php_optarg;
				break;

			case 'E':
				if (behavior == PHP_MODE_PROCESS_STDIN) {
					if (exec_end) {
						param_error = "You can use -E only once.\n";
						break;
					}
				} else if (behavior != PHP_MODE_STANDARD || interactive) {
					param_error = param_mode_conflict;
					break;
				}
				behavior=PHP_MODE_PROCESS_STDIN;
				exec_end=php_optarg;
				break;

			case 's': /* generate highlighted HTML from source */
				if (behavior == PHP_MODE_CLI_DIRECT || behavior == PHP_MODE_PROCESS_STDIN) {
					param_error = "Source highlighting only works for files.\n";
					break;
				}
				behavior=PHP_MODE_HIGHLIGHT;
				break;

			case 'w':
				if (behavior == PHP_MODE_CLI_DIRECT || behavior == PHP_MODE_PROCESS_STDIN) {
					param_error = "Source stripping only works for files.\n";
					break;
				}
				behavior=PHP_MODE_STRIP;
				break;

			case 'z': /* load extension file */
				zend_load_extension(php_optarg);
				break;
			case 'H':
				hide_argv = 1;
				break;
			case 10:
				behavior=PHP_MODE_REFLECTION_FUNCTION;
				reflection_what = php_optarg;
				break;
			case 11:
				behavior=PHP_MODE_REFLECTION_CLASS;
				reflection_what = php_optarg;
				break;
			case 12:
				behavior=PHP_MODE_REFLECTION_EXTENSION;
				reflection_what = php_optarg;
				break;
			case 13:
				behavior=PHP_MODE_REFLECTION_ZEND_EXTENSION;
				reflection_what = php_optarg;
				break;
			case 14:
				behavior=PHP_MODE_REFLECTION_EXT_INFO;
				reflection_what = php_optarg;
				break;
			case 15:
				behavior = PHP_MODE_SHOW_INI_CONFIG;
				break;
			case 16:
				num_repeats = atoi(php_optarg);
				break;
			default:
				break;
			}
		}

		if (param_error) {
			PUTS(param_error);
			EG(exit_status) = 1;
			goto err;
		}

#if defined(PHP_WIN32) && !defined(PHP_CLI_WIN32_NO_CONSOLE) && (HAVE_LIBREADLINE || HAVE_LIBEDIT) && !defined(COMPILE_DL_READLINE)
		if (!interactive) {
		/* The -a option was not passed. If there is no file, it could
		 	still make sense to run interactively. The presence of a file
			is essential to mitigate buggy console info. */
			interactive = php_win32_console_is_own() &&
				!(script_file ||
					argc > php_optind && behavior!=PHP_MODE_CLI_DIRECT &&
					behavior!=PHP_MODE_PROCESS_STDIN &&
					strcmp(argv[php_optind-1],"--")
				);
		}
#endif

		if (interactive) {
			printf("Interactive shell\n\n");
			fflush(stdout);
		}

		if (num_repeats > 1) {
			fprintf(stdout, "Executing for the first time...\n");
			fflush(stdout);
		}

do_repeat:
		/* only set script_file if not set already and not in direct mode and not at end of parameter list */
		if (argc > php_optind
		  && !script_file
		  && behavior!=PHP_MODE_CLI_DIRECT
		  && behavior!=PHP_MODE_PROCESS_STDIN
		  && strcmp(argv[php_optind-1],"--"))
		{
			script_file=argv[php_optind];
			php_optind++;
		}
		if (script_file) {
			virtual_cwd_activate();
			if (cli_seek_file_begin(&file_handle, script_file) != SUCCESS) {
				goto err;
			} else {
				char real_path[MAXPATHLEN];
				if (VCWD_REALPATH(script_file, real_path)) {
					translated_path = strdup(real_path);
				}
				script_filename = script_file;
				php_self = script_file;
			}
		} else {
			/* We could handle PHP_MODE_PROCESS_STDIN in a different manner  */
			/* here but this would make things only more complicated. And it */
			/* is consistent with the way -R works where the stdin file handle*/
			/* is also accessible. */
			php_self = "Standard input code";
			if (behavior < PHP_MODE_CLI_DIRECT
			 && (!interactive || PHP_MODE_STANDARD != PHP_MODE_STANDARD)) {
				zend_stream_init_fp(&file_handle, stdin, php_self);
				file_handle.primary_script = 1;
			}
		}

		/* before registering argv to module exchange the *new* argv[0] */
		/* we can achieve this without allocating more memory */
		SG(request_info).argc=argc-php_optind+1;
		arg_excp = argv+php_optind-1;
		arg_free = argv[php_optind-1];
		SG(request_info).path_translated = translated_path ? translated_path : php_self;
		argv[php_optind-1] = php_self;
		SG(request_info).argv=argv+php_optind-1;

		if (php_request_startup()==FAILURE) {
			*arg_excp = arg_free;
			PUTS("Could not startup.\n");
			goto err;
		}
		request_started = 1;
		CG(skip_shebang) = 1;

		zend_register_bool_constant(
			ZEND_STRL("PHP_CLI_PROCESS_TITLE"),
			is_ps_title_available() == PS_TITLE_SUCCESS,
			CONST_CS, 0);

		*arg_excp = arg_free; /* reconstruct argv */

		if (hide_argv) {
			int i;
			for (i = 1; i < argc; i++) {
				memset(argv[i], 0, strlen(argv[i]));
			}
		}

		zend_is_auto_global(ZSTR_KNOWN(ZEND_STR_AUTOGLOBAL_SERVER));

		PG(during_request_startup) = 0;
		switch (behavior) {
		case PHP_MODE_STANDARD:
			if (script_file) {
				cli_register_file_handles(/* no_close */ true);
			}

			if (interactive) {
				EG(exit_status) = cli_shell_callbacks.cli_shell_run();
			} else {
				php_execute_script(&file_handle);
			}
			break;
		case PHP_MODE_LINT:
			EG(exit_status) = php_lint_script(&file_handle);
			if (EG(exit_status) == SUCCESS) {
				zend_printf("No syntax errors detected in %s\n", php_self);
			} else {
				zend_printf("Errors parsing %s\n", php_self);
			}
			break;
		case PHP_MODE_STRIP:
			if (open_file_for_scanning(&file_handle)==SUCCESS) {
				zend_strip();
			}
			goto out;
			break;
		case PHP_MODE_HIGHLIGHT:
			{
				zend_syntax_highlighter_ini syntax_highlighter_ini;

				if (open_file_for_scanning(&file_handle)==SUCCESS) {
					php_get_highlight_struct(&syntax_highlighter_ini);
					zend_highlight(&syntax_highlighter_ini);
				}
				goto out;
			}
			break;
		case PHP_MODE_CLI_DIRECT:
			cli_register_file_handles(/* no_close */ true);
			zend_eval_string_ex(exec_direct, NULL, "Command line code", 1);
			break;

		case PHP_MODE_PROCESS_STDIN:
			{
				char *input;
				size_t len, index = 0;
				zval argn, argi;

				if (!exec_run && script_file) {
					zend_string_release_ex(file_handle.filename, 0);
					file_handle.filename = NULL;
				}

				cli_register_file_handles(/* no_close */ true);

				if (exec_begin) {
					zend_eval_string_ex(exec_begin, NULL, "Command line begin code", 1);
				}
				while (EG(exit_status) == SUCCESS && (input=php_stream_gets(s_in_process, NULL, 0)) != NULL) {
					len = strlen(input);
					while (len > 0 && len-- && (input[len]=='\n' || input[len]=='\r')) {
						input[len] = '\0';
					}
					ZVAL_STRINGL(&argn, input, len + 1);
					zend_hash_str_update(&EG(symbol_table), "argn", sizeof("argn")-1, &argn);
					ZVAL_LONG(&argi, ++index);
					zend_hash_str_update(&EG(symbol_table), "argi", sizeof("argi")-1, &argi);
					if (exec_run) {
						zend_eval_string_ex(exec_run, NULL, "Command line run code", 1);
					} else {
						if (script_file) {
							if (cli_seek_file_begin(&file_handle, script_file) != SUCCESS) {
								EG(exit_status) = 1;
							} else {
								CG(skip_shebang) = 1;
								php_execute_script(&file_handle);
							}
						}
					}
					efree(input);
				}
				if (exec_end) {
					zend_eval_string_ex(exec_end, NULL, "Command line end code", 1);
				}

				break;
			}

			case PHP_MODE_REFLECTION_FUNCTION:
			case PHP_MODE_REFLECTION_CLASS:
			case PHP_MODE_REFLECTION_EXTENSION:
			case PHP_MODE_REFLECTION_ZEND_EXTENSION:
				{
					zend_class_entry *pce = NULL;
					zval arg, ref;
					zend_execute_data execute_data;

					switch (behavior) {
						default:
							break;
						case PHP_MODE_REFLECTION_FUNCTION:
							if (strstr(reflection_what, "::")) {
								pce = reflection_method_ptr;
							} else {
								pce = reflection_function_ptr;
							}
							break;
						case PHP_MODE_REFLECTION_CLASS:
							pce = reflection_class_ptr;
							break;
						case PHP_MODE_REFLECTION_EXTENSION:
							pce = reflection_extension_ptr;
							break;
						case PHP_MODE_REFLECTION_ZEND_EXTENSION:
							pce = reflection_zend_extension_ptr;
							break;
					}

					ZVAL_STRING(&arg, reflection_what);
					object_init_ex(&ref, pce);

					memset(&execute_data, 0, sizeof(zend_execute_data));
					EG(current_execute_data) = &execute_data;
					zend_call_known_instance_method_with_1_params(
						pce->constructor, Z_OBJ(ref), NULL, &arg);

					if (EG(exception)) {
						zval rv;
						zval *msg = zend_read_property(zend_ce_exception, EG(exception), "message", sizeof("message")-1, 0, &rv);
						zend_printf("Exception: %s\n", Z_STRVAL_P(msg));
						zend_object_release(EG(exception));
						EG(exception) = NULL;
						EG(exit_status) = 1;
					} else {
						zend_print_zval(&ref, 0);
						zend_write("\n", 1);
					}
					zval_ptr_dtor(&ref);
					zval_ptr_dtor(&arg);

					break;
				}
			case PHP_MODE_REFLECTION_EXT_INFO:
				{
					size_t len = strlen(reflection_what);
					char *lcname = zend_str_tolower_dup(reflection_what, len);
					zend_module_entry *module;

					if ((module = zend_hash_str_find_ptr(&module_registry, lcname, len)) == NULL) {
						if (!strcmp(reflection_what, "main")) {
							display_ini_entries(NULL);
						} else {
							zend_printf("Extension '%s' not present.\n", reflection_what);
							EG(exit_status) = 1;
						}
					} else {
						php_info_print_module(module);
					}

					efree(lcname);
					break;
				}

			case PHP_MODE_SHOW_INI_CONFIG:
				{
					zend_printf("Configuration File (php.ini) Path: %s\n", PHP_CONFIG_FILE_PATH);
					zend_printf("Loaded Configuration File:         %s\n", php_ini_opened_path ? php_ini_opened_path : "(none)");
					zend_printf("Scan for additional .ini files in: %s\n", php_ini_scanned_path  ? php_ini_scanned_path : "(none)");
					zend_printf("Additional .ini files parsed:      %s\n", php_ini_scanned_files ? php_ini_scanned_files : "(none)");
					break;
				}
		}
	} zend_end_try();

out:
	if (file_handle.filename) {
		zend_destroy_file_handle(&file_handle);
	}
	if (request_started) {
		php_request_shutdown((void *) 0);
	}
	if (translated_path) {
		free(translated_path);
	}
	/* Don't repeat fork()ed processes. */
	if (--num_repeats && pid == getpid()) {
		fprintf(stdout, "Finished execution, repeating...\n");
		fflush(stdout);
		goto do_repeat;
	}
	return EG(exit_status);
err:
	sapi_deactivate();
	zend_ini_deactivate();
	EG(exit_status) = 1;
	goto out;
}
/* }}} */

/* {{{ main */
#ifdef PHP_CLI_WIN32_NO_CONSOLE
int WINAPI WinMain(HINSTANCE hInstance, HINSTANCE hPrevInstance, LPSTR lpCmdLine, int nShowCmd)
#else
int main(int argc, char *argv[])
#endif
{
#if defined(PHP_WIN32)
# ifdef PHP_CLI_WIN32_NO_CONSOLE
	int argc = __argc;
	char **argv = __argv;
# endif
	int num_args;
	wchar_t **argv_wide;
	char **argv_save = argv;
	BOOL using_wide_argv = 0;
#endif

	int c;
	int exit_status = SUCCESS;
	int module_started = 0, sapi_started = 0;
	char *php_optarg = NULL;
	int php_optind = 1, use_extended_info = 0;
	char *ini_path_override = NULL;
	char *ini_entries = NULL;
	size_t ini_entries_len = 0;
	int ini_ignore = 0;
	sapi_module_struct *sapi_module = &cli_sapi_module;

	/*
	 * Do not move this initialization. It needs to happen before argv is used
	 * in any way.
	 */
	argv = save_ps_args(argc, argv);

#if defined(PHP_WIN32) && !defined(PHP_CLI_WIN32_NO_CONSOLE)
	php_win32_console_fileno_set_vt100(STDOUT_FILENO, TRUE);
	php_win32_console_fileno_set_vt100(STDERR_FILENO, TRUE);
#endif

	cli_sapi_module.additional_functions = additional_functions;

#if defined(PHP_WIN32) && defined(_DEBUG)
	{
		char *tmp = getenv("PHP_WIN32_DEBUG_HEAP");
		if (tmp && ZEND_ATOL(tmp)) {
			int tmp_flag;
			_CrtSetReportMode(_CRT_WARN, _CRTDBG_MODE_FILE);
			_CrtSetReportFile(_CRT_WARN, _CRTDBG_FILE_STDERR);
			_CrtSetReportMode(_CRT_ERROR, _CRTDBG_MODE_FILE);
			_CrtSetReportFile(_CRT_ERROR, _CRTDBG_FILE_STDERR);
			_CrtSetReportMode(_CRT_ASSERT, _CRTDBG_MODE_FILE);
			_CrtSetReportFile(_CRT_ASSERT, _CRTDBG_FILE_STDERR);
			tmp_flag = _CrtSetDbgFlag(_CRTDBG_REPORT_FLAG);
			tmp_flag |= _CRTDBG_DELAY_FREE_MEM_DF;
			tmp_flag |= _CRTDBG_LEAK_CHECK_DF;

			_CrtSetDbgFlag(tmp_flag);
		}
	}
#endif

#if defined(SIGPIPE) && defined(SIG_IGN)
	signal(SIGPIPE, SIG_IGN); /* ignore SIGPIPE in standalone mode so
								that sockets created via fsockopen()
								don't kill PHP if the remote site
								closes it.  in apache|apxs mode apache
								does that for us!  thies@thieso.net
								20000419 */
#endif

#ifdef ZTS
	php_tsrm_startup();
# ifdef PHP_WIN32
	ZEND_TSRMLS_CACHE_UPDATE();
# endif
#endif

	zend_signal_startup();

#ifdef PHP_WIN32
	_fmode = _O_BINARY;			/*sets default for file streams to binary */
	setmode(_fileno(stdin), O_BINARY);		/* make the stdio mode be binary */
	setmode(_fileno(stdout), O_BINARY);		/* make the stdio mode be binary */
	setmode(_fileno(stderr), O_BINARY);		/* make the stdio mode be binary */
#endif

	while ((c = php_getopt(argc, argv, OPTIONS, &php_optarg, &php_optind, 1, 2))!=-1) {
		switch (c) {
			case 'c':
				if (ini_path_override) {
					free(ini_path_override);
				}
				ini_path_override = strdup(php_optarg);
				break;
			case 'n':
				ini_ignore = 1;
				break;
			case 'd': {
				/* define ini entries on command line */
				size_t len = strlen(php_optarg);
				char *val;

				if ((val = strchr(php_optarg, '='))) {
					val++;
					if (!isalnum(*val) && *val != '"' && *val != '\'' && *val != '\0') {
						ini_entries = realloc(ini_entries, ini_entries_len + len + sizeof("\"\"\n\0"));
						memcpy(ini_entries + ini_entries_len, php_optarg, (val - php_optarg));
						ini_entries_len += (val - php_optarg);
						memcpy(ini_entries + ini_entries_len, "\"", 1);
						ini_entries_len++;
						memcpy(ini_entries + ini_entries_len, val, len - (val - php_optarg));
						ini_entries_len += len - (val - php_optarg);
						memcpy(ini_entries + ini_entries_len, "\"\n\0", sizeof("\"\n\0"));
						ini_entries_len += sizeof("\n\0\"") - 2;
					} else {
						ini_entries = realloc(ini_entries, ini_entries_len + len + sizeof("\n\0"));
						memcpy(ini_entries + ini_entries_len, php_optarg, len);
						memcpy(ini_entries + ini_entries_len + len, "\n\0", sizeof("\n\0"));
						ini_entries_len += len + sizeof("\n\0") - 2;
					}
				} else {
					ini_entries = realloc(ini_entries, ini_entries_len + len + sizeof("=1\n\0"));
					memcpy(ini_entries + ini_entries_len, php_optarg, len);
					memcpy(ini_entries + ini_entries_len + len, "=1\n\0", sizeof("=1\n\0"));
					ini_entries_len += len + sizeof("=1\n\0") - 2;
				}
				break;
			}
#ifndef PHP_CLI_WIN32_NO_CONSOLE
			case 'S':
				sapi_module = &cli_server_sapi_module;
				cli_server_sapi_module.additional_functions = server_additional_functions;
				break;
#endif
			case 'h': /* help & quit */
			case '?':
				php_cli_usage(argv[0]);
				goto out;
			case PHP_GETOPT_INVALID_ARG: /* print usage on bad options, exit 1 */
				php_cli_usage(argv[0]);
				exit_status = 1;
				goto out;
			case 'i': case 'v': case 'm':
				sapi_module = &cli_sapi_module;
				goto exit_loop;
			case 'e': /* enable extended info output */
				use_extended_info = 1;
				break;
		}
	}
exit_loop:

	sapi_module->ini_defaults = sapi_cli_ini_defaults;
	sapi_module->php_ini_path_override = ini_path_override;
	sapi_module->phpinfo_as_text = 1;
	sapi_module->php_ini_ignore_cwd = 1;
	sapi_startup(sapi_module);
	sapi_started = 1;

	sapi_module->php_ini_ignore = ini_ignore;

	sapi_module->executable_location = argv[0];

	if (sapi_module == &cli_sapi_module) {
		if (ini_entries) {
			ini_entries = realloc(ini_entries, ini_entries_len + sizeof(HARDCODED_INI));
			memmove(ini_entries + sizeof(HARDCODED_INI) - 2, ini_entries, ini_entries_len + 1);
			memcpy(ini_entries, HARDCODED_INI, sizeof(HARDCODED_INI) - 2);
		} else {
			ini_entries = malloc(sizeof(HARDCODED_INI));
			memcpy(ini_entries, HARDCODED_INI, sizeof(HARDCODED_INI));
		}
		ini_entries_len += sizeof(HARDCODED_INI) - 2;
	}

	sapi_module->ini_entries = ini_entries;

	/* startup after we get the above ini override se we get things right */
	if (sapi_module->startup(sapi_module) == FAILURE) {
		/* there is no way to see if we must call zend_ini_deactivate()
		 * since we cannot check if EG(ini_directives) has been initialized
		 * because the executor's constructor does not set initialize it.
		 * Apart from that there seems no need for zend_ini_deactivate() yet.
		 * So we goto out_err.*/
		exit_status = 1;
		goto out;
	}
	module_started = 1;

#if defined(PHP_WIN32)
	php_win32_cp_cli_setup();
	orig_cp = (php_win32_cp_get_orig())->id;
	/* Ignore the delivered argv and argc, read from W API. This place
		might be too late though, but this is the earliest place ATW
		we can access the internal charset information from PHP. */
	argv_wide = CommandLineToArgvW(GetCommandLineW(), &num_args);
	PHP_WIN32_CP_W_TO_ANY_ARRAY(argv_wide, num_args, argv, argc)
	using_wide_argv = 1;

	SetConsoleCtrlHandler(php_cli_win32_ctrl_handler, TRUE);
#endif

	/* -e option */
	if (use_extended_info) {
		CG(compiler_options) |= ZEND_COMPILE_EXTENDED_INFO;
	}

	zend_first_try {
#ifndef PHP_CLI_WIN32_NO_CONSOLE
		if (sapi_module == &cli_sapi_module) {
#endif
			exit_status = do_cli(argc, argv);
#ifndef PHP_CLI_WIN32_NO_CONSOLE
		} else {
			exit_status = do_cli_server(argc, argv);
		}
#endif
	} zend_end_try();
out:
	if (ini_path_override) {
		free(ini_path_override);
	}
	if (ini_entries) {
		free(ini_entries);
	}
	if (module_started) {
		php_module_shutdown();
	}
	if (sapi_started) {
		sapi_shutdown();
	}
#ifdef ZTS
	tsrm_shutdown();
#endif

#if defined(PHP_WIN32)
	(void)php_win32_cp_cli_restore();

	if (using_wide_argv) {
		PHP_WIN32_CP_FREE_ARRAY(argv, argc);
		LocalFree(argv_wide);
	}
	argv = argv_save;
#endif
	/*
	 * Do not move this de-initialization. It needs to happen right before
	 * exiting.
	 */
	cleanup_ps_args(argv);
	exit(exit_status);
}
/* }}} */<|MERGE_RESOLUTION|>--- conflicted
+++ resolved
@@ -538,31 +538,20 @@
 	s_out = php_stream_open_wrapper_ex("php://stdout", "wb", 0, NULL, sc_out);
 	s_err = php_stream_open_wrapper_ex("php://stderr", "wb", 0, NULL, sc_err);
 
-<<<<<<< HEAD
 	/* Release stream resources, but don't free the underlying handles. Othewrise,
 	 * extensions which write to stderr or company during mshutdown/gshutdown
 	 * won't have the expected functionality.
 	 */
-	if (no_close) {
-		if (s_in) s_in->flags |= PHP_STREAM_FLAG_NO_CLOSE;
-		if (s_out) s_out->flags |= PHP_STREAM_FLAG_NO_CLOSE;
-		if (s_err) s_err->flags |= PHP_STREAM_FLAG_NO_CLOSE;
-	}
-
-=======
->>>>>>> a8437d08
+	if (s_in) s_in->flags |= PHP_STREAM_FLAG_NO_CLOSE;
+	if (s_out) s_out->flags |= PHP_STREAM_FLAG_NO_CLOSE;
+	if (s_err) s_err->flags |= PHP_STREAM_FLAG_NO_CLOSE;
+
 	if (s_in==NULL || s_out==NULL || s_err==NULL) {
 		if (s_in) php_stream_close(s_in);
 		if (s_out) php_stream_close(s_out);
 		if (s_err) php_stream_close(s_err);
 		return;
 	}
-
-#if PHP_DEBUG
-	/* do not close stdout and stderr */
-	s_out->flags |= PHP_STREAM_FLAG_NO_CLOSE;
-	s_err->flags |= PHP_STREAM_FLAG_NO_CLOSE;
-#endif
 
 	s_in_process = s_in;
 
@@ -969,7 +958,7 @@
 		switch (behavior) {
 		case PHP_MODE_STANDARD:
 			if (script_file) {
-				cli_register_file_handles(/* no_close */ true);
+				cli_register_file_handles(/* no_close */ PHP_DEBUG || num_repeats > 1);
 			}
 
 			if (interactive) {
@@ -1004,7 +993,7 @@
 			}
 			break;
 		case PHP_MODE_CLI_DIRECT:
-			cli_register_file_handles(/* no_close */ true);
+			cli_register_file_handles(/* no_close */ PHP_DEBUG || num_repeats > 1);
 			zend_eval_string_ex(exec_direct, NULL, "Command line code", 1);
 			break;
 
@@ -1019,7 +1008,7 @@
 					file_handle.filename = NULL;
 				}
 
-				cli_register_file_handles(/* no_close */ true);
+				cli_register_file_handles(/* no_close */ PHP_DEBUG || num_repeats > 1);
 
 				if (exec_begin) {
 					zend_eval_string_ex(exec_begin, NULL, "Command line begin code", 1);
