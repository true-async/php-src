--TEST--
show information about class
--SKIPIF--
<?php 
include "skipif.inc"; 
if (!extension_loaded("reflection")) {
    die("skip reflection extension required");
}
?>
--FILE--
<?php

$php = getenv('TEST_PHP_EXECUTABLE');

var_dump(`"$php" -n --rc unknown`);
var_dump(`"$php" -n --rc stdclass`);
var_dump(`"$php" -n --rc exception`);

echo "Done\n";
?>
--EXPECTF-- 
string(40) "Exception: Class unknown does not exist
"
string(183) "Class [ <internal:Core> class stdClass ] {

  - Constants [0] {
  }

  - Static properties [0] {
  }

  - Static methods [0] {
  }

  - Properties [0] {
  }

  - Methods [0] {
  }
}

"
<<<<<<< HEAD
string(1544) "Class [ <internal:Core> class Exception implements Throwable ] {
=======
string(1418) "Class [ <internal:Core> class Exception ] {
>>>>>>> 54187fa4

  - Constants [0] {
  }

  - Static properties [0] {
  }

  - Static methods [0] {
  }

  - Properties [7] {
    Property [ <default> protected $message ]
    Property [ <default> private $string ]
    Property [ <default> protected $code ]
    Property [ <default> protected $file ]
    Property [ <default> protected $line ]
    Property [ <default> private $trace ]
    Property [ <default> private $previous ]
  }

  - Methods [11] {
    Method [ <internal:Core> final private method __clone ] {
    }

    Method [ <internal:Core, ctor> public method __construct ] {

      - Parameters [3] {
        Parameter #0 [ <optional> $message ]
        Parameter #1 [ <optional> $code ]
        Parameter #2 [ <optional> $previous ]
      }
    }

<<<<<<< HEAD
    Method [ <internal:Core, prototype Throwable> final public method __wakeup ] {
=======
    Method [ <internal:Core> public method __wakeup ] {
>>>>>>> 54187fa4
    }

    Method [ <internal:Core, prototype Throwable> final public method getMessage ] {
    }

    Method [ <internal:Core, prototype Throwable> final public method getCode ] {
    }

    Method [ <internal:Core, prototype Throwable> final public method getFile ] {
    }

    Method [ <internal:Core, prototype Throwable> final public method getLine ] {
    }

    Method [ <internal:Core, prototype Throwable> final public method getTrace ] {
    }

    Method [ <internal:Core, prototype Throwable> final public method getPrevious ] {
    }

    Method [ <internal:Core, prototype Throwable> final public method getTraceAsString ] {
    }

    Method [ <internal:Core, prototype Throwable> public method __toString ] {
    }
  }
}

"
Done<|MERGE_RESOLUTION|>--- conflicted
+++ resolved
@@ -40,11 +40,7 @@
 }
 
 "
-<<<<<<< HEAD
 string(1544) "Class [ <internal:Core> class Exception implements Throwable ] {
-=======
-string(1418) "Class [ <internal:Core> class Exception ] {
->>>>>>> 54187fa4
 
   - Constants [0] {
   }
@@ -78,11 +74,7 @@
       }
     }
 
-<<<<<<< HEAD
-    Method [ <internal:Core, prototype Throwable> final public method __wakeup ] {
-=======
     Method [ <internal:Core> public method __wakeup ] {
->>>>>>> 54187fa4
     }
 
     Method [ <internal:Core, prototype Throwable> final public method getMessage ] {
