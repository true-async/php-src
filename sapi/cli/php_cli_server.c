/*
   +----------------------------------------------------------------------+
   | PHP Version 7                                                        |
   +----------------------------------------------------------------------+
   | Copyright (c) 1997-2015 The PHP Group                                |
   +----------------------------------------------------------------------+
   | This source file is subject to version 3.01 of the PHP license,      |
   | that is bundled with this package in the file LICENSE, and is        |
   | available through the world-wide-web at the following url:           |
   | http://www.php.net/license/3_01.txt                                  |
   | If you did not receive a copy of the PHP license and are unable to   |
   | obtain it through the world-wide-web, please send a note to          |
   | license@php.net so we can mail you a copy immediately.               |
   +----------------------------------------------------------------------+
   | Author: Moriyoshi Koizumi <moriyoshi@php.net>                        |
   |         Xinchen Hui       <laruence@php.net>                         |
   +----------------------------------------------------------------------+
*/

/* $Id: php_cli.c 306938 2011-01-01 02:17:06Z felipe $ */

#include <stdio.h>
#include <stdlib.h>
#include <fcntl.h>
#include <assert.h>

#ifdef PHP_WIN32
# include <process.h>
# include <io.h>
# include "win32/time.h"
# include "win32/signal.h"
# include "win32/php_registry.h"
# include <sys/timeb.h>
#else
# include "php_config.h"
#endif

#ifdef __riscos__
#include <unixlib/local.h>
#endif


#if HAVE_TIME_H
#include <time.h>
#endif
#if HAVE_SYS_TIME_H
#include <sys/time.h>
#endif
#if HAVE_UNISTD_H
#include <unistd.h>
#endif
#if HAVE_SIGNAL_H
#include <signal.h>
#endif
#if HAVE_SETLOCALE
#include <locale.h>
#endif
#if HAVE_DLFCN_H
#include <dlfcn.h>
#endif

#include "SAPI.h"
#include "php.h"
#include "php_ini.h"
#include "php_main.h"
#include "php_globals.h"
#include "php_variables.h"
#include "zend_hash.h"
#include "zend_modules.h"
#include "fopen_wrappers.h"
#include "http_status_codes.h"

#include "zend_compile.h"
#include "zend_execute.h"
#include "zend_highlight.h"
#include "zend_exceptions.h"

#include "php_getopt.h"

#ifndef PHP_WIN32
# define php_select(m, r, w, e, t)	select(m, r, w, e, t)
# define SOCK_EINVAL EINVAL
# define SOCK_EAGAIN EAGAIN
# define SOCK_EINTR EINTR
# define SOCK_EADDRINUSE EADDRINUSE
#else
# include "win32/select.h"
# define SOCK_EINVAL WSAEINVAL
# define SOCK_EAGAIN WSAEWOULDBLOCK
# define SOCK_EINTR WSAEINTR
# define SOCK_EADDRINUSE WSAEADDRINUSE
#endif

#include "ext/standard/file.h" /* for php_set_sock_blocking() :-( */
#include "zend_smart_str.h"
#include "ext/standard/html.h"
#include "ext/standard/url.h" /* for php_url_decode() */
#include "ext/standard/php_string.h" /* for php_dirname() */
#include "php_network.h"

#include "php_http_parser.h"
#include "php_cli_server.h"
#include "mime_type_map.h"

#include "php_cli_process_title.h"

#define OUTPUT_NOT_CHECKED -1
#define OUTPUT_IS_TTY 1
#define OUTPUT_NOT_TTY 0

typedef struct php_cli_server_poller {
	fd_set rfds, wfds;
	struct {
		fd_set rfds, wfds;
	} active;
	php_socket_t max_fd;
} php_cli_server_poller;

typedef struct php_cli_server_request {
	enum php_http_method request_method;
	int protocol_version;
	char *request_uri;
	size_t request_uri_len;
	char *vpath;
	size_t vpath_len;
	char *path_translated;
	size_t path_translated_len;
	char *path_info;
	size_t path_info_len;
	char *query_string;
	size_t query_string_len;
	HashTable headers;
	HashTable headers_original_case;
	char *content;
	size_t content_len;
	const char *ext;
	size_t ext_len;
	zend_stat_t sb;
} php_cli_server_request;

typedef struct php_cli_server_chunk {
	struct php_cli_server_chunk *next;
	enum php_cli_server_chunk_type {
		PHP_CLI_SERVER_CHUNK_HEAP,
		PHP_CLI_SERVER_CHUNK_IMMORTAL
	} type;
	union {
		struct { void *block; char *p; size_t len; } heap;
		struct { const char *p; size_t len; } immortal;
	} data;
} php_cli_server_chunk;

typedef struct php_cli_server_buffer {
	php_cli_server_chunk *first;
	php_cli_server_chunk *last;
} php_cli_server_buffer;

typedef struct php_cli_server_content_sender {
	php_cli_server_buffer buffer;
} php_cli_server_content_sender;

typedef struct php_cli_server_client {
	struct php_cli_server *server;
	php_socket_t sock;
	struct sockaddr *addr;
	socklen_t addr_len;
	char *addr_str;
	size_t addr_str_len;
	php_http_parser parser;
	unsigned int request_read:1;
	char *current_header_name;
	size_t current_header_name_len;
	unsigned int current_header_name_allocated:1;
	size_t post_read_offset;
	php_cli_server_request request;
	unsigned int content_sender_initialized:1;
	php_cli_server_content_sender content_sender;
	int file_fd;
} php_cli_server_client;

typedef struct php_cli_server {
	php_socket_t server_sock;
	php_cli_server_poller poller;
	int is_running;
	char *host;
	int port;
	int address_family;
	char *document_root;
	size_t document_root_len;
	char *router;
	size_t router_len;
	socklen_t socklen;
	HashTable clients;
	HashTable extension_mime_types;
} php_cli_server;

typedef struct php_cli_server_http_response_status_code_pair {
	int code;
	const char *str;
} php_cli_server_http_response_status_code_pair;

static php_cli_server_http_response_status_code_pair template_map[] = {
	{ 400, "<h1>%s</h1><p>Your browser sent a request that this server could not understand.</p>" },
	{ 404, "<h1>%s</h1><p>The requested resource <code class=\"url\">%s</code> was not found on this server.</p>" },
	{ 500, "<h1>%s</h1><p>The server is temporarily unavailable.</p>" },
	{ 501, "<h1>%s</h1><p>Request method not supported.</p>" }
};

#if HAVE_UNISTD_H
static int php_cli_output_is_tty = OUTPUT_NOT_CHECKED;
#endif

static size_t php_cli_server_client_send_through(php_cli_server_client *client, const char *str, size_t str_len);
static php_cli_server_chunk *php_cli_server_chunk_heap_new_self_contained(size_t len);
static void php_cli_server_buffer_append(php_cli_server_buffer *buffer, php_cli_server_chunk *chunk);
static void php_cli_server_logf(const char *format, ...);
static void php_cli_server_log_response(php_cli_server_client *client, int status, const char *message);

ZEND_DECLARE_MODULE_GLOBALS(cli_server);

/* {{{ static char php_cli_server_css[]
 * copied from ext/standard/info.c
 */
static const char php_cli_server_css[] = "<style>\n" \
										"body { background-color: #fcfcfc; color: #333333; margin: 0; padding:0; }\n" \
										"h1 { font-size: 1.5em; font-weight: normal; background-color: #9999cc; min-height:2em; line-height:2em; border-bottom: 1px inset black; margin: 0; }\n" \
										"h1, p { padding-left: 10px; }\n" \
										"code.url { background-color: #eeeeee; font-family:monospace; padding:0 2px;}\n" \
										"</style>\n";
/* }}} */

#ifdef PHP_WIN32
int php_cli_server_get_system_time(char *buf) {
	struct _timeb system_time;
	errno_t err;

	if (buf == NULL) {
		return -1;
	}

	_ftime(&system_time);
	err = ctime_s(buf, 52, &(system_time.time) );
	if (err) {
		return -1;
	}
	return 0;
}
#else
int php_cli_server_get_system_time(char *buf) {
	struct timeval tv;
	struct tm tm;

	gettimeofday(&tv, NULL);

	/* TODO: should be checked for NULL tm/return vaue */
	php_localtime_r(&tv.tv_sec, &tm);
	php_asctime_r(&tm, buf);
	return 0;
}
#endif

static void char_ptr_dtor_p(zval *zv) /* {{{ */
{
	pefree(Z_PTR_P(zv), 1);
} /* }}} */

static char *get_last_error() /* {{{ */
{
	return pestrdup(strerror(errno), 1);
} /* }}} */

static int status_comp(const void *a, const void *b) /* {{{ */
{
	const http_response_status_code_pair *pa = (const http_response_status_code_pair *) a;
	const http_response_status_code_pair *pb = (const http_response_status_code_pair *) b;

	if (pa->code < pb->code) {
		return -1;
	} else if (pa->code > pb->code) {
		return 1;
	}

	return 0;
} /* }}} */

static const char *get_status_string(int code) /* {{{ */
{
	http_response_status_code_pair needle = {code, NULL},
		*result = NULL;

	result = bsearch(&needle, http_status_map, http_status_map_len, sizeof(needle), status_comp);

	if (result) {
		return result->str;
	}

	/* Returning NULL would require complicating append_http_status_line() to
	 * not segfault in that case, so let's just return a placeholder, since RFC
	 * 2616 requires a reason phrase. This is basically what a lot of other Web
	 * servers do in this case anyway. */
	return "Unknown Status Code";
} /* }}} */

static const char *get_template_string(int code) /* {{{ */
{
	size_t e = (sizeof(template_map) / sizeof(php_cli_server_http_response_status_code_pair));
	size_t s = 0;

	while (e != s) {
		size_t c = MIN((e + s + 1) / 2, e - 1);
		int d = template_map[c].code;
		if (d > code) {
			e = c;
		} else if (d < code) {
			s = c;
		} else {
			return template_map[c].str;
		}
	}
	return NULL;
} /* }}} */

static void append_http_status_line(smart_str *buffer, int protocol_version, int response_code, int persistent) /* {{{ */
{
	if (!response_code) {
		response_code = 200;
	}
	smart_str_appendl_ex(buffer, "HTTP", 4, persistent);
	smart_str_appendc_ex(buffer, '/', persistent);
	smart_str_append_long_ex(buffer, protocol_version / 100, persistent);
	smart_str_appendc_ex(buffer, '.', persistent);
	smart_str_append_long_ex(buffer, protocol_version % 100, persistent);
	smart_str_appendc_ex(buffer, ' ', persistent);
	smart_str_append_long_ex(buffer, response_code, persistent);
	smart_str_appendc_ex(buffer, ' ', persistent);
	smart_str_appends_ex(buffer, get_status_string(response_code), persistent);
	smart_str_appendl_ex(buffer, "\r\n", 2, persistent);
} /* }}} */

static void append_essential_headers(smart_str* buffer, php_cli_server_client *client, int persistent) /* {{{ */
{
	{
		char *val;
		if (NULL != (val = zend_hash_str_find_ptr(&client->request.headers, "host", sizeof("host")-1))) {
			smart_str_appendl_ex(buffer, "Host", sizeof("Host") - 1, persistent);
			smart_str_appendl_ex(buffer, ": ", sizeof(": ") - 1, persistent);
			smart_str_appends_ex(buffer, val, persistent);
			smart_str_appendl_ex(buffer, "\r\n", 2, persistent);
		}
	}
	smart_str_appendl_ex(buffer, "Connection: close\r\n", sizeof("Connection: close\r\n") - 1, persistent);
} /* }}} */

static const char *get_mime_type(const php_cli_server *server, const char *ext, size_t ext_len) /* {{{ */
{
	return (const char*)zend_hash_str_find_ptr(&server->extension_mime_types, ext, ext_len);
} /* }}} */

PHP_FUNCTION(apache_request_headers) /* {{{ */
{
	php_cli_server_client *client;
	HashTable *headers;
	zend_string *key;
	char *value;
	zval tmp;

	if (zend_parse_parameters_none() == FAILURE) {
		return;
	}

	client = SG(server_context);
	headers = &client->request.headers_original_case;

	array_init_size(return_value, zend_hash_num_elements(headers));

	ZEND_HASH_FOREACH_STR_KEY_PTR(headers, key, value) {
		ZVAL_STRING(&tmp, value);
		zend_symtable_update(Z_ARRVAL_P(return_value), key, &tmp);
	} ZEND_HASH_FOREACH_END();
}
/* }}} */

static void add_response_header(sapi_header_struct *h, zval *return_value) /* {{{ */
{
	char *s, *p;
	ptrdiff_t  len;
	ALLOCA_FLAG(use_heap)

	if (h->header_len > 0) {
		p = strchr(h->header, ':');
		len = p - h->header;
		if (p && (len > 0)) {
			while (len > 0 && (h->header[len-1] == ' ' || h->header[len-1] == '\t')) {
				len--;
			}
			if (len) {
				s = do_alloca(len + 1, use_heap);
				memcpy(s, h->header, len);
				s[len] = 0;
				do {
					p++;
				} while (*p == ' ' || *p == '\t');
				add_assoc_stringl_ex(return_value, s, (uint)len, p, h->header_len - (p - h->header));
				free_alloca(s, use_heap);
			}
		}
	}
}
/* }}} */

PHP_FUNCTION(apache_response_headers) /* {{{ */
{
	if (zend_parse_parameters_none() == FAILURE) {
		return;
	}

	array_init(return_value);
	zend_llist_apply_with_argument(&SG(sapi_headers).headers, (llist_apply_with_arg_func_t)add_response_header, return_value);
}
/* }}} */

/* {{{ cli_server module
 */

static void cli_server_init_globals(zend_cli_server_globals *cg)
{
	cg->color = 0;
}

PHP_INI_BEGIN()
	STD_PHP_INI_BOOLEAN("cli_server.color", "0", PHP_INI_ALL, OnUpdateBool, color, zend_cli_server_globals, cli_server_globals)
PHP_INI_END()

static PHP_MINIT_FUNCTION(cli_server)
{
	ZEND_INIT_MODULE_GLOBALS(cli_server, cli_server_init_globals, NULL);
	REGISTER_INI_ENTRIES();
	return SUCCESS;
}

static PHP_MSHUTDOWN_FUNCTION(cli_server)
{
	UNREGISTER_INI_ENTRIES();
	return SUCCESS;
}

static PHP_MINFO_FUNCTION(cli_server)
{
	DISPLAY_INI_ENTRIES();
}

zend_module_entry cli_server_module_entry = {
	STANDARD_MODULE_HEADER,
	"cli_server",
	NULL,
	PHP_MINIT(cli_server),
	PHP_MSHUTDOWN(cli_server),
	NULL,
	NULL,
	PHP_MINFO(cli_server),
	PHP_VERSION,
	STANDARD_MODULE_PROPERTIES
};
/* }}} */

ZEND_BEGIN_ARG_INFO(arginfo_no_args, 0)
ZEND_END_ARG_INFO()

const zend_function_entry server_additional_functions[] = {
	PHP_FE(cli_set_process_title,        arginfo_cli_set_process_title)
	PHP_FE(cli_get_process_title,        arginfo_cli_get_process_title)
	PHP_FE(apache_request_headers, arginfo_no_args)
	PHP_FE(apache_response_headers, arginfo_no_args)
	PHP_FALIAS(getallheaders, apache_request_headers, arginfo_no_args)
	{NULL, NULL, NULL}
};

static int sapi_cli_server_startup(sapi_module_struct *sapi_module) /* {{{ */
{
	if (php_module_startup(sapi_module, &cli_server_module_entry, 1) == FAILURE) {
		return FAILURE;
	}
	return SUCCESS;
} /* }}} */

static size_t sapi_cli_server_ub_write(const char *str, size_t str_length) /* {{{ */
{
	php_cli_server_client *client = SG(server_context);
	if (!client) {
		return 0;
	}
	return php_cli_server_client_send_through(client, str, str_length);
} /* }}} */

static void sapi_cli_server_flush(void *server_context) /* {{{ */
{
	php_cli_server_client *client = server_context;

	if (!client) {
		return;
	}

	if (!ZEND_VALID_SOCKET(client->sock)) {
		php_handle_aborted_connection();
		return;
	}

	if (!SG(headers_sent)) {
		sapi_send_headers();
		SG(headers_sent) = 1;
	}
} /* }}} */

static int sapi_cli_server_discard_headers(sapi_headers_struct *sapi_headers) /* {{{ */{
	return SAPI_HEADER_SENT_SUCCESSFULLY;
}
/* }}} */

static int sapi_cli_server_send_headers(sapi_headers_struct *sapi_headers) /* {{{ */
{
	php_cli_server_client *client = SG(server_context);
	smart_str buffer = { 0 };
	sapi_header_struct *h;
	zend_llist_position pos;

	if (client == NULL || SG(request_info).no_headers) {
		return SAPI_HEADER_SENT_SUCCESSFULLY;
	}

	if (SG(sapi_headers).http_status_line) {
		smart_str_appends(&buffer, SG(sapi_headers).http_status_line);
		smart_str_appendl(&buffer, "\r\n", 2);
	} else {
		append_http_status_line(&buffer, client->request.protocol_version, SG(sapi_headers).http_response_code, 0);
	}

	append_essential_headers(&buffer, client, 0);

	h = (sapi_header_struct*)zend_llist_get_first_ex(&sapi_headers->headers, &pos);
	while (h) {
		if (h->header_len) {
			smart_str_appendl(&buffer, h->header, h->header_len);
			smart_str_appendl(&buffer, "\r\n", 2);
		}
		h = (sapi_header_struct*)zend_llist_get_next_ex(&sapi_headers->headers, &pos);
	}
	smart_str_appendl(&buffer, "\r\n", 2);

	php_cli_server_client_send_through(client, ZSTR_VAL(buffer.s), ZSTR_LEN(buffer.s));

	smart_str_free(&buffer);
	return SAPI_HEADER_SENT_SUCCESSFULLY;
}
/* }}} */

static char *sapi_cli_server_read_cookies(void) /* {{{ */
{
	php_cli_server_client *client = SG(server_context);
	char *val;
	if (NULL == (val = zend_hash_str_find_ptr(&client->request.headers, "cookie", sizeof("cookie")-1))) {
		return NULL;
	}
	return val;
} /* }}} */

static size_t sapi_cli_server_read_post(char *buf, size_t count_bytes) /* {{{ */
{
	php_cli_server_client *client = SG(server_context);
	if (client->request.content) {
		size_t content_len = client->request.content_len;
		size_t nbytes_copied = MIN(client->post_read_offset + count_bytes, content_len) - client->post_read_offset;
		memmove(buf, client->request.content + client->post_read_offset, nbytes_copied);
		client->post_read_offset += nbytes_copied;
		return nbytes_copied;
	}
	return 0;
} /* }}} */

static void sapi_cli_server_register_variable(zval *track_vars_array, const char *key, const char *val) /* {{{ */
{
	char *new_val = (char *)val;
	size_t new_val_len;

	if (NULL == val) {
		return;
	}

	if (sapi_module.input_filter(PARSE_SERVER, (char*)key, &new_val, strlen(val), &new_val_len)) {
		php_register_variable_safe((char *)key, new_val, new_val_len, track_vars_array);
	}
} /* }}} */

static int sapi_cli_server_register_entry_cb(char **entry, int num_args, va_list args, zend_hash_key *hash_key) /* {{{ */ {
	zval *track_vars_array = va_arg(args, zval *);
	if (hash_key->key) {
		char *real_key, *key;
		uint i;
		key = estrndup(ZSTR_VAL(hash_key->key), ZSTR_LEN(hash_key->key));
		for(i=0; i<ZSTR_LEN(hash_key->key); i++) {
			if (key[i] == '-') {
				key[i] = '_';
			} else {
				key[i] = toupper(key[i]);
			}
		}
		spprintf(&real_key, 0, "%s_%s", "HTTP", key);
<<<<<<< HEAD
		sapi_cli_server_register_variable(track_vars_array, real_key, *entry);
=======
		if (strcmp(key, "CONTENT_TYPE") == 0 || strcmp(key, "CONTENT_LENGTH") == 0) {
			sapi_cli_server_register_variable(track_vars_array, key, *entry TSRMLS_CC);
		}
		sapi_cli_server_register_variable(track_vars_array, real_key, *entry TSRMLS_CC);
>>>>>>> 36cbb7cc
		efree(key);
		efree(real_key);
	}

	return ZEND_HASH_APPLY_KEEP;
}
/* }}} */

static void sapi_cli_server_register_variables(zval *track_vars_array) /* {{{ */
{
	php_cli_server_client *client = SG(server_context);
	sapi_cli_server_register_variable(track_vars_array, "DOCUMENT_ROOT", client->server->document_root);
	{
		char *tmp;
		if ((tmp = strrchr(client->addr_str, ':'))) {
			char addr[64], port[8];
			strncpy(port, tmp + 1, 8);
			port[7] = '\0';
			strncpy(addr, client->addr_str, tmp - client->addr_str);
			addr[tmp - client->addr_str] = '\0';
			sapi_cli_server_register_variable(track_vars_array, "REMOTE_ADDR", addr);
			sapi_cli_server_register_variable(track_vars_array, "REMOTE_PORT", port);
		} else {
			sapi_cli_server_register_variable(track_vars_array, "REMOTE_ADDR", client->addr_str);
		}
	}
	{
		char *tmp;
		spprintf(&tmp, 0, "PHP %s Development Server", PHP_VERSION);
		sapi_cli_server_register_variable(track_vars_array, "SERVER_SOFTWARE", tmp);
		efree(tmp);
	}
	{
		char *tmp;
		spprintf(&tmp, 0, "HTTP/%d.%d", client->request.protocol_version / 100, client->request.protocol_version % 100);
		sapi_cli_server_register_variable(track_vars_array, "SERVER_PROTOCOL", tmp);
		efree(tmp);
	}
	sapi_cli_server_register_variable(track_vars_array, "SERVER_NAME", client->server->host);
	{
		char *tmp;
		spprintf(&tmp, 0, "%i",  client->server->port);
		sapi_cli_server_register_variable(track_vars_array, "SERVER_PORT", tmp);
		efree(tmp);
	}

	sapi_cli_server_register_variable(track_vars_array, "REQUEST_URI", client->request.request_uri);
	sapi_cli_server_register_variable(track_vars_array, "REQUEST_METHOD", SG(request_info).request_method);
	sapi_cli_server_register_variable(track_vars_array, "SCRIPT_NAME", client->request.vpath);
	if (SG(request_info).path_translated) {
		sapi_cli_server_register_variable(track_vars_array, "SCRIPT_FILENAME", SG(request_info).path_translated);
	} else if (client->server->router) {
		char *temp;
		spprintf(&temp, 0, "%s/%s", client->server->document_root, client->server->router);
		sapi_cli_server_register_variable(track_vars_array, "SCRIPT_FILENAME", temp);
		efree(temp);
	}
	if (client->request.path_info) {
		sapi_cli_server_register_variable(track_vars_array, "PATH_INFO", client->request.path_info);
	}
	if (client->request.path_info_len) {
		char *tmp;
		spprintf(&tmp, 0, "%s%s", client->request.vpath, client->request.path_info);
		sapi_cli_server_register_variable(track_vars_array, "PHP_SELF", tmp);
		efree(tmp);
	} else {
		sapi_cli_server_register_variable(track_vars_array, "PHP_SELF", client->request.vpath);
	}
	if (client->request.query_string) {
		sapi_cli_server_register_variable(track_vars_array, "QUERY_STRING", client->request.query_string);
	}
	zend_hash_apply_with_arguments(&client->request.headers, (apply_func_args_t)sapi_cli_server_register_entry_cb, 1, track_vars_array);
} /* }}} */

static void sapi_cli_server_log_message(char *msg) /* {{{ */
{
	char buf[52];

	if (php_cli_server_get_system_time(buf) != 0) {
		memmove(buf, "unknown time, can't be fetched", sizeof("unknown time, can't be fetched"));
	} else {
		size_t l = strlen(buf);
		if (l > 0) {
			buf[l - 1] = '\0';
		} else {
			memmove(buf, "unknown", sizeof("unknown"));
		}
	}
	fprintf(stderr, "[%s] %s\n", buf, msg);
} /* }}} */

/* {{{ sapi_module_struct cli_server_sapi_module
 */
sapi_module_struct cli_server_sapi_module = {
	"cli-server",							/* name */
	"Built-in HTTP server",		/* pretty name */

	sapi_cli_server_startup,				/* startup */
	php_module_shutdown_wrapper,	/* shutdown */

	NULL,							/* activate */
	NULL,							/* deactivate */

	sapi_cli_server_ub_write,		/* unbuffered write */
	sapi_cli_server_flush,			/* flush */
	NULL,							/* get uid */
	NULL,							/* getenv */

	php_error,						/* error handler */

	NULL,							/* header handler */
	sapi_cli_server_send_headers,	/* send headers handler */
	NULL,							/* send header handler */

	sapi_cli_server_read_post,		/* read POST data */
	sapi_cli_server_read_cookies,	/* read Cookies */

	sapi_cli_server_register_variables,	/* register server variables */
	sapi_cli_server_log_message,	/* Log message */
	NULL,							/* Get request time */
	NULL,							/* Child terminate */

	STANDARD_SAPI_MODULE_PROPERTIES
}; /* }}} */

static int php_cli_server_poller_ctor(php_cli_server_poller *poller) /* {{{ */
{
	FD_ZERO(&poller->rfds);
	FD_ZERO(&poller->wfds);
	poller->max_fd = -1;
	return SUCCESS;
} /* }}} */

static void php_cli_server_poller_add(php_cli_server_poller *poller, int mode, php_socket_t fd) /* {{{ */
{
	if (mode & POLLIN) {
		PHP_SAFE_FD_SET(fd, &poller->rfds);
	}
	if (mode & POLLOUT) {
		PHP_SAFE_FD_SET(fd, &poller->wfds);
	}
	if (fd > poller->max_fd) {
		poller->max_fd = fd;
	}
} /* }}} */

static void php_cli_server_poller_remove(php_cli_server_poller *poller, int mode, php_socket_t fd) /* {{{ */
{
	if (mode & POLLIN) {
		PHP_SAFE_FD_CLR(fd, &poller->rfds);
	}
	if (mode & POLLOUT) {
		PHP_SAFE_FD_CLR(fd, &poller->wfds);
	}
#ifndef PHP_WIN32
	if (fd == poller->max_fd) {
		while (fd > 0) {
			fd--;
			if (PHP_SAFE_FD_ISSET(fd, &poller->rfds) || PHP_SAFE_FD_ISSET(fd, &poller->wfds)) {
				break;
			}
		}
		poller->max_fd = fd;
	}
#endif
} /* }}} */

static int php_cli_server_poller_poll(php_cli_server_poller *poller, struct timeval *tv) /* {{{ */
{
	memmove(&poller->active.rfds, &poller->rfds, sizeof(poller->rfds));
	memmove(&poller->active.wfds, &poller->wfds, sizeof(poller->wfds));
	return php_select(poller->max_fd + 1, &poller->active.rfds, &poller->active.wfds, NULL, tv);
} /* }}} */

static int php_cli_server_poller_iter_on_active(php_cli_server_poller *poller, void *opaque, int(*callback)(void *, php_socket_t fd, int events)) /* {{{ */
{
	int retval = SUCCESS;
#ifdef PHP_WIN32
	struct socket_entry {
		SOCKET fd;
		int events;
	} entries[FD_SETSIZE * 2];
	size_t i;
	struct socket_entry *n = entries, *m;

	for (i = 0; i < poller->active.rfds.fd_count; i++) {
		n->events = POLLIN;
		n->fd = poller->active.rfds.fd_array[i];
		n++;
	}

	m = n;
	for (i = 0; i < poller->active.wfds.fd_count; i++) {
		struct socket_entry *e;
		SOCKET fd = poller->active.wfds.fd_array[i];
		for (e = entries; e < m; e++) {
			if (e->fd == fd) {
				e->events |= POLLOUT;
			}
		}
		if (e == m) {
			assert(n < entries + FD_SETSIZE * 2);
			n->events = POLLOUT;
			n->fd = fd;
			n++;
		}
	}

	{
		struct socket_entry *e = entries;
		for (; e < n; e++) {
			if (SUCCESS != callback(opaque, e->fd, e->events)) {
				retval = FAILURE;
			}
		}
	}

#else
	php_socket_t fd;
	const php_socket_t max_fd = poller->max_fd;

	for (fd=0 ; fd<=max_fd ; fd++)  {
		if (PHP_SAFE_FD_ISSET(fd, &poller->active.rfds)) {
                if (SUCCESS != callback(opaque, fd, POLLIN)) {
                    retval = FAILURE;
                }
		}
		if (PHP_SAFE_FD_ISSET(fd, &poller->active.wfds)) {
                if (SUCCESS != callback(opaque, fd, POLLOUT)) {
                    retval = FAILURE;
                }
		}
	}
#endif
	return retval;
} /* }}} */

static size_t php_cli_server_chunk_size(const php_cli_server_chunk *chunk) /* {{{ */
{
	switch (chunk->type) {
	case PHP_CLI_SERVER_CHUNK_HEAP:
		return chunk->data.heap.len;
	case PHP_CLI_SERVER_CHUNK_IMMORTAL:
		return chunk->data.immortal.len;
	}
	return 0;
} /* }}} */

static void php_cli_server_chunk_dtor(php_cli_server_chunk *chunk) /* {{{ */
{
	switch (chunk->type) {
	case PHP_CLI_SERVER_CHUNK_HEAP:
		if (chunk->data.heap.block != chunk) {
			pefree(chunk->data.heap.block, 1);
		}
		break;
	case PHP_CLI_SERVER_CHUNK_IMMORTAL:
		break;
	}
} /* }}} */

static void php_cli_server_buffer_dtor(php_cli_server_buffer *buffer) /* {{{ */
{
	php_cli_server_chunk *chunk, *next;
	for (chunk = buffer->first; chunk; chunk = next) {
		next = chunk->next;
		php_cli_server_chunk_dtor(chunk);
		pefree(chunk, 1);
	}
} /* }}} */

static void php_cli_server_buffer_ctor(php_cli_server_buffer *buffer) /* {{{ */
{
	buffer->first = NULL;
	buffer->last = NULL;
} /* }}} */

static void php_cli_server_buffer_append(php_cli_server_buffer *buffer, php_cli_server_chunk *chunk) /* {{{ */
{
	php_cli_server_chunk *last;
	for (last = chunk; last->next; last = last->next);
	if (!buffer->last) {
		buffer->first = chunk;
	} else {
		buffer->last->next = chunk;
	}
	buffer->last = last;
} /* }}} */

static void php_cli_server_buffer_prepend(php_cli_server_buffer *buffer, php_cli_server_chunk *chunk) /* {{{ */
{
	php_cli_server_chunk *last;
	for (last = chunk; last->next; last = last->next);
	last->next = buffer->first;
	if (!buffer->last) {
		buffer->last = last;
	}
	buffer->first = chunk;
} /* }}} */

static size_t php_cli_server_buffer_size(const php_cli_server_buffer *buffer) /* {{{ */
{
	php_cli_server_chunk *chunk;
	size_t retval = 0;
	for (chunk = buffer->first; chunk; chunk = chunk->next) {
		retval += php_cli_server_chunk_size(chunk);
	}
	return retval;
} /* }}} */

static php_cli_server_chunk *php_cli_server_chunk_immortal_new(const char *buf, size_t len) /* {{{ */
{
	php_cli_server_chunk *chunk = pemalloc(sizeof(php_cli_server_chunk), 1);
	if (!chunk) {
		return NULL;
	}

	chunk->type = PHP_CLI_SERVER_CHUNK_IMMORTAL;
	chunk->next = NULL;
	chunk->data.immortal.p = buf;
	chunk->data.immortal.len = len;
	return chunk;
} /* }}} */

static php_cli_server_chunk *php_cli_server_chunk_heap_new(void *block, char *buf, size_t len) /* {{{ */
{
	php_cli_server_chunk *chunk = pemalloc(sizeof(php_cli_server_chunk), 1);
	if (!chunk) {
		return NULL;
	}

	chunk->type = PHP_CLI_SERVER_CHUNK_HEAP;
	chunk->next = NULL;
	chunk->data.heap.block = block;
	chunk->data.heap.p = buf;
	chunk->data.heap.len = len;
	return chunk;
} /* }}} */

static php_cli_server_chunk *php_cli_server_chunk_heap_new_self_contained(size_t len) /* {{{ */
{
	php_cli_server_chunk *chunk = pemalloc(sizeof(php_cli_server_chunk) + len, 1);
	if (!chunk) {
		return NULL;
	}

	chunk->type = PHP_CLI_SERVER_CHUNK_HEAP;
	chunk->next = NULL;
	chunk->data.heap.block = chunk;
	chunk->data.heap.p = (char *)(chunk + 1);
	chunk->data.heap.len = len;
	return chunk;
} /* }}} */

static void php_cli_server_content_sender_dtor(php_cli_server_content_sender *sender) /* {{{ */
{
	php_cli_server_buffer_dtor(&sender->buffer);
} /* }}} */

static void php_cli_server_content_sender_ctor(php_cli_server_content_sender *sender) /* {{{ */
{
	php_cli_server_buffer_ctor(&sender->buffer);
} /* }}} */

static int php_cli_server_content_sender_send(php_cli_server_content_sender *sender, php_socket_t fd, size_t *nbytes_sent_total) /* {{{ */
{
	php_cli_server_chunk *chunk, *next;
	size_t _nbytes_sent_total = 0;

	for (chunk = sender->buffer.first; chunk; chunk = next) {
#ifdef PHP_WIN32
		int nbytes_sent;
#else
		ssize_t nbytes_sent;
#endif
		next = chunk->next;

		switch (chunk->type) {
		case PHP_CLI_SERVER_CHUNK_HEAP:
#ifdef PHP_WIN32
			nbytes_sent = send(fd, chunk->data.heap.p, (int)chunk->data.heap.len, 0);
#else
			nbytes_sent = send(fd, chunk->data.heap.p, chunk->data.heap.len, 0);
#endif
			if (nbytes_sent < 0) {
				*nbytes_sent_total = _nbytes_sent_total;
				return php_socket_errno();
			} else if (nbytes_sent == chunk->data.heap.len) {
				php_cli_server_chunk_dtor(chunk);
				pefree(chunk, 1);
				sender->buffer.first = next;
				if (!next) {
					sender->buffer.last = NULL;
				}
			} else {
				chunk->data.heap.p += nbytes_sent;
				chunk->data.heap.len -= nbytes_sent;
			}
			_nbytes_sent_total += nbytes_sent;
			break;

		case PHP_CLI_SERVER_CHUNK_IMMORTAL:
#ifdef PHP_WIN32
			nbytes_sent = send(fd, chunk->data.immortal.p, (int)chunk->data.immortal.len, 0);
#else
			nbytes_sent = send(fd, chunk->data.immortal.p, chunk->data.immortal.len, 0);
#endif
			if (nbytes_sent < 0) {
				*nbytes_sent_total = _nbytes_sent_total;
				return php_socket_errno();
			} else if (nbytes_sent == chunk->data.immortal.len) {
				php_cli_server_chunk_dtor(chunk);
				pefree(chunk, 1);
				sender->buffer.first = next;
				if (!next) {
					sender->buffer.last = NULL;
				}
			} else {
				chunk->data.immortal.p += nbytes_sent;
				chunk->data.immortal.len -= nbytes_sent;
			}
			_nbytes_sent_total += nbytes_sent;
			break;
		}
	}
	*nbytes_sent_total = _nbytes_sent_total;
	return 0;
} /* }}} */

static int php_cli_server_content_sender_pull(php_cli_server_content_sender *sender, int fd, size_t *nbytes_read) /* {{{ */
{
#ifdef PHP_WIN32
	int _nbytes_read;
#else
	ssize_t _nbytes_read;
#endif
	php_cli_server_chunk *chunk = php_cli_server_chunk_heap_new_self_contained(131072);

#ifdef PHP_WIN32
	_nbytes_read = read(fd, chunk->data.heap.p, (unsigned int)chunk->data.heap.len);
#else
	_nbytes_read = read(fd, chunk->data.heap.p, chunk->data.heap.len);
#endif
	if (_nbytes_read < 0) {
		char *errstr = get_last_error();
		php_cli_server_logf("%s", errstr);
		pefree(errstr, 1);
		php_cli_server_chunk_dtor(chunk);
		pefree(chunk, 1);
		return 1;
	}
	chunk->data.heap.len = _nbytes_read;
	php_cli_server_buffer_append(&sender->buffer, chunk);
	*nbytes_read = _nbytes_read;
	return 0;
} /* }}} */

#if HAVE_UNISTD_H
static int php_cli_is_output_tty() /* {{{ */
{
	if (php_cli_output_is_tty == OUTPUT_NOT_CHECKED) {
		php_cli_output_is_tty = isatty(STDOUT_FILENO);
	}
	return php_cli_output_is_tty;
} /* }}} */
#endif

static void php_cli_server_log_response(php_cli_server_client *client, int status, const char *message) /* {{{ */
{
	int color = 0, effective_status = status;
	char *basic_buf, *message_buf = "", *error_buf = "";
	zend_bool append_error_message = 0;

	if (PG(last_error_message)) {
		switch (PG(last_error_type)) {
			case E_ERROR:
			case E_CORE_ERROR:
			case E_COMPILE_ERROR:
			case E_USER_ERROR:
			case E_PARSE:
				if (status == 200) {
					/* the status code isn't changed by a fatal error, so fake it */
					effective_status = 500;
				}

				append_error_message = 1;
				break;
		}
	}

#if HAVE_UNISTD_H
	if (CLI_SERVER_G(color) && php_cli_is_output_tty() == OUTPUT_IS_TTY) {
		if (effective_status >= 500) {
			/* server error: red */
			color = 1;
		} else if (effective_status >= 400) {
			/* client error: yellow */
			color = 3;
		} else if (effective_status >= 200) {
			/* success: green */
			color = 2;
		}
	}
#endif

	/* basic */
	spprintf(&basic_buf, 0, "%s [%d]: %s", client->addr_str, status, client->request.request_uri);
	if (!basic_buf) {
		return;
	}

	/* message */
	if (message) {
		spprintf(&message_buf, 0, " - %s", message);
		if (!message_buf) {
			efree(basic_buf);
			return;
		}
	}

	/* error */
	if (append_error_message) {
		spprintf(&error_buf, 0, " - %s in %s on line %d", PG(last_error_message), PG(last_error_file), PG(last_error_lineno));
		if (!error_buf) {
			efree(basic_buf);
			if (message) {
				efree(message_buf);
			}
			return;
		}
	}

	if (color) {
		php_cli_server_logf("\x1b[3%dm%s%s%s\x1b[0m", color, basic_buf, message_buf, error_buf);
	} else {
		php_cli_server_logf("%s%s%s", basic_buf, message_buf, error_buf);
	}

	efree(basic_buf);
	if (message) {
		efree(message_buf);
	}
	if (append_error_message) {
		efree(error_buf);
	}
} /* }}} */

static void php_cli_server_logf(const char *format, ...) /* {{{ */
{
	char *buf = NULL;
	va_list ap;

	va_start(ap, format);
	vspprintf(&buf, 0, format, ap);
	va_end(ap);

	if (!buf) {
		return;
	}

	if (sapi_module.log_message) {
		sapi_module.log_message(buf);
	}

	efree(buf);
} /* }}} */

static php_socket_t php_network_listen_socket(const char *host, int *port, int socktype, int *af, socklen_t *socklen, zend_string **errstr) /* {{{ */
{
	php_socket_t retval = SOCK_ERR;
	int err = 0;
	struct sockaddr *sa = NULL, **p, **sal;

	int num_addrs = php_network_getaddresses(host, socktype, &sal, errstr);
	if (num_addrs == 0) {
		return -1;
	}
	for (p = sal; *p; p++) {
		if (sa) {
			pefree(sa, 1);
			sa = NULL;
		}

		retval = socket((*p)->sa_family, socktype, 0);
		if (retval == SOCK_ERR) {
			continue;
		}

		switch ((*p)->sa_family) {
#if HAVE_GETADDRINFO && HAVE_IPV6
		case AF_INET6:
			sa = pemalloc(sizeof(struct sockaddr_in6), 1);
			if (!sa) {
				closesocket(retval);
				retval = SOCK_ERR;
				*errstr = NULL;
				goto out;
			}
			*(struct sockaddr_in6 *)sa = *(struct sockaddr_in6 *)*p;
			((struct sockaddr_in6 *)sa)->sin6_port = htons(*port);
			*socklen = sizeof(struct sockaddr_in6);
			break;
#endif
		case AF_INET:
			sa = pemalloc(sizeof(struct sockaddr_in), 1);
			if (!sa) {
				closesocket(retval);
				retval = SOCK_ERR;
				*errstr = NULL;
				goto out;
			}
			*(struct sockaddr_in *)sa = *(struct sockaddr_in *)*p;
			((struct sockaddr_in *)sa)->sin_port = htons(*port);
			*socklen = sizeof(struct sockaddr_in);
			break;
		default:
			/* Unknown family */
			*socklen = 0;
			closesocket(retval);
			continue;
		}

#ifdef SO_REUSEADDR
		{
			int val = 1;
			setsockopt(retval, SOL_SOCKET, SO_REUSEADDR, (char*)&val, sizeof(val));
		}
#endif

		if (bind(retval, sa, *socklen) == SOCK_CONN_ERR) {
			err = php_socket_errno();
			if (err == SOCK_EINVAL || err == SOCK_EADDRINUSE) {
				goto out;
			}
			closesocket(retval);
			retval = SOCK_ERR;
			continue;
		}
		err = 0;

		*af = sa->sa_family;
		if (*port == 0) {
			if (getsockname(retval, sa, socklen)) {
				err = php_socket_errno();
				goto out;
			}
			switch (sa->sa_family) {
#if HAVE_GETADDRINFO && HAVE_IPV6
			case AF_INET6:
				*port = ntohs(((struct sockaddr_in6 *)sa)->sin6_port);
				break;
#endif
			case AF_INET:
				*port = ntohs(((struct sockaddr_in *)sa)->sin_port);
				break;
			}
		}

		break;
	}

	if (retval == SOCK_ERR) {
		goto out;
	}

	if (listen(retval, SOMAXCONN)) {
		err = php_socket_errno();
		goto out;
	}

out:
	if (sa) {
		pefree(sa, 1);
	}
	if (sal) {
		php_network_freeaddresses(sal);
	}
	if (err) {
		if (ZEND_VALID_SOCKET(retval)) {
			closesocket(retval);
		}
		if (errstr) {
			*errstr = php_socket_error_str(err);
		}
		return SOCK_ERR;
	}
	return retval;
} /* }}} */

static int php_cli_server_request_ctor(php_cli_server_request *req) /* {{{ */
{
#ifdef ZTS
ZEND_TSRMLS_CACHE_UPDATE();
#endif
	req->protocol_version = 0;
	req->request_uri = NULL;
	req->request_uri_len = 0;
	req->vpath = NULL;
	req->vpath_len = 0;
	req->path_translated = NULL;
	req->path_translated_len = 0;
	req->path_info = NULL;
	req->path_info_len = 0;
	req->query_string = NULL;
	req->query_string_len = 0;
	zend_hash_init(&req->headers, 0, NULL, char_ptr_dtor_p, 1);
	zend_hash_init(&req->headers_original_case, 0, NULL, NULL, 1);
	req->content = NULL;
	req->content_len = 0;
	req->ext = NULL;
	req->ext_len = 0;
	return SUCCESS;
} /* }}} */

static void php_cli_server_request_dtor(php_cli_server_request *req) /* {{{ */
{
	if (req->request_uri) {
		pefree(req->request_uri, 1);
	}
	if (req->vpath) {
		pefree(req->vpath, 1);
	}
	if (req->path_translated) {
		pefree(req->path_translated, 1);
	}
	if (req->path_info) {
		pefree(req->path_info, 1);
	}
	if (req->query_string) {
		pefree(req->query_string, 1);
	}
	zend_hash_destroy(&req->headers);
	zend_hash_destroy(&req->headers_original_case);
	if (req->content) {
		pefree(req->content, 1);
	}
} /* }}} */

static void php_cli_server_request_translate_vpath(php_cli_server_request *request, const char *document_root, size_t document_root_len) /* {{{ */
{
	zend_stat_t sb;
	static const char *index_files[] = { "index.php", "index.html", NULL };
	char *buf = safe_pemalloc(1, request->vpath_len, 1 + document_root_len + 1 + sizeof("index.html"), 1);
	char *p = buf, *prev_path = NULL, *q, *vpath;
	size_t prev_path_len = 0;
	int  is_static_file = 0;

	if (!buf) {
		return;
	}

	memmove(p, document_root, document_root_len);
	p += document_root_len;
	vpath = p;
	if (request->vpath_len > 0 && request->vpath[0] != '/') {
		*p++ = DEFAULT_SLASH;
	}
	q = request->vpath + request->vpath_len;
	while (q > request->vpath) {
		if (*q-- == '.') {
			is_static_file = 1;
			break;
		}
	}
	memmove(p, request->vpath, request->vpath_len);
#ifdef PHP_WIN32
	q = p + request->vpath_len;
	do {
		if (*q == '/') {
			*q = '\\';
		}
	} while (q-- > p);
#endif
	p += request->vpath_len;
	*p = '\0';
	q = p;
	while (q > buf) {
		if (!zend_stat(buf, &sb)) {
			if (sb.st_mode & S_IFDIR) {
				const char **file = index_files;
				if (q[-1] != DEFAULT_SLASH) {
					*q++ = DEFAULT_SLASH;
				}
				while (*file) {
					size_t l = strlen(*file);
					memmove(q, *file, l + 1);
					if (!zend_stat(buf, &sb) && (sb.st_mode & S_IFREG)) {
						q += l;
						break;
					}
					file++;
				}
				if (!*file || is_static_file) {
					if (prev_path) {
						pefree(prev_path, 1);
					}
					pefree(buf, 1);
					return;
				}
			}
			break; /* regular file */
		}
		if (prev_path) {
			pefree(prev_path, 1);
			*q = DEFAULT_SLASH;
		}
		while (q > buf && *(--q) != DEFAULT_SLASH);
		prev_path_len = p - q;
		prev_path = pestrndup(q, prev_path_len, 1);
		*q = '\0';
	}
	if (prev_path) {
		request->path_info_len = prev_path_len;
#ifdef PHP_WIN32
		while (prev_path_len--) {
			if (prev_path[prev_path_len] == '\\') {
				prev_path[prev_path_len] = '/';
			}
		}
#endif
		request->path_info = prev_path;
		pefree(request->vpath, 1);
		request->vpath = pestrndup(vpath, q - vpath, 1);
		request->vpath_len = q - vpath;
		request->path_translated = buf;
		request->path_translated_len = q - buf;
	} else {
		pefree(request->vpath, 1);
		request->vpath = pestrndup(vpath, q - vpath, 1);
		request->vpath_len = q - vpath;
		request->path_translated = buf;
		request->path_translated_len = q - buf;
	}
#ifdef PHP_WIN32
	{
		uint i = 0;
		for (;i<request->vpath_len;i++) {
			if (request->vpath[i] == '\\') {
				request->vpath[i] = '/';
			}
		}
	}
#endif
	request->sb = sb;
} /* }}} */

static void normalize_vpath(char **retval, size_t *retval_len, const char *vpath, size_t vpath_len, int persistent) /* {{{ */
{
	char *decoded_vpath = NULL;
	char *decoded_vpath_end;
	char *p;

	*retval = NULL;

	decoded_vpath = pestrndup(vpath, vpath_len, persistent);
	if (!decoded_vpath) {
		return;
	}

	decoded_vpath_end = decoded_vpath + php_url_decode(decoded_vpath, (int)vpath_len);

	p = decoded_vpath;

	if (p < decoded_vpath_end && *p == '/') {
		char *n = p;
		while (n < decoded_vpath_end && *n == '/') n++;
		memmove(++p, n, decoded_vpath_end - n);
		decoded_vpath_end -= n - p;
	}

	while (p < decoded_vpath_end) {
		char *n = p;
		while (n < decoded_vpath_end && *n != '/') n++;
		if (n - p == 2 && p[0] == '.' && p[1] == '.') {
			if (p > decoded_vpath) {
				--p;
				for (;;) {
					if (p == decoded_vpath) {
						if (*p == '/') {
							p++;
						}
						break;
					}
					if (*(--p) == '/') {
						p++;
						break;
					}
				}
			}
			while (n < decoded_vpath_end && *n == '/') n++;
			memmove(p, n, decoded_vpath_end - n);
			decoded_vpath_end -= n - p;
		} else if (n - p == 1 && p[0] == '.') {
			while (n < decoded_vpath_end && *n == '/') n++;
			memmove(p, n, decoded_vpath_end - n);
			decoded_vpath_end -= n - p;
		} else {
			if (n < decoded_vpath_end) {
				char *nn = n;
				while (nn < decoded_vpath_end && *nn == '/') nn++;
				p = n + 1;
				memmove(p, nn, decoded_vpath_end - nn);
				decoded_vpath_end -= nn - p;
			} else {
				p = n;
			}
		}
	}

	*decoded_vpath_end = '\0';
	*retval = decoded_vpath;
	*retval_len = decoded_vpath_end - decoded_vpath;
} /* }}} */

/* {{{ php_cli_server_client_read_request */
static int php_cli_server_client_read_request_on_message_begin(php_http_parser *parser)
{
	return 0;
}

static int php_cli_server_client_read_request_on_path(php_http_parser *parser, const char *at, size_t length)
{
	php_cli_server_client *client = parser->data;
	{
		char *vpath;
		size_t vpath_len;
		normalize_vpath(&vpath, &vpath_len, at, length, 1);
		client->request.vpath = vpath;
		client->request.vpath_len = vpath_len;
	}
	return 0;
}

static int php_cli_server_client_read_request_on_query_string(php_http_parser *parser, const char *at, size_t length)
{
	php_cli_server_client *client = parser->data;
	client->request.query_string = pestrndup(at, length, 1);
	client->request.query_string_len = length;
	return 0;
}

static int php_cli_server_client_read_request_on_url(php_http_parser *parser, const char *at, size_t length)
{
	php_cli_server_client *client = parser->data;
	client->request.request_method = parser->method;
	client->request.request_uri = pestrndup(at, length, 1);
	client->request.request_uri_len = length;
	return 0;
}

static int php_cli_server_client_read_request_on_fragment(php_http_parser *parser, const char *at, size_t length)
{
	return 0;
}

static int php_cli_server_client_read_request_on_header_field(php_http_parser *parser, const char *at, size_t length)
{
	php_cli_server_client *client = parser->data;
	if (client->current_header_name_allocated) {
		pefree(client->current_header_name, 1);
		client->current_header_name_allocated = 0;
	}
	client->current_header_name = (char *)at;
	client->current_header_name_len = length;
	return 0;
}

static int php_cli_server_client_read_request_on_header_value(php_http_parser *parser, const char *at, size_t length)
{
	php_cli_server_client *client = parser->data;
	char *value = pestrndup(at, length, 1);
	if (!value) {
		return 1;
	}
	{
		/* strip off the colon */
		zend_string *orig_header_name = zend_string_init(client->current_header_name, client->current_header_name_len, 1);
		char *lc_header_name = zend_str_tolower_dup(client->current_header_name, client->current_header_name_len);
		zend_hash_str_add_ptr(&client->request.headers, lc_header_name, client->current_header_name_len, value);
		zend_hash_add_ptr(&client->request.headers_original_case, orig_header_name, value);
		efree(lc_header_name);
		zend_string_release(orig_header_name);
	}

	if (client->current_header_name_allocated) {
		pefree(client->current_header_name, 1);
		client->current_header_name_allocated = 0;
	}
	return 0;
}

static int php_cli_server_client_read_request_on_headers_complete(php_http_parser *parser)
{
	php_cli_server_client *client = parser->data;
	if (client->current_header_name_allocated) {
		pefree(client->current_header_name, 1);
		client->current_header_name_allocated = 0;
	}
	client->current_header_name = NULL;
	return 0;
}

static int php_cli_server_client_read_request_on_body(php_http_parser *parser, const char *at, size_t length)
{
	php_cli_server_client *client = parser->data;
	if (!client->request.content) {
		client->request.content = pemalloc(parser->content_length, 1);
		if (!client->request.content) {
			return -1;
		}
		client->request.content_len = 0;
	}
	client->request.content = perealloc(client->request.content, client->request.content_len + length, 1);
	memmove(client->request.content + client->request.content_len, at, length);
	client->request.content_len += length;
	return 0;
}

static int php_cli_server_client_read_request_on_message_complete(php_http_parser *parser)
{
	php_cli_server_client *client = parser->data;
	client->request.protocol_version = parser->http_major * 100 + parser->http_minor;
	php_cli_server_request_translate_vpath(&client->request, client->server->document_root, client->server->document_root_len);
	{
		const char *vpath = client->request.vpath, *end = vpath + client->request.vpath_len, *p = end;
		client->request.ext = end;
		client->request.ext_len = 0;
		while (p > vpath) {
			--p;
			if (*p == '.') {
				++p;
				client->request.ext = p;
				client->request.ext_len = end - p;
				break;
			}
		}
	}
	client->request_read = 1;
	return 0;
}

static int php_cli_server_client_read_request(php_cli_server_client *client, char **errstr)
{
	char buf[16384];
	static const php_http_parser_settings settings = {
		php_cli_server_client_read_request_on_message_begin,
		php_cli_server_client_read_request_on_path,
		php_cli_server_client_read_request_on_query_string,
		php_cli_server_client_read_request_on_url,
		php_cli_server_client_read_request_on_fragment,
		php_cli_server_client_read_request_on_header_field,
		php_cli_server_client_read_request_on_header_value,
		php_cli_server_client_read_request_on_headers_complete,
		php_cli_server_client_read_request_on_body,
		php_cli_server_client_read_request_on_message_complete
	};
	size_t nbytes_consumed;
	int nbytes_read;
	if (client->request_read) {
		return 1;
	}
	nbytes_read = recv(client->sock, buf, sizeof(buf) - 1, 0);
	if (nbytes_read < 0) {
		int err = php_socket_errno();
		if (err == SOCK_EAGAIN) {
			return 0;
		}
		*errstr = php_socket_strerror(err, NULL, 0);
		return -1;
	} else if (nbytes_read == 0) {
		*errstr = estrdup("Unexpected EOF");
		return -1;
	}
	client->parser.data = client;
	nbytes_consumed = php_http_parser_execute(&client->parser, &settings, buf, nbytes_read);
	if (nbytes_consumed != nbytes_read) {
		if (buf[0] & 0x80 /* SSLv2 */ || buf[0] == 0x16 /* SSLv3/TLSv1 */) {
			*errstr = estrdup("Unsupported SSL request");
		} else {
			*errstr = estrdup("Malformed HTTP request");
		}
		return -1;
	}
	if (client->current_header_name) {
		char *header_name = safe_pemalloc(client->current_header_name_len, 1, 1, 1);
		if (!header_name) {
			return -1;
		}
		memmove(header_name, client->current_header_name, client->current_header_name_len);
		client->current_header_name = header_name;
		client->current_header_name_allocated = 1;
	}
	return client->request_read ? 1: 0;
}
/* }}} */

static size_t php_cli_server_client_send_through(php_cli_server_client *client, const char *str, size_t str_len) /* {{{ */
{
	struct timeval tv = { 10, 0 };
#ifdef PHP_WIN32
	int nbytes_left = (int)str_len;
#else
	ssize_t nbytes_left = (ssize_t)str_len;
#endif
	do {
#ifdef PHP_WIN32
		int nbytes_sent;
#else
		ssize_t nbytes_sent;
#endif

		nbytes_sent = send(client->sock, str + str_len - nbytes_left, nbytes_left, 0);
		if (nbytes_sent < 0) {
			int err = php_socket_errno();
			if (err == SOCK_EAGAIN) {
				int nfds = php_pollfd_for(client->sock, POLLOUT, &tv);
				if (nfds > 0) {
					continue;
				} else if (nfds < 0) {
					/* error */
					php_handle_aborted_connection();
					return nbytes_left;
				} else {
					/* timeout */
					php_handle_aborted_connection();
					return nbytes_left;
				}
			} else {
				php_handle_aborted_connection();
				return nbytes_left;
			}
		}
		nbytes_left -= nbytes_sent;
	} while (nbytes_left > 0);

	return str_len;
} /* }}} */

static void php_cli_server_client_populate_request_info(const php_cli_server_client *client, sapi_request_info *request_info) /* {{{ */
{
	char *val;

	request_info->request_method = php_http_method_str(client->request.request_method);
	request_info->proto_num = client->request.protocol_version;
	request_info->request_uri = client->request.request_uri;
	request_info->path_translated = client->request.path_translated;
	request_info->query_string = client->request.query_string;
	request_info->content_length = client->request.content_len;
	request_info->auth_user = request_info->auth_password = request_info->auth_digest = NULL;
	if (NULL != (val = zend_hash_str_find_ptr(&client->request.headers, "content-type", sizeof("content-type")-1))) {
		request_info->content_type = val;
	}
} /* }}} */

static void destroy_request_info(sapi_request_info *request_info) /* {{{ */
{
} /* }}} */

static int php_cli_server_client_ctor(php_cli_server_client *client, php_cli_server *server, php_socket_t client_sock, struct sockaddr *addr, socklen_t addr_len) /* {{{ */
{
	client->server = server;
	client->sock = client_sock;
	client->addr = addr;
	client->addr_len = addr_len;
	{
		zend_string *addr_str = 0;

		php_network_populate_name_from_sockaddr(addr, addr_len, &addr_str, NULL, 0);
		client->addr_str = pestrndup(ZSTR_VAL(addr_str), ZSTR_LEN(addr_str), 1);
		client->addr_str_len = ZSTR_LEN(addr_str);
		zend_string_release(addr_str);
	}
	php_http_parser_init(&client->parser, PHP_HTTP_REQUEST);
	client->request_read = 0;
	client->current_header_name = NULL;
	client->current_header_name_len = 0;
	client->current_header_name_allocated = 0;
	client->post_read_offset = 0;
	if (FAILURE == php_cli_server_request_ctor(&client->request)) {
		return FAILURE;
	}
	client->content_sender_initialized = 0;
	client->file_fd = -1;
	return SUCCESS;
} /* }}} */

static void php_cli_server_client_dtor(php_cli_server_client *client) /* {{{ */
{
	php_cli_server_request_dtor(&client->request);
	if (client->file_fd >= 0) {
		close(client->file_fd);
		client->file_fd = -1;
	}
	pefree(client->addr, 1);
	pefree(client->addr_str, 1);
	if (client->content_sender_initialized) {
		php_cli_server_content_sender_dtor(&client->content_sender);
	}
} /* }}} */

static void php_cli_server_close_connection(php_cli_server *server, php_cli_server_client *client) /* {{{ */
{
#ifdef DEBUG
	php_cli_server_logf("%s Closing", client->addr_str);
#endif
	zend_hash_index_del(&server->clients, client->sock);
} /* }}} */

static int php_cli_server_send_error_page(php_cli_server *server, php_cli_server_client *client, int status) /* {{{ */
{
	zend_string *escaped_request_uri = NULL;
	const char *status_string = get_status_string(status);
	const char *content_template = get_template_string(status);
	char *errstr = get_last_error();
	assert(status_string && content_template);

	php_cli_server_content_sender_ctor(&client->content_sender);
	client->content_sender_initialized = 1;

	escaped_request_uri = php_escape_html_entities_ex((unsigned char *)client->request.request_uri, client->request.request_uri_len, 0, ENT_QUOTES, NULL, 0);

	{
		static const char prologue_template[] = "<!doctype html><html><head><title>%d %s</title>";
		php_cli_server_chunk *chunk = php_cli_server_chunk_heap_new_self_contained(strlen(prologue_template) + 3 + strlen(status_string) + 1);
		if (!chunk) {
			goto fail;
		}
		snprintf(chunk->data.heap.p, chunk->data.heap.len, prologue_template, status, status_string, ZSTR_VAL(escaped_request_uri));
		chunk->data.heap.len = strlen(chunk->data.heap.p);
		php_cli_server_buffer_append(&client->content_sender.buffer, chunk);
	}
	{
		php_cli_server_chunk *chunk = php_cli_server_chunk_immortal_new(php_cli_server_css, sizeof(php_cli_server_css) - 1);
		if (!chunk) {
			goto fail;
		}
		php_cli_server_buffer_append(&client->content_sender.buffer, chunk);
	}
	{
		static const char template[] = "</head><body>";
		php_cli_server_chunk *chunk = php_cli_server_chunk_immortal_new(template, sizeof(template) - 1);
		if (!chunk) {
			goto fail;
		}
		php_cli_server_buffer_append(&client->content_sender.buffer, chunk);
	}
	{
		php_cli_server_chunk *chunk = php_cli_server_chunk_heap_new_self_contained(strlen(content_template) + ZSTR_LEN(escaped_request_uri) + 3 + strlen(status_string) + 1);
		if (!chunk) {
			goto fail;
		}
		snprintf(chunk->data.heap.p, chunk->data.heap.len, content_template, status_string, ZSTR_VAL(escaped_request_uri));
		chunk->data.heap.len = strlen(chunk->data.heap.p);
		php_cli_server_buffer_append(&client->content_sender.buffer, chunk);
	}
	{
		static const char epilogue_template[] = "</body></html>";
		php_cli_server_chunk *chunk = php_cli_server_chunk_immortal_new(epilogue_template, sizeof(epilogue_template) - 1);
		if (!chunk) {
			goto fail;
		}
		php_cli_server_buffer_append(&client->content_sender.buffer, chunk);
	}

	{
		php_cli_server_chunk *chunk;
		smart_str buffer = { 0 };
		append_http_status_line(&buffer, client->request.protocol_version, status, 1);
		if (!buffer.s) {
			/* out of memory */
			goto fail;
		}
		append_essential_headers(&buffer, client, 1);
		smart_str_appends_ex(&buffer, "Content-Type: text/html; charset=UTF-8\r\n", 1);
		smart_str_appends_ex(&buffer, "Content-Length: ", 1);
		smart_str_append_unsigned_ex(&buffer, php_cli_server_buffer_size(&client->content_sender.buffer), 1);
		smart_str_appendl_ex(&buffer, "\r\n", 2, 1);
		smart_str_appendl_ex(&buffer, "\r\n", 2, 1);

		chunk = php_cli_server_chunk_heap_new(buffer.s, ZSTR_VAL(buffer.s), ZSTR_LEN(buffer.s));
		if (!chunk) {
			smart_str_free(&buffer);
			goto fail;
		}
		php_cli_server_buffer_prepend(&client->content_sender.buffer, chunk);
	}

	php_cli_server_log_response(client, status, errstr ? errstr : "?");
	php_cli_server_poller_add(&server->poller, POLLOUT, client->sock);
	if (errstr) {
		pefree(errstr, 1);
	}
	zend_string_free(escaped_request_uri);
	return SUCCESS;

fail:
	if (errstr) {
		pefree(errstr, 1);
	}
	zend_string_free(escaped_request_uri);
	return FAILURE;
} /* }}} */

static int php_cli_server_dispatch_script(php_cli_server *server, php_cli_server_client *client) /* {{{ */
{
	if (strlen(client->request.path_translated) != client->request.path_translated_len) {
		/* can't handle paths that contain nul bytes */
		return php_cli_server_send_error_page(server, client, 400);
	}
	{
		zend_file_handle zfd;
		zfd.type = ZEND_HANDLE_FILENAME;
		zfd.filename = SG(request_info).path_translated;
		zfd.handle.fp = NULL;
		zfd.free_filename = 0;
		zfd.opened_path = NULL;
		zend_try {
			php_execute_script(&zfd);
		} zend_end_try();
	}

	php_cli_server_log_response(client, SG(sapi_headers).http_response_code, NULL);
	return SUCCESS;
} /* }}} */

static int php_cli_server_begin_send_static(php_cli_server *server, php_cli_server_client *client) /* {{{ */
{
	int fd;
	int status = 200;

	if (client->request.path_translated && strlen(client->request.path_translated) != client->request.path_translated_len) {
		/* can't handle paths that contain nul bytes */
		return php_cli_server_send_error_page(server, client, 400);
	}

	fd = client->request.path_translated ? open(client->request.path_translated, O_RDONLY): -1;
	if (fd < 0) {
		return php_cli_server_send_error_page(server, client, 404);
	}

	php_cli_server_content_sender_ctor(&client->content_sender);
	client->content_sender_initialized = 1;
	client->file_fd = fd;

	{
		php_cli_server_chunk *chunk;
		smart_str buffer = { 0 };
		const char *mime_type = get_mime_type(server, client->request.ext, client->request.ext_len);
		if (!mime_type) {
			mime_type = "application/octet-stream";
		}

		append_http_status_line(&buffer, client->request.protocol_version, status, 1);
		if (!buffer.s) {
			/* out of memory */
			php_cli_server_log_response(client, 500, NULL);
			return FAILURE;
		}
		append_essential_headers(&buffer, client, 1);
		smart_str_appendl_ex(&buffer, "Content-Type: ", sizeof("Content-Type: ") - 1, 1);
		smart_str_appends_ex(&buffer, mime_type, 1);
		if (strncmp(mime_type, "text/", 5) == 0) {
			smart_str_appends_ex(&buffer, "; charset=UTF-8", 1);
		}
		smart_str_appendl_ex(&buffer, "\r\n", 2, 1);
		smart_str_appends_ex(&buffer, "Content-Length: ", 1);
		smart_str_append_unsigned_ex(&buffer, client->request.sb.st_size, 1);
		smart_str_appendl_ex(&buffer, "\r\n", 2, 1);
		smart_str_appendl_ex(&buffer, "\r\n", 2, 1);
		chunk = php_cli_server_chunk_heap_new(buffer.s, ZSTR_VAL(buffer.s), ZSTR_LEN(buffer.s));
		if (!chunk) {
			smart_str_free(&buffer);
			php_cli_server_log_response(client, 500, NULL);
			return FAILURE;
		}
		php_cli_server_buffer_append(&client->content_sender.buffer, chunk);
	}
	php_cli_server_log_response(client, 200, NULL);
	php_cli_server_poller_add(&server->poller, POLLOUT, client->sock);
	return SUCCESS;
}
/* }}} */

static int php_cli_server_request_startup(php_cli_server *server, php_cli_server_client *client) { /* {{{ */
	char *auth;
	php_cli_server_client_populate_request_info(client, &SG(request_info));
	if (NULL != (auth = zend_hash_str_find_ptr(&client->request.headers, "authorization", sizeof("authorization")-1))) {
		php_handle_auth_data(auth);
	}
	SG(sapi_headers).http_response_code = 200;
	if (FAILURE == php_request_startup()) {
		/* should never be happen */
		destroy_request_info(&SG(request_info));
		return FAILURE;
	}
	PG(during_request_startup) = 0;

	return SUCCESS;
}
/* }}} */

static int php_cli_server_request_shutdown(php_cli_server *server, php_cli_server_client *client) { /* {{{ */
	php_request_shutdown(0);
	php_cli_server_close_connection(server, client);
	destroy_request_info(&SG(request_info));
	SG(server_context) = NULL;
	SG(rfc1867_uploaded_files) = NULL;
	return SUCCESS;
}
/* }}} */

static int php_cli_server_dispatch_router(php_cli_server *server, php_cli_server_client *client) /* {{{ */
{
	int decline = 0;
	zend_file_handle zfd;
	char *old_cwd;

	ALLOCA_FLAG(use_heap)
	old_cwd = do_alloca(MAXPATHLEN, use_heap);
	old_cwd[0] = '\0';
	php_ignore_value(VCWD_GETCWD(old_cwd, MAXPATHLEN - 1));

	zfd.type = ZEND_HANDLE_FILENAME;
	zfd.filename = server->router;
	zfd.handle.fp = NULL;
	zfd.free_filename = 0;
	zfd.opened_path = NULL;

	zend_try {
		zval retval;
		if (SUCCESS == zend_execute_scripts(ZEND_REQUIRE, &retval, 1, &zfd)) {
			if (Z_TYPE(retval) != IS_UNDEF) {
				decline = Z_TYPE(retval) == IS_FALSE;
				zval_ptr_dtor(&retval);
			}
		} else {
			decline = 1;
		}
	} zend_end_try();

	if (old_cwd[0] != '\0') {
		php_ignore_value(VCWD_CHDIR(old_cwd));
	}

	free_alloca(old_cwd, use_heap);

	return decline;
}
/* }}} */

static int php_cli_server_dispatch(php_cli_server *server, php_cli_server_client *client) /* {{{ */
{
	int is_static_file  = 0;

	SG(server_context) = client;
	if (client->request.ext_len != 3 || memcmp(client->request.ext, "php", 3) || !client->request.path_translated) {
		is_static_file = 1;
	}

	if (server->router || !is_static_file) {
		if (FAILURE == php_cli_server_request_startup(server, client)) {
			SG(server_context) = NULL;
			php_cli_server_close_connection(server, client);
			destroy_request_info(&SG(request_info));
			return SUCCESS;
		}
	}

	if (server->router) {
		if (!php_cli_server_dispatch_router(server, client)) {
			php_cli_server_request_shutdown(server, client);
			return SUCCESS;
		}
	}

	if (!is_static_file) {
		if (SUCCESS == php_cli_server_dispatch_script(server, client)
				|| SUCCESS != php_cli_server_send_error_page(server, client, 500)) {
			if (SG(sapi_headers).http_response_code == 304) {
				SG(sapi_headers).send_default_content_type = 0;
			}
			php_cli_server_request_shutdown(server, client);
			return SUCCESS;
		}
	} else {
		if (server->router) {
			static int (*send_header_func)(sapi_headers_struct *);
			send_header_func = sapi_module.send_headers;
			/* do not generate default content type header */
		    SG(sapi_headers).send_default_content_type = 0;
			/* we don't want headers to be sent */
			sapi_module.send_headers = sapi_cli_server_discard_headers;
			php_request_shutdown(0);
			sapi_module.send_headers = send_header_func;
		    SG(sapi_headers).send_default_content_type = 1;
			SG(rfc1867_uploaded_files) = NULL;
		}
		if (SUCCESS != php_cli_server_begin_send_static(server, client)) {
			php_cli_server_close_connection(server, client);
		}
		SG(server_context) = NULL;
		return SUCCESS;
	}

	SG(server_context) = NULL;
	destroy_request_info(&SG(request_info));
	return SUCCESS;
}
/* }}} */

static int php_cli_server_mime_type_ctor(php_cli_server *server, const php_cli_server_ext_mime_type_pair *mime_type_map) /* {{{ */
{
	const php_cli_server_ext_mime_type_pair *pair;

	zend_hash_init(&server->extension_mime_types, 0, NULL, NULL, 1);

	for (pair = mime_type_map; pair->ext; pair++) {
		size_t ext_len = 0, mime_type_len = 0;

		ext_len = strlen(pair->ext);
		mime_type_len = strlen(pair->mime_type);

		zend_hash_str_add_mem(&server->extension_mime_types, pair->ext, ext_len, (void*)pair->mime_type, mime_type_len + 1);
	}

	return SUCCESS;
} /* }}} */

static void php_cli_server_dtor(php_cli_server *server) /* {{{ */
{
	zend_hash_destroy(&server->clients);
	zend_hash_destroy(&server->extension_mime_types);
	if (ZEND_VALID_SOCKET(server->server_sock)) {
		closesocket(server->server_sock);
	}
	if (server->host) {
		pefree(server->host, 1);
	}
	if (server->document_root) {
		pefree(server->document_root, 1);
	}
	if (server->router) {
		pefree(server->router, 1);
	}
} /* }}} */

static void php_cli_server_client_dtor_wrapper(zval *zv) /* {{{ */
{
	php_cli_server_client *p = Z_PTR_P(zv);

	closesocket(p->sock);
	php_cli_server_poller_remove(&p->server->poller, POLLIN | POLLOUT, p->sock);
	php_cli_server_client_dtor(p);
	pefree(p, 1);
} /* }}} */

static int php_cli_server_ctor(php_cli_server *server, const char *addr, const char *document_root, const char *router) /* {{{ */
{
	int retval = SUCCESS;
	char *host = NULL;
	zend_string *errstr = NULL;
	char *_document_root = NULL;
	char *_router = NULL;
	int err = 0;
	int port = 3000;
	php_socket_t server_sock = SOCK_ERR;
	char *p = NULL;

	if (addr[0] == '[') {
		host = pestrdup(addr + 1, 1);
		if (!host) {
			return FAILURE;
		}
		p = strchr(host, ']');
		if (p) {
			*p++ = '\0';
			if (*p == ':') {
				port = strtol(p + 1, &p, 10);
				if (port <= 0 || port > 65535) {
					p = NULL;
				}
			} else if (*p != '\0') {
				p = NULL;
			}
		}
	} else {
		host = pestrdup(addr, 1);
		if (!host) {
			return FAILURE;
		}
		p = strchr(host, ':');
		if (p) {
			*p++ = '\0';
			port = strtol(p, &p, 10);
			if (port <= 0 || port > 65535) {
				p = NULL;
			}
		}
	}
	if (!p) {
		fprintf(stderr, "Invalid address: %s\n", addr);
		retval = FAILURE;
		goto out;
	}

	server_sock = php_network_listen_socket(host, &port, SOCK_STREAM, &server->address_family, &server->socklen, &errstr);
	if (server_sock == SOCK_ERR) {
		php_cli_server_logf("Failed to listen on %s:%d (reason: %s)", host, port, errstr ? ZSTR_VAL(errstr) : "?");
		if (errstr) {
			zend_string_release(errstr);
		}
		retval = FAILURE;
		goto out;
	}
	server->server_sock = server_sock;

	err = php_cli_server_poller_ctor(&server->poller);
	if (SUCCESS != err) {
		goto out;
	}

	php_cli_server_poller_add(&server->poller, POLLIN, server_sock);

	server->host = host;
	server->port = port;

	zend_hash_init(&server->clients, 0, NULL, php_cli_server_client_dtor_wrapper, 1);

	{
		size_t document_root_len = strlen(document_root);
		_document_root = pestrndup(document_root, document_root_len, 1);
		if (!_document_root) {
			retval = FAILURE;
			goto out;
		}
		server->document_root = _document_root;
		server->document_root_len = document_root_len;
	}

	if (router) {
		size_t router_len = strlen(router);
		_router = pestrndup(router, router_len, 1);
		if (!_router) {
			retval = FAILURE;
			goto out;
		}
		server->router = _router;
		server->router_len = router_len;
	} else {
		server->router = NULL;
		server->router_len = 0;
	}

	if (php_cli_server_mime_type_ctor(server, mime_type_map) == FAILURE) {
		retval = FAILURE;
		goto out;
	}

	server->is_running = 1;
out:
	if (retval != SUCCESS) {
		if (host) {
			pefree(host, 1);
		}
		if (_document_root) {
			pefree(_document_root, 1);
		}
		if (_router) {
			pefree(_router, 1);
		}
		if (server_sock > -1) {
			closesocket(server_sock);
		}
	}
	return retval;
} /* }}} */

static int php_cli_server_recv_event_read_request(php_cli_server *server, php_cli_server_client *client) /* {{{ */
{
	char *errstr = NULL;
	int status = php_cli_server_client_read_request(client, &errstr);
	if (status < 0) {
		php_cli_server_logf("%s Invalid request (%s)", client->addr_str, errstr);
		efree(errstr);
		php_cli_server_close_connection(server, client);
		return FAILURE;
	} else if (status == 1 && client->request.request_method == PHP_HTTP_NOT_IMPLEMENTED) {
		return php_cli_server_send_error_page(server, client, 501);
	} else if (status == 1) {
		php_cli_server_poller_remove(&server->poller, POLLIN, client->sock);
		php_cli_server_dispatch(server, client);
	} else {
		php_cli_server_poller_add(&server->poller, POLLIN, client->sock);
	}

	return SUCCESS;
} /* }}} */

static int php_cli_server_send_event(php_cli_server *server, php_cli_server_client *client) /* {{{ */
{
	if (client->content_sender_initialized) {
		if (client->file_fd >= 0 && !client->content_sender.buffer.first) {
			size_t nbytes_read;
			if (php_cli_server_content_sender_pull(&client->content_sender, client->file_fd, &nbytes_read)) {
				php_cli_server_close_connection(server, client);
				return FAILURE;
			}
			if (nbytes_read == 0) {
				close(client->file_fd);
				client->file_fd = -1;
			}
		}
		{
			size_t nbytes_sent;
			int err = php_cli_server_content_sender_send(&client->content_sender, client->sock, &nbytes_sent);
			if (err && err != SOCK_EAGAIN) {
				php_cli_server_close_connection(server, client);
				return FAILURE;
			}
		}
		if (!client->content_sender.buffer.first && client->file_fd < 0) {
			php_cli_server_close_connection(server, client);
		}
	}
	return SUCCESS;
}
/* }}} */

typedef struct php_cli_server_do_event_for_each_fd_callback_params {
	php_cli_server *server;
	int(*rhandler)(php_cli_server*, php_cli_server_client*);
	int(*whandler)(php_cli_server*, php_cli_server_client*);
} php_cli_server_do_event_for_each_fd_callback_params;

static int php_cli_server_do_event_for_each_fd_callback(void *_params, php_socket_t fd, int event) /* {{{ */
{
	php_cli_server_do_event_for_each_fd_callback_params *params = _params;
	php_cli_server *server = params->server;
	if (server->server_sock == fd) {
		php_cli_server_client *client = NULL;
		php_socket_t client_sock;
		socklen_t socklen = server->socklen;
		struct sockaddr *sa = pemalloc(server->socklen, 1);
		if (!sa) {
			return FAILURE;
		}
		client_sock = accept(server->server_sock, sa, &socklen);
		if (!ZEND_VALID_SOCKET(client_sock)) {
			char *errstr;
			errstr = php_socket_strerror(php_socket_errno(), NULL, 0);
			php_cli_server_logf("Failed to accept a client (reason: %s)", errstr);
			efree(errstr);
			pefree(sa, 1);
			return SUCCESS;
		}
		if (SUCCESS != php_set_sock_blocking(client_sock, 0)) {
			pefree(sa, 1);
			closesocket(client_sock);
			return SUCCESS;
		}
		if (!(client = pemalloc(sizeof(php_cli_server_client), 1)) || FAILURE == php_cli_server_client_ctor(client, server, client_sock, sa, socklen)) {
			php_cli_server_logf("Failed to create a new request object");
			pefree(sa, 1);
			closesocket(client_sock);
			return SUCCESS;
		}
#ifdef DEBUG
		php_cli_server_logf("%s Accepted", client->addr_str);
#endif
		zend_hash_index_update_ptr(&server->clients, client_sock, client);
		php_cli_server_recv_event_read_request(server, client);
	} else {
		php_cli_server_client *client;
		if (NULL != (client = zend_hash_index_find_ptr(&server->clients, fd))) {
			if (event & POLLIN) {
				params->rhandler(server, client);
			}
			if (event & POLLOUT) {
				params->whandler(server, client);
			}
		}
	}
	return SUCCESS;
} /* }}} */

static void php_cli_server_do_event_for_each_fd(php_cli_server *server, int(*rhandler)(php_cli_server*, php_cli_server_client*), int(*whandler)(php_cli_server*, php_cli_server_client*)) /* {{{ */
{
	php_cli_server_do_event_for_each_fd_callback_params params = {
		server,
		rhandler,
		whandler
	};

	php_cli_server_poller_iter_on_active(&server->poller, &params, php_cli_server_do_event_for_each_fd_callback);
} /* }}} */

static int php_cli_server_do_event_loop(php_cli_server *server) /* {{{ */
{
	int retval = SUCCESS;
	while (server->is_running) {
		struct timeval tv = { 1, 0 };
		int n = php_cli_server_poller_poll(&server->poller, &tv);
		if (n > 0) {
			php_cli_server_do_event_for_each_fd(server,
					php_cli_server_recv_event_read_request,
					php_cli_server_send_event);
		} else if (n == 0) {
			/* do nothing */
		} else {
			int err = php_socket_errno();
			if (err != SOCK_EINTR) {
				char *errstr = php_socket_strerror(err, NULL, 0);
				php_cli_server_logf("%s", errstr);
				efree(errstr);
				retval = FAILURE;
				goto out;
			}
		}
	}
out:
	return retval;
} /* }}} */

static php_cli_server server;

static void php_cli_server_sigint_handler(int sig) /* {{{ */
{
	server.is_running = 0;
}
/* }}} */

int do_cli_server(int argc, char **argv) /* {{{ */
{
	char *php_optarg = NULL;
	int php_optind = 1;
	int c;
	const char *server_bind_address = NULL;
	extern const opt_struct OPTIONS[];
	const char *document_root = NULL;
	const char *router = NULL;
	char document_root_buf[MAXPATHLEN];

	while ((c = php_getopt(argc, argv, OPTIONS, &php_optarg, &php_optind, 0, 2))!=-1) {
		switch (c) {
			case 'S':
				server_bind_address = php_optarg;
				break;
			case 't':
				document_root = php_optarg;
				break;
		}
	}

	if (document_root) {
		zend_stat_t sb;

		if (zend_stat(document_root, &sb)) {
			fprintf(stderr, "Directory %s does not exist.\n", document_root);
			return 1;
		}
		if (!S_ISDIR(sb.st_mode)) {
			fprintf(stderr, "%s is not a directory.\n", document_root);
			return 1;
		}
		if (VCWD_REALPATH(document_root, document_root_buf)) {
			document_root = document_root_buf;
		}
	} else {
		char *ret = NULL;

#if HAVE_GETCWD
		ret = VCWD_GETCWD(document_root_buf, MAXPATHLEN);
#elif HAVE_GETWD
		ret = VCWD_GETWD(document_root_buf);
#endif
		document_root = ret ? document_root_buf: ".";
	}

	if (argc > php_optind) {
		router = argv[php_optind];
	}

	if (FAILURE == php_cli_server_ctor(&server, server_bind_address, document_root, router)) {
		return 1;
	}
	sapi_module.phpinfo_as_text = 0;

	{
		char buf[52];

		if (php_cli_server_get_system_time(buf) != 0) {
			memmove(buf, "unknown time, can't be fetched", sizeof("unknown time, can't be fetched"));
		}

		printf("PHP %s Development Server started at %s"
				"Listening on http://%s\n"
				"Document root is %s\n"
				"Press Ctrl-C to quit.\n",
				PHP_VERSION, buf, server_bind_address, document_root);
	}

#if defined(HAVE_SIGNAL_H) && defined(SIGINT)
	signal(SIGINT, php_cli_server_sigint_handler);
#endif
	php_cli_server_do_event_loop(&server);
	php_cli_server_dtor(&server);
	return 0;
} /* }}} */

/*
 * Local variables:
 * tab-width: 4
 * c-basic-offset: 4
 * End:
 * vim600: noet sw=4 ts=4 fdm=marker
 * vim<600: noet sw=4 ts=4
 */<|MERGE_RESOLUTION|>--- conflicted
+++ resolved
@@ -604,14 +604,10 @@
 			}
 		}
 		spprintf(&real_key, 0, "%s_%s", "HTTP", key);
-<<<<<<< HEAD
+		if (strcmp(key, "CONTENT_TYPE") == 0 || strcmp(key, "CONTENT_LENGTH") == 0) {
+			sapi_cli_server_register_variable(track_vars_array, key, *entry);
+		}
 		sapi_cli_server_register_variable(track_vars_array, real_key, *entry);
-=======
-		if (strcmp(key, "CONTENT_TYPE") == 0 || strcmp(key, "CONTENT_LENGTH") == 0) {
-			sapi_cli_server_register_variable(track_vars_array, key, *entry TSRMLS_CC);
-		}
-		sapi_cli_server_register_variable(track_vars_array, real_key, *entry TSRMLS_CC);
->>>>>>> 36cbb7cc
 		efree(key);
 		efree(real_key);
 	}
