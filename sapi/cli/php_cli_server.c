/*
   +----------------------------------------------------------------------+
   | Copyright (c) The PHP Group                                          |
   +----------------------------------------------------------------------+
   | This source file is subject to version 3.01 of the PHP license,      |
   | that is bundled with this package in the file LICENSE, and is        |
   | available through the world-wide-web at the following url:           |
   | https://www.php.net/license/3_01.txt                                 |
   | If you did not receive a copy of the PHP license and are unable to   |
   | obtain it through the world-wide-web, please send a note to          |
   | license@php.net so we can mail you a copy immediately.               |
   +----------------------------------------------------------------------+
   | Author: Moriyoshi Koizumi <moriyoshi@php.net>                        |
   |         Xinchen Hui       <laruence@php.net>                         |
   +----------------------------------------------------------------------+
*/

#include <stdio.h>
#include <stdlib.h>
#include <fcntl.h>
#include <assert.h>
#include <signal.h>

#ifdef PHP_WIN32
# include <process.h>
# include <io.h>
# include "win32/console.h"
# include "win32/time.h"
# include "win32/signal.h"
# include "win32/php_registry.h"
# include <sys/timeb.h>
#else
# include <php_config.h>
#endif

#ifdef __riscos__
#include <unixlib/local.h>
#endif

#ifdef HAVE_SYS_TIME_H
#include <sys/time.h>
#endif
#ifdef HAVE_UNISTD_H
#include <unistd.h>
#endif

#include <signal.h>
#include <locale.h>

#ifdef HAVE_DLFCN_H
#include <dlfcn.h>
#endif

#ifdef HAVE_PRCTL
# include <sys/prctl.h>
#endif

#ifdef HAVE_PROCCTL
# include <sys/procctl.h>
#endif

#include "SAPI.h"
#include "php.h"
#include "php_ini.h"
#include "php_main.h"
#include "php_globals.h"
#include "php_variables.h"
#include "zend_hash.h"
#include "zend_modules.h"
#include "fopen_wrappers.h"
#include "http_status_codes.h"

#include "zend_compile.h"
#include "zend_execute.h"
#include "zend_highlight.h"
#include "zend_exceptions.h"

#include "php_getopt.h"

#ifndef PHP_WIN32
# define php_select(m, r, w, e, t)	select(m, r, w, e, t)
# define SOCK_EINVAL EINVAL
# define SOCK_EAGAIN EAGAIN
# define SOCK_EINTR EINTR
# define SOCK_EADDRINUSE EADDRINUSE
#else
# include "win32/select.h"
# define SOCK_EINVAL WSAEINVAL
# define SOCK_EAGAIN WSAEWOULDBLOCK
# define SOCK_EINTR WSAEINTR
# define SOCK_EADDRINUSE WSAEADDRINUSE
#endif

#include "ext/standard/file.h" /* for php_set_sock_blocking() :-( */
#include "zend_smart_str.h"
#include "ext/standard/html.h"
#include "ext/standard/url.h" /* for php_raw_url_decode() */
#include "ext/date/php_date.h" /* for php_format_date() */
#include "php_network.h"

#include "php_http_parser.h"
#include "php_cli_server.h"
#include "php_cli_server_arginfo.h"
#include "mime_type_map.h"

#include "php_cli_process_title.h"
#include "php_cli_process_title_arginfo.h"

#define OUTPUT_NOT_CHECKED -1
#define OUTPUT_IS_TTY 1
#define OUTPUT_NOT_TTY 0

#ifdef HAVE_FORK
# include <sys/wait.h>
static pid_t	 php_cli_server_master;
static pid_t	*php_cli_server_workers;
static zend_long php_cli_server_workers_max;
#endif

static zend_string* cli_concat_persistent_zstr_with_char(zend_string *old_str, const char *at, size_t length);

typedef struct php_cli_server_poller {
	fd_set rfds, wfds;
	struct {
		fd_set rfds, wfds;
	} active;
	php_socket_t max_fd;
} php_cli_server_poller;

typedef struct php_cli_server_request {
	enum php_http_method request_method;
	int protocol_version;
	zend_string *request_uri;
	char *vpath;
	size_t vpath_len;
	char *path_translated;
	size_t path_translated_len;
	char *path_info;
	size_t path_info_len;
	char *query_string;
	size_t query_string_len;
	HashTable headers;
	HashTable headers_original_case;
	char *content;
	size_t content_len;
	const char *ext;
	size_t ext_len;
	zend_stat_t sb;
} php_cli_server_request;

typedef struct php_cli_server_chunk {
	struct php_cli_server_chunk *next;
	enum php_cli_server_chunk_type {
		PHP_CLI_SERVER_CHUNK_HEAP,
		PHP_CLI_SERVER_CHUNK_IMMORTAL
	} type;
	union {
		struct { void *block; char *p; size_t len; } heap;
		struct { const char *p; size_t len; } immortal;
	} data;
} php_cli_server_chunk;

typedef struct php_cli_server_buffer {
	php_cli_server_chunk *first;
	php_cli_server_chunk *last;
} php_cli_server_buffer;

typedef struct php_cli_server_content_sender {
	php_cli_server_buffer buffer;
} php_cli_server_content_sender;

typedef struct php_cli_server_client {
	struct php_cli_server *server;
	php_socket_t sock;
	struct sockaddr *addr;
	socklen_t addr_len;
	zend_string *addr_str;
	php_http_parser parser;
	bool request_read;
	zend_string *current_header_name;
	zend_string *current_header_value;
	enum { HEADER_NONE=0, HEADER_FIELD, HEADER_VALUE } last_header_element;
	size_t post_read_offset;
	php_cli_server_request request;
	bool content_sender_initialized;
	php_cli_server_content_sender content_sender;
	int file_fd;
} php_cli_server_client;

typedef struct php_cli_server {
	php_socket_t server_sock;
	php_cli_server_poller poller;
	int is_running;
	char *host;
	int port;
	int address_family;
	char *document_root;
	size_t document_root_len;
	char *router;
	size_t router_len;
	socklen_t socklen;
	HashTable clients;
	HashTable extension_mime_types;
} php_cli_server;

typedef struct php_cli_server_http_response_status_code_pair {
	int code;
	const char *str;
} php_cli_server_http_response_status_code_pair;

static const php_cli_server_http_response_status_code_pair template_map[] = {
	{ 400, "<h1>%s</h1><p>Your browser sent a request that this server could not understand.</p>" },
	{ 404, "<h1>%s</h1><p>The requested resource <code class=\"url\">%s</code> was not found on this server.</p>" },
	{ 405, "<h1>%s</h1><p>Requested method not allowed.</p>" },
	{ 500, "<h1>%s</h1><p>The server is temporarily unavailable.</p>" },
	{ 501, "<h1>%s</h1><p>Request method not supported.</p>" }
};

#define PHP_CLI_SERVER_LOG_PROCESS 1
#define PHP_CLI_SERVER_LOG_ERROR   2
#define PHP_CLI_SERVER_LOG_MESSAGE 3

static int php_cli_server_log_level = 3;

#if defined(HAVE_UNISTD_H) || defined(PHP_WIN32)
static int php_cli_output_is_tty = OUTPUT_NOT_CHECKED;
#endif

static const char php_cli_server_request_error_unexpected_eof[] = "Unexpected EOF";

static size_t php_cli_server_client_send_through(php_cli_server_client *client, const char *str, size_t str_len);
static php_cli_server_chunk *php_cli_server_chunk_heap_new_self_contained(size_t len);
static void php_cli_server_buffer_append(php_cli_server_buffer *buffer, php_cli_server_chunk *chunk);
static void php_cli_server_logf(int type, const char *format, ...);
static void php_cli_server_log_response(php_cli_server_client *client, int status, const char *message);

ZEND_DECLARE_MODULE_GLOBALS(cli_server)

/* {{{ static char php_cli_server_css[]
 * copied from ext/standard/info.c
 */
static const char php_cli_server_css[] = "<style>\n" \
										"body { background-color: #fcfcfc; color: #333333; margin: 0; padding:0; }\n" \
										"h1 { font-size: 1.5em; font-weight: normal; background-color: #9999cc; min-height:2em; line-height:2em; border-bottom: 1px inset black; margin: 0; }\n" \
										"h1, p { padding-left: 10px; }\n" \
										"code.url { background-color: #eeeeee; font-family:monospace; padding:0 2px;}\n" \
										"</style>\n";
/* }}} */

#ifdef PHP_WIN32
static bool php_cli_server_get_system_time(char *buf) {
	struct _timeb system_time;
	errno_t err;

	if (buf == NULL) {
		return false;
	}

	_ftime(&system_time);
	err = ctime_s(buf, 52, &(system_time.time) );
	if (err) {
		return false;
	}
	return true;
}
#else
static bool php_cli_server_get_system_time(char *buf) {
	struct timeval tv;
	struct tm tm;

	gettimeofday(&tv, NULL);

	if (!php_localtime_r(&tv.tv_sec, &tm)) {
		return false;
	}
	return php_asctime_r(&tm, buf) != NULL;
}
#endif

/* Destructor for php_cli_server_request->headers, this frees header value */
static void cli_header_value_dtor(zval *zv) /* {{{ */
{
	zend_string_release_ex(Z_STR_P(zv), /* persistent */ true);
} /* }}} */

static char *get_last_error(void) /* {{{ */
{
	return pestrdup(strerror(errno), 1);
} /* }}} */

static int status_comp(const void *a, const void *b) /* {{{ */
{
	const http_response_status_code_pair *pa = (const http_response_status_code_pair *) a;
	const http_response_status_code_pair *pb = (const http_response_status_code_pair *) b;

	if (pa->code < pb->code) {
		return -1;
	} else if (pa->code > pb->code) {
		return 1;
	}

	return 0;
} /* }}} */

static const char *get_status_string(int code) /* {{{ */
{
	http_response_status_code_pair needle = {code, NULL},
		*result = NULL;

	result = bsearch(&needle, http_status_map, http_status_map_len, sizeof(needle), status_comp);

	if (result) {
		return result->str;
	}

	/* Returning NULL would require complicating append_http_status_line() to
	 * not segfault in that case, so let's just return a placeholder, since RFC
	 * 2616 requires a reason phrase. This is basically what a lot of other Web
	 * servers do in this case anyway. */
	return "Unknown Status Code";
} /* }}} */

static const char *get_template_string(int code) /* {{{ */
{
	size_t e = (sizeof(template_map) / sizeof(php_cli_server_http_response_status_code_pair));
	size_t s = 0;

	while (e != s) {
		size_t c = MIN((e + s + 1) / 2, e - 1);
		int d = template_map[c].code;
		if (d > code) {
			e = c;
		} else if (d < code) {
			s = c;
		} else {
			return template_map[c].str;
		}
	}
	return NULL;
} /* }}} */

static void append_http_status_line(smart_str *buffer, int protocol_version, int response_code, bool persistent) /* {{{ */
{
	if (!response_code) {
		response_code = 200;
	}
	smart_str_appendl_ex(buffer, "HTTP", 4, persistent);
	smart_str_appendc_ex(buffer, '/', persistent);
	smart_str_append_long_ex(buffer, protocol_version / 100, persistent);
	smart_str_appendc_ex(buffer, '.', persistent);
	smart_str_append_long_ex(buffer, protocol_version % 100, persistent);
	smart_str_appendc_ex(buffer, ' ', persistent);
	smart_str_append_long_ex(buffer, response_code, persistent);
	smart_str_appendc_ex(buffer, ' ', persistent);
	smart_str_appends_ex(buffer, get_status_string(response_code), persistent);
	smart_str_appendl_ex(buffer, "\r\n", 2, persistent);
} /* }}} */

static void append_essential_headers(smart_str* buffer, php_cli_server_client *client, bool persistent, sapi_headers_struct *sapi_headers) /* {{{ */
{
	zval *val;
	struct timeval tv = {0};
	bool append_date_header = true;

	if (sapi_headers != NULL) {
		zend_llist_position pos;
		sapi_header_struct *h = (sapi_header_struct*)zend_llist_get_first_ex(&sapi_headers->headers, &pos);
		while (h) {
			if (h->header_len > strlen("Date:")) {
				if (strncasecmp(h->header, "Date:", strlen("Date:")) == 0) {
					append_date_header = false;
					break;
				}
			}
			h = (sapi_header_struct*)zend_llist_get_next_ex(&sapi_headers->headers, &pos);
		}
	}

	if (NULL != (val = zend_hash_find(&client->request.headers, ZSTR_KNOWN(ZEND_STR_HOST)))) {
		smart_str_appends_ex(buffer, "Host: ", persistent);
		smart_str_append_ex(buffer, Z_STR_P(val), persistent);
		smart_str_appends_ex(buffer, "\r\n", persistent);
	}

	if (append_date_header && !gettimeofday(&tv, NULL)) {
		zend_string *dt = php_format_date("D, d M Y H:i:s", sizeof("D, d M Y H:i:s") - 1, tv.tv_sec, 0);
		smart_str_appends_ex(buffer, "Date: ", persistent);
		smart_str_append_ex(buffer, dt, persistent);
		smart_str_appends_ex(buffer, " GMT\r\n", persistent);
		zend_string_release_ex(dt, 0);
	}

	smart_str_appendl_ex(buffer, "Connection: close\r\n", sizeof("Connection: close\r\n") - 1, persistent);
} /* }}} */

static const char *get_mime_type(const php_cli_server *server, const char *ext, size_t ext_len) /* {{{ */
{
	char *ret;
	ALLOCA_FLAG(use_heap)
	char *ext_lower = do_alloca(ext_len + 1, use_heap);
	zend_str_tolower_copy(ext_lower, ext, ext_len);
	ret = zend_hash_str_find_ptr(&server->extension_mime_types, ext_lower, ext_len);
	free_alloca(ext_lower, use_heap);
	return (const char*)ret;
} /* }}} */

PHP_FUNCTION(apache_request_headers) /* {{{ */
{
	php_cli_server_client *client;

	if (zend_parse_parameters_none() == FAILURE) {
		RETURN_THROWS();
	}

	client = SG(server_context);

	/* Need to duplicate the header HashTable */
	RETURN_ARR(zend_array_dup(&client->request.headers_original_case));
}
/* }}} */

static void add_response_header(sapi_header_struct *h, zval *return_value) /* {{{ */
{
	char *s, *p;
	ptrdiff_t  len;
	ALLOCA_FLAG(use_heap)

	if (h->header_len > 0) {
		p = strchr(h->header, ':');
		len = p - h->header;
		if (p && (len > 0)) {
			while (len > 0 && (h->header[len-1] == ' ' || h->header[len-1] == '\t')) {
				len--;
			}
			if (len) {
				s = do_alloca(len + 1, use_heap);
				memcpy(s, h->header, len);
				s[len] = 0;
				do {
					p++;
				} while (*p == ' ' || *p == '\t');
				add_assoc_stringl_ex(return_value, s, (uint32_t)len, p, h->header_len - (p - h->header));
				free_alloca(s, use_heap);
			}
		}
	}
}
/* }}} */

PHP_FUNCTION(apache_response_headers) /* {{{ */
{
	if (zend_parse_parameters_none() == FAILURE) {
		RETURN_THROWS();
	}

	array_init(return_value);
	zend_llist_apply_with_argument(&SG(sapi_headers).headers, (llist_apply_with_arg_func_t)add_response_header, return_value);
}
/* }}} */

/* {{{ cli_server module */

static void cli_server_init_globals(zend_cli_server_globals *cg)
{
	cg->color = 0;
}

PHP_INI_BEGIN()
	STD_PHP_INI_BOOLEAN("cli_server.color", "0", PHP_INI_ALL, OnUpdateBool, color, zend_cli_server_globals, cli_server_globals)
PHP_INI_END()

static PHP_MINIT_FUNCTION(cli_server)
{
	ZEND_INIT_MODULE_GLOBALS(cli_server, cli_server_init_globals, NULL);
	REGISTER_INI_ENTRIES();
	return SUCCESS;
}

static PHP_MSHUTDOWN_FUNCTION(cli_server)
{
	UNREGISTER_INI_ENTRIES();
	return SUCCESS;
}

static PHP_MINFO_FUNCTION(cli_server)
{
	DISPLAY_INI_ENTRIES();
}

static zend_module_entry cli_server_module_entry = {
	STANDARD_MODULE_HEADER,
	"cli_server",
	NULL,
	PHP_MINIT(cli_server),
	PHP_MSHUTDOWN(cli_server),
	NULL,
	NULL,
	PHP_MINFO(cli_server),
	PHP_VERSION,
	STANDARD_MODULE_PROPERTIES
};
/* }}} */

const zend_function_entry server_additional_functions[] = {
	PHP_FE(cli_set_process_title,	arginfo_cli_set_process_title)
	PHP_FE(cli_get_process_title,	arginfo_cli_get_process_title)
	PHP_FE(apache_request_headers,	arginfo_apache_request_headers)
	PHP_FE(apache_response_headers,	arginfo_apache_response_headers)
	PHP_FALIAS(getallheaders, apache_request_headers, arginfo_getallheaders)
	PHP_FE_END
};

static int sapi_cli_server_startup(sapi_module_struct *sapi_module) /* {{{ */
{
	return php_module_startup(sapi_module, &cli_server_module_entry);
} /* }}} */

static size_t sapi_cli_server_ub_write(const char *str, size_t str_length) /* {{{ */
{
	php_cli_server_client *client = SG(server_context);
	if (!client) {
		return 0;
	}
	return php_cli_server_client_send_through(client, str, str_length);
} /* }}} */

static void sapi_cli_server_flush(void *server_context) /* {{{ */
{
	php_cli_server_client *client = server_context;

	if (!client) {
		return;
	}

	if (!ZEND_VALID_SOCKET(client->sock)) {
		php_handle_aborted_connection();
		return;
	}

	if (!SG(headers_sent)) {
		sapi_send_headers();
		SG(headers_sent) = 1;
	}
} /* }}} */

static int sapi_cli_server_discard_headers(sapi_headers_struct *sapi_headers) /* {{{ */{
	return SAPI_HEADER_SENT_SUCCESSFULLY;
}
/* }}} */

static int sapi_cli_server_send_headers(sapi_headers_struct *sapi_headers) /* {{{ */
{
	php_cli_server_client *client = SG(server_context);
	smart_str buffer = { 0 };
	sapi_header_struct *h;
	zend_llist_position pos;

	if (client == NULL || SG(request_info).no_headers) {
		return SAPI_HEADER_SENT_SUCCESSFULLY;
	}

	if (SG(sapi_headers).http_status_line) {
		smart_str_appends(&buffer, SG(sapi_headers).http_status_line);
		smart_str_appendl(&buffer, "\r\n", 2);
	} else {
		append_http_status_line(&buffer, client->request.protocol_version, SG(sapi_headers).http_response_code, 0);
	}

	append_essential_headers(&buffer, client, 0, sapi_headers);

	h = (sapi_header_struct*)zend_llist_get_first_ex(&sapi_headers->headers, &pos);
	while (h) {
		if (h->header_len) {
			smart_str_appendl(&buffer, h->header, h->header_len);
			smart_str_appendl(&buffer, "\r\n", 2);
		}
		h = (sapi_header_struct*)zend_llist_get_next_ex(&sapi_headers->headers, &pos);
	}
	smart_str_appendl(&buffer, "\r\n", 2);

	php_cli_server_client_send_through(client, ZSTR_VAL(buffer.s), ZSTR_LEN(buffer.s));

	smart_str_free(&buffer);
	return SAPI_HEADER_SENT_SUCCESSFULLY;
}
/* }}} */

static char *sapi_cli_server_read_cookies(void) /* {{{ */
{
	php_cli_server_client *client = SG(server_context);
	zval *val;
	if (NULL == (val = zend_hash_str_find(&client->request.headers, "cookie", sizeof("cookie")-1))) {
		return NULL;
	}
	return Z_STRVAL_P(val);
} /* }}} */

static size_t sapi_cli_server_read_post(char *buf, size_t count_bytes) /* {{{ */
{
	php_cli_server_client *client = SG(server_context);
	if (client->request.content) {
		size_t content_len = client->request.content_len;
		size_t nbytes_copied = MIN(client->post_read_offset + count_bytes, content_len) - client->post_read_offset;
		memmove(buf, client->request.content + client->post_read_offset, nbytes_copied);
		client->post_read_offset += nbytes_copied;
		return nbytes_copied;
	}
	return 0;
} /* }}} */

static void sapi_cli_server_register_variable(zval *track_vars_array, const char *key, const char *val) /* {{{ */
{
	char *new_val = (char *)val;
	size_t new_val_len;

	if (NULL == val) {
		return;
	}

	if (sapi_module.input_filter(PARSE_SERVER, (char*)key, &new_val, strlen(val), &new_val_len)) {
		php_register_variable_safe((char *)key, new_val, new_val_len, track_vars_array);
	}
} /* }}} */

static void sapi_cli_server_register_known_var_char(zval *track_vars_array,
	const char *var_name, size_t var_name_len, const char *value, size_t value_len)
{
	zval new_entry;

	if (!value) {
		return;
	}

	ZVAL_STRINGL_FAST(&new_entry, value, value_len);

	php_register_known_variable(var_name, var_name_len, &new_entry, track_vars_array);
}

static void sapi_cli_server_register_known_var_str(zval *track_vars_array,
	const char *var_name, size_t var_name_len, /* const */ zend_string *value)
{
	zval new_entry;

	if (!value) {
		return;
	}

	ZVAL_STR_COPY(&new_entry, value);

	php_register_known_variable(var_name, var_name_len, &new_entry, track_vars_array);
}

/* The entry zval will always contain a zend_string* */
static int sapi_cli_server_register_entry_cb(zval *entry, int num_args, va_list args, zend_hash_key *hash_key) /* {{{ */ {
	zval *track_vars_array = va_arg(args, zval *);

	ZEND_ASSERT(Z_TYPE_P(entry) == IS_STRING);

	if (hash_key->key) {
		char *real_key, *key;
		uint32_t i;
		key = estrndup(ZSTR_VAL(hash_key->key), ZSTR_LEN(hash_key->key));
		for(i=0; i<ZSTR_LEN(hash_key->key); i++) {
			if (key[i] == '-') {
				key[i] = '_';
			} else {
				key[i] = toupper(key[i]);
			}
		}
		spprintf(&real_key, 0, "%s_%s", "HTTP", key);
		if (strcmp(key, "CONTENT_TYPE") == 0 || strcmp(key, "CONTENT_LENGTH") == 0) {
			/* Is it possible to use sapi_cli_server_register_known_var_char() and not go through the SAPI filter? */
			sapi_cli_server_register_variable(track_vars_array, key, Z_STRVAL_P(entry));
		}
		sapi_cli_server_register_variable(track_vars_array, real_key, Z_STRVAL_P(entry));
		efree(key);
		efree(real_key);
	}

	return ZEND_HASH_APPLY_KEEP;
}
/* }}} */

static void sapi_cli_server_register_variables(zval *track_vars_array) /* {{{ */
{
	php_cli_server_client *client = SG(server_context);

	sapi_cli_server_register_known_var_char(track_vars_array,
		"DOCUMENT_ROOT", strlen("DOCUMENT_ROOT"), client->server->document_root, client->server->document_root_len);
	{
		char *tmp;
		if ((tmp = strrchr(ZSTR_VAL(client->addr_str), ':'))) {
			char addr[64], port[8];
			const char *addr_start = ZSTR_VAL(client->addr_str), *addr_end = tmp;
			if (addr_start[0] == '[') addr_start++;
			if (addr_end[-1] == ']') addr_end--;

			strncpy(port, tmp + 1, 8);
			port[7] = '\0';
			size_t addr_len = addr_end - addr_start;
			strncpy(addr, addr_start, addr_len);
			addr[addr_len] = '\0';
			ZEND_ASSERT(addr_len == strlen(addr));
			sapi_cli_server_register_known_var_char(track_vars_array,
				"REMOTE_ADDR", strlen("REMOTE_ADDR"), addr, addr_len);
			sapi_cli_server_register_known_var_char(track_vars_array,
				"REMOTE_PORT", strlen("REMOTE_PORT"), port, strlen(port));
		} else {
			sapi_cli_server_register_known_var_str(track_vars_array,
				"REMOTE_ADDR", strlen("REMOTE_ADDR"), client->addr_str);
		}
	}
	{
		zend_string *tmp = strpprintf(0, "PHP/%s (Development Server)", PHP_VERSION);
		sapi_cli_server_register_known_var_str(track_vars_array, "SERVER_SOFTWARE", strlen("SERVER_SOFTWARE"), tmp);
		zend_string_release_ex(tmp, /* persistent */ false);
	}
	{
		zend_string *tmp = strpprintf(0, "HTTP/%d.%d", client->request.protocol_version / 100, client->request.protocol_version % 100);
		sapi_cli_server_register_known_var_str(track_vars_array, "SERVER_PROTOCOL", strlen("SERVER_PROTOCOL"), tmp);
		zend_string_release_ex(tmp, /* persistent */ false);
	}
	sapi_cli_server_register_known_var_char(track_vars_array,
		"SERVER_NAME", strlen("SERVER_NAME"), client->server->host, strlen(client->server->host));
	{
		zend_string *tmp = strpprintf(0, "%i",  client->server->port);
		sapi_cli_server_register_known_var_str(track_vars_array, "SERVER_PORT", strlen("SERVER_PORT"), tmp);
		zend_string_release_ex(tmp, /* persistent */ false);
	}

	sapi_cli_server_register_known_var_str(track_vars_array,
		"REQUEST_URI", strlen("REQUEST_URI"), client->request.request_uri);
	sapi_cli_server_register_known_var_char(track_vars_array,
		"REQUEST_METHOD", strlen("REQUEST_METHOD"),
		SG(request_info).request_method, strlen(SG(request_info).request_method));
	sapi_cli_server_register_known_var_char(track_vars_array,
		"SCRIPT_NAME", strlen("SCRIPT_NAME"), client->request.vpath, client->request.vpath_len);
	if (SG(request_info).path_translated) {
		sapi_cli_server_register_known_var_char(track_vars_array,
			"SCRIPT_FILENAME", strlen("SCRIPT_FILENAME"),
			SG(request_info).path_translated, strlen(SG(request_info).path_translated));
	} else if (client->server->router) {
		sapi_cli_server_register_known_var_char(track_vars_array,
			"SCRIPT_FILENAME", strlen("SCRIPT_FILENAME"), client->server->router, client->server->router_len);
	}
	if (client->request.path_info) {
		sapi_cli_server_register_known_var_char(track_vars_array,
			"PATH_INFO", strlen("PATH_INFO"), client->request.path_info, client->request.path_info_len);
	}
	if (client->request.path_info_len) {
		zend_string *tmp = strpprintf(0, "%s%s", client->request.vpath, client->request.path_info);
		sapi_cli_server_register_known_var_str(track_vars_array, "PHP_SELF", strlen("PHP_SELF"), tmp);
		zend_string_release_ex(tmp, /* persistent */ false);
	} else {
		sapi_cli_server_register_known_var_char(track_vars_array,
			"PHP_SELF", strlen("PHP_SELF"), client->request.vpath, client->request.vpath_len);
	}
	if (client->request.query_string) {
		/* Use sapi_cli_server_register_variable() to pass query string through SAPI input filter,
		 * and check keys are proper PHP var names */
		sapi_cli_server_register_variable(track_vars_array, "QUERY_STRING", client->request.query_string);
	}
	/* Use sapi_cli_server_register_variable() to pass header values through SAPI input filter,
	 * and check keys are proper PHP var names */
	zend_hash_apply_with_arguments(&client->request.headers, (apply_func_args_t)sapi_cli_server_register_entry_cb, 1, track_vars_array);
} /* }}} */

static void sapi_cli_server_log_write(int type, const char *msg) /* {{{ */
{
	char buf[52];

	if (php_cli_server_log_level < type) {
		return;
	}

	if (!php_cli_server_get_system_time(buf)) {
		memmove(buf, "unknown time, can't be fetched", sizeof("unknown time, can't be fetched"));
	} else {
		size_t l = strlen(buf);
		if (l > 0) {
			buf[l - 1] = '\0';
		} else {
			memmove(buf, "unknown", sizeof("unknown"));
		}
	}
#ifdef HAVE_FORK
	if (php_cli_server_workers_max > 1) {
		fprintf(stderr, "[%ld] [%s] %s\n", (long) getpid(), buf, msg);
	} else {
		fprintf(stderr, "[%s] %s\n", buf, msg);
	}
#else
	fprintf(stderr, "[%s] %s\n", buf, msg);
#endif
} /* }}} */

static void sapi_cli_server_log_message(const char *msg, int syslog_type_int) /* {{{ */
{
	sapi_cli_server_log_write(PHP_CLI_SERVER_LOG_MESSAGE, msg);
} /* }}} */

/* {{{ sapi_module_struct cli_server_sapi_module */
sapi_module_struct cli_server_sapi_module = {
	"cli-server",							/* name */
	"Built-in HTTP server",		/* pretty name */

	sapi_cli_server_startup,				/* startup */
	php_module_shutdown_wrapper,	/* shutdown */

	NULL,							/* activate */
	NULL,							/* deactivate */

	sapi_cli_server_ub_write,		/* unbuffered write */
	sapi_cli_server_flush,			/* flush */
	NULL,							/* get uid */
	NULL,							/* getenv */

	php_error,						/* error handler */

	NULL,							/* header handler */
	sapi_cli_server_send_headers,	/* send headers handler */
	NULL,							/* send header handler */

	sapi_cli_server_read_post,		/* read POST data */
	sapi_cli_server_read_cookies,	/* read Cookies */

	sapi_cli_server_register_variables,	/* register server variables */
	sapi_cli_server_log_message,	/* Log message */
	NULL,							/* Get request time */
	NULL,							/* Child terminate */

	STANDARD_SAPI_MODULE_PROPERTIES
}; /* }}} */

static void php_cli_server_poller_ctor(php_cli_server_poller *poller) /* {{{ */
{
	FD_ZERO(&poller->rfds);
	FD_ZERO(&poller->wfds);
	poller->max_fd = -1;
} /* }}} */

static void php_cli_server_poller_add(php_cli_server_poller *poller, int mode, php_socket_t fd) /* {{{ */
{
	if (mode & POLLIN) {
		PHP_SAFE_FD_SET(fd, &poller->rfds);
	}
	if (mode & POLLOUT) {
		PHP_SAFE_FD_SET(fd, &poller->wfds);
	}
	if (fd > poller->max_fd) {
		poller->max_fd = fd;
	}
} /* }}} */

static void php_cli_server_poller_remove(php_cli_server_poller *poller, int mode, php_socket_t fd) /* {{{ */
{
	if (mode & POLLIN) {
		PHP_SAFE_FD_CLR(fd, &poller->rfds);
	}
	if (mode & POLLOUT) {
		PHP_SAFE_FD_CLR(fd, &poller->wfds);
	}
#ifndef PHP_WIN32
	if (fd == poller->max_fd) {
		while (fd > 0) {
			fd--;
			if (PHP_SAFE_FD_ISSET(fd, &poller->rfds) || PHP_SAFE_FD_ISSET(fd, &poller->wfds)) {
				break;
			}
		}
		poller->max_fd = fd;
	}
#endif
} /* }}} */

static int php_cli_server_poller_poll(php_cli_server_poller *poller, struct timeval *tv) /* {{{ */
{
	memmove(&poller->active.rfds, &poller->rfds, sizeof(poller->rfds));
	memmove(&poller->active.wfds, &poller->wfds, sizeof(poller->wfds));
	return php_select(poller->max_fd + 1, &poller->active.rfds, &poller->active.wfds, NULL, tv);
} /* }}} */

static zend_result php_cli_server_poller_iter_on_active(php_cli_server_poller *poller, void *opaque, zend_result(*callback)(void *, php_socket_t fd, int events)) /* {{{ */
{
	zend_result retval = SUCCESS;
#ifdef PHP_WIN32
	struct socket_entry {
		SOCKET fd;
		int events;
	} entries[FD_SETSIZE * 2];
	size_t i;
	struct socket_entry *n = entries, *m;

	for (i = 0; i < poller->active.rfds.fd_count; i++) {
		n->events = POLLIN;
		n->fd = poller->active.rfds.fd_array[i];
		n++;
	}

	m = n;
	for (i = 0; i < poller->active.wfds.fd_count; i++) {
		struct socket_entry *e;
		SOCKET fd = poller->active.wfds.fd_array[i];
		for (e = entries; e < m; e++) {
			if (e->fd == fd) {
				e->events |= POLLOUT;
			}
		}
		if (e == m) {
			assert(n < entries + FD_SETSIZE * 2);
			n->events = POLLOUT;
			n->fd = fd;
			n++;
		}
	}

	{
		struct socket_entry *e = entries;
		for (; e < n; e++) {
			if (SUCCESS != callback(opaque, e->fd, e->events)) {
				retval = FAILURE;
			}
		}
	}

#else
	php_socket_t fd;
	const php_socket_t max_fd = poller->max_fd;

	for (fd=0 ; fd<=max_fd ; fd++)  {
		if (PHP_SAFE_FD_ISSET(fd, &poller->active.rfds)) {
				if (SUCCESS != callback(opaque, fd, POLLIN)) {
					retval = FAILURE;
				}
		}
		if (PHP_SAFE_FD_ISSET(fd, &poller->active.wfds)) {
				if (SUCCESS != callback(opaque, fd, POLLOUT)) {
					retval = FAILURE;
				}
		}
	}
#endif
	return retval;
} /* }}} */

static size_t php_cli_server_chunk_size(const php_cli_server_chunk *chunk) /* {{{ */
{
	switch (chunk->type) {
	case PHP_CLI_SERVER_CHUNK_HEAP:
		return chunk->data.heap.len;
	case PHP_CLI_SERVER_CHUNK_IMMORTAL:
		return chunk->data.immortal.len;
	}
	return 0;
} /* }}} */

static void php_cli_server_chunk_dtor(php_cli_server_chunk *chunk) /* {{{ */
{
	switch (chunk->type) {
	case PHP_CLI_SERVER_CHUNK_HEAP:
		if (chunk->data.heap.block != chunk) {
			pefree(chunk->data.heap.block, 1);
		}
		break;
	case PHP_CLI_SERVER_CHUNK_IMMORTAL:
		break;
	}
} /* }}} */

static void php_cli_server_buffer_dtor(php_cli_server_buffer *buffer) /* {{{ */
{
	php_cli_server_chunk *chunk, *next;
	for (chunk = buffer->first; chunk; chunk = next) {
		next = chunk->next;
		php_cli_server_chunk_dtor(chunk);
		pefree(chunk, 1);
	}
} /* }}} */

static void php_cli_server_buffer_ctor(php_cli_server_buffer *buffer) /* {{{ */
{
	buffer->first = NULL;
	buffer->last = NULL;
} /* }}} */

static void php_cli_server_buffer_append(php_cli_server_buffer *buffer, php_cli_server_chunk *chunk) /* {{{ */
{
	php_cli_server_chunk *last;
	for (last = chunk; last->next; last = last->next);
	if (!buffer->last) {
		buffer->first = chunk;
	} else {
		buffer->last->next = chunk;
	}
	buffer->last = last;
} /* }}} */

static void php_cli_server_buffer_prepend(php_cli_server_buffer *buffer, php_cli_server_chunk *chunk) /* {{{ */
{
	php_cli_server_chunk *last;
	for (last = chunk; last->next; last = last->next);
	last->next = buffer->first;
	if (!buffer->last) {
		buffer->last = last;
	}
	buffer->first = chunk;
} /* }}} */

static size_t php_cli_server_buffer_size(const php_cli_server_buffer *buffer) /* {{{ */
{
	php_cli_server_chunk *chunk;
	size_t retval = 0;
	for (chunk = buffer->first; chunk; chunk = chunk->next) {
		retval += php_cli_server_chunk_size(chunk);
	}
	return retval;
} /* }}} */

static php_cli_server_chunk *php_cli_server_chunk_immortal_new(const char *buf, size_t len) /* {{{ */
{
	php_cli_server_chunk *chunk = pemalloc(sizeof(php_cli_server_chunk), 1);

	chunk->type = PHP_CLI_SERVER_CHUNK_IMMORTAL;
	chunk->next = NULL;
	chunk->data.immortal.p = buf;
	chunk->data.immortal.len = len;
	return chunk;
} /* }}} */

static php_cli_server_chunk *php_cli_server_chunk_heap_new(void *block, char *buf, size_t len) /* {{{ */
{
	php_cli_server_chunk *chunk = pemalloc(sizeof(php_cli_server_chunk), 1);

	chunk->type = PHP_CLI_SERVER_CHUNK_HEAP;
	chunk->next = NULL;
	chunk->data.heap.block = block;
	chunk->data.heap.p = buf;
	chunk->data.heap.len = len;
	return chunk;
} /* }}} */

static php_cli_server_chunk *php_cli_server_chunk_heap_new_self_contained(size_t len) /* {{{ */
{
	php_cli_server_chunk *chunk = pemalloc(sizeof(php_cli_server_chunk) + len, 1);

	chunk->type = PHP_CLI_SERVER_CHUNK_HEAP;
	chunk->next = NULL;
	chunk->data.heap.block = chunk;
	chunk->data.heap.p = (char *)(chunk + 1);
	chunk->data.heap.len = len;
	return chunk;
} /* }}} */

static void php_cli_server_content_sender_dtor(php_cli_server_content_sender *sender) /* {{{ */
{
	php_cli_server_buffer_dtor(&sender->buffer);
} /* }}} */

static void php_cli_server_content_sender_ctor(php_cli_server_content_sender *sender) /* {{{ */
{
	php_cli_server_buffer_ctor(&sender->buffer);
} /* }}} */

static int php_cli_server_content_sender_send(php_cli_server_content_sender *sender, php_socket_t fd, size_t *nbytes_sent_total) /* {{{ */
{
	php_cli_server_chunk *chunk, *next;
	size_t _nbytes_sent_total = 0;

	for (chunk = sender->buffer.first; chunk; chunk = next) {
#ifdef PHP_WIN32
		int nbytes_sent;
#else
		ssize_t nbytes_sent;
#endif
		next = chunk->next;

		switch (chunk->type) {
		case PHP_CLI_SERVER_CHUNK_HEAP:
#ifdef PHP_WIN32
			nbytes_sent = send(fd, chunk->data.heap.p, (int)chunk->data.heap.len, 0);
#else
			nbytes_sent = send(fd, chunk->data.heap.p, chunk->data.heap.len, 0);
#endif
			if (nbytes_sent < 0) {
				*nbytes_sent_total = _nbytes_sent_total;
				return php_socket_errno();
#ifdef PHP_WIN32
			} else if (nbytes_sent == chunk->data.heap.len) {
#else
			} else if (nbytes_sent == (ssize_t)chunk->data.heap.len) {
#endif
				php_cli_server_chunk_dtor(chunk);
				pefree(chunk, 1);
				sender->buffer.first = next;
				if (!next) {
					sender->buffer.last = NULL;
				}
			} else {
				chunk->data.heap.p += nbytes_sent;
				chunk->data.heap.len -= nbytes_sent;
			}
			_nbytes_sent_total += nbytes_sent;
			break;

		case PHP_CLI_SERVER_CHUNK_IMMORTAL:
#ifdef PHP_WIN32
			nbytes_sent = send(fd, chunk->data.immortal.p, (int)chunk->data.immortal.len, 0);
#else
			nbytes_sent = send(fd, chunk->data.immortal.p, chunk->data.immortal.len, 0);
#endif
			if (nbytes_sent < 0) {
				*nbytes_sent_total = _nbytes_sent_total;
				return php_socket_errno();
#ifdef PHP_WIN32
			} else if (nbytes_sent == chunk->data.immortal.len) {
#else
			} else if (nbytes_sent == (ssize_t)chunk->data.immortal.len) {
#endif
				php_cli_server_chunk_dtor(chunk);
				pefree(chunk, 1);
				sender->buffer.first = next;
				if (!next) {
					sender->buffer.last = NULL;
				}
			} else {
				chunk->data.immortal.p += nbytes_sent;
				chunk->data.immortal.len -= nbytes_sent;
			}
			_nbytes_sent_total += nbytes_sent;
			break;
		}
	}
	*nbytes_sent_total = _nbytes_sent_total;
	return 0;
} /* }}} */

static bool php_cli_server_content_sender_pull(php_cli_server_content_sender *sender, int fd, size_t *nbytes_read) /* {{{ */
{
#ifdef PHP_WIN32
	int _nbytes_read;
#else
	ssize_t _nbytes_read;
#endif
	php_cli_server_chunk *chunk = php_cli_server_chunk_heap_new_self_contained(131072);

#ifdef PHP_WIN32
	_nbytes_read = read(fd, chunk->data.heap.p, (unsigned int)chunk->data.heap.len);
#else
	_nbytes_read = read(fd, chunk->data.heap.p, chunk->data.heap.len);
#endif
	if (_nbytes_read < 0) {
		if (php_cli_server_log_level >= PHP_CLI_SERVER_LOG_ERROR) {
			char *errstr = get_last_error();
			php_cli_server_logf(PHP_CLI_SERVER_LOG_ERROR, "%s", errstr);
			pefree(errstr, 1);
		}
		php_cli_server_chunk_dtor(chunk);
		pefree(chunk, 1);
		return false;
	}
	chunk->data.heap.len = _nbytes_read;
	php_cli_server_buffer_append(&sender->buffer, chunk);
	*nbytes_read = _nbytes_read;
	return true;
} /* }}} */

#ifdef HAVE_UNISTD_H
static int php_cli_is_output_tty(void) /* {{{ */
{
	if (php_cli_output_is_tty == OUTPUT_NOT_CHECKED) {
		php_cli_output_is_tty = isatty(STDOUT_FILENO);
	}
	return php_cli_output_is_tty;
} /* }}} */
#elif defined(PHP_WIN32)
static int php_cli_is_output_tty() /* {{{ */
{
	if (php_cli_output_is_tty == OUTPUT_NOT_CHECKED) {
		php_cli_output_is_tty = php_win32_console_fileno_is_console(STDOUT_FILENO) && php_win32_console_fileno_has_vt100(STDOUT_FILENO);
	}
	return php_cli_output_is_tty;
} /* }}} */
#endif

static void php_cli_server_log_response(php_cli_server_client *client, int status, const char *message) /* {{{ */
{
	int color = 0, effective_status = status;
	char *basic_buf, *message_buf = "", *error_buf = "";
	bool append_error_message = 0;

	if (PG(last_error_message)) {
		if (PG(last_error_type) & E_FATAL_ERRORS) {
			if (status == 200) {
				/* the status code isn't changed by a fatal error, so fake it */
				effective_status = 500;
			}

			append_error_message = 1;
		}
	}

#if defined(HAVE_UNISTD_H) || defined(PHP_WIN32)
	if (CLI_SERVER_G(color) && php_cli_is_output_tty() == OUTPUT_IS_TTY) {
		if (effective_status >= 500) {
			/* server error: red */
			color = 1;
		} else if (effective_status >= 400) {
			/* client error: yellow */
			color = 3;
		} else if (effective_status >= 200) {
			/* success: green */
			color = 2;
		}
	}
#endif

	/* basic */
	spprintf(&basic_buf, 0, "%s [%d]: %s %s", ZSTR_VAL(client->addr_str), status,
		php_http_method_str(client->request.request_method), ZSTR_VAL(client->request.request_uri));
	if (!basic_buf) {
		return;
	}

	/* message */
	if (message) {
		spprintf(&message_buf, 0, " - %s", message);
		if (!message_buf) {
			efree(basic_buf);
			return;
		}
	}

	/* error */
	if (append_error_message) {
		spprintf(&error_buf, 0, " - %s in %s on line %d",
			ZSTR_VAL(PG(last_error_message)), ZSTR_VAL(PG(last_error_file)), PG(last_error_lineno));
		if (!error_buf) {
			efree(basic_buf);
			if (message) {
				efree(message_buf);
			}
			return;
		}
	}

	if (color) {
		php_cli_server_logf(PHP_CLI_SERVER_LOG_MESSAGE, "\x1b[3%dm%s%s%s\x1b[0m", color, basic_buf, message_buf, error_buf);
	} else {
		php_cli_server_logf(PHP_CLI_SERVER_LOG_MESSAGE, "%s%s%s", basic_buf, message_buf, error_buf);
	}

	efree(basic_buf);
	if (message) {
		efree(message_buf);
	}
	if (append_error_message) {
		efree(error_buf);
	}
} /* }}} */

static void php_cli_server_logf(int type, const char *format, ...) /* {{{ */
{
	char *buf = NULL;
	va_list ap;

	if (php_cli_server_log_level < type) {
		return;
	}

	va_start(ap, format);
	vspprintf(&buf, 0, format, ap);
	va_end(ap);

	if (!buf) {
		return;
	}

	sapi_cli_server_log_write(type, buf);

	efree(buf);
} /* }}} */

static php_socket_t php_network_listen_socket(const char *host, int *port, int socktype, int *af, socklen_t *socklen, zend_string **errstr) /* {{{ */
{
	php_socket_t retval = SOCK_ERR;
	int err = 0;
	struct sockaddr *sa = NULL, **p, **sal;

	int num_addrs = php_network_getaddresses(host, socktype, &sal, errstr);
	if (num_addrs == 0) {
		return -1;
	}
	for (p = sal; *p; p++) {
		if (sa) {
			pefree(sa, 1);
			sa = NULL;
		}

		retval = socket((*p)->sa_family, socktype, 0);
		if (retval == SOCK_ERR) {
			continue;
		}

		switch ((*p)->sa_family) {
#if defined(HAVE_GETADDRINFO) && defined(HAVE_IPV6)
		case AF_INET6:
			sa = pemalloc(sizeof(struct sockaddr_in6), 1);
			*(struct sockaddr_in6 *)sa = *(struct sockaddr_in6 *)*p;
			((struct sockaddr_in6 *)sa)->sin6_port = htons(*port);
			*socklen = sizeof(struct sockaddr_in6);
			break;
#endif
		case AF_INET:
			sa = pemalloc(sizeof(struct sockaddr_in), 1);
			*(struct sockaddr_in *)sa = *(struct sockaddr_in *)*p;
			((struct sockaddr_in *)sa)->sin_port = htons(*port);
			*socklen = sizeof(struct sockaddr_in);
			break;
		default:
			/* Unknown family */
			*socklen = 0;
			closesocket(retval);
			continue;
		}

#ifdef SO_REUSEADDR
		{
			int val = 1;
			setsockopt(retval, SOL_SOCKET, SO_REUSEADDR, (char*)&val, sizeof(val));
		}
#endif

		if (bind(retval, sa, *socklen) == SOCK_CONN_ERR) {
			err = php_socket_errno();
			if (err == SOCK_EINVAL || err == SOCK_EADDRINUSE) {
				goto out;
			}
			closesocket(retval);
			retval = SOCK_ERR;
			continue;
		}
		err = 0;

		*af = sa->sa_family;
		if (*port == 0) {
			if (getsockname(retval, sa, socklen)) {
				err = php_socket_errno();
				goto out;
			}
			switch (sa->sa_family) {
#if defined(HAVE_GETADDRINFO) && defined(HAVE_IPV6)
			case AF_INET6:
				*port = ntohs(((struct sockaddr_in6 *)sa)->sin6_port);
				break;
#endif
			case AF_INET:
				*port = ntohs(((struct sockaddr_in *)sa)->sin_port);
				break;
			}
		}

		break;
	}

	if (retval == SOCK_ERR) {
		goto out;
	}

	if (listen(retval, SOMAXCONN)) {
		err = php_socket_errno();
		goto out;
	}

out:
	if (sa) {
		pefree(sa, 1);
	}
	if (sal) {
		php_network_freeaddresses(sal);
	}
	if (err) {
		if (ZEND_VALID_SOCKET(retval)) {
			closesocket(retval);
		}
		if (errstr) {
			*errstr = php_socket_error_str(err);
		}
		return SOCK_ERR;
	}
	return retval;
} /* }}} */

static void php_cli_server_request_ctor(php_cli_server_request *req) /* {{{ */
{
	req->protocol_version = 0;
	req->request_uri = NULL;
	req->vpath = NULL;
	req->vpath_len = 0;
	req->path_translated = NULL;
	req->path_translated_len = 0;
	req->path_info = NULL;
	req->path_info_len = 0;
	req->query_string = NULL;
	req->query_string_len = 0;
	zend_hash_init(&req->headers, 0, NULL, cli_header_value_dtor, 1);
	/* No destructor is registered as the value pointed by is the same as for &req->headers */
	GC_MAKE_PERSISTENT_LOCAL(&req->headers);
	zend_hash_init(&req->headers_original_case, 0, NULL, NULL, 1);
	GC_MAKE_PERSISTENT_LOCAL(&req->headers_original_case);
	req->content = NULL;
	req->content_len = 0;
	req->ext = NULL;
	req->ext_len = 0;
} /* }}} */

static void php_cli_server_request_dtor(php_cli_server_request *req) /* {{{ */
{
	if (req->request_uri) {
		zend_string_release_ex(req->request_uri, /* persistent */ true);
	}
	if (req->vpath) {
		pefree(req->vpath, 1);
	}
	if (req->path_translated) {
		pefree(req->path_translated, 1);
	}
	if (req->path_info) {
		pefree(req->path_info, 1);
	}
	if (req->query_string) {
		pefree(req->query_string, 1);
	}
	zend_hash_destroy(&req->headers);
	zend_hash_destroy(&req->headers_original_case);
	if (req->content) {
		pefree(req->content, 1);
	}
} /* }}} */

static void php_cli_server_request_translate_vpath(const php_cli_server *server, php_cli_server_request *request, const char *document_root, size_t document_root_len) /* {{{ */
{
	zend_stat_t sb = {0};
	static const char *index_files[] = { "index.php", "index.html", NULL };
	char *buf = safe_pemalloc(1, request->vpath_len, 1 + document_root_len + 1 + sizeof("index.html"), 1);
	char *p = buf, *prev_path = NULL, *q, *vpath;
	size_t prev_path_len = 0;

	memmove(p, document_root, document_root_len);
	p += document_root_len;
	vpath = p;
	if (request->vpath_len != 0) {
		if (request->vpath[0] != '/') {
			*p++ = DEFAULT_SLASH;
		}
		memmove(p, request->vpath, request->vpath_len);
#ifdef PHP_WIN32
		q = p + request->vpath_len;
		do {
			if (*q == '/') {
				*q = '\\';
			}
		} while (q-- > p);
#endif
		p += request->vpath_len;
	}
	*p = '\0';
	q = p;
	while (q > buf) {
		if (!php_sys_stat(buf, &sb)) {
			if (sb.st_mode & S_IFDIR) {
				const char **file = index_files;
				if (q[-1] != DEFAULT_SLASH) {
					*q++ = DEFAULT_SLASH;
				}
				while (*file) {
					size_t l = strlen(*file);
					memmove(q, *file, l + 1);
					if (!php_sys_stat(buf, &sb) && (sb.st_mode & S_IFREG)) {
						q += l;
						break;
					}
					file++;
				}
				if (!*file) {
					if (prev_path) {
						pefree(prev_path, 1);
					}
					pefree(buf, 1);
					return;
				}
			}
			break; /* regular file */
		}
		if (prev_path) {
			pefree(prev_path, 1);
			*q = DEFAULT_SLASH;
		}
		while (q > buf && *(--q) != DEFAULT_SLASH);
		prev_path_len = p - q;
		prev_path = pestrndup(q, prev_path_len, 1);
		*q = '\0';
	}
	if (prev_path) {
		request->path_info_len = prev_path_len;
#ifdef PHP_WIN32
		while (prev_path_len--) {
			if (prev_path[prev_path_len] == '\\') {
				prev_path[prev_path_len] = '/';
			}
		}
#endif
		request->path_info = prev_path;
		pefree(request->vpath, 1);
		request->vpath = pestrndup(vpath, q - vpath, 1);
		request->vpath_len = q - vpath;
		request->path_translated = buf;
		request->path_translated_len = q - buf;
	} else {
		pefree(request->vpath, 1);
		request->vpath = pestrndup(vpath, q - vpath, 1);
		request->vpath_len = q - vpath;
		request->path_translated = buf;
		request->path_translated_len = q - buf;
	}
#ifdef PHP_WIN32
	{
		uint32_t i = 0;
		for (;i<request->vpath_len;i++) {
			if (request->vpath[i] == '\\') {
				request->vpath[i] = '/';
			}
		}
	}
#endif
	request->sb = sb;
} /* }}} */

static void normalize_vpath(char **retval, size_t *retval_len, const char *vpath, size_t vpath_len, int persistent) /* {{{ */
{
	char *decoded_vpath = NULL;
	char *decoded_vpath_end;
	char *p;

	*retval = NULL;
	*retval_len = 0;

	decoded_vpath = pestrndup(vpath, vpath_len, persistent);
	if (!decoded_vpath) {
		return;
	}

	decoded_vpath_end = decoded_vpath + php_raw_url_decode(decoded_vpath, (int)vpath_len);

#ifdef PHP_WIN32
	{
		char *p = decoded_vpath;

		do {
			if (*p == '\\') {
				*p = '/';
			}
		} while (*p++);
	}
#endif

	p = decoded_vpath;

	if (p < decoded_vpath_end && *p == '/') {
		char *n = p;
		while (n < decoded_vpath_end && *n == '/') n++;
		memmove(++p, n, decoded_vpath_end - n);
		decoded_vpath_end -= n - p;
	}

	while (p < decoded_vpath_end) {
		char *n = p;
		while (n < decoded_vpath_end && *n != '/') n++;
		if (n - p == 2 && p[0] == '.' && p[1] == '.') {
			if (p > decoded_vpath) {
				--p;
				for (;;) {
					if (p == decoded_vpath) {
						if (*p == '/') {
							p++;
						}
						break;
					}
					if (*(--p) == '/') {
						p++;
						break;
					}
				}
			}
			while (n < decoded_vpath_end && *n == '/') n++;
			memmove(p, n, decoded_vpath_end - n);
			decoded_vpath_end -= n - p;
		} else if (n - p == 1 && p[0] == '.') {
			while (n < decoded_vpath_end && *n == '/') n++;
			memmove(p, n, decoded_vpath_end - n);
			decoded_vpath_end -= n - p;
		} else {
			if (n < decoded_vpath_end) {
				char *nn = n;
				while (nn < decoded_vpath_end && *nn == '/') nn++;
				p = n + 1;
				memmove(p, nn, decoded_vpath_end - nn);
				decoded_vpath_end -= nn - p;
			} else {
				p = n;
			}
		}
	}

	*decoded_vpath_end = '\0';
	*retval = decoded_vpath;
	*retval_len = decoded_vpath_end - decoded_vpath;
} /* }}} */

// TODO Update these functions and php_http_parser.h
/* {{{ php_cli_server_client_read_request */
static int php_cli_server_client_read_request_on_message_begin(php_http_parser *parser)
{
	return 0;
}

static int php_cli_server_client_read_request_on_path(php_http_parser *parser, const char *at, size_t length)
{
	php_cli_server_client *client = parser->data;
	{
		char *vpath;
		size_t vpath_len;
		if (UNEXPECTED(client->request.vpath != NULL)) {
			return 1;
		}
		normalize_vpath(&vpath, &vpath_len, at, length, 1);
		client->request.vpath = vpath;
		client->request.vpath_len = vpath_len;
	}
	return 0;
}

static int php_cli_server_client_read_request_on_query_string(php_http_parser *parser, const char *at, size_t length)
{
	php_cli_server_client *client = parser->data;
	if (EXPECTED(client->request.query_string == NULL)) {
		client->request.query_string = pestrndup(at, length, 1);
		client->request.query_string_len = length;
	} else {
		ZEND_ASSERT(length <= PHP_HTTP_MAX_HEADER_SIZE && PHP_HTTP_MAX_HEADER_SIZE - length >= client->request.query_string_len);
		client->request.query_string = perealloc(client->request.query_string, client->request.query_string_len + length + 1, 1);
		memcpy(client->request.query_string + client->request.query_string_len, at, length);
		client->request.query_string_len += length;
		client->request.query_string[client->request.query_string_len] = '\0';
	}
	return 0;
}

static int php_cli_server_client_read_request_on_url(php_http_parser *parser, const char *at, size_t length)
{
	php_cli_server_client *client = parser->data;
	if (EXPECTED(client->request.request_uri == NULL)) {
		client->request.request_method = parser->method;
		client->request.request_uri = zend_string_init(at, length, /* persistent */ true);
        GC_MAKE_PERSISTENT_LOCAL(client->request.request_uri);
	} else {
		ZEND_ASSERT(client->request.request_method == parser->method);
		ZEND_ASSERT(length <= PHP_HTTP_MAX_HEADER_SIZE && PHP_HTTP_MAX_HEADER_SIZE - length >= client->request.query_string_len);
		/* Extend URI, append content to it */
        client->request.request_uri = cli_concat_persistent_zstr_with_char(client->request.request_uri, at, length);
	}
	return 0;
}

static int php_cli_server_client_read_request_on_fragment(php_http_parser *parser, const char *at, size_t length)
{
	return 0;
}

static void php_cli_server_client_save_header(php_cli_server_client *client)
{
	/* Wrap header value in a zval to add is to the HashTable which acts as an array */
	zval tmp;
	/* strip off the colon */
	zend_string *lc_header_name = zend_string_tolower_ex(client->current_header_name, /* persistent */ true);
	GC_MAKE_PERSISTENT_LOCAL(lc_header_name);

	zval *entry = zend_hash_find(&client->request.headers, lc_header_name);
	bool with_comma = !zend_string_equals_literal(lc_header_name, "set-cookie");

	/**
	 * `Set-Cookie` HTTP header being the exception, they can have 1 or more values separated
	 * by a comma while still possibly be set separately by the client.
	 **/
	if (!with_comma || entry == NULL) {
		ZVAL_STR(&tmp, client->current_header_value);
	} else {
		zend_string *curval = Z_STR_P(entry);
		zend_string *newval = zend_string_safe_alloc(1, ZSTR_LEN(curval),  ZSTR_LEN(client->current_header_value) + 2, /* persistent */true);

		memcpy(ZSTR_VAL(newval), ZSTR_VAL(curval), ZSTR_LEN(curval));
		memcpy(ZSTR_VAL(newval) + ZSTR_LEN(curval), ", ", 2);
		memcpy(ZSTR_VAL(newval) + ZSTR_LEN(curval) + 2, ZSTR_VAL(client->current_header_value), ZSTR_LEN(client->current_header_value) + 1);

		ZVAL_STR(&tmp, newval);
	}

	/* Add/Update the wrapped zend_string to the HashTable */
	zend_hash_update(&client->request.headers, lc_header_name, &tmp);
	zend_hash_update(&client->request.headers_original_case, client->current_header_name, &tmp);

	zend_string_release_ex(lc_header_name, /* persistent */ true);
	zend_string_release_ex(client->current_header_name, /* persistent */ true);

	client->current_header_name = NULL;
	client->current_header_value = NULL;
}

static zend_string* cli_concat_persistent_zstr_with_char(zend_string *old_str, const char *at, size_t length)
{
	/* Assert that there is only one reference to the string, as then zend_string_extends()
	 * will reallocate it such that we do not need to release the old value. */
	ZEND_ASSERT(GC_REFCOUNT(old_str) == 1);
	/* Previous element was part of header value, append content to it */
	size_t old_length = ZSTR_LEN(old_str);
	zend_string *str = zend_string_extend(old_str, old_length + length, /* persistent */ true);
	memcpy(ZSTR_VAL(str) + old_length, at, length);
	// Null terminate
	ZSTR_VAL(str)[ZSTR_LEN(str)] = '\0';
	return str;
}

static int php_cli_server_client_read_request_on_header_field(php_http_parser *parser, const char *at, size_t length)
{
	php_cli_server_client *client = parser->data;
	switch (client->last_header_element) {
		case HEADER_VALUE:
			/* Save previous header before creating new one */
			php_cli_server_client_save_header(client);
			ZEND_FALLTHROUGH;
		case HEADER_NONE:
			/* Create new header field */
			client->current_header_name = zend_string_init(at, length, /* persistent */ true);
			GC_MAKE_PERSISTENT_LOCAL(client->current_header_name);
			break;
		case HEADER_FIELD: {
			/* Append header name to the previous value of it */
			client->current_header_name = cli_concat_persistent_zstr_with_char(client->current_header_name, at, length);
			break;
		}
	}

	client->last_header_element = HEADER_FIELD;
	return 0;
}

static int php_cli_server_client_read_request_on_header_value(php_http_parser *parser, const char *at, size_t length)
{
	php_cli_server_client *client = parser->data;
	switch (client->last_header_element) {
		case HEADER_FIELD:
			/* Previous element was the header field, create the header value */
			client->current_header_value = zend_string_init(at, length, /* persistent */ true);
			GC_MAKE_PERSISTENT_LOCAL(client->current_header_value);
			break;
		case HEADER_VALUE: {
			/* Append header value to the previous value of it */
			client->current_header_value = cli_concat_persistent_zstr_with_char(client->current_header_value, at, length);
			break;
		}
		case HEADER_NONE:
			/* Cannot happen as a header field must have been found before */
			assert(0);
			break;
	}
	client->last_header_element = HEADER_VALUE;
	return 0;
}

static int php_cli_server_client_read_request_on_headers_complete(php_http_parser *parser)
{
	php_cli_server_client *client = parser->data;
	switch (client->last_header_element) {
	case HEADER_NONE:
		break;
	case HEADER_FIELD:
		/* Previous element was the header field, set it's value to an empty string */
		client->current_header_value = ZSTR_EMPTY_ALLOC();
		ZEND_FALLTHROUGH;
	case HEADER_VALUE:
		/* Save last header value */
		php_cli_server_client_save_header(client);
		break;
	}
	client->last_header_element = HEADER_NONE;
	return 0;
}

static int php_cli_server_client_read_request_on_body(php_http_parser *parser, const char *at, size_t length)
{
	php_cli_server_client *client = parser->data;
	if (!client->request.content) {
		client->request.content = pemalloc(parser->content_length, 1);
		client->request.content_len = 0;
	}
	client->request.content = perealloc(client->request.content, client->request.content_len + length, 1);
	memmove(client->request.content + client->request.content_len, at, length);
	client->request.content_len += length;
	return 0;
}

static int php_cli_server_client_read_request_on_message_complete(php_http_parser *parser)
{
	php_cli_server_client *client = parser->data;
	client->request.protocol_version = parser->http_major * 100 + parser->http_minor;
	php_cli_server_request_translate_vpath(client->server, &client->request, client->server->document_root, client->server->document_root_len);
	if (client->request.vpath) {
		const char *vpath = client->request.vpath;
		const char *end = vpath + client->request.vpath_len;
		const char *p = end;
		client->request.ext = end;
		client->request.ext_len = 0;
		while (p > vpath) {
			--p;
			if (*p == '.') {
				++p;
				client->request.ext = p;
				client->request.ext_len = end - p;
				break;
			}
		}
	}
	client->request_read = true;
	return 0;
}

/* Returns:
 -1 when an error occurs
  0 when the request has not been read (try again?)
  1 when the request has been read
*/
static int php_cli_server_client_read_request(php_cli_server_client *client, char **errstr)
{
	char buf[16384];
	static const php_http_parser_settings settings = {
		php_cli_server_client_read_request_on_message_begin,
		php_cli_server_client_read_request_on_path,
		php_cli_server_client_read_request_on_query_string,
		php_cli_server_client_read_request_on_url,
		php_cli_server_client_read_request_on_fragment,
		php_cli_server_client_read_request_on_header_field,
		php_cli_server_client_read_request_on_header_value,
		php_cli_server_client_read_request_on_headers_complete,
		php_cli_server_client_read_request_on_body,
		php_cli_server_client_read_request_on_message_complete
	};
	size_t nbytes_consumed;
	int nbytes_read;
	if (client->request_read) {
		return 1;
	}
	nbytes_read = recv(client->sock, buf, sizeof(buf) - 1, 0);
	if (nbytes_read < 0) {
		int err = php_socket_errno();
		if (err == SOCK_EAGAIN) {
			return 0;
		}

		if (php_cli_server_log_level >= PHP_CLI_SERVER_LOG_ERROR) {
			*errstr = php_socket_strerror(err, NULL, 0);
		}

		return -1;
	} else if (nbytes_read == 0) {
		if (php_cli_server_log_level >= PHP_CLI_SERVER_LOG_ERROR) {
			*errstr = estrdup(php_cli_server_request_error_unexpected_eof);
		}

		return -1;
	}
	client->parser.data = client;
	nbytes_consumed = php_http_parser_execute(&client->parser, &settings, buf, nbytes_read);
	if (nbytes_consumed != (size_t)nbytes_read) {
		if (php_cli_server_log_level >= PHP_CLI_SERVER_LOG_ERROR) {
			if ((buf[0] & 0x80) /* SSLv2 */ || buf[0] == 0x16 /* SSLv3/TLSv1 */) {
				*errstr = estrdup("Unsupported SSL request");
			} else {
				*errstr = estrdup("Malformed HTTP request");
			}
		}

		return -1;
	}

	return client->request_read ? 1: 0;
}
/* }}} */

static size_t php_cli_server_client_send_through(php_cli_server_client *client, const char *str, size_t str_len) /* {{{ */
{
	struct timeval tv = { 10, 0 };
#ifdef PHP_WIN32
	int nbytes_left = (int)str_len;
#else
	ssize_t nbytes_left = (ssize_t)str_len;
#endif
	do {
#ifdef PHP_WIN32
		int nbytes_sent;
#else
		ssize_t nbytes_sent;
#endif

		nbytes_sent = send(client->sock, str + str_len - nbytes_left, nbytes_left, 0);
		if (nbytes_sent < 0) {
			int err = php_socket_errno();
			if (err == SOCK_EAGAIN) {
				int nfds = php_pollfd_for(client->sock, POLLOUT, &tv);
				if (nfds > 0) {
					continue;
				} else {
					/* error or timeout */
					php_handle_aborted_connection();
					return nbytes_left;
				}
			} else {
				php_handle_aborted_connection();
				return nbytes_left;
			}
		}
		nbytes_left -= nbytes_sent;
	} while (nbytes_left > 0);

	return str_len;
} /* }}} */

static void php_cli_server_client_populate_request_info(const php_cli_server_client *client, sapi_request_info *request_info) /* {{{ */
{
	zval *val;

	request_info->request_method = php_http_method_str(client->request.request_method);
	request_info->proto_num = client->request.protocol_version;
	request_info->request_uri = ZSTR_VAL(client->request.request_uri);
	request_info->path_translated = client->request.path_translated;
	request_info->query_string = client->request.query_string;
	request_info->content_length = client->request.content_len;
	request_info->auth_user = request_info->auth_password = request_info->auth_digest = NULL;
	if (NULL != (val = zend_hash_str_find(&client->request.headers, "content-type", sizeof("content-type")-1))) {
		request_info->content_type = Z_STRVAL_P(val);
	}
} /* }}} */

// TODO Remove?
static void destroy_request_info(sapi_request_info *request_info) /* {{{ */
{
} /* }}} */

static void php_cli_server_client_ctor(php_cli_server_client *client, php_cli_server *server, php_socket_t client_sock, struct sockaddr *addr, socklen_t addr_len) /* {{{ */
{
	client->server = server;
	client->sock = client_sock;
	client->addr = addr;
	client->addr_len = addr_len;

	// TODO To prevent the reallocation need to retrieve a persistent string
	// Create a new php_network_populate_name_from_sockaddr_ex() API with a persistent flag?
	zend_string *tmp_addr = NULL;
	php_network_populate_name_from_sockaddr(addr, addr_len, &tmp_addr, NULL, 0);
	client->addr_str = zend_string_dup(tmp_addr, /* persistent */ true);
	GC_MAKE_PERSISTENT_LOCAL(client->addr_str);
	zend_string_release_ex(tmp_addr, /* persistent */ false);

	php_http_parser_init(&client->parser, PHP_HTTP_REQUEST);
	client->request_read = false;

	client->last_header_element = HEADER_NONE;
	client->current_header_name = NULL;
	client->current_header_value = NULL;

	client->post_read_offset = 0;

	php_cli_server_request_ctor(&client->request);

	client->content_sender_initialized = false;
	client->file_fd = -1;
} /* }}} */

static void php_cli_server_client_dtor(php_cli_server_client *client) /* {{{ */
{
	php_cli_server_request_dtor(&client->request);
	if (client->file_fd >= 0) {
		close(client->file_fd);
		client->file_fd = -1;
	}
	pefree(client->addr, 1);
	zend_string_release_ex(client->addr_str, /* persistent */ true);

	if (client->content_sender_initialized) {
		/* Headers must be set if we reached the content initialisation */
		assert(client->current_header_name == NULL);
		assert(client->current_header_value == NULL);
		php_cli_server_content_sender_dtor(&client->content_sender);
	}
} /* }}} */

static void php_cli_server_close_connection(php_cli_server *server, php_cli_server_client *client) /* {{{ */
{
	php_cli_server_logf(PHP_CLI_SERVER_LOG_MESSAGE, "%s Closing", ZSTR_VAL(client->addr_str));

	zend_hash_index_del(&server->clients, client->sock);
} /* }}} */

static zend_result php_cli_server_send_error_page(php_cli_server *server, php_cli_server_client *client, int status) /* {{{ */
{
	zend_string *escaped_request_uri = NULL;
	const char *status_string = get_status_string(status);
	const char *content_template = get_template_string(status);
	char *errstr = get_last_error();
	assert(status_string && content_template);

	php_cli_server_content_sender_ctor(&client->content_sender);
	client->content_sender_initialized = true;

	if (client->request.request_method != PHP_HTTP_HEAD) {
		escaped_request_uri = php_escape_html_entities_ex((const unsigned char *) ZSTR_VAL(client->request.request_uri), ZSTR_LEN(client->request.request_uri), 0, ENT_QUOTES, NULL, /* double_encode */ 0, /* quiet */ 0);

		{
			static const char prologue_template[] = "<!doctype html><html><head><title>%d %s</title>";
			php_cli_server_chunk *chunk = php_cli_server_chunk_heap_new_self_contained(strlen(prologue_template) + 3 + strlen(status_string) + 1);
			if (!chunk) {
				goto fail;
			}
			snprintf(chunk->data.heap.p, chunk->data.heap.len, prologue_template, status, status_string);
			chunk->data.heap.len = strlen(chunk->data.heap.p);
			php_cli_server_buffer_append(&client->content_sender.buffer, chunk);
		}
		{
			php_cli_server_chunk *chunk = php_cli_server_chunk_immortal_new(php_cli_server_css, sizeof(php_cli_server_css) - 1);
			if (!chunk) {
				goto fail;
			}
			php_cli_server_buffer_append(&client->content_sender.buffer, chunk);
		}
		{
			static const char template[] = "</head><body>";
			php_cli_server_chunk *chunk = php_cli_server_chunk_immortal_new(template, sizeof(template) - 1);
			if (!chunk) {
				goto fail;
			}
			php_cli_server_buffer_append(&client->content_sender.buffer, chunk);
		}
		{
			php_cli_server_chunk *chunk = php_cli_server_chunk_heap_new_self_contained(strlen(content_template) + ZSTR_LEN(escaped_request_uri) + 3 + strlen(status_string) + 1);
			if (!chunk) {
				goto fail;
			}
			snprintf(chunk->data.heap.p, chunk->data.heap.len, content_template, status_string, ZSTR_VAL(escaped_request_uri));
			chunk->data.heap.len = strlen(chunk->data.heap.p);
			php_cli_server_buffer_append(&client->content_sender.buffer, chunk);
		}
		{
			static const char epilogue_template[] = "</body></html>";
			php_cli_server_chunk *chunk = php_cli_server_chunk_immortal_new(epilogue_template, sizeof(epilogue_template) - 1);
			if (!chunk) {
				goto fail;
			}
			php_cli_server_buffer_append(&client->content_sender.buffer, chunk);
		}
	}

	{
		php_cli_server_chunk *chunk;
		smart_str buffer = { 0 };
		append_http_status_line(&buffer, client->request.protocol_version, status, 1);
		if (!buffer.s) {
			/* out of memory */
			goto fail;
		}
		append_essential_headers(&buffer, client, 1, NULL);
		smart_str_appends_ex(&buffer, SAPI_PHP_VERSION_HEADER "\r\n", 1);
		smart_str_appends_ex(&buffer, "Content-Type: text/html; charset=UTF-8\r\n", 1);
		smart_str_appends_ex(&buffer, "Content-Length: ", 1);
		smart_str_append_unsigned_ex(&buffer, php_cli_server_buffer_size(&client->content_sender.buffer), 1);
		smart_str_appendl_ex(&buffer, "\r\n", 2, 1);
		if (status == 405) {
			smart_str_appends_ex(&buffer, "Allow: ", 1);
			smart_str_appends_ex(&buffer, php_http_method_str(PHP_HTTP_GET), 1);
			smart_str_appends_ex(&buffer, ", ", 1);
			smart_str_appends_ex(&buffer, php_http_method_str(PHP_HTTP_HEAD), 1);
			smart_str_appends_ex(&buffer, ", ", 1);
			smart_str_appends_ex(&buffer, php_http_method_str(PHP_HTTP_POST), 1);
			smart_str_appendl_ex(&buffer, "\r\n", 2, 1);
		}
		smart_str_appendl_ex(&buffer, "\r\n", 2, 1);

		chunk = php_cli_server_chunk_heap_new(buffer.s, ZSTR_VAL(buffer.s), ZSTR_LEN(buffer.s));
		if (!chunk) {
			smart_str_free_ex(&buffer, 1);
			goto fail;
		}
		php_cli_server_buffer_prepend(&client->content_sender.buffer, chunk);
	}

	php_cli_server_log_response(client, status, errstr ? errstr : "?");
	php_cli_server_poller_add(&server->poller, POLLOUT, client->sock);
	if (errstr) {
		pefree(errstr, 1);
	}
	if (escaped_request_uri) {
		zend_string_free(escaped_request_uri);
	}
	return SUCCESS;

fail:
	if (errstr) {
		pefree(errstr, 1);
	}
	if (escaped_request_uri) {
		zend_string_free(escaped_request_uri);
	}
	return FAILURE;
} /* }}} */

static zend_result php_cli_server_dispatch_script(php_cli_server *server, php_cli_server_client *client) /* {{{ */
{
	if (strlen(client->request.path_translated) != client->request.path_translated_len) {
		/* can't handle paths that contain nul bytes */
		return php_cli_server_send_error_page(server, client, 400);
	}

	zend_file_handle zfd;
	zend_stream_init_filename(&zfd, SG(request_info).path_translated);
	zfd.primary_script = 1;
	zend_try {
		php_execute_script(&zfd);
	} zend_end_try();
	zend_destroy_file_handle(&zfd);

	php_cli_server_log_response(client, SG(sapi_headers).http_response_code, NULL);
	return SUCCESS;
} /* }}} */

static zend_result php_cli_server_begin_send_static(php_cli_server *server, php_cli_server_client *client) /* {{{ */
{
	int fd;
	int status = 200;

	if (client->request.request_method == PHP_HTTP_DELETE
		|| client->request.request_method == PHP_HTTP_PUT
		|| client->request.request_method == PHP_HTTP_PATCH) {
		return php_cli_server_send_error_page(server, client, 405);
	}

	if (client->request.path_translated && strlen(client->request.path_translated) != client->request.path_translated_len) {
		/* can't handle paths that contain nul bytes */
		return php_cli_server_send_error_page(server, client, 400);
	}

#ifdef PHP_WIN32
	/* The win32 namespace will cut off trailing dots and spaces. Since the
	   VCWD functionality isn't used here, a sophisticated functionality
	   would have to be reimplemented to know ahead there are no files
	   with invalid names there. The simplest is just to forbid invalid
	   filenames, which is done here. */
	if (client->request.path_translated &&
		('.' == client->request.path_translated[client->request.path_translated_len-1] ||
		 ' ' == client->request.path_translated[client->request.path_translated_len-1])) {
		return php_cli_server_send_error_page(server, client, 500);
	}

	fd = client->request.path_translated ? php_win32_ioutil_open(client->request.path_translated, O_RDONLY): -1;
#else
	fd = client->request.path_translated ? open(client->request.path_translated, O_RDONLY): -1;
#endif
	if (fd < 0) {
		return php_cli_server_send_error_page(server, client, 404);
	}

	php_cli_server_content_sender_ctor(&client->content_sender);
	client->content_sender_initialized = true;
	if (client->request.request_method != PHP_HTTP_HEAD) {
		client->file_fd = fd;
	}

	{
		php_cli_server_chunk *chunk;
		smart_str buffer = { 0 };
		const char *mime_type = get_mime_type(server, client->request.ext, client->request.ext_len);

		append_http_status_line(&buffer, client->request.protocol_version, status, 1);
		if (!buffer.s) {
			/* out of memory */
			php_cli_server_log_response(client, 500, NULL);
			return FAILURE;
		}
		append_essential_headers(&buffer, client, 1, NULL);
		if (mime_type) {
			smart_str_appendl_ex(&buffer, "Content-Type: ", sizeof("Content-Type: ") - 1, 1);
			smart_str_appends_ex(&buffer, mime_type, 1);
			if (strncmp(mime_type, "text/", 5) == 0) {
				smart_str_appends_ex(&buffer, "; charset=UTF-8", 1);
			}
			smart_str_appendl_ex(&buffer, "\r\n", 2, 1);
		}
		smart_str_appends_ex(&buffer, "Content-Length: ", 1);
		smart_str_append_unsigned_ex(&buffer, client->request.sb.st_size, 1);
		smart_str_appendl_ex(&buffer, "\r\n", 2, 1);
		smart_str_appendl_ex(&buffer, "\r\n", 2, 1);
		chunk = php_cli_server_chunk_heap_new(buffer.s, ZSTR_VAL(buffer.s), ZSTR_LEN(buffer.s));
		if (!chunk) {
			smart_str_free_ex(&buffer, 1);
			php_cli_server_log_response(client, 500, NULL);
			return FAILURE;
		}
		php_cli_server_buffer_append(&client->content_sender.buffer, chunk);
	}
	php_cli_server_log_response(client, 200, NULL);
	php_cli_server_poller_add(&server->poller, POLLOUT, client->sock);
	return SUCCESS;
}
/* }}} */

static zend_result php_cli_server_request_startup(php_cli_server *server, php_cli_server_client *client) { /* {{{ */
	zval *auth;
	php_cli_server_client_populate_request_info(client, &SG(request_info));
	if (NULL != (auth = zend_hash_str_find(&client->request.headers, "authorization", sizeof("authorization")-1))) {
		php_handle_auth_data(Z_STRVAL_P(auth));
	}
	SG(sapi_headers).http_response_code = 200;
	if (FAILURE == php_request_startup()) {
		return FAILURE;
	}
	PG(during_request_startup) = 0;

	return SUCCESS;
}
/* }}} */

static void php_cli_server_request_shutdown(php_cli_server *server, php_cli_server_client *client) { /* {{{ */
	php_request_shutdown(0);
	php_cli_server_close_connection(server, client);
	destroy_request_info(&SG(request_info));
	SG(server_context) = NULL;
	SG(rfc1867_uploaded_files) = NULL;
	SG(request_parse_body_context).throw_exceptions = false;
	memset(&SG(request_parse_body_context).options_cache, 0, sizeof(SG(request_parse_body_context).options_cache));
}
/* }}} */

static bool php_cli_server_dispatch_router(php_cli_server *server, php_cli_server_client *client) /* {{{ */
{
	bool decline = false;
	zend_file_handle zfd;
	char *old_cwd;

	ALLOCA_FLAG(use_heap)
	old_cwd = do_alloca(MAXPATHLEN, use_heap);
	old_cwd[0] = '\0';
	php_ignore_value(VCWD_GETCWD(old_cwd, MAXPATHLEN - 1));

	zend_stream_init_filename(&zfd, server->router);
	zfd.primary_script = 1;

	zend_try {
		zval retval;
		ZVAL_UNDEF(&retval);
<<<<<<< HEAD
		int sg_options_back = SG(options);
		/* Don't chdir to the router script because the file path may be relative. */
		SG(options) |= SAPI_OPTION_NO_CHDIR;
		bool result = php_execute_script_ex(&zfd, &retval);
		SG(options) = sg_options_back;
		if (result) {
=======
		CG(skip_shebang) = true;
		if (SUCCESS == zend_execute_scripts(ZEND_REQUIRE, &retval, 1, &zfd)) {
>>>>>>> 77f77087
			if (Z_TYPE(retval) != IS_UNDEF) {
				decline = Z_TYPE(retval) == IS_FALSE;
				zval_ptr_dtor(&retval);
			}
		}
	} zend_end_try();

	zend_destroy_file_handle(&zfd);

	if (old_cwd[0] != '\0') {
		php_ignore_value(VCWD_CHDIR(old_cwd));
	}

	free_alloca(old_cwd, use_heap);

	return decline;
}
/* }}} */

static zend_result php_cli_server_dispatch(php_cli_server *server, php_cli_server_client *client) /* {{{ */
{
	int is_static_file  = 0;
	const char *ext = client->request.ext;

	SG(server_context) = client;
	if (client->request.ext_len != 3
	 || (ext[0] != 'p' && ext[0] != 'P') || (ext[1] != 'h' && ext[1] != 'H') || (ext[2] != 'p' && ext[2] != 'P')
	 || !client->request.path_translated) {
		is_static_file = 1;
	}

	if (server->router || !is_static_file) {
		if (FAILURE == php_cli_server_request_startup(server, client)) {
			php_cli_server_request_shutdown(server, client);
			return FAILURE;
		}
	}

	if (server->router) {
		if (!php_cli_server_dispatch_router(server, client)) {
			php_cli_server_request_shutdown(server, client);
			return SUCCESS;
		}
	}

	if (!is_static_file) {
		// TODO What?
		if (SUCCESS == php_cli_server_dispatch_script(server, client)
				|| FAILURE == php_cli_server_send_error_page(server, client, 500)) {
			if (SG(sapi_headers).http_response_code == 304) {
				SG(sapi_headers).send_default_content_type = 0;
			}
			php_cli_server_request_shutdown(server, client);
			return SUCCESS;
		}
	} else {
		if (server->router) {
			static int (*send_header_func)(sapi_headers_struct *);
			send_header_func = sapi_module.send_headers;
			/* do not generate default content type header */
			SG(sapi_headers).send_default_content_type = 0;
			/* we don't want headers to be sent */
			sapi_module.send_headers = sapi_cli_server_discard_headers;
			php_request_shutdown(0);
			sapi_module.send_headers = send_header_func;
			SG(sapi_headers).send_default_content_type = 1;
			SG(rfc1867_uploaded_files) = NULL;
			SG(request_parse_body_context).throw_exceptions = false;
			memset(&SG(request_parse_body_context).options_cache, 0, sizeof(SG(request_parse_body_context).options_cache));
		}
		if (FAILURE == php_cli_server_begin_send_static(server, client)) {
			php_cli_server_close_connection(server, client);
		}
		SG(server_context) = NULL;
		return SUCCESS;
	}

	SG(server_context) = NULL;
	destroy_request_info(&SG(request_info));
	return SUCCESS;
}
/* }}} */

static void php_cli_server_mime_type_ctor(php_cli_server *server, const php_cli_server_ext_mime_type_pair *mime_type_map) /* {{{ */
{
	const php_cli_server_ext_mime_type_pair *pair;

	zend_hash_init(&server->extension_mime_types, 0, NULL, NULL, 1);
	GC_MAKE_PERSISTENT_LOCAL(&server->extension_mime_types);

	for (pair = mime_type_map; pair->ext; pair++) {
		size_t ext_len = strlen(pair->ext);
		zend_hash_str_add_ptr(&server->extension_mime_types, pair->ext, ext_len, (void*)pair->mime_type);
	}
} /* }}} */

static void php_cli_server_dtor(php_cli_server *server) /* {{{ */
{
	zend_hash_destroy(&server->clients);
	zend_hash_destroy(&server->extension_mime_types);
	if (ZEND_VALID_SOCKET(server->server_sock)) {
		closesocket(server->server_sock);
	}
	if (server->host) {
		pefree(server->host, 1);
	}
	if (server->document_root) {
		pefree(server->document_root, 1);
	}
	if (server->router) {
		pefree(server->router, 1);
	}
#ifdef HAVE_FORK
	if (php_cli_server_workers_max > 1 &&
		php_cli_server_workers &&
		getpid() == php_cli_server_master) {
		zend_long php_cli_server_worker;

		for (php_cli_server_worker = 0;
			 php_cli_server_worker < php_cli_server_workers_max;
			 php_cli_server_worker++) {
			 int php_cli_server_worker_status;

			 do {
				if (waitpid(php_cli_server_workers[php_cli_server_worker],
						   &php_cli_server_worker_status,
						   0) == FAILURE) {
					/* an extremely bad thing happened */
					break;
				}

			 } while (!WIFEXITED(php_cli_server_worker_status) &&
					  !WIFSIGNALED(php_cli_server_worker_status));
		}

		pefree(php_cli_server_workers, 1);
	}
#endif
} /* }}} */

static void php_cli_server_client_dtor_wrapper(zval *zv) /* {{{ */
{
	php_cli_server_client *p = Z_PTR_P(zv);

	shutdown(p->sock, SHUT_RDWR);
	closesocket(p->sock);
	php_cli_server_poller_remove(&p->server->poller, POLLIN | POLLOUT, p->sock);
	php_cli_server_client_dtor(p);
	pefree(p, 1);
} /* }}} */

/**
 * Parse the host and port portions of an address specifier in
 * one of the following forms:
 * - hostOrIP:port
 * - [hostOrIP]:port
 */
static char *php_cli_server_parse_addr(const char *addr, int *pport) {
	const char *p, *end;
	long port;

	if (addr[0] == '[') {
		/* Encapsulated [hostOrIP]:port */
		const char *start = addr + 1;
		end = strchr(start, ']');
		if (!end) {
			/* No ending ] delimiter to match [ */
			return NULL;
		}

		p = end + 1;
		if (*p != ':') {
			/* Invalid char following address/missing port */
			return NULL;
		}

		port = strtol(p + 1, (char**)&p, 10);
		if (p && *p) {
			/* Non-numeric in port */
			return NULL;
		}
		if (port < 0 || port > 65535) {
			/* Invalid port */
			return NULL;
		}

		/* Full [hostOrIP]:port provided */
		*pport = (int)port;
		return pestrndup(start, end - start, 1);
	}

	end = strchr(addr, ':');
	if (!end) {
		/* Missing port */
		return NULL;
	}

	port = strtol(end + 1, (char**)&p, 10);
	if (p && *p) {
		/* Non-numeric port */
		return NULL;
	}
	if (port < 0 || port > 65535) {
		/* Invalid port */
		return NULL;
	}
	*pport = (int)port;
	return pestrndup(addr, end - addr, 1);
}

#if defined(HAVE_PRCTL) || defined(HAVE_PROCCTL)
static void php_cli_server_worker_install_pdeathsig(void)
{
	// Ignore failure to register PDEATHSIG, it's not available on all platforms anyway
#if defined(HAVE_PRCTL)
	prctl(PR_SET_PDEATHSIG, SIGTERM);
#elif defined(HAVE_PROCCTL)
	int signal = SIGTERM;
	procctl(P_PID, 0, PROC_PDEATHSIG_CTL, &signal);
#endif

	// Check if parent has exited just after the fork
	if (getppid() != php_cli_server_master) {
		exit(1);
	}
}
#endif

static void php_cli_server_startup_workers(void) {
	char *workers = getenv("PHP_CLI_SERVER_WORKERS");
	if (!workers) {
		return;
	}

#ifdef HAVE_FORK
	php_cli_server_workers_max = ZEND_ATOL(workers);
	if (php_cli_server_workers_max > 1) {
		zend_long php_cli_server_worker;

		php_cli_server_workers = pecalloc(
			php_cli_server_workers_max, sizeof(pid_t), 1);

		php_cli_server_master = getpid();

		for (php_cli_server_worker = 0;
			 php_cli_server_worker < php_cli_server_workers_max;
			 php_cli_server_worker++) {
			pid_t pid = fork();

			if (pid < 0) {
				/* no more forks allowed, work with what we have ... */
				php_cli_server_workers_max =
					php_cli_server_worker + 1;
				return;
			} else if (pid == 0) {
#if defined(HAVE_PRCTL) || defined(HAVE_PROCCTL)
				php_cli_server_worker_install_pdeathsig();
#endif
				return;
			} else {
				php_cli_server_workers[php_cli_server_worker] = pid;
			}
		}
	} else {
		fprintf(stderr, "number of workers must be larger than 1\n");
	}
#else
	fprintf(stderr, "forking is not supported on this platform\n");
#endif
}

static zend_result php_cli_server_ctor(php_cli_server *server, const char *addr, const char *document_root, const char *router) /* {{{ */
{
	zend_result retval = SUCCESS;
	char *host = NULL;
	zend_string *errstr = NULL;
	char *_document_root = NULL;
	char *_router = NULL;
	int port = 3000;
	php_socket_t server_sock = SOCK_ERR;

	host = php_cli_server_parse_addr(addr, &port);
	if (!host) {
		fprintf(stderr, "Invalid address: %s\n", addr);
		retval = FAILURE;
		goto out;
	}

	server_sock = php_network_listen_socket(host, &port, SOCK_STREAM, &server->address_family, &server->socklen, &errstr);
	if (server_sock == SOCK_ERR) {
		php_cli_server_logf(PHP_CLI_SERVER_LOG_ERROR, "Failed to listen on %s:%d (reason: %s)", host, port, errstr ? ZSTR_VAL(errstr) : "?");
		if (errstr) {
			zend_string_release_ex(errstr, 0);
		}
		retval = FAILURE;
		goto out;
	}
	// server_sock needs to be non-blocking when using multiple processes. Without it, the first process would
	// successfully accept the connection but the others would block, causing client sockets of the same select
	// call not to be handled.
	if (SUCCESS != php_set_sock_blocking(server_sock, 0)) {
		php_cli_server_logf(PHP_CLI_SERVER_LOG_ERROR, "Failed to make server socket non-blocking");
		retval = FAILURE;
		goto out;
	}
	server->server_sock = server_sock;

	php_cli_server_startup_workers();

	php_cli_server_poller_ctor(&server->poller);

	php_cli_server_poller_add(&server->poller, POLLIN, server_sock);

	server->host = host;
	server->port = port;

	zend_hash_init(&server->clients, 0, NULL, php_cli_server_client_dtor_wrapper, 1);

	{
		size_t document_root_len = strlen(document_root);
		_document_root = pestrndup(document_root, document_root_len, 1);
		server->document_root = _document_root;
		server->document_root_len = document_root_len;
	}

	if (router) {
		size_t router_len = strlen(router);
		_router = pestrndup(router, router_len, 1);
		server->router = _router;
		server->router_len = router_len;
	} else {
		server->router = NULL;
		server->router_len = 0;
	}

	php_cli_server_mime_type_ctor(server, mime_type_map);

	server->is_running = 1;
out:
	if (retval == FAILURE) {
		if (host) {
			pefree(host, 1);
		}
		if (_document_root) {
			pefree(_document_root, 1);
		}
		if (_router) {
			pefree(_router, 1);
		}
		if (server_sock > -1) {
			closesocket(server_sock);
		}
	}
	return retval;
} /* }}} */

static zend_result php_cli_server_recv_event_read_request(php_cli_server *server, php_cli_server_client *client) /* {{{ */
{
	char *errstr = NULL;

	switch (php_cli_server_client_read_request(client, &errstr)) {
		case -1:
			if (errstr) {
				if (strcmp(errstr, php_cli_server_request_error_unexpected_eof) == 0 && client->parser.state == s_start_req) {
					php_cli_server_logf(PHP_CLI_SERVER_LOG_MESSAGE,
						"%s Closed without sending a request; it was probably just an unused speculative preconnection", ZSTR_VAL(client->addr_str));
				} else {
					php_cli_server_logf(PHP_CLI_SERVER_LOG_ERROR, "%s Invalid request (%s)", ZSTR_VAL(client->addr_str), errstr);
				}
				efree(errstr);
			}
			php_cli_server_close_connection(server, client);
			return FAILURE;
		case 1:
			if (client->request.request_method == PHP_HTTP_NOT_IMPLEMENTED) {
				return php_cli_server_send_error_page(server, client, 501);
			}
			php_cli_server_poller_remove(&server->poller, POLLIN, client->sock);
			return php_cli_server_dispatch(server, client);
		case 0:
			php_cli_server_poller_add(&server->poller, POLLIN, client->sock);
			return SUCCESS;
		EMPTY_SWITCH_DEFAULT_CASE();
	}
	/* Under ASAN the compiler somehow doesn't realise that the switch block always returns */
	return FAILURE;
} /* }}} */

static zend_result php_cli_server_send_event(php_cli_server *server, php_cli_server_client *client) /* {{{ */
{
	if (client->content_sender_initialized) {
		if (client->file_fd >= 0 && !client->content_sender.buffer.first) {
			size_t nbytes_read;
			if (!php_cli_server_content_sender_pull(&client->content_sender, client->file_fd, &nbytes_read)) {
				php_cli_server_close_connection(server, client);
				return FAILURE;
			}
			if (nbytes_read == 0) {
				close(client->file_fd);
				client->file_fd = -1;
			}
		}

		size_t nbytes_sent;
		int err = php_cli_server_content_sender_send(&client->content_sender, client->sock, &nbytes_sent);
		if (err && err != SOCK_EAGAIN) {
			php_cli_server_close_connection(server, client);
			return FAILURE;
		}

		if (!client->content_sender.buffer.first && client->file_fd < 0) {
			php_cli_server_close_connection(server, client);
		}
	}
	return SUCCESS;
}
/* }}} */

typedef struct php_cli_server_do_event_for_each_fd_callback_params {
	php_cli_server *server;
	zend_result(*rhandler)(php_cli_server*, php_cli_server_client*);
	zend_result(*whandler)(php_cli_server*, php_cli_server_client*);
} php_cli_server_do_event_for_each_fd_callback_params;

static zend_result php_cli_server_do_event_for_each_fd_callback(void *_params, php_socket_t fd, int event) /* {{{ */
{
	php_cli_server_do_event_for_each_fd_callback_params *params = _params;
	php_cli_server *server = params->server;
	if (server->server_sock == fd) {
		php_cli_server_client *client = NULL;
		php_socket_t client_sock;
		socklen_t socklen = server->socklen;
		struct sockaddr *sa = pemalloc(server->socklen, 1);
		client_sock = accept(server->server_sock, sa, &socklen);
		if (!ZEND_VALID_SOCKET(client_sock)) {
			int err = php_socket_errno();
			if (err != SOCK_EAGAIN && php_cli_server_log_level >= PHP_CLI_SERVER_LOG_ERROR) {
				char *errstr = php_socket_strerror(php_socket_errno(), NULL, 0);
				php_cli_server_logf(PHP_CLI_SERVER_LOG_ERROR,
					"Failed to accept a client (reason: %s)", errstr);
				efree(errstr);
			}
			pefree(sa, 1);
			return FAILURE;
		}
		if (SUCCESS != php_set_sock_blocking(client_sock, 0)) {
			pefree(sa, 1);
			closesocket(client_sock);
			return FAILURE;
		}
		client = pemalloc(sizeof(php_cli_server_client), 1);

		php_cli_server_client_ctor(client, server, client_sock, sa, socklen);

		php_cli_server_logf(PHP_CLI_SERVER_LOG_MESSAGE, "%s Accepted", ZSTR_VAL(client->addr_str));

		zend_hash_index_update_ptr(&server->clients, client_sock, client);

		php_cli_server_poller_add(&server->poller, POLLIN, client->sock);
	} else {
		php_cli_server_client *client;
		if (NULL != (client = zend_hash_index_find_ptr(&server->clients, fd))) {
			if (event & POLLIN) {
				params->rhandler(server, client);
			}
			if (event & POLLOUT) {
				params->whandler(server, client);
			}
		}
	}
	return SUCCESS;
} /* }}} */

static void php_cli_server_do_event_for_each_fd(php_cli_server *server,
	zend_result(*rhandler)(php_cli_server*, php_cli_server_client*),
	zend_result(*whandler)(php_cli_server*, php_cli_server_client*)) /* {{{ */
{
	php_cli_server_do_event_for_each_fd_callback_params params = {
		server,
		rhandler,
		whandler
	};

	if (SUCCESS != php_cli_server_poller_iter_on_active(&server->poller, &params, php_cli_server_do_event_for_each_fd_callback)) {
		php_cli_server_logf(PHP_CLI_SERVER_LOG_ERROR, "Failed to poll event");
	}
} /* }}} */

static zend_result php_cli_server_do_event_loop(php_cli_server *server) /* {{{ */
{
	zend_result retval = SUCCESS;
	while (server->is_running) {
		struct timeval tv = { 1, 0 };
		int n = php_cli_server_poller_poll(&server->poller, &tv);
		if (n > 0) {
			php_cli_server_do_event_for_each_fd(server,
					php_cli_server_recv_event_read_request,
					php_cli_server_send_event);
		} else if (n == 0) {
			/* do nothing */
		} else {
			int err = php_socket_errno();
			if (err != SOCK_EINTR) {
				if (php_cli_server_log_level >= PHP_CLI_SERVER_LOG_ERROR) {
					char *errstr = php_socket_strerror(err, NULL, 0);
					php_cli_server_logf(PHP_CLI_SERVER_LOG_ERROR, "%s", errstr);
					efree(errstr);
				}
				retval = FAILURE;
				goto out;
			}
		}
	}
out:
	return retval;
} /* }}} */

static php_cli_server server;

static void php_cli_server_sigint_handler(int sig) /* {{{ */
{
	server.is_running = 0;
}
/* }}} */

/* Returns status code */
int do_cli_server(int argc, char **argv) /* {{{ */
{
	char *php_optarg = NULL;
	int php_optind = 1;
	int c, r;
	const char *server_bind_address = NULL;
	extern const opt_struct OPTIONS[];
	const char *document_root = NULL;
#ifdef PHP_WIN32
	char document_root_tmp[MAXPATHLEN];
	size_t k;
#endif
	const char *router = NULL;
	char document_root_buf[MAXPATHLEN];

	while ((c = php_getopt(argc, argv, OPTIONS, &php_optarg, &php_optind, 0, 2))!=-1) {
		switch (c) {
			case 'S':
				server_bind_address = php_optarg;
				break;
			case 't':
#ifndef PHP_WIN32
				document_root = php_optarg;
#else
				k = strlen(php_optarg);
				if (k + 1 > MAXPATHLEN) {
					fprintf(stderr, "Document root path is too long.\n");
					return 1;
				}
				memmove(document_root_tmp, php_optarg, k + 1);
				/* Clean out any trailing garbage that might have been passed
					from a batch script. */
				do {
					document_root_tmp[k] = '\0';
					k--;
				} while ('"' == document_root_tmp[k] || ' ' == document_root_tmp[k]);
				document_root = document_root_tmp;
#endif
				break;
			case 'q':
				if (php_cli_server_log_level > 1) {
					php_cli_server_log_level--;
				}
				break;
		}
	}

	if (document_root) {
		zend_stat_t sb = {0};

		if (php_sys_stat(document_root, &sb)) {
			fprintf(stderr, "Directory %s does not exist.\n", document_root);
			return 1;
		}
		if (!S_ISDIR(sb.st_mode)) {
			fprintf(stderr, "%s is not a directory.\n", document_root);
			return 1;
		}
		if (VCWD_REALPATH(document_root, document_root_buf)) {
			document_root = document_root_buf;
		}
	} else {
		char *ret = NULL;

#ifdef HAVE_GETCWD
		ret = VCWD_GETCWD(document_root_buf, MAXPATHLEN);
#elif defined(HAVE_GETWD)
		ret = VCWD_GETWD(document_root_buf);
#endif
		document_root = ret ? document_root_buf: ".";
	}

	if (argc > php_optind) {
		router = argv[php_optind];
	}

	if (FAILURE == php_cli_server_ctor(&server, server_bind_address, document_root, router)) {
		return 1;
	}
	sapi_module.phpinfo_as_text = 0;

	{
		r = 0;
		bool ipv6 = strchr(server.host, ':');
		php_cli_server_logf(
			PHP_CLI_SERVER_LOG_PROCESS,
			"PHP %s Development Server (http://%s%s%s:%d) started",
			PHP_VERSION, ipv6 ? "[" : "", server.host,
			ipv6 ? "]" : "", server.port);
	}

#if defined(SIGINT)
	signal(SIGINT, php_cli_server_sigint_handler);
#endif

#if defined(SIGPIPE)
	signal(SIGPIPE, SIG_IGN);
#endif

	zend_signal_init();

	if (SUCCESS != php_cli_server_do_event_loop(&server)) {
		r = 1;
	}
	php_cli_server_dtor(&server);
	return r;
} /* }}} */<|MERGE_RESOLUTION|>--- conflicted
+++ resolved
@@ -2263,17 +2263,13 @@
 	zend_try {
 		zval retval;
 		ZVAL_UNDEF(&retval);
-<<<<<<< HEAD
 		int sg_options_back = SG(options);
 		/* Don't chdir to the router script because the file path may be relative. */
 		SG(options) |= SAPI_OPTION_NO_CHDIR;
+		CG(skip_shebang) = true;
 		bool result = php_execute_script_ex(&zfd, &retval);
 		SG(options) = sg_options_back;
 		if (result) {
-=======
-		CG(skip_shebang) = true;
-		if (SUCCESS == zend_execute_scripts(ZEND_REQUIRE, &retval, 1, &zfd)) {
->>>>>>> 77f77087
 			if (Z_TYPE(retval) != IS_UNDEF) {
 				decline = Z_TYPE(retval) == IS_FALSE;
 				zval_ptr_dtor(&retval);
