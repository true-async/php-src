--- conflicted
+++ resolved
@@ -1379,13 +1379,9 @@
 	req->path_info_len = 0;
 	req->query_string = NULL;
 	req->query_string_len = 0;
-<<<<<<< HEAD
 	zend_hash_init(&req->headers, 0, NULL, cli_header_value_dtor, 1);
 	/* No destructor is registered as the value pointed by is the same as for &req->headers */
-=======
-	zend_hash_init(&req->headers, 0, NULL, char_ptr_dtor_p, 1);
 	GC_MAKE_PERSISTENT_LOCAL(&req->headers);
->>>>>>> af77d3b8
 	zend_hash_init(&req->headers_original_case, 0, NULL, NULL, 1);
 	GC_MAKE_PERSISTENT_LOCAL(&req->headers_original_case);
 	req->content = NULL;
