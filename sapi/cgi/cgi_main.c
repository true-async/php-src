/*
   +----------------------------------------------------------------------+
   | PHP Version 7                                                        |
   +----------------------------------------------------------------------+
   | Copyright (c) 1997-2018 The PHP Group                                |
   +----------------------------------------------------------------------+
   | This source file is subject to version 3.01 of the PHP license,      |
   | that is bundled with this package in the file LICENSE, and is        |
   | available through the world-wide-web at the following url:           |
   | http://www.php.net/license/3_01.txt                                  |
   | If you did not receive a copy of the PHP license and are unable to   |
   | obtain it through the world-wide-web, please send a note to          |
   | license@php.net so we can mail you a copy immediately.               |
   +----------------------------------------------------------------------+
   | Authors: Rasmus Lerdorf <rasmus@lerdorf.on.ca>                       |
   |          Stig Bakken <ssb@php.net>                                   |
   |          Zeev Suraski <zeev@zend.com>                                |
   | FastCGI: Ben Mansell <php@slimyhorror.com>                           |
   |          Shane Caraveo <shane@caraveo.com>                           |
   |          Dmitry Stogov <dmitry@zend.com>                             |
   +----------------------------------------------------------------------+
*/

#include "php.h"
#include "php_globals.h"
#include "php_variables.h"
#include "zend_modules.h"

#include "SAPI.h"

#include <stdio.h>

#ifdef PHP_WIN32
# include "win32/time.h"
# include "win32/signal.h"
# include "win32/winutil.h"
# include <process.h>
#endif

#if HAVE_SYS_TIME_H
# include <sys/time.h>
#endif

#if HAVE_UNISTD_H
# include <unistd.h>
#endif

#if HAVE_SIGNAL_H
# include <signal.h>
#endif

#if HAVE_SETLOCALE
# include <locale.h>
#endif

#if HAVE_SYS_TYPES_H
# include <sys/types.h>
#endif

#if HAVE_SYS_WAIT_H
# include <sys/wait.h>
#endif

#include "zend.h"
#include "zend_extensions.h"
#include "php_ini.h"
#include "php_globals.h"
#include "php_main.h"
#include "fopen_wrappers.h"
#include "http_status_codes.h"
#include "ext/standard/php_standard.h"
#include "ext/standard/url.h"

#ifdef PHP_WIN32
# include <io.h>
# include <fcntl.h>
# include "win32/php_registry.h"
#endif

#ifdef __riscos__
# include <unixlib/local.h>
int __riscosify_control = __RISCOSIFY_STRICT_UNIX_SPECS;
#endif

#include "zend_compile.h"
#include "zend_execute.h"
#include "zend_highlight.h"

#include "php_getopt.h"

#include "fastcgi.h"

#if defined(PHP_WIN32) && defined(HAVE_OPENSSL)
# include "openssl/applink.c"
#endif

#ifdef HAVE_VALGRIND
# include "valgrind/callgrind.h"
#endif

#ifndef PHP_WIN32
/* XXX this will need to change later when threaded fastcgi is implemented.  shane */
struct sigaction act, old_term, old_quit, old_int;
#endif

static void (*php_php_import_environment_variables)(zval *array_ptr);

/* these globals used for forking children on unix systems */
/**
 * Number of child processes that will get created to service requests
 */
static int children = 0;


/**
 * Set to non-zero if we are the parent process
 */
static int parent = 1;

#ifndef PHP_WIN32
/* Did parent received exit signals SIG_TERM/SIG_INT/SIG_QUIT */
static int exit_signal = 0;

/* Is Parent waiting for children to exit */
static int parent_waiting = 0;

/**
 * Process group
 */
static pid_t pgroup;
#endif

#define PHP_MODE_STANDARD	1
#define PHP_MODE_HIGHLIGHT	2
#define PHP_MODE_LINT		4
#define PHP_MODE_STRIP		5

static char *php_optarg = NULL;
static int php_optind = 1;
static zend_module_entry cgi_module_entry;

static const opt_struct OPTIONS[] = {
	{'a', 0, "interactive"},
	{'b', 1, "bindpath"},
	{'C', 0, "no-chdir"},
	{'c', 1, "php-ini"},
	{'d', 1, "define"},
	{'e', 0, "profile-info"},
	{'f', 1, "file"},
	{'h', 0, "help"},
	{'i', 0, "info"},
	{'l', 0, "syntax-check"},
	{'m', 0, "modules"},
	{'n', 0, "no-php-ini"},
	{'q', 0, "no-header"},
	{'s', 0, "syntax-highlight"},
	{'s', 0, "syntax-highlighting"},
	{'w', 0, "strip"},
	{'?', 0, "usage"},/* help alias (both '?' and 'usage') */
	{'v', 0, "version"},
	{'z', 1, "zend-extension"},
 	{'T', 1, "timing"},
	{'-', 0, NULL} /* end of args */
};

typedef struct _php_cgi_globals_struct {
	HashTable user_config_cache;
	char *redirect_status_env;
	zend_bool rfc2616_headers;
	zend_bool nph;
	zend_bool check_shebang_line;
	zend_bool fix_pathinfo;
	zend_bool force_redirect;
	zend_bool discard_path;
	zend_bool fcgi_logging;
#ifdef PHP_WIN32
	zend_bool impersonate;
#endif
} php_cgi_globals_struct;

/* {{{ user_config_cache
 *
 * Key for each cache entry is dirname(PATH_TRANSLATED).
 *
 * NOTE: Each cache entry config_hash contains the combination from all user ini files found in
 *       the path starting from doc_root throught to dirname(PATH_TRANSLATED).  There is no point
 *       storing per-file entries as it would not be possible to detect added / deleted entries
 *       between separate files.
 */
typedef struct _user_config_cache_entry {
	time_t expires;
	HashTable *user_config;
} user_config_cache_entry;

static void user_config_cache_entry_dtor(zval *el)
{
	user_config_cache_entry *entry = (user_config_cache_entry *)Z_PTR_P(el);
	zend_hash_destroy(entry->user_config);
	free(entry->user_config);
	free(entry);
}
/* }}} */

#ifdef ZTS
static int php_cgi_globals_id;
#define CGIG(v) ZEND_TSRMG(php_cgi_globals_id, php_cgi_globals_struct *, v)
#if defined(PHP_WIN32)
ZEND_TSRMLS_CACHE_DEFINE()
#endif
#else
static php_cgi_globals_struct php_cgi_globals;
#define CGIG(v) (php_cgi_globals.v)
#endif

#ifdef PHP_WIN32
#define TRANSLATE_SLASHES(path) \
	{ \
		char *tmp = path; \
		while (*tmp) { \
			if (*tmp == '\\') *tmp = '/'; \
			tmp++; \
		} \
	}
#else
#define TRANSLATE_SLASHES(path)
#endif

#ifdef PHP_WIN32
#define WIN32_MAX_SPAWN_CHILDREN 64
HANDLE kid_cgi_ps[WIN32_MAX_SPAWN_CHILDREN];
int kids, cleaning_up = 0;
HANDLE job = NULL;
JOBOBJECT_EXTENDED_LIMIT_INFORMATION job_info = { 0 };
CRITICAL_SECTION cleanup_lock;
#endif

#ifndef HAVE_ATTRIBUTE_WEAK
static void fcgi_log(int type, const char *format, ...) {
	va_list ap;

	va_start(ap, format);
	vfprintf(stderr, format, ap);
	va_end(ap);
}
#endif

static int print_module_info(zval *element)
{
	zend_module_entry *module = Z_PTR_P(element);
	php_printf("%s\n", module->name);
	return ZEND_HASH_APPLY_KEEP;
}

static int module_name_cmp(const void *a, const void *b)
{
	Bucket *f = (Bucket *) a;
	Bucket *s = (Bucket *) b;

	return strcasecmp(	((zend_module_entry *)Z_PTR(f->val))->name,
						((zend_module_entry *)Z_PTR(s->val))->name);
}

static void print_modules(void)
{
	HashTable sorted_registry;

	zend_hash_init(&sorted_registry, 64, NULL, NULL, 1);
	zend_hash_copy(&sorted_registry, &module_registry, NULL);
	zend_hash_sort(&sorted_registry, module_name_cmp, 0);
	zend_hash_apply(&sorted_registry, print_module_info);
	zend_hash_destroy(&sorted_registry);
}

static int print_extension_info(zend_extension *ext, void *arg)
{
	php_printf("%s\n", ext->name);
	return 0;
}

static int extension_name_cmp(const zend_llist_element **f, const zend_llist_element **s)
{
	zend_extension *fe = (zend_extension*)(*f)->data;
	zend_extension *se = (zend_extension*)(*s)->data;
	return strcmp(fe->name, se->name);
}

static void print_extensions(void)
{
	zend_llist sorted_exts;

	zend_llist_copy(&sorted_exts, &zend_extensions);
	sorted_exts.dtor = NULL;
	zend_llist_sort(&sorted_exts, extension_name_cmp);
	zend_llist_apply_with_argument(&sorted_exts, (llist_apply_with_arg_func_t) print_extension_info, NULL);
	zend_llist_destroy(&sorted_exts);
}

#ifndef STDOUT_FILENO
#define STDOUT_FILENO 1
#endif

static inline size_t sapi_cgi_single_write(const char *str, size_t str_length)
{
#ifdef PHP_WRITE_STDOUT
	int ret;

	ret = write(STDOUT_FILENO, str, str_length);
	if (ret <= 0) return 0;
	return ret;
#else
	size_t ret;

	ret = fwrite(str, 1, MIN(str_length, 16384), stdout);
	return ret;
#endif
}

static size_t sapi_cgi_ub_write(const char *str, size_t str_length)
{
	const char *ptr = str;
	size_t remaining = str_length;
	size_t ret;

	while (remaining > 0) {
		ret = sapi_cgi_single_write(ptr, remaining);
		if (!ret) {
			php_handle_aborted_connection();
			return str_length - remaining;
		}
		ptr += ret;
		remaining -= ret;
	}

	return str_length;
}

static size_t sapi_fcgi_ub_write(const char *str, size_t str_length)
{
	const char *ptr = str;
	size_t remaining = str_length;
	fcgi_request *request = (fcgi_request*) SG(server_context);

	while (remaining > 0) {
		int to_write = remaining > INT_MAX ? INT_MAX : (int)remaining;
		int ret = fcgi_write(request, FCGI_STDOUT, ptr, to_write);

		if (ret <= 0) {
			php_handle_aborted_connection();
			return str_length - remaining;
		}
		ptr += ret;
		remaining -= ret;
	}

	return str_length;
}

static void sapi_cgi_flush(void *server_context)
{
	if (fflush(stdout) == EOF) {
		php_handle_aborted_connection();
	}
}

static void sapi_fcgi_flush(void *server_context)
{
	fcgi_request *request = (fcgi_request*) server_context;

	if (
		!parent &&
		request && !fcgi_flush(request, 0)) {

		php_handle_aborted_connection();
	}
}

#define SAPI_CGI_MAX_HEADER_LENGTH 1024

static int sapi_cgi_send_headers(sapi_headers_struct *sapi_headers)
{
	sapi_header_struct *h;
	zend_llist_position pos;
	zend_bool ignore_status = 0;
	int response_status = SG(sapi_headers).http_response_code;

	if (SG(request_info).no_headers == 1) {
		return  SAPI_HEADER_SENT_SUCCESSFULLY;
	}

	if (CGIG(nph) || SG(sapi_headers).http_response_code != 200)
	{
		int len;
		zend_bool has_status = 0;
		char buf[SAPI_CGI_MAX_HEADER_LENGTH];

		if (CGIG(rfc2616_headers) && SG(sapi_headers).http_status_line) {
			char *s;
			len = slprintf(buf, SAPI_CGI_MAX_HEADER_LENGTH, "%s\r\n", SG(sapi_headers).http_status_line);
			if ((s = strchr(SG(sapi_headers).http_status_line, ' '))) {
				response_status = atoi((s + 1));
			}

			if (len > SAPI_CGI_MAX_HEADER_LENGTH) {
				len = SAPI_CGI_MAX_HEADER_LENGTH;
			}

		} else {
			char *s;

			if (SG(sapi_headers).http_status_line &&
				(s = strchr(SG(sapi_headers).http_status_line, ' ')) != 0 &&
				(s - SG(sapi_headers).http_status_line) >= 5 &&
				strncasecmp(SG(sapi_headers).http_status_line, "HTTP/", 5) == 0
			) {
				len = slprintf(buf, sizeof(buf), "Status:%s\r\n", s);
				response_status = atoi((s + 1));
			} else {
				h = (sapi_header_struct*)zend_llist_get_first_ex(&sapi_headers->headers, &pos);
				while (h) {
					if (h->header_len > sizeof("Status:")-1 &&
						strncasecmp(h->header, "Status:", sizeof("Status:")-1) == 0
					) {
						has_status = 1;
						break;
					}
					h = (sapi_header_struct*)zend_llist_get_next_ex(&sapi_headers->headers, &pos);
				}
				if (!has_status) {
					http_response_status_code_pair *err = (http_response_status_code_pair*)http_status_map;

					while (err->code != 0) {
						if (err->code == SG(sapi_headers).http_response_code) {
							break;
						}
						err++;
					}
					if (err->str) {
						len = slprintf(buf, sizeof(buf), "Status: %d %s\r\n", SG(sapi_headers).http_response_code, err->str);
					} else {
						len = slprintf(buf, sizeof(buf), "Status: %d\r\n", SG(sapi_headers).http_response_code);
					}
				}
			}
		}

		if (!has_status) {
			PHPWRITE_H(buf, len);
			ignore_status = 1;
		}
	}

	h = (sapi_header_struct*)zend_llist_get_first_ex(&sapi_headers->headers, &pos);
	while (h) {
		/* prevent CRLFCRLF */
		if (h->header_len) {
			if (h->header_len > sizeof("Status:")-1 &&
				strncasecmp(h->header, "Status:", sizeof("Status:")-1) == 0
			) {
				if (!ignore_status) {
					ignore_status = 1;
					PHPWRITE_H(h->header, h->header_len);
					PHPWRITE_H("\r\n", 2);
				}
			} else if (response_status == 304 && h->header_len > sizeof("Content-Type:")-1 &&
				strncasecmp(h->header, "Content-Type:", sizeof("Content-Type:")-1) == 0
			) {
				h = (sapi_header_struct*)zend_llist_get_next_ex(&sapi_headers->headers, &pos);
				continue;
			} else {
				PHPWRITE_H(h->header, h->header_len);
				PHPWRITE_H("\r\n", 2);
			}
		}
		h = (sapi_header_struct*)zend_llist_get_next_ex(&sapi_headers->headers, &pos);
	}
	PHPWRITE_H("\r\n", 2);

	return SAPI_HEADER_SENT_SUCCESSFULLY;
}

#ifndef STDIN_FILENO
# define STDIN_FILENO 0
#endif

static size_t sapi_cgi_read_post(char *buffer, size_t count_bytes)
{
	size_t read_bytes = 0;
	int tmp_read_bytes;
	size_t remaining_bytes;

	assert(SG(request_info).content_length >= SG(read_post_bytes));

	remaining_bytes = (size_t)(SG(request_info).content_length - SG(read_post_bytes));

	count_bytes = MIN(count_bytes, remaining_bytes);
	while (read_bytes < count_bytes) {
#ifdef PHP_WIN32
		size_t diff = count_bytes - read_bytes;
		unsigned int to_read = (diff > UINT_MAX) ? UINT_MAX : (unsigned int)diff;

		tmp_read_bytes = read(STDIN_FILENO, buffer + read_bytes, to_read);
#else
		tmp_read_bytes = read(STDIN_FILENO, buffer + read_bytes, count_bytes - read_bytes);
#endif
		if (tmp_read_bytes <= 0) {
			break;
		}
		read_bytes += tmp_read_bytes;
	}
	return read_bytes;
}

static size_t sapi_fcgi_read_post(char *buffer, size_t count_bytes)
{
	size_t read_bytes = 0;
	int tmp_read_bytes;
	fcgi_request *request = (fcgi_request*) SG(server_context);
	size_t remaining = SG(request_info).content_length - SG(read_post_bytes);

	if (remaining < count_bytes) {
		count_bytes = remaining;
	}
	while (read_bytes < count_bytes) {
		size_t diff = count_bytes - read_bytes;
		int to_read = (diff > INT_MAX) ? INT_MAX : (int)diff;

		tmp_read_bytes = fcgi_read(request, buffer + read_bytes, to_read);
		if (tmp_read_bytes <= 0) {
			break;
		}
		read_bytes += tmp_read_bytes;
	}
	return read_bytes;
}

#ifdef PHP_WIN32
/* The result needs to be freed! See sapi_getenv(). */
static char *cgi_getenv_win32(const char *name, size_t name_len)
{
	char *ret = NULL;
	wchar_t *keyw, *valw;
	size_t size;
	int rc;

	keyw = php_win32_cp_conv_any_to_w(name, name_len, PHP_WIN32_CP_IGNORE_LEN_P);
	if (!keyw) {
		return NULL;
	}

	rc = _wgetenv_s(&size, NULL, 0, keyw);
	if (rc || 0 == size) {
		free(keyw);
		return NULL;
	}

	valw = emalloc((size + 1) * sizeof(wchar_t));

	rc = _wgetenv_s(&size, valw, size, keyw);
	if (!rc) {
		ret = php_win32_cp_w_to_any(valw);
	}

	free(keyw);
	efree(valw);

	return ret;
}
#endif

static char *sapi_cgi_getenv(char *name, size_t name_len)
{
#ifndef PHP_WIN32
	return getenv(name);
#else
	return cgi_getenv_win32(name, name_len);
#endif
}

static char *sapi_fcgi_getenv(char *name, size_t name_len)
{
	/* when php is started by mod_fastcgi, no regular environment
	 * is provided to PHP.  It is always sent to PHP at the start
	 * of a request.  So we have to do our own lookup to get env
	 * vars.  This could probably be faster somehow.  */
	fcgi_request *request = (fcgi_request*) SG(server_context);
	char *ret = fcgi_getenv(request, name, (int)name_len);

#ifndef PHP_WIN32
	if (ret) return ret;
	/*  if cgi, or fastcgi and not found in fcgi env
		check the regular environment */
	return getenv(name);
#else
	if (ret) {
		/* The functions outside here don't know, where does it come
			from. They'll need to free the returned memory as it's
			not necessary from the fcgi env. */
		return strdup(ret);
	}
	/*  if cgi, or fastcgi and not found in fcgi env
		check the regular environment */
	return cgi_getenv_win32(name, name_len);
#endif
}

static char *_sapi_cgi_putenv(char *name, size_t name_len, char *value)
{
#if !HAVE_SETENV || !HAVE_UNSETENV
	size_t len;
	char *buf;
#endif

#if HAVE_SETENV
	if (value) {
		setenv(name, value, 1);
	}
#endif
#if HAVE_UNSETENV
	if (!value) {
		unsetenv(name);
	}
#endif

#if !HAVE_SETENV || !HAVE_UNSETENV
	/*  if cgi, or fastcgi and not found in fcgi env
		check the regular environment
		this leaks, but it's only cgi anyway, we'll fix
		it for 5.0
	*/
	len = name_len + (value ? strlen(value) : 0) + sizeof("=") + 2;
	buf = (char *) malloc(len);
	if (buf == NULL) {
		return getenv(name);
	}
#endif
#if !HAVE_SETENV
	if (value) {
		len = slprintf(buf, len - 1, "%s=%s", name, value);
		putenv(buf);
	}
#endif
#if !HAVE_UNSETENV
	if (!value) {
		len = slprintf(buf, len - 1, "%s=", name);
		putenv(buf);
	}
#endif
	return getenv(name);
}

static char *sapi_cgi_read_cookies(void)
{
	return getenv("HTTP_COOKIE");
}

static char *sapi_fcgi_read_cookies(void)
{
	fcgi_request *request = (fcgi_request*) SG(server_context);

	return FCGI_GETENV(request, "HTTP_COOKIE");
}

static void cgi_php_load_env_var(char *var, unsigned int var_len, char *val, unsigned int val_len, void *arg)
{
	zval *array_ptr = (zval*)arg;
	int filter_arg = (Z_ARR_P(array_ptr) == Z_ARR(PG(http_globals)[TRACK_VARS_ENV]))?PARSE_ENV:PARSE_SERVER;
	size_t new_val_len;

	if (sapi_module.input_filter(filter_arg, var, &val, strlen(val), &new_val_len)) {
		php_register_variable_safe(var, val, new_val_len, array_ptr);
	}
}

static void cgi_php_import_environment_variables(zval *array_ptr)
{
	if (PG(variables_order) && (strchr(PG(variables_order),'E') || strchr(PG(variables_order),'e'))) {
		if (Z_TYPE(PG(http_globals)[TRACK_VARS_ENV]) != IS_ARRAY) {
			zend_is_auto_global_str("_ENV", sizeof("_ENV")-1);
		}

		if (Z_TYPE(PG(http_globals)[TRACK_VARS_ENV]) == IS_ARRAY &&
			Z_ARR_P(array_ptr) != Z_ARR(PG(http_globals)[TRACK_VARS_ENV])) {
			zend_array_destroy(Z_ARR_P(array_ptr));
			Z_ARR_P(array_ptr) = zend_array_dup(Z_ARR(PG(http_globals)[TRACK_VARS_ENV]));
			return;
		}
	}

	/* call php's original import as a catch-all */
	php_php_import_environment_variables(array_ptr);

	if (fcgi_is_fastcgi()) {
		fcgi_request *request = (fcgi_request*) SG(server_context);
		fcgi_loadenv(request, cgi_php_load_env_var, array_ptr);
	}
}

static void sapi_cgi_register_variables(zval *track_vars_array)
{
	size_t php_self_len;
	char *php_self;

	/* In CGI mode, we consider the environment to be a part of the server
	 * variables
	 */
	php_import_environment_variables(track_vars_array);

	if (CGIG(fix_pathinfo)) {
		char *script_name = SG(request_info).request_uri;
		char *path_info;
		int free_php_self;
		ALLOCA_FLAG(use_heap)

		if (fcgi_is_fastcgi()) {
			fcgi_request *request = (fcgi_request*) SG(server_context);

			path_info = FCGI_GETENV(request, "PATH_INFO");
		} else {
			path_info = getenv("PATH_INFO");
		}

		if (path_info) {
			size_t path_info_len = strlen(path_info);

			if (script_name) {
				size_t script_name_len = strlen(script_name);

				php_self_len = script_name_len + path_info_len;
				php_self = do_alloca(php_self_len + 1, use_heap);
				memcpy(php_self, script_name, script_name_len + 1);
				memcpy(php_self + script_name_len, path_info, path_info_len + 1);
				free_php_self = 1;
			}  else {
				php_self = path_info;
				php_self_len = path_info_len;
				free_php_self = 0;
			}
		} else if (script_name) {
			php_self = script_name;
			php_self_len = strlen(script_name);
			free_php_self = 0;
		} else {
			php_self = "";
			php_self_len = 0;
			free_php_self = 0;
		}

		/* Build the special-case PHP_SELF variable for the CGI version */
		if (sapi_module.input_filter(PARSE_SERVER, "PHP_SELF", &php_self, php_self_len, &php_self_len)) {
			php_register_variable_safe("PHP_SELF", php_self, php_self_len, track_vars_array);
		}
		if (free_php_self) {
			free_alloca(php_self, use_heap);
		}
	} else {
		php_self = SG(request_info).request_uri ? SG(request_info).request_uri : "";
		php_self_len = strlen(php_self);
		if (sapi_module.input_filter(PARSE_SERVER, "PHP_SELF", &php_self, php_self_len, &php_self_len)) {
			php_register_variable_safe("PHP_SELF", php_self, php_self_len, track_vars_array);
		}
	}
}

static void sapi_cgi_log_message(char *message, int syslog_type_int)
{
	if (fcgi_is_fastcgi() && CGIG(fcgi_logging)) {
		fcgi_request *request;

		request = (fcgi_request*) SG(server_context);
		if (request) {
			int ret, len = (int)strlen(message);
			char *buf = malloc(len+2);

			memcpy(buf, message, len);
			memcpy(buf + len, "\n", sizeof("\n"));
			ret = fcgi_write(request, FCGI_STDERR, buf, (int)(len + 1));
			free(buf);
			if (ret < 0) {
				php_handle_aborted_connection();
			}
		} else {
			fprintf(stderr, "%s\n", message);
		}
		/* ignore return code */
	} else {
		fprintf(stderr, "%s\n", message);
	}
}

/* {{{ php_cgi_ini_activate_user_config
 */
static void php_cgi_ini_activate_user_config(char *path, size_t path_len, const char *doc_root, size_t doc_root_len, int start)
{
	user_config_cache_entry *new_entry, *entry;
	time_t request_time = (time_t)sapi_get_request_time();

	/* Find cached config entry: If not found, create one */
	if ((entry = zend_hash_str_find_ptr(&CGIG(user_config_cache), path, path_len)) == NULL) {
		new_entry = pemalloc(sizeof(user_config_cache_entry), 1);
		new_entry->expires = 0;
		new_entry->user_config = (HashTable *) pemalloc(sizeof(HashTable), 1);
		zend_hash_init(new_entry->user_config, 8, NULL, (dtor_func_t) config_zval_dtor, 1);
		entry = zend_hash_str_update_ptr(&CGIG(user_config_cache), path, path_len, new_entry);
	}

	/* Check whether cache entry has expired and rescan if it is */
	if (request_time > entry->expires) {
		char *real_path = NULL;
		char *s1, *s2;
		size_t s_len;

		/* Clear the expired config */
		zend_hash_clean(entry->user_config);

		if (!IS_ABSOLUTE_PATH(path, path_len)) {
			size_t real_path_len;
			real_path = tsrm_realpath(path, NULL);
			if (real_path == NULL) {
				return;
			}
			real_path_len = strlen(real_path);
			path = real_path;
			path_len = real_path_len;
		}

		if (path_len > doc_root_len) {
			s1 = (char *) doc_root;
			s2 = path;
			s_len = doc_root_len;
		} else {
			s1 = path;
			s2 = (char *) doc_root;
			s_len = path_len;
		}

		/* we have to test if path is part of DOCUMENT_ROOT.
		  if it is inside the docroot, we scan the tree up to the docroot
			to find more user.ini, if not we only scan the current path.
		  */
#ifdef PHP_WIN32
		if (strnicmp(s1, s2, s_len) == 0) {
#else
		if (strncmp(s1, s2, s_len) == 0) {
#endif
			char *ptr = s2 + start;  /* start is the point where doc_root ends! */
			while ((ptr = strchr(ptr, DEFAULT_SLASH)) != NULL) {
				*ptr = 0;
				php_parse_user_ini_file(path, PG(user_ini_filename), entry->user_config);
				*ptr = '/';
				ptr++;
			}
		} else {
			php_parse_user_ini_file(path, PG(user_ini_filename), entry->user_config);
		}

		if (real_path) {
			efree(real_path);
		}
		entry->expires = request_time + PG(user_ini_cache_ttl);
	}

	/* Activate ini entries with values from the user config hash */
	php_ini_activate_config(entry->user_config, PHP_INI_PERDIR, PHP_INI_STAGE_HTACCESS);
}
/* }}} */

static int sapi_cgi_activate(void)
{
	/* PATH_TRANSLATED should be defined at this stage but better safe than sorry :) */
	if (!SG(request_info).path_translated) {
		return FAILURE;
	}

	if (php_ini_has_per_host_config()) {
		char *server_name;

		/* Activate per-host-system-configuration defined in php.ini and stored into configuration_hash during startup */
		if (fcgi_is_fastcgi()) {
			fcgi_request *request = (fcgi_request*) SG(server_context);

			server_name = FCGI_GETENV(request, "SERVER_NAME");
		} else {
			server_name = getenv("SERVER_NAME");
		}
		/* SERVER_NAME should also be defined at this stage..but better check it anyway */
		if (server_name) {
			size_t server_name_len = strlen(server_name);
			server_name = estrndup(server_name, server_name_len);
			zend_str_tolower(server_name, server_name_len);
			php_ini_activate_per_host_config(server_name, server_name_len);
			efree(server_name);
		}
	}

	if (php_ini_has_per_dir_config() ||
		(PG(user_ini_filename) && *PG(user_ini_filename))
	) {
		char *path;
		size_t path_len;

		/* Prepare search path */
		path_len = strlen(SG(request_info).path_translated);

		/* Make sure we have trailing slash! */
		if (!IS_SLASH(SG(request_info).path_translated[path_len])) {
			path = emalloc(path_len + 2);
			memcpy(path, SG(request_info).path_translated, path_len + 1);
			path_len = zend_dirname(path, path_len);
			path[path_len++] = DEFAULT_SLASH;
		} else {
			path = estrndup(SG(request_info).path_translated, path_len);
			path_len = zend_dirname(path, path_len);
		}
		path[path_len] = 0;

		/* Activate per-dir-system-configuration defined in php.ini and stored into configuration_hash during startup */
		php_ini_activate_per_dir_config(path, path_len); /* Note: for global settings sake we check from root to path */

		/* Load and activate user ini files in path starting from DOCUMENT_ROOT */
		if (PG(user_ini_filename) && *PG(user_ini_filename)) {
			char *doc_root;

			if (fcgi_is_fastcgi()) {
				fcgi_request *request = (fcgi_request*) SG(server_context);

				doc_root = FCGI_GETENV(request, "DOCUMENT_ROOT");
			} else {
				doc_root = getenv("DOCUMENT_ROOT");
			}
			/* DOCUMENT_ROOT should also be defined at this stage..but better check it anyway */
			if (doc_root) {
				size_t doc_root_len = strlen(doc_root);
				if (doc_root_len > 0 && IS_SLASH(doc_root[doc_root_len - 1])) {
					--doc_root_len;
				}
#ifdef PHP_WIN32
				/* paths on windows should be case-insensitive */
				doc_root = estrndup(doc_root, doc_root_len);
				zend_str_tolower(doc_root, doc_root_len);
#endif
				php_cgi_ini_activate_user_config(path, path_len, doc_root, doc_root_len, (doc_root_len > 0 && (doc_root_len - 1)));

#ifdef PHP_WIN32
				efree(doc_root);
#endif
			}
		}

		efree(path);
	}

	return SUCCESS;
}

static int sapi_cgi_deactivate(void)
{
	/* flush only when SAPI was started. The reasons are:
		1. SAPI Deactivate is called from two places: module init and request shutdown
		2. When the first call occurs and the request is not set up, flush fails on FastCGI.
	*/
	if (SG(sapi_started)) {
		if (fcgi_is_fastcgi()) {
			if (
				!parent &&
				!fcgi_finish_request((fcgi_request*)SG(server_context), 0)) {
				php_handle_aborted_connection();
			}
		} else {
			sapi_cgi_flush(SG(server_context));
		}
	}
	return SUCCESS;
}

static int php_cgi_startup(sapi_module_struct *sapi_module)
{
	if (php_module_startup(sapi_module, &cgi_module_entry, 1) == FAILURE) {
		return FAILURE;
	}
	return SUCCESS;
}

/* {{{ sapi_module_struct cgi_sapi_module
 */
static sapi_module_struct cgi_sapi_module = {
	"cgi-fcgi",						/* name */
	"CGI/FastCGI",					/* pretty name */

	php_cgi_startup,				/* startup */
	php_module_shutdown_wrapper,	/* shutdown */

	sapi_cgi_activate,				/* activate */
	sapi_cgi_deactivate,			/* deactivate */

	sapi_cgi_ub_write,				/* unbuffered write */
	sapi_cgi_flush,					/* flush */
	NULL,							/* get uid */
	sapi_cgi_getenv,				/* getenv */

	php_error,						/* error handler */

	NULL,							/* header handler */
	sapi_cgi_send_headers,			/* send headers handler */
	NULL,							/* send header handler */

	sapi_cgi_read_post,				/* read POST data */
	sapi_cgi_read_cookies,			/* read Cookies */

	sapi_cgi_register_variables,	/* register server variables */
	sapi_cgi_log_message,			/* Log message */
	NULL,							/* Get request time */
	NULL,							/* Child terminate */

	STANDARD_SAPI_MODULE_PROPERTIES
};
/* }}} */

/* {{{ arginfo ext/standard/dl.c */
ZEND_BEGIN_ARG_INFO(arginfo_dl, 0)
	ZEND_ARG_INFO(0, extension_filename)
ZEND_END_ARG_INFO()
/* }}} */

static const zend_function_entry additional_functions[] = {
	ZEND_FE(dl, arginfo_dl)
	PHP_FE_END
};

/* {{{ php_cgi_usage
 */
static void php_cgi_usage(char *argv0)
{
	char *prog;

	prog = strrchr(argv0, '/');
	if (prog) {
		prog++;
	} else {
		prog = "php";
	}

	php_printf(	"Usage: %s [-q] [-h] [-s] [-v] [-i] [-f <file>]\n"
				"       %s <file> [args...]\n"
				"  -a               Run interactively\n"
				"  -b <address:port>|<port> Bind Path for external FASTCGI Server mode\n"
				"  -C               Do not chdir to the script's directory\n"
				"  -c <path>|<file> Look for php.ini file in this directory\n"
				"  -n               No php.ini file will be used\n"
				"  -d foo[=bar]     Define INI entry foo with value 'bar'\n"
				"  -e               Generate extended information for debugger/profiler\n"
				"  -f <file>        Parse <file>.  Implies `-q'\n"
				"  -h               This help\n"
				"  -i               PHP information\n"
				"  -l               Syntax check only (lint)\n"
				"  -m               Show compiled in modules\n"
				"  -q               Quiet-mode.  Suppress HTTP Header output.\n"
				"  -s               Display colour syntax highlighted source.\n"
				"  -v               Version number\n"
				"  -w               Display source with stripped comments and whitespace.\n"
				"  -z <file>        Load Zend extension <file>.\n"
				"  -T <count>       Measure execution time of script repeated <count> times.\n",
				prog, prog);
}
/* }}} */

/* {{{ is_valid_path
 *
 * some server configurations allow '..' to slip through in the
 * translated path.   We'll just refuse to handle such a path.
 */
static int is_valid_path(const char *path)
{
	const char *p = path;

	if (UNEXPECTED(!p)) {
		return 0;
	}
	if (UNEXPECTED(*p == '.') && *(p+1) == '.' && (!*(p+2) || IS_SLASH(*(p+2)))) {
		return 0;
	}
	while (*p) {
		if (IS_SLASH(*p)) {
			p++;
			if (UNEXPECTED(*p == '.')) {
				p++;
				if (UNEXPECTED(*p == '.')) {
					p++;
					if (UNEXPECTED(!*p) || UNEXPECTED(IS_SLASH(*p))) {
						return 0;
					}
				}
			}
		}
		p++;
	}
	return 1;
}
/* }}} */

#define CGI_GETENV(name) \
	((has_env) ? \
		FCGI_GETENV(request, name) : \
    	getenv(name))

#define CGI_PUTENV(name, value) \
	((has_env) ? \
		FCGI_PUTENV(request, name, value) : \
		_sapi_cgi_putenv(name, sizeof(name)-1, value))

/* {{{ init_request_info

  initializes request_info structure

  specificly in this section we handle proper translations
  for:

  PATH_INFO
	derived from the portion of the URI path following
	the script name but preceding any query data
	may be empty

  PATH_TRANSLATED
    derived by taking any path-info component of the
	request URI and performing any virtual-to-physical
	translation appropriate to map it onto the server's
	document repository structure

	empty if PATH_INFO is empty

	The env var PATH_TRANSLATED **IS DIFFERENT** than the
	request_info.path_translated variable, the latter should
	match SCRIPT_FILENAME instead.

  SCRIPT_NAME
    set to a URL path that could identify the CGI script
	rather than the interpreter.  PHP_SELF is set to this

  REQUEST_URI
    uri section following the domain:port part of a URI

  SCRIPT_FILENAME
    The virtual-to-physical translation of SCRIPT_NAME (as per
	PATH_TRANSLATED)

  These settings are documented at
  http://cgi-spec.golux.com/


  Based on the following URL request:

  http://localhost/info.php/test?a=b

  should produce, which btw is the same as if
  we were running under mod_cgi on apache (ie. not
  using ScriptAlias directives):

  PATH_INFO=/test
  PATH_TRANSLATED=/docroot/test
  SCRIPT_NAME=/info.php
  REQUEST_URI=/info.php/test?a=b
  SCRIPT_FILENAME=/docroot/info.php
  QUERY_STRING=a=b

  but what we get is (cgi/mod_fastcgi under apache):

  PATH_INFO=/info.php/test
  PATH_TRANSLATED=/docroot/info.php/test
  SCRIPT_NAME=/php/php-cgi  (from the Action setting I suppose)
  REQUEST_URI=/info.php/test?a=b
  SCRIPT_FILENAME=/path/to/php/bin/php-cgi  (Action setting translated)
  QUERY_STRING=a=b

  Comments in the code below refer to using the above URL in a request

 */
static void init_request_info(fcgi_request *request)
{
	int has_env = fcgi_has_env(request);
	char *env_script_filename = CGI_GETENV("SCRIPT_FILENAME");
	char *env_path_translated = CGI_GETENV("PATH_TRANSLATED");
	char *script_path_translated = env_script_filename;

	/* some broken servers do not have script_filename or argv0
	 * an example, IIS configured in some ways.  then they do more
	 * broken stuff and set path_translated to the cgi script location */
	if (!script_path_translated && env_path_translated) {
		script_path_translated = env_path_translated;
	}

	/* initialize the defaults */
	SG(request_info).path_translated = NULL;
	SG(request_info).request_method = NULL;
	SG(request_info).proto_num = 1000;
	SG(request_info).query_string = NULL;
	SG(request_info).request_uri = NULL;
	SG(request_info).content_type = NULL;
	SG(request_info).content_length = 0;
	SG(sapi_headers).http_response_code = 200;

	/* script_path_translated being set is a good indication that
	 * we are running in a cgi environment, since it is always
	 * null otherwise.  otherwise, the filename
	 * of the script will be retrieved later via argc/argv */
	if (script_path_translated) {
		const char *auth;
		char *content_length = CGI_GETENV("CONTENT_LENGTH");
		char *content_type = CGI_GETENV("CONTENT_TYPE");
		char *env_path_info = CGI_GETENV("PATH_INFO");
		char *env_script_name = CGI_GETENV("SCRIPT_NAME");

#ifdef PHP_WIN32
		/* Hack for buggy IIS that sets incorrect PATH_INFO */
		char *env_server_software = CGI_GETENV("SERVER_SOFTWARE");

		if (env_server_software &&
			env_script_name &&
			env_path_info &&
			strncmp(env_server_software, "Microsoft-IIS", sizeof("Microsoft-IIS")-1) == 0 &&
			strncmp(env_path_info, env_script_name, strlen(env_script_name)) == 0
		) {
			env_path_info = CGI_PUTENV("ORIG_PATH_INFO", env_path_info);
			env_path_info += strlen(env_script_name);
			if (*env_path_info == 0) {
				env_path_info = NULL;
			}
			env_path_info = CGI_PUTENV("PATH_INFO", env_path_info);
		}
#endif

		if (CGIG(fix_pathinfo)) {
			zend_stat_t st;
			char *real_path = NULL;
			char *env_redirect_url = CGI_GETENV("REDIRECT_URL");
			char *env_document_root = CGI_GETENV("DOCUMENT_ROOT");
			char *orig_path_translated = env_path_translated;
			char *orig_path_info = env_path_info;
			char *orig_script_name = env_script_name;
			char *orig_script_filename = env_script_filename;
			size_t script_path_translated_len;

			if (!env_document_root && PG(doc_root)) {
				env_document_root = CGI_PUTENV("DOCUMENT_ROOT", PG(doc_root));
				/* fix docroot */
				TRANSLATE_SLASHES(env_document_root);
			}

			if (env_path_translated != NULL && env_redirect_url != NULL &&
 			    env_path_translated != script_path_translated &&
 			    strcmp(env_path_translated, script_path_translated) != 0) {
				/*
				 * pretty much apache specific.  If we have a redirect_url
				 * then our script_filename and script_name point to the
				 * php executable
				 */
				script_path_translated = env_path_translated;
				/* we correct SCRIPT_NAME now in case we don't have PATH_INFO */
				env_script_name = env_redirect_url;
			}

#ifdef __riscos__
			/* Convert path to unix format*/
			__riscosify_control |= __RISCOSIFY_DONT_CHECK_DIR;
			script_path_translated = __unixify(script_path_translated, 0, NULL, 1, 0);
#endif

			/*
			 * if the file doesn't exist, try to extract PATH_INFO out
			 * of it by stat'ing back through the '/'
			 * this fixes url's like /info.php/test
			 */
			if (script_path_translated &&
				(script_path_translated_len = strlen(script_path_translated)) > 0 &&
				(script_path_translated[script_path_translated_len-1] == '/' ||
#ifdef PHP_WIN32
				script_path_translated[script_path_translated_len-1] == '\\' ||
#endif
				(real_path = tsrm_realpath(script_path_translated, NULL)) == NULL)
			) {
				char *pt = estrndup(script_path_translated, script_path_translated_len);
				size_t len = script_path_translated_len;
				char *ptr;

				while ((ptr = strrchr(pt, '/')) || (ptr = strrchr(pt, '\\'))) {
					*ptr = 0;
					if (zend_stat(pt, &st) == 0 && S_ISREG(st.st_mode)) {
						/*
						 * okay, we found the base script!
						 * work out how many chars we had to strip off;
						 * then we can modify PATH_INFO
						 * accordingly
						 *
						 * we now have the makings of
						 * PATH_INFO=/test
						 * SCRIPT_FILENAME=/docroot/info.php
						 *
						 * we now need to figure out what docroot is.
						 * if DOCUMENT_ROOT is set, this is easy, otherwise,
						 * we have to play the game of hide and seek to figure
						 * out what SCRIPT_NAME should be
						 */
						size_t slen = len - strlen(pt);
						size_t pilen = env_path_info ? strlen(env_path_info) : 0;
						char *path_info = env_path_info ? env_path_info + pilen - slen : NULL;

						if (orig_path_info != path_info) {
							if (orig_path_info) {
								char old;

								CGI_PUTENV("ORIG_PATH_INFO", orig_path_info);
								old = path_info[0];
								path_info[0] = 0;
								if (!orig_script_name ||
									strcmp(orig_script_name, env_path_info) != 0) {
									if (orig_script_name) {
										CGI_PUTENV("ORIG_SCRIPT_NAME", orig_script_name);
									}
									SG(request_info).request_uri = CGI_PUTENV("SCRIPT_NAME", env_path_info);
								} else {
									SG(request_info).request_uri = orig_script_name;
								}
								path_info[0] = old;
							}
							env_path_info = CGI_PUTENV("PATH_INFO", path_info);
						}
						if (!orig_script_filename ||
							strcmp(orig_script_filename, pt) != 0) {
							if (orig_script_filename) {
								CGI_PUTENV("ORIG_SCRIPT_FILENAME", orig_script_filename);
							}
							script_path_translated = CGI_PUTENV("SCRIPT_FILENAME", pt);
						}
						TRANSLATE_SLASHES(pt);

						/* figure out docroot
						 * SCRIPT_FILENAME minus SCRIPT_NAME
						 */
						if (env_document_root) {
							size_t l = strlen(env_document_root);
							size_t path_translated_len = 0;
							char *path_translated = NULL;

							if (l && env_document_root[l - 1] == '/') {
								--l;
							}

							/* we have docroot, so we should have:
							 * DOCUMENT_ROOT=/docroot
							 * SCRIPT_FILENAME=/docroot/info.php
							 */

							/* PATH_TRANSLATED = DOCUMENT_ROOT + PATH_INFO */
							path_translated_len = l + (env_path_info ? strlen(env_path_info) : 0);
							path_translated = (char *) emalloc(path_translated_len + 1);
							memcpy(path_translated, env_document_root, l);
							if (env_path_info) {
								memcpy(path_translated + l, env_path_info, (path_translated_len - l));
							}
							path_translated[path_translated_len] = '\0';
							if (orig_path_translated) {
								CGI_PUTENV("ORIG_PATH_TRANSLATED", orig_path_translated);
							}
							env_path_translated = CGI_PUTENV("PATH_TRANSLATED", path_translated);
							efree(path_translated);
						} else if (	env_script_name &&
									strstr(pt, env_script_name)
						) {
							/* PATH_TRANSLATED = PATH_TRANSLATED - SCRIPT_NAME + PATH_INFO */
							size_t ptlen = strlen(pt) - strlen(env_script_name);
							size_t path_translated_len = ptlen + (env_path_info ? strlen(env_path_info) : 0);

							char *path_translated = (char *) emalloc(path_translated_len + 1);
							memcpy(path_translated, pt, ptlen);
							if (env_path_info) {
								memcpy(path_translated + ptlen, env_path_info, path_translated_len - ptlen);
							}
							path_translated[path_translated_len] = '\0';
							if (orig_path_translated) {
								CGI_PUTENV("ORIG_PATH_TRANSLATED", orig_path_translated);
							}
							env_path_translated = CGI_PUTENV("PATH_TRANSLATED", path_translated);
							efree(path_translated);
						}
						break;
					}
				}
				if (!ptr) {
					/*
					 * if we stripped out all the '/' and still didn't find
					 * a valid path... we will fail, badly. of course we would
					 * have failed anyway... we output 'no input file' now.
					 */
					if (orig_script_filename) {
						CGI_PUTENV("ORIG_SCRIPT_FILENAME", orig_script_filename);
					}
					script_path_translated = CGI_PUTENV("SCRIPT_FILENAME", NULL);
					SG(sapi_headers).http_response_code = 404;
				}
				if (!SG(request_info).request_uri) {
					if (!orig_script_name ||
						strcmp(orig_script_name, env_script_name) != 0) {
						if (orig_script_name) {
							CGI_PUTENV("ORIG_SCRIPT_NAME", orig_script_name);
						}
						SG(request_info).request_uri = CGI_PUTENV("SCRIPT_NAME", env_script_name);
					} else {
						SG(request_info).request_uri = orig_script_name;
					}
				}
				if (pt) {
					efree(pt);
				}
			} else {
				/* make sure path_info/translated are empty */
				if (!orig_script_filename ||
					(script_path_translated != orig_script_filename &&
					strcmp(script_path_translated, orig_script_filename) != 0)) {
					if (orig_script_filename) {
						CGI_PUTENV("ORIG_SCRIPT_FILENAME", orig_script_filename);
					}
					script_path_translated = CGI_PUTENV("SCRIPT_FILENAME", script_path_translated);
				}
				if (env_redirect_url) {
					if (orig_path_info) {
						CGI_PUTENV("ORIG_PATH_INFO", orig_path_info);
						CGI_PUTENV("PATH_INFO", NULL);
					}
					if (orig_path_translated) {
						CGI_PUTENV("ORIG_PATH_TRANSLATED", orig_path_translated);
						CGI_PUTENV("PATH_TRANSLATED", NULL);
					}
				}
				if (env_script_name != orig_script_name) {
					if (orig_script_name) {
						CGI_PUTENV("ORIG_SCRIPT_NAME", orig_script_name);
					}
					SG(request_info).request_uri = CGI_PUTENV("SCRIPT_NAME", env_script_name);
				} else {
					SG(request_info).request_uri = env_script_name;
				}
				efree(real_path);
			}
		} else {
			/* pre 4.3 behaviour, shouldn't be used but provides BC */
			if (env_path_info) {
				SG(request_info).request_uri = env_path_info;
			} else {
				SG(request_info).request_uri = env_script_name;
			}
			if (!CGIG(discard_path) && env_path_translated) {
				script_path_translated = env_path_translated;
			}
		}

		if (is_valid_path(script_path_translated)) {
			SG(request_info).path_translated = estrdup(script_path_translated);
		}

		SG(request_info).request_method = CGI_GETENV("REQUEST_METHOD");
		/* FIXME - Work out proto_num here */
		SG(request_info).query_string = CGI_GETENV("QUERY_STRING");
		SG(request_info).content_type = (content_type ? content_type : "" );
		SG(request_info).content_length = (content_length ? atol(content_length) : 0);

		/* The CGI RFC allows servers to pass on unvalidated Authorization data */
		auth = CGI_GETENV("HTTP_AUTHORIZATION");
		php_handle_auth_data(auth);
	}
}
/* }}} */

#ifndef PHP_WIN32
/**
 * Clean up child processes upon exit
 */
void fastcgi_cleanup(int signal)
{
#ifdef DEBUG_FASTCGI
	fprintf(stderr, "FastCGI shutdown, pid %d\n", getpid());
#endif

	sigaction(SIGTERM, &old_term, 0);

	/* Kill all the processes in our process group */
	kill(-pgroup, SIGTERM);

	if (parent && parent_waiting) {
		exit_signal = 1;
	} else {
		exit(0);
	}
}
#else
BOOL WINAPI fastcgi_cleanup(DWORD sig)
{
	int i = kids;

	EnterCriticalSection(&cleanup_lock);
	cleaning_up = 1;
	LeaveCriticalSection(&cleanup_lock);

	while (0 < i--) {
		if (NULL == kid_cgi_ps[i]) {
				continue;
		}

		TerminateProcess(kid_cgi_ps[i], 0);
		CloseHandle(kid_cgi_ps[i]);
		kid_cgi_ps[i] = NULL;
	}

	if (job) {
		CloseHandle(job);
	}

	parent = 0;

	return TRUE;
}
#endif

PHP_INI_BEGIN()
	STD_PHP_INI_ENTRY("cgi.rfc2616_headers",     "0",  PHP_INI_ALL,    OnUpdateBool,   rfc2616_headers, php_cgi_globals_struct, php_cgi_globals)
	STD_PHP_INI_ENTRY("cgi.nph",                 "0",  PHP_INI_ALL,    OnUpdateBool,   nph, php_cgi_globals_struct, php_cgi_globals)
	STD_PHP_INI_ENTRY("cgi.check_shebang_line",  "1",  PHP_INI_SYSTEM, OnUpdateBool,   check_shebang_line, php_cgi_globals_struct, php_cgi_globals)
	STD_PHP_INI_ENTRY("cgi.force_redirect",      "1",  PHP_INI_SYSTEM, OnUpdateBool,   force_redirect, php_cgi_globals_struct, php_cgi_globals)
	STD_PHP_INI_ENTRY("cgi.redirect_status_env", NULL, PHP_INI_SYSTEM, OnUpdateString, redirect_status_env, php_cgi_globals_struct, php_cgi_globals)
	STD_PHP_INI_ENTRY("cgi.fix_pathinfo",        "1",  PHP_INI_SYSTEM, OnUpdateBool,   fix_pathinfo, php_cgi_globals_struct, php_cgi_globals)
	STD_PHP_INI_ENTRY("cgi.discard_path",        "0",  PHP_INI_SYSTEM, OnUpdateBool,   discard_path, php_cgi_globals_struct, php_cgi_globals)
	STD_PHP_INI_ENTRY("fastcgi.logging",         "1",  PHP_INI_SYSTEM, OnUpdateBool,   fcgi_logging, php_cgi_globals_struct, php_cgi_globals)
#ifdef PHP_WIN32
	STD_PHP_INI_ENTRY("fastcgi.impersonate",     "0",  PHP_INI_SYSTEM, OnUpdateBool,   impersonate, php_cgi_globals_struct, php_cgi_globals)
#endif
PHP_INI_END()

/* {{{ php_cgi_globals_ctor
 */
static void php_cgi_globals_ctor(php_cgi_globals_struct *php_cgi_globals)
{
#ifdef ZTS
	ZEND_TSRMLS_CACHE_UPDATE();
#endif
	php_cgi_globals->rfc2616_headers = 0;
	php_cgi_globals->nph = 0;
	php_cgi_globals->check_shebang_line = 1;
	php_cgi_globals->force_redirect = 1;
	php_cgi_globals->redirect_status_env = NULL;
	php_cgi_globals->fix_pathinfo = 1;
	php_cgi_globals->discard_path = 0;
	php_cgi_globals->fcgi_logging = 1;
#ifdef PHP_WIN32
	php_cgi_globals->impersonate = 0;
#endif
	zend_hash_init(&php_cgi_globals->user_config_cache, 8, NULL, user_config_cache_entry_dtor, 1);
}
/* }}} */

/* {{{ PHP_MINIT_FUNCTION
 */
static PHP_MINIT_FUNCTION(cgi)
{
	REGISTER_INI_ENTRIES();
	return SUCCESS;
}
/* }}} */

/* {{{ PHP_MSHUTDOWN_FUNCTION
 */
static PHP_MSHUTDOWN_FUNCTION(cgi)
{
	zend_hash_destroy(&CGIG(user_config_cache));

	UNREGISTER_INI_ENTRIES();
	return SUCCESS;
}
/* }}} */

/* {{{ PHP_MINFO_FUNCTION
 */
static PHP_MINFO_FUNCTION(cgi)
{
	DISPLAY_INI_ENTRIES();
}
/* }}} */

PHP_FUNCTION(apache_child_terminate) /* {{{ */
{
	if (zend_parse_parameters_none()) {
		return;
	}
	if (fcgi_is_fastcgi()) {
		fcgi_terminate();
	}
}
/* }}} */


PHP_FUNCTION(apache_request_headers) /* {{{ */
{
	if (zend_parse_parameters_none()) {
		return;
	}
	array_init(return_value);
	if (fcgi_is_fastcgi()) {
		fcgi_request *request = (fcgi_request*) SG(server_context);

		fcgi_loadenv(request, sapi_add_request_header, return_value);
	} else {
		char buf[128];
		char **env, *p, *q, *var, *val, *t = buf;
		size_t alloc_size = sizeof(buf);
		zend_ulong var_len;

		for (env = environ; env != NULL && *env != NULL; env++) {
			val = strchr(*env, '=');
			if (!val) {				/* malformed entry? */
				continue;
			}
			var_len = val - *env;
			if (var_len >= alloc_size) {
				alloc_size = var_len + 64;
				t = (t == buf ? emalloc(alloc_size): erealloc(t, alloc_size));
			}
			var = *env;
			if (var_len > 5 &&
			    var[0] == 'H' &&
			    var[1] == 'T' &&
			    var[2] == 'T' &&
			    var[3] == 'P' &&
			    var[4] == '_') {

				var_len -= 5;

				if (var_len >= alloc_size) {
					alloc_size = var_len + 64;
					t = (t == buf ? emalloc(alloc_size): erealloc(t, alloc_size));
				}
				p = var + 5;

				var = q = t;
				/* First char keep uppercase */
				*q++ = *p++;
				while (*p) {
					if (*p == '=') {
						/* End of name */
						break;
					} else if (*p == '_') {
						*q++ = '-';
						p++;
						/* First char after - keep uppercase */
						if (*p && *p!='=') {
							*q++ = *p++;
						}
					} else if (*p >= 'A' && *p <= 'Z') {
						/* lowercase */
						*q++ = (*p++ - 'A' + 'a');
					} else {
						*q++ = *p++;
					}
				}
				*q = 0;
			} else if (var_len == sizeof("CONTENT_TYPE")-1 &&
			           memcmp(var, "CONTENT_TYPE", sizeof("CONTENT_TYPE")-1) == 0) {
				var = "Content-Type";
			} else if (var_len == sizeof("CONTENT_LENGTH")-1 &&
			           memcmp(var, "CONTENT_LENGTH", sizeof("CONTENT_LENGTH")-1) == 0) {
				var = "Content-Length";
			} else {
				continue;
			}
			val++;
			add_assoc_string_ex(return_value, var, var_len, val);
		}
		if (t != buf && t != NULL) {
			efree(t);
		}
	}
}
/* }}} */

static void add_response_header(sapi_header_struct *h, zval *return_value) /* {{{ */
{
	if (h->header_len > 0) {
		char *s;
		size_t len = 0;
		ALLOCA_FLAG(use_heap)

		char *p = strchr(h->header, ':');
		if (NULL != p) {
			len = p - h->header;
		}
		if (len > 0) {
			do {
				len--;
			} while (len != 0 && (h->header[len-1] == ' ' || h->header[len-1] == '\t'));
			if (len) {
				s = do_alloca(len + 1, use_heap);
				memcpy(s, h->header, len);
				s[len] = 0;
				do {
					p++;
				} while (*p == ' ' || *p == '\t');
				add_assoc_stringl_ex(return_value, s, len, p, h->header_len - (p - h->header));
				free_alloca(s, use_heap);
			}
		}
	}
}
/* }}} */

PHP_FUNCTION(apache_response_headers) /* {{{ */
{
	if (zend_parse_parameters_none() == FAILURE) {
		return;
	}

	array_init(return_value);
	zend_llist_apply_with_argument(&SG(sapi_headers).headers, (llist_apply_with_arg_func_t)add_response_header, return_value);
}
/* }}} */

ZEND_BEGIN_ARG_INFO(arginfo_no_args, 0)
ZEND_END_ARG_INFO()

static const zend_function_entry cgi_functions[] = {
	PHP_FE(apache_child_terminate, arginfo_no_args)
	PHP_FE(apache_request_headers, arginfo_no_args)
	PHP_FE(apache_response_headers, arginfo_no_args)
	PHP_FALIAS(getallheaders, apache_request_headers, arginfo_no_args)
	PHP_FE_END
};

static zend_module_entry cgi_module_entry = {
	STANDARD_MODULE_HEADER,
	"cgi-fcgi",
	cgi_functions,
	PHP_MINIT(cgi),
	PHP_MSHUTDOWN(cgi),
	NULL,
	NULL,
	PHP_MINFO(cgi),
	NO_VERSION_YET,
	STANDARD_MODULE_PROPERTIES
};

/* {{{ main
 */
int main(int argc, char *argv[])
{
	int free_query_string = 0;
	int exit_status = SUCCESS;
	int cgi = 0, c, i;
	size_t len;
	zend_file_handle file_handle;
	char *s;

	/* temporary locals */
	int behavior = PHP_MODE_STANDARD;
	int no_headers = 0;
	int orig_optind = php_optind;
	char *orig_optarg = php_optarg;
	char *script_file = NULL;
	size_t ini_entries_len = 0;
	/* end of temporary locals */

	int max_requests = 500;
	int requests = 0;
	int fastcgi;
	char *bindpath = NULL;
	int fcgi_fd = 0;
	fcgi_request *request = NULL;
	int warmup_repeats = 0;
	int repeats = 1;
	int benchmark = 0;
#if HAVE_GETTIMEOFDAY
	struct timeval start, end;
#else
	time_t start, end;
#endif
#ifndef PHP_WIN32
	int status = 0;
#endif
	char *query_string;
	char *decoded_query_string;
	int skip_getopt = 0;

#ifdef HAVE_SIGNAL_H
#if defined(SIGPIPE) && defined(SIG_IGN)
	signal(SIGPIPE, SIG_IGN); /* ignore SIGPIPE in standalone mode so
								that sockets created via fsockopen()
								don't kill PHP if the remote site
								closes it.  in apache|apxs mode apache
								does that for us!  thies@thieso.net
								20000419 */
#endif
#endif

#ifdef ZTS
	tsrm_startup(1, 1, 0, NULL);
	(void)ts_resource(0);
	ZEND_TSRMLS_CACHE_UPDATE();
#endif

	zend_signal_startup();

#ifdef ZTS
	ts_allocate_id(&php_cgi_globals_id, sizeof(php_cgi_globals_struct), (ts_allocate_ctor) php_cgi_globals_ctor, NULL);
#else
	php_cgi_globals_ctor(&php_cgi_globals);
#endif

	sapi_startup(&cgi_sapi_module);
	fastcgi = fcgi_is_fastcgi();
	cgi_sapi_module.php_ini_path_override = NULL;

#ifdef PHP_WIN32
	_fmode = _O_BINARY; /* sets default for file streams to binary */
	setmode(_fileno(stdin),  O_BINARY);	/* make the stdio mode be binary */
	setmode(_fileno(stdout), O_BINARY);	/* make the stdio mode be binary */
	setmode(_fileno(stderr), O_BINARY);	/* make the stdio mode be binary */
#endif

	if (!fastcgi) {
		/* Make sure we detect we are a cgi - a bit redundancy here,
		 * but the default case is that we have to check only the first one. */
		if (getenv("SERVER_SOFTWARE") ||
			getenv("SERVER_NAME") ||
			getenv("GATEWAY_INTERFACE") ||
			getenv("REQUEST_METHOD")
		) {
			cgi = 1;
		}
	}

	if((query_string = getenv("QUERY_STRING")) != NULL && strchr(query_string, '=') == NULL) {
		/* we've got query string that has no = - apache CGI will pass it to command line */
		unsigned char *p;
		decoded_query_string = strdup(query_string);
		php_url_decode(decoded_query_string, strlen(decoded_query_string));
		for (p = (unsigned char *)decoded_query_string; *p &&  *p <= ' '; p++) {
			/* skip all leading spaces */
		}
		if(*p == '-') {
			skip_getopt = 1;
		}
		free(decoded_query_string);
	}

	while (!skip_getopt && (c = php_getopt(argc, argv, OPTIONS, &php_optarg, &php_optind, 0, 2)) != -1) {
		switch (c) {
			case 'c':
				if (cgi_sapi_module.php_ini_path_override) {
					free(cgi_sapi_module.php_ini_path_override);
				}
				cgi_sapi_module.php_ini_path_override = strdup(php_optarg);
				break;
			case 'n':
				cgi_sapi_module.php_ini_ignore = 1;
				break;
			case 'd': {
				/* define ini entries on command line */
				size_t len = strlen(php_optarg);
				char *val;

				if ((val = strchr(php_optarg, '='))) {
					val++;
					if (!isalnum(*val) && *val != '"' && *val != '\'' && *val != '\0') {
						cgi_sapi_module.ini_entries = realloc(cgi_sapi_module.ini_entries, ini_entries_len + len + sizeof("\"\"\n\0"));
						memcpy(cgi_sapi_module.ini_entries + ini_entries_len, php_optarg, (val - php_optarg));
						ini_entries_len += (val - php_optarg);
						memcpy(cgi_sapi_module.ini_entries + ini_entries_len, "\"", 1);
						ini_entries_len++;
						memcpy(cgi_sapi_module.ini_entries + ini_entries_len, val, len - (val - php_optarg));
						ini_entries_len += len - (val - php_optarg);
						memcpy(cgi_sapi_module.ini_entries + ini_entries_len, "\"\n\0", sizeof("\"\n\0"));
						ini_entries_len += sizeof("\n\0\"") - 2;
					} else {
						cgi_sapi_module.ini_entries = realloc(cgi_sapi_module.ini_entries, ini_entries_len + len + sizeof("\n\0"));
						memcpy(cgi_sapi_module.ini_entries + ini_entries_len, php_optarg, len);
						memcpy(cgi_sapi_module.ini_entries + ini_entries_len + len, "\n\0", sizeof("\n\0"));
						ini_entries_len += len + sizeof("\n\0") - 2;
					}
				} else {
					cgi_sapi_module.ini_entries = realloc(cgi_sapi_module.ini_entries, ini_entries_len + len + sizeof("=1\n\0"));
					memcpy(cgi_sapi_module.ini_entries + ini_entries_len, php_optarg, len);
					memcpy(cgi_sapi_module.ini_entries + ini_entries_len + len, "=1\n\0", sizeof("=1\n\0"));
					ini_entries_len += len + sizeof("=1\n\0") - 2;
				}
				break;
			}
			/* if we're started on command line, check to see if
			 * we are being started as an 'external' fastcgi
			 * server by accepting a bindpath parameter. */
			case 'b':
				if (!fastcgi) {
					bindpath = strdup(php_optarg);
				}
				break;
			case 's': /* generate highlighted HTML from source */
				behavior = PHP_MODE_HIGHLIGHT;
				break;
		}
	}
	php_optind = orig_optind;
	php_optarg = orig_optarg;

	if (fastcgi || bindpath) {
		/* Override SAPI callbacks */
		cgi_sapi_module.ub_write     = sapi_fcgi_ub_write;
		cgi_sapi_module.flush        = sapi_fcgi_flush;
		cgi_sapi_module.read_post    = sapi_fcgi_read_post;
		cgi_sapi_module.getenv       = sapi_fcgi_getenv;
		cgi_sapi_module.read_cookies = sapi_fcgi_read_cookies;
	}

#ifdef ZTS
	SG(request_info).path_translated = NULL;
#endif

	cgi_sapi_module.executable_location = argv[0];
	if (!cgi && !fastcgi && !bindpath) {
		cgi_sapi_module.additional_functions = additional_functions;
	}

	/* startup after we get the above ini override se we get things right */
	if (cgi_sapi_module.startup(&cgi_sapi_module) == FAILURE) {
#ifdef ZTS
		tsrm_shutdown();
#endif
		return FAILURE;
	}

	/* check force_cgi after startup, so we have proper output */
	if (cgi && CGIG(force_redirect)) {
		/* Apache will generate REDIRECT_STATUS,
		 * Netscape and redirect.so will generate HTTP_REDIRECT_STATUS.
		 * redirect.so and installation instructions available from
		 * http://www.koehntopp.de/php.
		 *   -- kk@netuse.de
		 */
		if (!getenv("REDIRECT_STATUS") &&
			!getenv ("HTTP_REDIRECT_STATUS") &&
			/* this is to allow a different env var to be configured
			 * in case some server does something different than above */
			(!CGIG(redirect_status_env) || !getenv(CGIG(redirect_status_env)))
		) {
			zend_try {
				SG(sapi_headers).http_response_code = 400;
				PUTS("<b>Security Alert!</b> The PHP CGI cannot be accessed directly.\n\n\
<p>This PHP CGI binary was compiled with force-cgi-redirect enabled.  This\n\
means that a page will only be served up if the REDIRECT_STATUS CGI variable is\n\
set, e.g. via an Apache Action directive.</p>\n\
<p>For more information as to <i>why</i> this behaviour exists, see the <a href=\"http://php.net/security.cgi-bin\">\
manual page for CGI security</a>.</p>\n\
<p>For more information about changing this behaviour or re-enabling this webserver,\n\
consult the installation file that came with this distribution, or visit \n\
<a href=\"http://php.net/install.windows\">the manual page</a>.</p>\n");
			} zend_catch {
			} zend_end_try();
#if defined(ZTS) && !defined(PHP_DEBUG)
			/* XXX we're crashing here in msvc6 debug builds at
			 * php_message_handler_for_zend:839 because
			 * SG(request_info).path_translated is an invalid pointer.
			 * It still happens even though I set it to null, so something
			 * weird is going on.
			 */
			tsrm_shutdown();
#endif
			return FAILURE;
		}
	}

#ifndef HAVE_ATTRIBUTE_WEAK
	fcgi_set_logger(fcgi_log);
#endif

	if (bindpath) {
		int backlog = 128;
		if (getenv("PHP_FCGI_BACKLOG")) {
			backlog = atoi(getenv("PHP_FCGI_BACKLOG"));
		}
		fcgi_fd = fcgi_listen(bindpath, backlog);
		if (fcgi_fd < 0) {
			fprintf(stderr, "Couldn't create FastCGI listen socket on port %s\n", bindpath);
#ifdef ZTS
			tsrm_shutdown();
#endif
			return FAILURE;
		}
		fastcgi = fcgi_is_fastcgi();
	}

	/* make php call us to get _ENV vars */
	php_php_import_environment_variables = php_import_environment_variables;
	php_import_environment_variables = cgi_php_import_environment_variables;

	if (fastcgi) {
		/* How many times to run PHP scripts before dying */
		if (getenv("PHP_FCGI_MAX_REQUESTS")) {
			max_requests = atoi(getenv("PHP_FCGI_MAX_REQUESTS"));
			if (max_requests < 0) {
				fprintf(stderr, "PHP_FCGI_MAX_REQUESTS is not valid\n");
				return FAILURE;
			}
		}

		/* library is already initialized, now init our request */
		request = fcgi_init_request(fcgi_fd, NULL, NULL, NULL);

		/* Pre-fork or spawn, if required */
		if (getenv("PHP_FCGI_CHILDREN")) {
			char * children_str = getenv("PHP_FCGI_CHILDREN");
			children = atoi(children_str);
			if (children < 0) {
				fprintf(stderr, "PHP_FCGI_CHILDREN is not valid\n");
				return FAILURE;
			}
			fcgi_set_mgmt_var("FCGI_MAX_CONNS", sizeof("FCGI_MAX_CONNS")-1, children_str, strlen(children_str));
			/* This is the number of concurrent requests, equals FCGI_MAX_CONNS */
			fcgi_set_mgmt_var("FCGI_MAX_REQS",  sizeof("FCGI_MAX_REQS")-1,  children_str, strlen(children_str));
		} else {
#ifdef PHP_WIN32
			/* If this env var is set, the process was invoked as a child. Let
				it show the original PHP_FCGI_CHILDREN value, while don't care
				otherwise. */
			char * children_str = getenv("PHP_FCGI_CHILDREN_FOR_KID");
			if (children_str) {
				char putenv_buf[sizeof("PHP_FCGI_CHILDREN")+5];

				snprintf(putenv_buf, sizeof(putenv_buf), "%s=%s", "PHP_FCGI_CHILDREN", children_str);
				putenv(putenv_buf);
				putenv("PHP_FCGI_CHILDREN_FOR_KID=");

				SetEnvironmentVariable("PHP_FCGI_CHILDREN", children_str);
				SetEnvironmentVariable("PHP_FCGI_CHILDREN_FOR_KID", NULL);
			}
#endif
			fcgi_set_mgmt_var("FCGI_MAX_CONNS", sizeof("FCGI_MAX_CONNS")-1, "1", sizeof("1")-1);
			fcgi_set_mgmt_var("FCGI_MAX_REQS",  sizeof("FCGI_MAX_REQS")-1,  "1", sizeof("1")-1);
		}

#ifndef PHP_WIN32
		if (children) {
			int running = 0;
			pid_t pid;

			/* Create a process group for ourself & children */
			setsid();
			pgroup = getpgrp();
#ifdef DEBUG_FASTCGI
			fprintf(stderr, "Process group %d\n", pgroup);
#endif

			/* Set up handler to kill children upon exit */
			act.sa_flags = 0;
			act.sa_handler = fastcgi_cleanup;
			if (sigaction(SIGTERM, &act, &old_term) ||
				sigaction(SIGINT,  &act, &old_int)  ||
				sigaction(SIGQUIT, &act, &old_quit)
			) {
				perror("Can't set signals");
				exit(1);
			}

			if (fcgi_in_shutdown()) {
				goto parent_out;
			}

			while (parent) {
				do {
#ifdef DEBUG_FASTCGI
					fprintf(stderr, "Forking, %d running\n", running);
#endif
					pid = fork();
					switch (pid) {
					case 0:
						/* One of the children.
						 * Make sure we don't go round the
						 * fork loop any more
						 */
						parent = 0;

						/* don't catch our signals */
						sigaction(SIGTERM, &old_term, 0);
						sigaction(SIGQUIT, &old_quit, 0);
						sigaction(SIGINT,  &old_int,  0);
						zend_signal_init();
						break;
					case -1:
						perror("php (pre-forking)");
						exit(1);
						break;
					default:
						/* Fine */
						running++;
						break;
					}
				} while (parent && (running < children));

				if (parent) {
#ifdef DEBUG_FASTCGI
					fprintf(stderr, "Wait for kids, pid %d\n", getpid());
#endif
					parent_waiting = 1;
					while (1) {
						if (wait(&status) >= 0) {
							running--;
							break;
						} else if (exit_signal) {
							break;
						}
					}
					if (exit_signal) {
#if 0
						while (running > 0) {
							while (wait(&status) < 0) {
							}
							running--;
						}
#endif
						goto parent_out;
					}
				}
			}
		} else {
			parent = 0;
			zend_signal_init();
		}

#else
		if (children) {
			wchar_t *cmd_line_tmp, cmd_line[PHP_WIN32_IOUTIL_MAXPATHLEN];
			size_t cmd_line_len;
			char kid_buf[16];
			int i;

			ZeroMemory(&kid_cgi_ps, sizeof(kid_cgi_ps));
<<<<<<< HEAD
			kids = children < WIN32_MAX_SPAWN_CHILDREN ? children : WIN32_MAX_SPAWN_CHILDREN;

=======
			kids = children < WIN32_MAX_SPAWN_CHILDREN ? children : WIN32_MAX_SPAWN_CHILDREN; 
			
			InitializeCriticalSection(&cleanup_lock);
>>>>>>> dc48e01a
			SetConsoleCtrlHandler(fastcgi_cleanup, TRUE);

			/* kids will inherit the env, don't let them spawn */
			SetEnvironmentVariable("PHP_FCGI_CHILDREN", NULL);
			/* instead, set a temporary env var, so then the child can read and
				show the actual setting correctly. */
			snprintf(kid_buf, 16, "%d", children);
			SetEnvironmentVariable("PHP_FCGI_CHILDREN_FOR_KID", kid_buf);

			/* The current command line is used as is. This should normally be no issue,
				even if there were some I/O redirection. If some issues turn out, an
				extra parsing might be needed here. */
			cmd_line_tmp = GetCommandLineW();
			if (!cmd_line_tmp) {
				DWORD err = GetLastError();
				char *err_text = php_win32_error_to_msg(err);

				fprintf(stderr, "unable to get current command line: [0x%08lx]: %s\n", err, err_text);

				goto parent_out;
			}

			cmd_line_len = wcslen(cmd_line_tmp);
			if (cmd_line_len > sizeof(cmd_line) - 1) {
				fprintf(stderr, "command line is too long\n");
				goto parent_out;
			}
			memmove(cmd_line, cmd_line_tmp, (cmd_line_len + 1)*sizeof(wchar_t));

			job = CreateJobObject(NULL, NULL);
			if (!job) {
				DWORD err = GetLastError();
				char *err_text = php_win32_error_to_msg(err);

				fprintf(stderr, "unable to create job object: [0x%08lx]: %s\n", err, err_text);

				goto parent_out;
			}

			job_info.BasicLimitInformation.LimitFlags = JOB_OBJECT_LIMIT_KILL_ON_JOB_CLOSE;
			if (!SetInformationJobObject(job, JobObjectExtendedLimitInformation, &job_info, sizeof(job_info))) {
				DWORD err = GetLastError();
				char *err_text = php_win32_error_to_msg(err);

				fprintf(stderr, "unable to configure job object: [0x%08lx]: %s\n", err, err_text);
			}

			while (parent) {
				EnterCriticalSection(&cleanup_lock);
				if (cleaning_up) {
					DeleteCriticalSection(&cleanup_lock);
					goto parent_out;
				}
				LeaveCriticalSection(&cleanup_lock);

				i = kids;
				while (0 < i--) {
					DWORD status;

					if (NULL != kid_cgi_ps[i]) {
						if(!GetExitCodeProcess(kid_cgi_ps[i], &status) || status != STILL_ACTIVE) {
							CloseHandle(kid_cgi_ps[i]);
							kid_cgi_ps[i] = NULL;
						}
					}
				}

				i = kids;
				while (0 < i--) {
					PROCESS_INFORMATION pi;
					STARTUPINFOW si;

					if (NULL != kid_cgi_ps[i]) {
						continue;
					}

					ZeroMemory(&si, sizeof(si));
					si.cb = sizeof(si);
					ZeroMemory(&pi, sizeof(pi));

					si.dwFlags = STARTF_USESTDHANDLES;
					si.hStdOutput = INVALID_HANDLE_VALUE;
					si.hStdInput  = (HANDLE)_get_osfhandle(fcgi_fd);
					si.hStdError  = INVALID_HANDLE_VALUE;

					if (CreateProcessW(NULL, cmd_line, NULL, NULL, TRUE, CREATE_NO_WINDOW, NULL, NULL, &si, &pi)) {
						kid_cgi_ps[i] = pi.hProcess;
						if (!AssignProcessToJobObject(job, pi.hProcess)) {
							DWORD err = GetLastError();
							char *err_text = php_win32_error_to_msg(err);

							fprintf(stderr, "unable to assign child process to job object: [0x%08lx]: %s\n", err, err_text);
						}
						CloseHandle(pi.hThread);
					} else {
						DWORD err = GetLastError();
						char *err_text = php_win32_error_to_msg(err);

						kid_cgi_ps[i] = NULL;

						fprintf(stderr, "unable to spawn: [0x%08lx]: %s\n", err, err_text);
					}
				}

				WaitForMultipleObjects(kids, kid_cgi_ps, FALSE, INFINITE);
			}

			/* restore my env */
			SetEnvironmentVariable("PHP_FCGI_CHILDREN", kid_buf);

			DeleteCriticalSection(&cleanup_lock);

			goto parent_out;
		} else {
			parent = 0;
		}
#endif /* WIN32 */
	}

	zend_first_try {
		while (!skip_getopt && (c = php_getopt(argc, argv, OPTIONS, &php_optarg, &php_optind, 1, 2)) != -1) {
			switch (c) {
				case 'T':
					benchmark = 1;
					{
						char *comma = strchr(php_optarg, ',');
						if (comma) {
							warmup_repeats = atoi(php_optarg);
							repeats = atoi(comma + 1);
#ifdef HAVE_VALGRIND
							if (warmup_repeats > 0) {
								CALLGRIND_STOP_INSTRUMENTATION;
							}
#endif
						} else {
							repeats = atoi(php_optarg);
						}
					}
#ifdef HAVE_GETTIMEOFDAY
					gettimeofday(&start, NULL);
#else
					time(&start);
#endif
					break;
				case 'h':
				case '?':
					if (request) {
						fcgi_destroy_request(request);
					}
					fcgi_shutdown();
					no_headers = 1;
					SG(headers_sent) = 1;
					php_cgi_usage(argv[0]);
					php_output_end_all();
					exit_status = 0;
					goto out;
			}
		}
		php_optind = orig_optind;
		php_optarg = orig_optarg;

		/* start of FAST CGI loop */
		/* Initialise FastCGI request structure */
#ifdef PHP_WIN32
		/* attempt to set security impersonation for fastcgi
		 * will only happen on NT based OS, others will ignore it. */
		if (fastcgi && CGIG(impersonate)) {
			fcgi_impersonate();
		}
#endif
		while (!fastcgi || fcgi_accept_request(request) >= 0) {
			SG(server_context) = fastcgi ? (void *)request : (void *) 1;
			init_request_info(request);

			if (!cgi && !fastcgi) {
				while ((c = php_getopt(argc, argv, OPTIONS, &php_optarg, &php_optind, 0, 2)) != -1) {
					switch (c) {

						case 'a':	/* interactive mode */
							printf("Interactive mode enabled\n\n");
							break;

						case 'C': /* don't chdir to the script directory */
							SG(options) |= SAPI_OPTION_NO_CHDIR;
							break;

						case 'e': /* enable extended info output */
							CG(compiler_options) |= ZEND_COMPILE_EXTENDED_INFO;
							break;

						case 'f': /* parse file */
							if (script_file) {
								efree(script_file);
							}
							script_file = estrdup(php_optarg);
							no_headers = 1;
							break;

						case 'i': /* php info & quit */
							if (script_file) {
								efree(script_file);
							}
							if (php_request_startup() == FAILURE) {
								SG(server_context) = NULL;
								php_module_shutdown();
								return FAILURE;
							}
							if (no_headers) {
								SG(headers_sent) = 1;
								SG(request_info).no_headers = 1;
							}
							php_print_info(0xFFFFFFFF);
							php_request_shutdown((void *) 0);
							fcgi_shutdown();
							exit_status = 0;
							goto out;

						case 'l': /* syntax check mode */
							no_headers = 1;
							behavior = PHP_MODE_LINT;
							break;

						case 'm': /* list compiled in modules */
							if (script_file) {
								efree(script_file);
							}
							SG(headers_sent) = 1;
							php_printf("[PHP Modules]\n");
							print_modules();
							php_printf("\n[Zend Modules]\n");
							print_extensions();
							php_printf("\n");
							php_output_end_all();
							fcgi_shutdown();
							exit_status = 0;
							goto out;

						case 'q': /* do not generate HTTP headers */
							no_headers = 1;
							break;

						case 'v': /* show php version & quit */
							if (script_file) {
								efree(script_file);
							}
							no_headers = 1;
							if (php_request_startup() == FAILURE) {
								SG(server_context) = NULL;
								php_module_shutdown();
								return FAILURE;
							}
							SG(headers_sent) = 1;
							SG(request_info).no_headers = 1;
#if ZEND_DEBUG
							php_printf("PHP %s (%s) (built: %s %s) (DEBUG)\nCopyright (c) 1997-2018 The PHP Group\n%s", PHP_VERSION, sapi_module.name, __DATE__, __TIME__, get_zend_version());
#else
							php_printf("PHP %s (%s) (built: %s %s)\nCopyright (c) 1997-2018 The PHP Group\n%s", PHP_VERSION, sapi_module.name, __DATE__, __TIME__, get_zend_version());
#endif
							php_request_shutdown((void *) 0);
							fcgi_shutdown();
							exit_status = 0;
							goto out;

						case 'w':
							behavior = PHP_MODE_STRIP;
							break;

						case 'z': /* load extension file */
							zend_load_extension(php_optarg);
							break;

						default:
							break;
					}
				}

				if (script_file) {
					/* override path_translated if -f on command line */
					if (SG(request_info).path_translated) efree(SG(request_info).path_translated);
					SG(request_info).path_translated = script_file;
					/* before registering argv to module exchange the *new* argv[0] */
					/* we can achieve this without allocating more memory */
					SG(request_info).argc = argc - (php_optind - 1);
					SG(request_info).argv = &argv[php_optind - 1];
					SG(request_info).argv[0] = script_file;
				} else if (argc > php_optind) {
					/* file is on command line, but not in -f opt */
					if (SG(request_info).path_translated) efree(SG(request_info).path_translated);
					SG(request_info).path_translated = estrdup(argv[php_optind]);
					/* arguments after the file are considered script args */
					SG(request_info).argc = argc - php_optind;
					SG(request_info).argv = &argv[php_optind];
				}

				if (no_headers) {
					SG(headers_sent) = 1;
					SG(request_info).no_headers = 1;
				}

				/* all remaining arguments are part of the query string
				 * this section of code concatenates all remaining arguments
				 * into a single string, separating args with a &
				 * this allows command lines like:
				 *
				 *  test.php v1=test v2=hello+world!
				 *  test.php "v1=test&v2=hello world!"
				 *  test.php v1=test "v2=hello world!"
				*/
				if (!SG(request_info).query_string && argc > php_optind) {
					size_t slen = strlen(PG(arg_separator).input);
					len = 0;
					for (i = php_optind; i < argc; i++) {
						if (i < (argc - 1)) {
							len += strlen(argv[i]) + slen;
						} else {
							len += strlen(argv[i]);
						}
					}

					len += 2;
					s = malloc(len);
					*s = '\0';			/* we are pretending it came from the environment  */
					for (i = php_optind; i < argc; i++) {
						strlcat(s, argv[i], len);
						if (i < (argc - 1)) {
							strlcat(s, PG(arg_separator).input, len);
						}
					}
					SG(request_info).query_string = s;
					free_query_string = 1;
				}
			} /* end !cgi && !fastcgi */

			/*
				we never take stdin if we're (f)cgi, always
				rely on the web server giving us the info
				we need in the environment.
			*/
			if (SG(request_info).path_translated || cgi || fastcgi) {
				file_handle.type = ZEND_HANDLE_FILENAME;
				file_handle.filename = SG(request_info).path_translated;
				file_handle.handle.fp = NULL;
			} else {
				file_handle.filename = "Standard input code";
				file_handle.type = ZEND_HANDLE_FP;
				file_handle.handle.fp = stdin;
			}

			file_handle.opened_path = NULL;
			file_handle.free_filename = 0;

			/* request startup only after we've done all we can to
			 * get path_translated */
			if (php_request_startup() == FAILURE) {
				if (fastcgi) {
					fcgi_finish_request(request, 1);
				}
				SG(server_context) = NULL;
				php_module_shutdown();
				return FAILURE;
			}
			if (no_headers) {
				SG(headers_sent) = 1;
				SG(request_info).no_headers = 1;
			}

			/*
				at this point path_translated will be set if:
				1. we are running from shell and got filename was there
				2. we are running as cgi or fastcgi
			*/
			if (cgi || fastcgi || SG(request_info).path_translated) {
				if (php_fopen_primary_script(&file_handle) == FAILURE) {
					zend_try {
						if (errno == EACCES) {
							SG(sapi_headers).http_response_code = 403;
							PUTS("Access denied.\n");
						} else {
							SG(sapi_headers).http_response_code = 404;
							PUTS("No input file specified.\n");
						}
					} zend_catch {
					} zend_end_try();
					/* we want to serve more requests if this is fastcgi
					 * so cleanup and continue, request shutdown is
					 * handled later */
					if (fastcgi) {
						goto fastcgi_request_done;
					}

					if (SG(request_info).path_translated) {
						efree(SG(request_info).path_translated);
						SG(request_info).path_translated = NULL;
					}

					if (free_query_string && SG(request_info).query_string) {
						free(SG(request_info).query_string);
						SG(request_info).query_string = NULL;
					}

					php_request_shutdown((void *) 0);
					SG(server_context) = NULL;
					php_module_shutdown();
					sapi_shutdown();
#ifdef ZTS
					tsrm_shutdown();
#endif
					return FAILURE;
				}
			}

			if (CGIG(check_shebang_line)) {
				/* #!php support */
				switch (file_handle.type) {
					case ZEND_HANDLE_FD:
						if (file_handle.handle.fd < 0) {
							break;
						}
						file_handle.type = ZEND_HANDLE_FP;
						file_handle.handle.fp = fdopen(file_handle.handle.fd, "rb");
						/* break missing intentionally */
					case ZEND_HANDLE_FP:
						if (!file_handle.handle.fp ||
						    (file_handle.handle.fp == stdin)) {
							break;
						}
						c = fgetc(file_handle.handle.fp);
						if (c == '#') {
							while (c != '\n' && c != '\r' && c != EOF) {
								c = fgetc(file_handle.handle.fp);	/* skip to end of line */
							}
							/* handle situations where line is terminated by \r\n */
							if (c == '\r') {
								if (fgetc(file_handle.handle.fp) != '\n') {
									zend_long pos = zend_ftell(file_handle.handle.fp);
									zend_fseek(file_handle.handle.fp, pos - 1, SEEK_SET);
								}
							}
							CG(start_lineno) = 2;
						} else {
							rewind(file_handle.handle.fp);
						}
						break;
					case ZEND_HANDLE_STREAM:
						c = php_stream_getc((php_stream*)file_handle.handle.stream.handle);
						if (c == '#') {
							while (c != '\n' && c != '\r' && c != EOF) {
								c = php_stream_getc((php_stream*)file_handle.handle.stream.handle);	/* skip to end of line */
							}
							/* handle situations where line is terminated by \r\n */
							if (c == '\r') {
								if (php_stream_getc((php_stream*)file_handle.handle.stream.handle) != '\n') {
									zend_off_t pos = php_stream_tell((php_stream*)file_handle.handle.stream.handle);
									php_stream_seek((php_stream*)file_handle.handle.stream.handle, pos - 1, SEEK_SET);
								}
							}
							CG(start_lineno) = 2;
						} else {
							php_stream_rewind((php_stream*)file_handle.handle.stream.handle);
						}
						break;
					case ZEND_HANDLE_MAPPED:
						if (file_handle.handle.stream.mmap.buf[0] == '#') {
						    size_t i = 1;

						    c = file_handle.handle.stream.mmap.buf[i++];
							while (c != '\n' && c != '\r' && i < file_handle.handle.stream.mmap.len) {
								c = file_handle.handle.stream.mmap.buf[i++];
							}
							if (c == '\r') {
								if (i < file_handle.handle.stream.mmap.len && file_handle.handle.stream.mmap.buf[i] == '\n') {
									i++;
								}
							}
							if(i > file_handle.handle.stream.mmap.len) {
								i = file_handle.handle.stream.mmap.len;
							}
							file_handle.handle.stream.mmap.buf += i;
							file_handle.handle.stream.mmap.len -= i;
						}
						break;
					default:
						break;
				}
			}

			switch (behavior) {
				case PHP_MODE_STANDARD:
					php_execute_script(&file_handle);
					break;
				case PHP_MODE_LINT:
					PG(during_request_startup) = 0;
					exit_status = php_lint_script(&file_handle);
					if (exit_status == SUCCESS) {
						zend_printf("No syntax errors detected in %s\n", file_handle.filename);
					} else {
						zend_printf("Errors parsing %s\n", file_handle.filename);
					}
					break;
				case PHP_MODE_STRIP:
					if (open_file_for_scanning(&file_handle) == SUCCESS) {
						zend_strip();
						zend_file_handle_dtor(&file_handle);
						php_output_teardown();
					}
					return SUCCESS;
					break;
				case PHP_MODE_HIGHLIGHT:
					{
						zend_syntax_highlighter_ini syntax_highlighter_ini;

						if (open_file_for_scanning(&file_handle) == SUCCESS) {
							php_get_highlight_struct(&syntax_highlighter_ini);
							zend_highlight(&syntax_highlighter_ini);
							if (fastcgi) {
								goto fastcgi_request_done;
							}
							zend_file_handle_dtor(&file_handle);
							php_output_teardown();
						}
						return SUCCESS;
					}
					break;
			}

fastcgi_request_done:
			{
				if (SG(request_info).path_translated) {
					efree(SG(request_info).path_translated);
					SG(request_info).path_translated = NULL;
				}

				php_request_shutdown((void *) 0);

				if (exit_status == 0) {
					exit_status = EG(exit_status);
				}

				if (free_query_string && SG(request_info).query_string) {
					free(SG(request_info).query_string);
					SG(request_info).query_string = NULL;
				}
			}

			if (!fastcgi) {
				if (benchmark) {
					if (warmup_repeats) {
						warmup_repeats--;
						if (!warmup_repeats) {
#ifdef HAVE_GETTIMEOFDAY
							gettimeofday(&start, NULL);
#else
							time(&start);
#endif
#ifdef HAVE_VALGRIND
							CALLGRIND_START_INSTRUMENTATION;
#endif
						}
						continue;
					} else {
						repeats--;
						if (repeats > 0) {
							script_file = NULL;
							php_optind = orig_optind;
							php_optarg = orig_optarg;
							continue;
						}
					}
				}
				break;
			}

			/* only fastcgi will get here */
			requests++;
			if (max_requests && (requests == max_requests)) {
				fcgi_finish_request(request, 1);
				if (bindpath) {
					free(bindpath);
				}
				if (max_requests != 1) {
					/* no need to return exit_status of the last request */
					exit_status = 0;
				}
				break;
			}
			/* end of fastcgi loop */
		}

		if (request) {
			fcgi_destroy_request(request);
		}
		fcgi_shutdown();

		if (cgi_sapi_module.php_ini_path_override) {
			free(cgi_sapi_module.php_ini_path_override);
		}
		if (cgi_sapi_module.ini_entries) {
			free(cgi_sapi_module.ini_entries);
		}
	} zend_catch {
		exit_status = 255;
	} zend_end_try();

out:
	if (benchmark) {
		int sec;
#ifdef HAVE_GETTIMEOFDAY
		int usec;

		gettimeofday(&end, NULL);
		sec = (int)(end.tv_sec - start.tv_sec);
		if (end.tv_usec >= start.tv_usec) {
			usec = (int)(end.tv_usec - start.tv_usec);
		} else {
			sec -= 1;
			usec = (int)(end.tv_usec + 1000000 - start.tv_usec);
		}
		fprintf(stderr, "\nElapsed time: %d.%06d sec\n", sec, usec);
#else
		time(&end);
		sec = (int)(end - start);
		fprintf(stderr, "\nElapsed time: %d sec\n", sec);
#endif
	}

parent_out:

	SG(server_context) = NULL;
	php_module_shutdown();
	sapi_shutdown();

#ifdef ZTS
	tsrm_shutdown();
#endif

#if defined(PHP_WIN32) && ZEND_DEBUG && 0
	_CrtDumpMemoryLeaks();
#endif

	return exit_status;
}
/* }}} */

/*
 * Local variables:
 * tab-width: 4
 * c-basic-offset: 4
 * End:
 * vim600: sw=4 ts=4 fdm=marker
 * vim<600: sw=4 ts=4
 */<|MERGE_RESOLUTION|>--- conflicted
+++ resolved
@@ -2134,14 +2134,9 @@
 			int i;
 
 			ZeroMemory(&kid_cgi_ps, sizeof(kid_cgi_ps));
-<<<<<<< HEAD
-			kids = children < WIN32_MAX_SPAWN_CHILDREN ? children : WIN32_MAX_SPAWN_CHILDREN;
-
-=======
 			kids = children < WIN32_MAX_SPAWN_CHILDREN ? children : WIN32_MAX_SPAWN_CHILDREN; 
 			
 			InitializeCriticalSection(&cleanup_lock);
->>>>>>> dc48e01a
 			SetConsoleCtrlHandler(fastcgi_cleanup, TRUE);
 
 			/* kids will inherit the env, don't let them spawn */
