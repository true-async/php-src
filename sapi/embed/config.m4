PHP_ARG_ENABLE([embed],,
  [AS_HELP_STRING([[--enable-embed[=TYPE]]],
    [Enable building of embedded SAPI library TYPE is either
    'shared' or 'static'. [TYPE=shared]])],
  [no],
  [no])

AC_MSG_CHECKING([for embedded SAPI library support])

if test "$PHP_EMBED" != "no"; then
  AS_CASE([$PHP_EMBED],
    [yes|shared], [
      LIBPHP_CFLAGS="-shared"
<<<<<<< HEAD
      PHP_EMBED_TYPE=shared
      INSTALL_IT="\$(mkinstalldirs) \$(INSTALL_ROOT)\$(orig_libdir); \$(INSTALL) -m 0755 $SAPI_SHARED \$(INSTALL_ROOT)\$(orig_libdir)"
    ],
    [static], [
=======
      AS_CASE(["$host_alias"], [*darwin*], [
        SAPI_SHARED="libs/libphp.dylib"
        PHP_EMBED_TYPE=shared-dylib
      ], [PHP_EMBED_TYPE=shared])
      INSTALL_IT="\$(mkinstalldirs) \$(INSTALL_ROOT)\$(prefix)/lib; \$(INSTALL) -m 0755 $SAPI_SHARED \$(INSTALL_ROOT)\$(prefix)/lib"
      ;;
    static)
>>>>>>> 009b5e2b
      LIBPHP_CFLAGS="-static"
      PHP_EMBED_TYPE=static
      INSTALL_IT="\$(mkinstalldirs) \$(INSTALL_ROOT)\$(orig_libdir); \$(INSTALL) -m 0644 $SAPI_STATIC \$(INSTALL_ROOT)\$(orig_libdir)"
    ],
    [PHP_EMBED_TYPE=])

  AS_VAR_IF([PHP_EMBED_TYPE],, [AC_MSG_RESULT([no])], [
    AC_MSG_RESULT([$PHP_EMBED_TYPE])
    PHP_SUBST([LIBPHP_CFLAGS])
    AC_SUBST([PHP_EMBED_TYPE])
    PHP_SELECT_SAPI([embed],
      [$PHP_EMBED_TYPE],
      [php_embed.c],
      [-DZEND_ENABLE_STATIC_TSRMLS_CACHE=1])
    PHP_INSTALL_HEADERS([sapi/embed], [php_embed.h])
  ])
else
  AC_MSG_RESULT([no])
fi<|MERGE_RESOLUTION|>--- conflicted
+++ resolved
@@ -11,20 +11,13 @@
   AS_CASE([$PHP_EMBED],
     [yes|shared], [
       LIBPHP_CFLAGS="-shared"
-<<<<<<< HEAD
-      PHP_EMBED_TYPE=shared
-      INSTALL_IT="\$(mkinstalldirs) \$(INSTALL_ROOT)\$(orig_libdir); \$(INSTALL) -m 0755 $SAPI_SHARED \$(INSTALL_ROOT)\$(orig_libdir)"
-    ],
-    [static], [
-=======
       AS_CASE(["$host_alias"], [*darwin*], [
         SAPI_SHARED="libs/libphp.dylib"
         PHP_EMBED_TYPE=shared-dylib
       ], [PHP_EMBED_TYPE=shared])
-      INSTALL_IT="\$(mkinstalldirs) \$(INSTALL_ROOT)\$(prefix)/lib; \$(INSTALL) -m 0755 $SAPI_SHARED \$(INSTALL_ROOT)\$(prefix)/lib"
-      ;;
-    static)
->>>>>>> 009b5e2b
+      INSTALL_IT="\$(mkinstalldirs) \$(INSTALL_ROOT)\$(orig_libdir); \$(INSTALL) -m 0755 $SAPI_SHARED \$(INSTALL_ROOT)\$(orig_libdir)"
+    ],
+    [static], [
       LIBPHP_CFLAGS="-static"
       PHP_EMBED_TYPE=static
       INSTALL_IT="\$(mkinstalldirs) \$(INSTALL_ROOT)\$(orig_libdir); \$(INSTALL) -m 0644 $SAPI_STATIC \$(INSTALL_ROOT)\$(orig_libdir)"
