--- conflicted
+++ resolved
@@ -293,13 +293,9 @@
 	}
 
 	if (php_stream_is_filtered(stream)) {
-<<<<<<< HEAD
-		php_error_docref(NULL, E_WARNING, "Cannot cast a filtered stream on this system");
-=======
 		if (show_err) {
-			php_error_docref(NULL, E_WARNING, "cannot cast a filtered stream on this system");
-		}
->>>>>>> 23e13e2c
+			php_error_docref(NULL, E_WARNING, "Cannot cast a filtered stream on this system");
+		}
 		return FAILURE;
 	} else if (stream->ops->cast && stream->ops->cast(stream, castas, ret) == SUCCESS) {
 		goto exit_success;
