--- conflicted
+++ resolved
@@ -2211,13 +2211,9 @@
 			options &= ~USE_PATH;
 		}
 		if (EG(exception)) {
-<<<<<<< HEAD
-			ZEND_ASSERT(resolved_path == NULL);
-=======
 			if (resolved_path) {
 				zend_string_release_ex(resolved_path, false);
 			}
->>>>>>> 94c2ae61
 			return NULL;
 		}
 	}
