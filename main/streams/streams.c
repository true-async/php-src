/*
   +----------------------------------------------------------------------+
   | Copyright (c) The PHP Group                                          |
   +----------------------------------------------------------------------+
   | This source file is subject to version 3.01 of the PHP license,      |
   | that is bundled with this package in the file LICENSE, and is        |
   | available through the world-wide-web at the following url:           |
   | https://www.php.net/license/3_01.txt                                 |
   | If you did not receive a copy of the PHP license and are unable to   |
   | obtain it through the world-wide-web, please send a note to          |
   | license@php.net so we can mail you a copy immediately.               |
   +----------------------------------------------------------------------+
   | Authors: Wez Furlong <wez@thebrainroom.com>                          |
   | Borrowed code from:                                                  |
   |          Rasmus Lerdorf <rasmus@lerdorf.on.ca>                       |
   |          Jim Winstead <jimw@php.net>                                 |
   +----------------------------------------------------------------------+
 */

#ifndef _GNU_SOURCE
# define _GNU_SOURCE
#endif
#include "php.h"
#include "php_globals.h"
#include "php_memory_streams.h"
#include "php_network.h"
#include "php_open_temporary_file.h"
#include "ext/standard/file.h"
#include "ext/standard/basic_functions.h" /* for BG(CurrentStatFile) */
#include "ext/standard/php_string.h" /* for php_memnstr, used by php_stream_get_record() */
#include <stddef.h>
#include <fcntl.h>
#include "php_streams_int.h"

/* {{{ resource and registration code */
/* Global wrapper hash, copied to FG(stream_wrappers) on registration of volatile wrapper */
static HashTable url_stream_wrappers_hash;
static int le_stream = FAILURE; /* true global */
static int le_pstream = FAILURE; /* true global */
static int le_stream_filter = FAILURE; /* true global */

PHPAPI int php_file_le_stream(void)
{
	return le_stream;
}

PHPAPI int php_file_le_pstream(void)
{
	return le_pstream;
}

PHPAPI int php_file_le_stream_filter(void)
{
	return le_stream_filter;
}

PHPAPI HashTable *_php_stream_get_url_stream_wrappers_hash(void)
{
	return (FG(stream_wrappers) ? FG(stream_wrappers) : &url_stream_wrappers_hash);
}

PHPAPI HashTable *php_stream_get_url_stream_wrappers_hash_global(void)
{
	return &url_stream_wrappers_hash;
}

static int forget_persistent_resource_id_numbers(zval *el)
{
	php_stream *stream;
	zend_resource *rsrc = Z_RES_P(el);

	if (rsrc->type != le_pstream) {
		return 0;
	}

	stream = (php_stream*)rsrc->ptr;

#if STREAM_DEBUG
fprintf(stderr, "forget_persistent: %s:%p\n", stream->ops->label, stream);
#endif

	stream->res = NULL;

	if (stream->ctx) {
		zend_list_delete(stream->ctx);
		stream->ctx = NULL;
	}

	return 0;
}

PHP_RSHUTDOWN_FUNCTION(streams)
{
	zval *el;

	ZEND_HASH_FOREACH_VAL(&EG(persistent_list), el) {
		forget_persistent_resource_id_numbers(el);
	} ZEND_HASH_FOREACH_END();
	return SUCCESS;
}

PHPAPI php_stream *php_stream_encloses(php_stream *enclosing, php_stream *enclosed)
{
	php_stream *orig = enclosed->enclosing_stream;

	php_stream_auto_cleanup(enclosed);
	enclosed->enclosing_stream = enclosing;
	return orig;
}

PHPAPI int php_stream_from_persistent_id(const char *persistent_id, php_stream **stream)
{
	zend_resource *le;

	if ((le = zend_hash_str_find_ptr(&EG(persistent_list), persistent_id, strlen(persistent_id))) != NULL) {
		if (le->type == le_pstream) {
			if (stream) {
				zend_resource *regentry = NULL;

				/* see if this persistent resource already has been loaded to the
				 * regular list; allowing the same resource in several entries in the
				 * regular list causes trouble (see bug #54623) */
				*stream = (php_stream*)le->ptr;
				ZEND_HASH_FOREACH_PTR(&EG(regular_list), regentry) {
					if (regentry->ptr == le->ptr) {
						GC_ADDREF(regentry);
						(*stream)->res = regentry;
						return PHP_STREAM_PERSISTENT_SUCCESS;
					}
				} ZEND_HASH_FOREACH_END();
				GC_ADDREF(le);
				(*stream)->res = zend_register_resource(*stream, le_pstream);
			}
			return PHP_STREAM_PERSISTENT_SUCCESS;
		}
		return PHP_STREAM_PERSISTENT_FAILURE;
	}
	return PHP_STREAM_PERSISTENT_NOT_EXIST;
}

/* }}} */

static zend_llist *php_get_wrapper_errors_list(php_stream_wrapper *wrapper)
{
	if (!FG(wrapper_errors)) {
		return NULL;
	} else {
		return (zend_llist*) zend_hash_str_find_ptr(FG(wrapper_errors), (const char*)&wrapper, sizeof(wrapper));
	}
}

/* {{{ wrapper error reporting */
static void php_stream_display_wrapper_errors(php_stream_wrapper *wrapper, const char *path, const char *caption)
{
	char *tmp;
	char *msg;
	int free_msg = 0;

	if (EG(exception)) {
		/* Don't emit additional warnings if an exception has already been thrown. */
		return;
	}

	tmp = estrdup(path);
	if (wrapper) {
		zend_llist *err_list = php_get_wrapper_errors_list(wrapper);
		if (err_list) {
			size_t l = 0;
			int brlen;
			int i;
			int count = (int)zend_llist_count(err_list);
			const char *br;
			const char **err_buf_p;
			zend_llist_position pos;

			if (PG(html_errors)) {
				brlen = 7;
				br = "<br />\n";
			} else {
				brlen = 1;
				br = "\n";
			}

			for (err_buf_p = zend_llist_get_first_ex(err_list, &pos), i = 0;
					err_buf_p;
					err_buf_p = zend_llist_get_next_ex(err_list, &pos), i++) {
				l += strlen(*err_buf_p);
				if (i < count - 1) {
					l += brlen;
				}
			}
			msg = emalloc(l + 1);
			msg[0] = '\0';
			for (err_buf_p = zend_llist_get_first_ex(err_list, &pos), i = 0;
					err_buf_p;
					err_buf_p = zend_llist_get_next_ex(err_list, &pos), i++) {
				strcat(msg, *err_buf_p);
				if (i < count - 1) {
					strcat(msg, br);
				}
			}

			free_msg = 1;
		} else {
			if (wrapper == &php_plain_files_wrapper) {
				msg = strerror(errno); /* TODO: not ts on linux */
			} else {
				msg = "operation failed";
			}
		}
	} else {
		msg = "no suitable wrapper could be found";
	}

	php_strip_url_passwd(tmp);
	php_error_docref1(NULL, tmp, E_WARNING, "%s: %s", caption, msg);
	efree(tmp);
	if (free_msg) {
		efree(msg);
	}
}

static void php_stream_tidy_wrapper_error_log(php_stream_wrapper *wrapper)
{
	if (wrapper && FG(wrapper_errors)) {
		zend_hash_str_del(FG(wrapper_errors), (const char*)&wrapper, sizeof(wrapper));
	}
}

static void wrapper_error_dtor(void *error)
{
	efree(*(char**)error);
}

static void wrapper_list_dtor(zval *item) {
	zend_llist *list = (zend_llist*)Z_PTR_P(item);
	zend_llist_destroy(list);
	efree(list);
}

PHPAPI void php_stream_wrapper_log_error(const php_stream_wrapper *wrapper, int options, const char *fmt, ...)
{
	va_list args;
	char *buffer = NULL;

	va_start(args, fmt);
	vspprintf(&buffer, 0, fmt, args);
	va_end(args);

	if ((options & REPORT_ERRORS) || wrapper == NULL) {
		php_error_docref(NULL, E_WARNING, "%s", buffer);
		efree(buffer);
	} else {
		zend_llist *list = NULL;
		if (!FG(wrapper_errors)) {
			ALLOC_HASHTABLE(FG(wrapper_errors));
			zend_hash_init(FG(wrapper_errors), 8, NULL, wrapper_list_dtor, 0);
		} else {
			list = zend_hash_str_find_ptr(FG(wrapper_errors), (const char*)&wrapper, sizeof(wrapper));
		}

		if (!list) {
			zend_llist new_list;
			zend_llist_init(&new_list, sizeof(buffer), wrapper_error_dtor, 0);
			list = zend_hash_str_update_mem(FG(wrapper_errors), (const char*)&wrapper,
					sizeof(wrapper), &new_list, sizeof(new_list));
		}

		/* append to linked list */
		zend_llist_add_element(list, &buffer);
	}
}


/* }}} */

/* allocate a new stream for a particular ops */
PHPAPI php_stream *_php_stream_alloc(const php_stream_ops *ops, void *abstract, const char *persistent_id, const char *mode STREAMS_DC) /* {{{ */
{
	php_stream *ret;

	ret = (php_stream*) pemalloc_rel_orig(sizeof(php_stream), persistent_id ? 1 : 0);

	memset(ret, 0, sizeof(php_stream));

	ret->readfilters.stream = ret;
	ret->writefilters.stream = ret;

#if STREAM_DEBUG
fprintf(stderr, "stream_alloc: %s:%p persistent=%s\n", ops->label, ret, persistent_id);
#endif

	ret->ops = ops;
	ret->abstract = abstract;
	ret->is_persistent = persistent_id ? 1 : 0;
	ret->chunk_size = FG(def_chunk_size);

#if ZEND_DEBUG
	ret->open_filename = __zend_orig_filename ? __zend_orig_filename : __zend_filename;
	ret->open_lineno = __zend_orig_lineno ? __zend_orig_lineno : __zend_lineno;
#endif

	if (FG(auto_detect_line_endings)) {
		ret->flags |= PHP_STREAM_FLAG_DETECT_EOL;
	}

	if (persistent_id) {
		if (NULL == zend_register_persistent_resource(persistent_id, strlen(persistent_id), ret, le_pstream)) {
			pefree(ret, 1);
			return NULL;
		}
	}

	ret->res = zend_register_resource(ret, persistent_id ? le_pstream : le_stream);
	strlcpy(ret->mode, mode, sizeof(ret->mode));

	ret->wrapper          = NULL;
	ret->wrapperthis      = NULL;
	ZVAL_UNDEF(&ret->wrapperdata);
	ret->stdiocast        = NULL;
	ret->orig_path        = NULL;
	ret->ctx              = NULL;
	ret->readbuf          = NULL;
	ret->enclosing_stream = NULL;

	return ret;
}
/* }}} */

PHPAPI int _php_stream_free_enclosed(php_stream *stream_enclosed, int close_options) /* {{{ */
{
	return php_stream_free(stream_enclosed,
		close_options | PHP_STREAM_FREE_IGNORE_ENCLOSING);
}
/* }}} */

#if STREAM_DEBUG
static const char *_php_stream_pretty_free_options(int close_options, char *out)
{
	if (close_options & PHP_STREAM_FREE_CALL_DTOR)
		strcat(out, "CALL_DTOR, ");
	if (close_options & PHP_STREAM_FREE_RELEASE_STREAM)
		strcat(out, "RELEASE_STREAM, ");
	if (close_options & PHP_STREAM_FREE_PRESERVE_HANDLE)
		strcat(out, "PRESERVE_HANDLE, ");
	if (close_options & PHP_STREAM_FREE_RSRC_DTOR)
		strcat(out, "RSRC_DTOR, ");
	if (close_options & PHP_STREAM_FREE_PERSISTENT)
		strcat(out, "PERSISTENT, ");
	if (close_options & PHP_STREAM_FREE_IGNORE_ENCLOSING)
		strcat(out, "IGNORE_ENCLOSING, ");
	if (out[0] != '\0')
		out[strlen(out) - 2] = '\0';
	return out;
}
#endif

static int _php_stream_free_persistent(zval *zv, void *pStream)
{
	zend_resource *le = Z_RES_P(zv);
	return le->ptr == pStream;
}


PHPAPI int _php_stream_free(php_stream *stream, int close_options) /* {{{ */
{
	int ret = 1;
	int preserve_handle = close_options & PHP_STREAM_FREE_PRESERVE_HANDLE ? 1 : 0;
	int release_cast = 1;
	php_stream_context *context;

	/* During shutdown resources may be released before other resources still holding them.
	 * When only resources are referenced this is not a problem, because they are refcounted
	 * and will only be fully freed once the refcount drops to zero. However, if php_stream*
	 * is held directly, we don't have this guarantee. To avoid use-after-free we ignore all
	 * stream free operations in shutdown unless they come from the resource list destruction,
	 * or by freeing an enclosed stream (in which case resource list destruction will not have
	 * freed it). */
	if ((EG(flags) & EG_FLAGS_IN_RESOURCE_SHUTDOWN) &&
			!(close_options & (PHP_STREAM_FREE_RSRC_DTOR|PHP_STREAM_FREE_IGNORE_ENCLOSING))) {
		return 1;
	}

	context = PHP_STREAM_CONTEXT(stream);

	if ((stream->flags & PHP_STREAM_FLAG_NO_CLOSE) ||
			((stream->flags & PHP_STREAM_FLAG_NO_RSCR_DTOR_CLOSE) && (close_options & PHP_STREAM_FREE_RSRC_DTOR))) {
		preserve_handle = 1;
	}

#if STREAM_DEBUG
	{
		char out[200] = "";
		fprintf(stderr, "stream_free: %s:%p[%s] in_free=%d opts=%s\n",
			stream->ops->label, stream, stream->orig_path, stream->in_free, _php_stream_pretty_free_options(close_options, out));
	}

#endif

	if (stream->in_free) {
		/* hopefully called recursively from the enclosing stream; the pointer was NULLed below */
		if ((stream->in_free == 1) && (close_options & PHP_STREAM_FREE_IGNORE_ENCLOSING) && (stream->enclosing_stream == NULL)) {
			close_options |= PHP_STREAM_FREE_RSRC_DTOR; /* restore flag */
		} else {
			return 1; /* recursion protection */
		}
	}

	stream->in_free++;

	/* force correct order on enclosing/enclosed stream destruction (only from resource
	 * destructor as in when reverse destroying the resource list) */
	if ((close_options & PHP_STREAM_FREE_RSRC_DTOR) &&
			!(close_options & PHP_STREAM_FREE_IGNORE_ENCLOSING) &&
			(close_options & (PHP_STREAM_FREE_CALL_DTOR | PHP_STREAM_FREE_RELEASE_STREAM)) && /* always? */
			(stream->enclosing_stream != NULL)) {
		php_stream *enclosing_stream = stream->enclosing_stream;
		stream->enclosing_stream = NULL;
		/* we force PHP_STREAM_CALL_DTOR because that's from where the
		 * enclosing stream can free this stream. */
		return php_stream_free(enclosing_stream,
			(close_options | PHP_STREAM_FREE_CALL_DTOR | PHP_STREAM_FREE_KEEP_RSRC) & ~PHP_STREAM_FREE_RSRC_DTOR);
	}

	/* if we are releasing the stream only (and preserving the underlying handle),
	 * we need to do things a little differently.
	 * We are only ever called like this when the stream is cast to a FILE*
	 * for include (or other similar) purposes.
	 * */
	if (preserve_handle) {
		if (stream->fclose_stdiocast == PHP_STREAM_FCLOSE_FOPENCOOKIE) {
			/* If the stream was fopencookied, we must NOT touch anything
			 * here, as the cookied stream relies on it all.
			 * Instead, mark the stream as OK to auto-clean */
			php_stream_auto_cleanup(stream);
			stream->in_free--;
			return 0;
		}
		/* otherwise, make sure that we don't close the FILE* from a cast */
		release_cast = 0;
	}

#if STREAM_DEBUG
fprintf(stderr, "stream_free: %s:%p[%s] preserve_handle=%d release_cast=%d remove_rsrc=%d\n",
		stream->ops->label, stream, stream->orig_path, preserve_handle, release_cast,
		(close_options & PHP_STREAM_FREE_RSRC_DTOR) == 0);
#endif

	if (stream->flags & PHP_STREAM_FLAG_WAS_WRITTEN || stream->writefilters.head) {
		/* make sure everything is saved */
		_php_stream_flush(stream, 1);
	}

	/* If not called from the resource dtor, remove the stream from the resource list. */
	if ((close_options & PHP_STREAM_FREE_RSRC_DTOR) == 0 && stream->res) {
		/* Close resource, but keep it in resource list */
		zend_list_close(stream->res);
		if ((close_options & PHP_STREAM_FREE_KEEP_RSRC) == 0) {
			/* Completely delete zend_resource, if not referenced */
			zend_list_delete(stream->res);
			stream->res = NULL;
		}
	}

	if (close_options & PHP_STREAM_FREE_CALL_DTOR) {
		if (release_cast && stream->fclose_stdiocast == PHP_STREAM_FCLOSE_FOPENCOOKIE) {
			/* calling fclose on an fopencookied stream will ultimately
				call this very same function.  If we were called via fclose,
				the cookie_closer unsets the fclose_stdiocast flags, so
				we can be sure that we only reach here when PHP code calls
				php_stream_free.
				Let's let the cookie code clean it all up.
			 */
			stream->in_free = 0;
			return fclose(stream->stdiocast);
		}

		ret = stream->ops->close(stream, preserve_handle ? 0 : 1);
		stream->abstract = NULL;

		/* tidy up any FILE* that might have been fdopened */
		if (release_cast && stream->fclose_stdiocast == PHP_STREAM_FCLOSE_FDOPEN && stream->stdiocast) {
			fclose(stream->stdiocast);
			stream->stdiocast = NULL;
			stream->fclose_stdiocast = PHP_STREAM_FCLOSE_NONE;
		}
	}

	if (close_options & PHP_STREAM_FREE_RELEASE_STREAM) {
		while (stream->readfilters.head) {
			if (stream->readfilters.head->res != NULL) {
				zend_list_close(stream->readfilters.head->res);
			}
			php_stream_filter_remove(stream->readfilters.head, 1);
		}
		while (stream->writefilters.head) {
			if (stream->writefilters.head->res != NULL) {
				zend_list_close(stream->writefilters.head->res);
			}
			php_stream_filter_remove(stream->writefilters.head, 1);
		}

		if (stream->wrapper && stream->wrapper->wops && stream->wrapper->wops->stream_closer) {
			stream->wrapper->wops->stream_closer(stream->wrapper, stream);
			stream->wrapper = NULL;
		}

		if (Z_TYPE(stream->wrapperdata) != IS_UNDEF) {
			zval_ptr_dtor(&stream->wrapperdata);
			ZVAL_UNDEF(&stream->wrapperdata);
		}

		if (stream->readbuf) {
			pefree(stream->readbuf, stream->is_persistent);
			stream->readbuf = NULL;
		}

		if (stream->is_persistent && (close_options & PHP_STREAM_FREE_PERSISTENT)) {
			/* we don't work with *stream but need its value for comparison */
			zend_hash_apply_with_argument(&EG(persistent_list), _php_stream_free_persistent, stream);
		}

		if (stream->orig_path) {
			pefree(stream->orig_path, stream->is_persistent);
			stream->orig_path = NULL;
		}

		pefree(stream, stream->is_persistent);
	}

	if (context) {
		zend_list_delete(context->res);
	}

	return ret;
}
/* }}} */

/* {{{ generic stream operations */

PHPAPI zend_result _php_stream_fill_read_buffer(php_stream *stream, size_t size)
{
	/* allocate/fill the buffer */

	zend_result retval;
	bool old_eof = stream->eof;

	if (stream->readfilters.head) {
		size_t to_read_now = MIN(size, stream->chunk_size);
		char *chunk_buf;
		php_stream_bucket_brigade brig_in = { NULL, NULL }, brig_out = { NULL, NULL };
		php_stream_bucket_brigade *brig_inp = &brig_in, *brig_outp = &brig_out, *brig_swap;

		/* allocate a buffer for reading chunks */
		chunk_buf = emalloc(stream->chunk_size);

		while (!stream->eof && (stream->writepos - stream->readpos < (zend_off_t)to_read_now)) {
			ssize_t justread = 0;
			int flags;
			php_stream_bucket *bucket;
			php_stream_filter_status_t status = PSFS_ERR_FATAL;
			php_stream_filter *filter;

			/* read a chunk into a bucket */
			justread = stream->ops->read(stream, chunk_buf, stream->chunk_size);
			if (justread < 0 && stream->writepos == stream->readpos) {
				efree(chunk_buf);
				retval = FAILURE;
				goto out_check_eof;
			} else if (justread > 0) {
				bucket = php_stream_bucket_new(stream, chunk_buf, justread, 0, 0);

				/* after this call, bucket is owned by the brigade */
				php_stream_bucket_append(brig_inp, bucket);

				flags = stream->eof ? PSFS_FLAG_FLUSH_CLOSE : PSFS_FLAG_NORMAL;
			} else {
				flags = stream->eof ? PSFS_FLAG_FLUSH_CLOSE : PSFS_FLAG_FLUSH_INC;
			}

			/* wind the handle... */
			for (filter = stream->readfilters.head; filter; filter = filter->next) {
				status = filter->fops->filter(stream, filter, brig_inp, brig_outp, NULL, flags);

				if (status != PSFS_PASS_ON) {
					break;
				}

				/* brig_out becomes brig_in.
				 * brig_in will always be empty here, as the filter MUST attach any un-consumed buckets
				 * to its own brigade */
				brig_swap = brig_inp;
				brig_inp = brig_outp;
				brig_outp = brig_swap;
				memset(brig_outp, 0, sizeof(*brig_outp));
			}

			switch (status) {
				case PSFS_PASS_ON:
					/* we get here when the last filter in the chain has data to pass on.
					 * in this situation, we are passing the brig_in brigade into the
					 * stream read buffer */
					while (brig_inp->head) {
						bucket = brig_inp->head;
						/* reduce buffer memory consumption if possible, to avoid a realloc */
						if (stream->readbuf && stream->readbuflen - stream->writepos < bucket->buflen) {
							if (stream->writepos > stream->readpos) {
								memmove(stream->readbuf, stream->readbuf + stream->readpos, stream->writepos - stream->readpos);
							}
							stream->writepos -= stream->readpos;
							stream->readpos = 0;
						}
						/* grow buffer to hold this bucket */
						if (stream->readbuflen - stream->writepos < bucket->buflen) {
							stream->readbuflen += bucket->buflen;
							stream->readbuf = perealloc(stream->readbuf, stream->readbuflen,
									stream->is_persistent);
						}
						if (bucket->buflen) {
							memcpy(stream->readbuf + stream->writepos, bucket->buf, bucket->buflen);
						}
						stream->writepos += bucket->buflen;

						php_stream_bucket_unlink(bucket);
						php_stream_bucket_delref(bucket);
					}
					break;

				case PSFS_FEED_ME:
					/* when a filter needs feeding, there is no brig_out to deal with.
					 * we simply continue the loop; if the caller needs more data,
					 * we will read again, otherwise out job is done here */
					break;

				case PSFS_ERR_FATAL:
					/* some fatal error. Theoretically, the stream is borked, so all
					 * further reads should fail. */
					stream->eof = 1;
					efree(chunk_buf);
					retval = FAILURE;
					goto out_is_eof;
			}

			if (justread <= 0) {
				break;
			}
		}

		efree(chunk_buf);
		return SUCCESS;
	} else {
		/* is there enough data in the buffer ? */
		if (stream->writepos - stream->readpos < (zend_off_t)size) {
			ssize_t justread = 0;

			/* reduce buffer memory consumption if possible, to avoid a realloc */
			if (stream->readbuf && stream->readbuflen - stream->writepos < stream->chunk_size) {
				if (stream->writepos > stream->readpos) {
					memmove(stream->readbuf, stream->readbuf + stream->readpos, stream->writepos - stream->readpos);
				}
				stream->writepos -= stream->readpos;
				stream->readpos = 0;
			}

			/* grow the buffer if required
			 * TODO: this can fail for persistent streams */
			if (stream->readbuflen - stream->writepos < stream->chunk_size) {
				stream->readbuflen += stream->chunk_size;
				stream->readbuf = perealloc(stream->readbuf, stream->readbuflen,
						stream->is_persistent);
			}

			justread = stream->ops->read(stream, (char*)stream->readbuf + stream->writepos,
					stream->readbuflen - stream->writepos
					);
			if (justread < 0) {
				retval = FAILURE;
				goto out_check_eof;
			}
			stream->writepos += justread;
			retval = SUCCESS;
			goto out_check_eof;
		}
		return SUCCESS;
	}

out_check_eof:
	if (old_eof != stream->eof) {
out_is_eof:
		php_stream_notify_completed(PHP_STREAM_CONTEXT(stream));
	}
	return retval;
}

PHPAPI ssize_t _php_stream_read(php_stream *stream, char *buf, size_t size)
{
	ssize_t toread = 0, didread = 0;

	while (size > 0) {

		/* take from the read buffer first.
		 * It is possible that a buffered stream was switched to non-buffered, so we
		 * drain the remainder of the buffer before using the "raw" read mode for
		 * the excess */
		if (stream->writepos > stream->readpos) {

			toread = stream->writepos - stream->readpos;
			if (toread > size) {
				toread = size;
			}

			memcpy(buf, stream->readbuf + stream->readpos, toread);
			stream->readpos += toread;
			size -= toread;
			buf += toread;
			didread += toread;
			stream->has_buffered_data = 1;
		}

		/* ignore eof here; the underlying state might have changed */
		if (size == 0) {
			break;
		}

		if (!stream->readfilters.head && ((stream->flags & PHP_STREAM_FLAG_NO_BUFFER) || stream->chunk_size == 1)) {
			toread = stream->ops->read(stream, buf, size);
			if (toread < 0) {
				/* Report an error if the read failed and we did not read any data
				 * before that. Otherwise return the data we did read. */
				if (didread == 0) {
					return toread;
				}
				break;
			}
		} else {
			if (php_stream_fill_read_buffer(stream, size) != SUCCESS) {
				if (didread == 0) {
					return -1;
				}
				break;
			}

			toread = stream->writepos - stream->readpos;
			if ((size_t) toread > size) {
				toread = size;
			}

			if (toread > 0) {
				memcpy(buf, stream->readbuf + stream->readpos, toread);
				stream->readpos += toread;
			}
		}
		if (toread > 0) {
			didread += toread;
			buf += toread;
			size -= toread;
			stream->has_buffered_data = 1;
		} else {
			/* EOF, or temporary end of data (for non-blocking mode). */
			break;
		}

		/* just break anyway, to avoid greedy read for file://, php://memory, and php://temp */
		if ((stream->wrapper != &php_plain_files_wrapper) &&
			(stream->ops != &php_stream_memory_ops) &&
			(stream->ops != &php_stream_temp_ops)) {
			break;
		}
	}

	if (didread > 0) {
		stream->position += didread;
		stream->has_buffered_data = 0;
	}

	return didread;
}

/* Like php_stream_read(), but reading into a zend_string buffer. This has some similarity
 * to the copy_to_mem() operation, but only performs a single direct read. */
PHPAPI zend_string *php_stream_read_to_str(php_stream *stream, size_t len)
{
	zend_string *str = zend_string_alloc(len, 0);
	ssize_t read = php_stream_read(stream, ZSTR_VAL(str), len);
	if (read < 0) {
		zend_string_efree(str);
		return NULL;
	}

	ZSTR_LEN(str) = read;
	ZSTR_VAL(str)[read] = 0;

	if ((size_t) read < len / 2) {
		return zend_string_truncate(str, read, 0);
	}
	return str;
}

PHPAPI bool _php_stream_eof(php_stream *stream)
{
	/* if there is data in the buffer, it's not EOF */
	if (stream->writepos - stream->readpos > 0) {
		return 0;
	}

	/* use the configured timeout when checking eof */
	if (!stream->eof && PHP_STREAM_OPTION_RETURN_ERR ==
		   	php_stream_set_option(stream, PHP_STREAM_OPTION_CHECK_LIVENESS,
		   	0, NULL)) {
		stream->eof = 1;
	}

	return stream->eof;
}

PHPAPI int _php_stream_putc(php_stream *stream, int c)
{
	unsigned char buf = c;

	if (php_stream_write(stream, (char*)&buf, 1) > 0) {
		return 1;
	}
	return EOF;
}

PHPAPI int _php_stream_getc(php_stream *stream)
{
	char buf;

	if (php_stream_read(stream, &buf, 1) > 0) {
		return buf & 0xff;
	}
	return EOF;
}

PHPAPI bool _php_stream_puts(php_stream *stream, const char *buf)
{
	size_t len;
	char newline[2] = "\n"; /* is this OK for Win? */
	len = strlen(buf);

	if (len > 0 && php_stream_write(stream, buf, len) > 0 && php_stream_write(stream, newline, 1) > 0) {
		return 1;
	}
	return 0;
}

PHPAPI int _php_stream_stat(php_stream *stream, php_stream_statbuf *ssb)
{
	memset(ssb, 0, sizeof(*ssb));

	/* if the stream was wrapped, allow the wrapper to stat it */
	if (stream->wrapper && stream->wrapper->wops->stream_stat != NULL) {
		return stream->wrapper->wops->stream_stat(stream->wrapper, stream, ssb);
	}

	/* if the stream doesn't directly support stat-ing, return with failure.
	 * We could try and emulate this by casting to an FD and fstat-ing it,
	 * but since the fd might not represent the actual underlying content
	 * this would give bogus results. */
	if (stream->ops->stat == NULL) {
		return -1;
	}

	return (stream->ops->stat)(stream, ssb);
}

PHPAPI const char *php_stream_locate_eol(php_stream *stream, zend_string *buf)
{
	size_t avail;
	const char *cr, *lf, *eol = NULL;
	const char *readptr;

	if (!buf) {
		readptr = (char*)stream->readbuf + stream->readpos;
		avail = stream->writepos - stream->readpos;
	} else {
		readptr = ZSTR_VAL(buf);
		avail = ZSTR_LEN(buf);
	}

	/* Look for EOL */
	if (stream->flags & PHP_STREAM_FLAG_DETECT_EOL) {
		cr = memchr(readptr, '\r', avail);
		lf = memchr(readptr, '\n', avail);

		if (cr && lf != cr + 1 && !(lf && lf < cr)) {
			/* mac */
			stream->flags ^= PHP_STREAM_FLAG_DETECT_EOL;
			stream->flags |= PHP_STREAM_FLAG_EOL_MAC;
			eol = cr;
		} else if ((cr && lf && cr == lf - 1) || (lf)) {
			/* dos or unix endings */
			stream->flags ^= PHP_STREAM_FLAG_DETECT_EOL;
			eol = lf;
		}
	} else if (stream->flags & PHP_STREAM_FLAG_EOL_MAC) {
		eol = memchr(readptr, '\r', avail);
	} else {
		/* unix (and dos) line endings */
		eol = memchr(readptr, '\n', avail);
	}

	return eol;
}

/* If buf == NULL, the buffer will be allocated automatically and will be of an
 * appropriate length to hold the line, regardless of the line length, memory
 * permitting */
PHPAPI char *_php_stream_get_line(php_stream *stream, char *buf, size_t maxlen,
		size_t *returned_len)
{
	size_t avail = 0;
	size_t current_buf_size = 0;
	size_t total_copied = 0;
	int grow_mode = 0;
	char *bufstart = buf;

	if (buf == NULL) {
		grow_mode = 1;
	} else if (maxlen == 0) {
		return NULL;
	}

	/*
	 * If the underlying stream operations block when no new data is readable,
	 * we need to take extra precautions.
	 *
	 * If there is buffered data available, we check for a EOL. If it exists,
	 * we pass the data immediately back to the caller. This saves a call
	 * to the read implementation and will not block where blocking
	 * is not necessary at all.
	 *
	 * If the stream buffer contains more data than the caller requested,
	 * we can also avoid that costly step and simply return that data.
	 */

	for (;;) {
		avail = stream->writepos - stream->readpos;

		if (avail > 0) {
			size_t cpysz = 0;
			char *readptr;
			const char *eol;
			int done = 0;

			readptr = (char*)stream->readbuf + stream->readpos;
			eol = php_stream_locate_eol(stream, NULL);

			if (eol) {
				cpysz = eol - readptr + 1;
				done = 1;
			} else {
				cpysz = avail;
			}

			if (grow_mode) {
				/* allow room for a NUL. If this realloc is really a realloc
				 * (ie: second time around), we get an extra byte. In most
				 * cases, with the default chunk size of 8K, we will only
				 * incur that overhead once.  When people have lines longer
				 * than 8K, we waste 1 byte per additional 8K or so.
				 * That seems acceptable to me, to avoid making this code
				 * hard to follow */
				bufstart = erealloc(bufstart, current_buf_size + cpysz + 1);
				current_buf_size += cpysz + 1;
				buf = bufstart + total_copied;
			} else {
				if (cpysz >= maxlen - 1) {
					cpysz = maxlen - 1;
					done = 1;
				}
			}

			memcpy(buf, readptr, cpysz);

			stream->position += cpysz;
			stream->readpos += cpysz;
			buf += cpysz;
			maxlen -= cpysz;
			total_copied += cpysz;

			if (done) {
				break;
			}
		} else if (stream->eof) {
			break;
		} else {
			/* XXX: Should be fine to always read chunk_size */
			size_t toread;

			if (grow_mode) {
				toread = stream->chunk_size;
			} else {
				toread = maxlen - 1;
				if (toread > stream->chunk_size) {
					toread = stream->chunk_size;
				}
			}

			php_stream_fill_read_buffer(stream, toread);

			if (stream->writepos - stream->readpos == 0) {
				break;
			}
		}
	}

	if (total_copied == 0) {
		if (grow_mode) {
			assert(bufstart == NULL);
		}
		return NULL;
	}

	buf[0] = '\0';
	if (returned_len) {
		*returned_len = total_copied;
	}

	return bufstart;
}

#define STREAM_BUFFERED_AMOUNT(stream) \
	((size_t)(((stream)->writepos) - (stream)->readpos))

static const char *_php_stream_search_delim(php_stream *stream,
											size_t maxlen,
											size_t skiplen,
											const char *delim, /* non-empty! */
											size_t delim_len)
{
	size_t	seek_len;

	/* set the maximum number of bytes we're allowed to read from buffer */
	seek_len = MIN(STREAM_BUFFERED_AMOUNT(stream), maxlen);
	if (seek_len <= skiplen) {
		return NULL;
	}

	if (delim_len == 1) {
		return memchr(&stream->readbuf[stream->readpos + skiplen],
			delim[0], seek_len - skiplen);
	} else {
		return php_memnstr((char*)&stream->readbuf[stream->readpos + skiplen],
				delim, delim_len,
				(char*)&stream->readbuf[stream->readpos + seek_len]);
	}
}

PHPAPI zend_string *php_stream_get_record(php_stream *stream, size_t maxlen, const char *delim, size_t delim_len)
{
	zend_string	*ret_buf;				/* returned buffer */
	const char *found_delim = NULL;
	size_t	buffered_len,
			tent_ret_len;			/* tentative returned length */
	bool	has_delim = delim_len > 0;

	if (maxlen == 0) {
		return NULL;
	}

	if (has_delim) {
		found_delim = _php_stream_search_delim(
			stream, maxlen, 0, delim, delim_len);
	}

	buffered_len = STREAM_BUFFERED_AMOUNT(stream);
	/* try to read up to maxlen length bytes while we don't find the delim */
	while (!found_delim && buffered_len < maxlen) {
		size_t	just_read,
				to_read_now;

		to_read_now = MIN(maxlen - buffered_len, stream->chunk_size);

		php_stream_fill_read_buffer(stream, buffered_len + to_read_now);

		just_read = STREAM_BUFFERED_AMOUNT(stream) - buffered_len;

		/* Assume the stream is temporarily or permanently out of data */
		if (just_read == 0) {
			break;
		}

		if (has_delim) {
			/* search for delimiter, but skip buffered_len (the number of bytes
			 * buffered before this loop iteration), as they have already been
			 * searched for the delimiter.
			 * The left part of the delimiter may still remain in the buffer,
			 * so subtract up to <delim_len - 1> from buffered_len, which is
			 * the amount of data we skip on this search  as an optimization
			 */
			found_delim = _php_stream_search_delim(
				stream, maxlen,
				buffered_len >= (delim_len - 1)
						? buffered_len - (delim_len - 1)
						: 0,
				delim, delim_len);
			if (found_delim) {
				break;
			}
		}
		buffered_len += just_read;
	}

	if (has_delim && found_delim) {
		tent_ret_len = found_delim - (char*)&stream->readbuf[stream->readpos];
	} else if (!has_delim && STREAM_BUFFERED_AMOUNT(stream) >= maxlen) {
		tent_ret_len = maxlen;
	} else {
		/* return with error if the delimiter string (if any) was not found, we
		 * could not completely fill the read buffer with maxlen bytes and we
		 * don't know we've reached end of file. Added with non-blocking streams
		 * in mind, where this situation is frequent */
		if (STREAM_BUFFERED_AMOUNT(stream) < maxlen && !stream->eof) {
			return NULL;
		} else if (STREAM_BUFFERED_AMOUNT(stream) == 0 && stream->eof) {
			/* refuse to return an empty string just because by accident
			 * we knew of EOF in a read that returned no data */
			return NULL;
		} else {
			tent_ret_len = MIN(STREAM_BUFFERED_AMOUNT(stream), maxlen);
		}
	}

	ret_buf = zend_string_alloc(tent_ret_len, 0);
	/* php_stream_read will not call ops->read here because the necessary
	 * data is guaranteed to be buffered */
	ZSTR_LEN(ret_buf) = php_stream_read(stream, ZSTR_VAL(ret_buf), tent_ret_len);

	if (found_delim) {
		stream->readpos += delim_len;
		stream->position += delim_len;
	}
	ZSTR_VAL(ret_buf)[ZSTR_LEN(ret_buf)] = '\0';
	return ret_buf;
}

/* Writes a buffer directly to a stream, using multiple of the chunk size */
static ssize_t _php_stream_write_buffer(php_stream *stream, const char *buf, size_t count)
{
	ssize_t didwrite = 0;
	ssize_t retval;

	/* if we have a seekable stream we need to ensure that data is written at the
	 * current stream->position. This means invalidating the read buffer and then
	 * performing a low-level seek */
	if (stream->ops->seek && (stream->flags & PHP_STREAM_FLAG_NO_SEEK) == 0 && stream->readpos != stream->writepos) {
		stream->readpos = stream->writepos = 0;

		stream->ops->seek(stream, stream->position, SEEK_SET, &stream->position);
	}

<<<<<<< HEAD
	bool old_eof = stream->eof;
=======
	/* See GH-13071: userspace stream is subject to the memory limit. */
	size_t chunk_size = count;
	if (php_stream_is(stream, PHP_STREAM_IS_USERSPACE)) {
		/* If the stream is unbuffered, we can only write one byte at a time. */
		chunk_size = stream->chunk_size;
	}
>>>>>>> 5e9e9c9d

	while (count > 0) {
		ssize_t justwrote = stream->ops->write(stream, buf, MIN(chunk_size, count));
		if (justwrote <= 0) {
			/* If we already successfully wrote some bytes and a write error occurred
			 * later, report the successfully written bytes. */
			if (didwrite == 0) {
				retval = justwrote;
				goto out;
			}
			retval = didwrite;
			goto out;
		}

		buf += justwrote;
		count -= justwrote;
		didwrite += justwrote;
		stream->position += justwrote;
	}

	retval = didwrite;

out:
	if (old_eof != stream->eof) {
		php_stream_notify_completed(PHP_STREAM_CONTEXT(stream));
	}
	return retval;
}

/* push some data through the write filter chain.
 * buf may be NULL, if flags are set to indicate a flush.
 * This may trigger a real write to the stream.
 * Returns the number of bytes consumed from buf by the first filter in the chain.
 * */
static ssize_t _php_stream_write_filtered(php_stream *stream, const char *buf, size_t count, int flags)
{
	size_t consumed = 0;
	php_stream_bucket *bucket;
	php_stream_bucket_brigade brig_in = { NULL, NULL }, brig_out = { NULL, NULL };
	php_stream_bucket_brigade *brig_inp = &brig_in, *brig_outp = &brig_out, *brig_swap;
	php_stream_filter_status_t status = PSFS_ERR_FATAL;
	php_stream_filter *filter;

	if (buf) {
		bucket = php_stream_bucket_new(stream, (char *)buf, count, 0, 0);
		php_stream_bucket_append(&brig_in, bucket);
	}

	for (filter = stream->writefilters.head; filter; filter = filter->next) {
		/* for our return value, we are interested in the number of bytes consumed from
		 * the first filter in the chain */
		status = filter->fops->filter(stream, filter, brig_inp, brig_outp,
				filter == stream->writefilters.head ? &consumed : NULL, flags);

		if (status != PSFS_PASS_ON) {
			break;
		}
		/* brig_out becomes brig_in.
		 * brig_in will always be empty here, as the filter MUST attach any un-consumed buckets
		 * to its own brigade */
		brig_swap = brig_inp;
		brig_inp = brig_outp;
		brig_outp = brig_swap;
		memset(brig_outp, 0, sizeof(*brig_outp));
	}

	switch (status) {
		case PSFS_PASS_ON:
			/* filter chain generated some output; push it through to the
			 * underlying stream */
			while (brig_inp->head) {
				bucket = brig_inp->head;
				if (_php_stream_write_buffer(stream, bucket->buf, bucket->buflen) < 0) {
					consumed = (ssize_t) -1;
				}

				/* Potential error situation - eg: no space on device. Perhaps we should keep this brigade
				 * hanging around and try to write it later.
				 * At the moment, we just drop it on the floor
				 * */

				php_stream_bucket_unlink(bucket);
				php_stream_bucket_delref(bucket);
			}
			break;
		case PSFS_FEED_ME:
			/* need more data before we can push data through to the stream */
			break;

		case PSFS_ERR_FATAL:
			/* some fatal error.  Theoretically, the stream is borked, so all
			 * further writes should fail. */
			return (ssize_t) -1;
	}

	return consumed;
}

PHPAPI int _php_stream_flush(php_stream *stream, int closing)
{
	int ret = 0;

	if (stream->writefilters.head) {
		_php_stream_write_filtered(stream, NULL, 0, closing ? PSFS_FLAG_FLUSH_CLOSE : PSFS_FLAG_FLUSH_INC );
	}

	stream->flags &= ~PHP_STREAM_FLAG_WAS_WRITTEN;

	if (stream->ops->flush) {
		ret = stream->ops->flush(stream);
	}

	return ret;
}

PHPAPI ssize_t _php_stream_write(php_stream *stream, const char *buf, size_t count)
{
	ssize_t bytes;

	if (count == 0) {
		return 0;
	}

	ZEND_ASSERT(buf != NULL);
	if (stream->ops->write == NULL) {
		php_error_docref(NULL, E_NOTICE, "Stream is not writable");
		return (ssize_t) -1;
	}

	if (stream->writefilters.head) {
		bytes = _php_stream_write_filtered(stream, buf, count, PSFS_FLAG_NORMAL);
	} else {
		bytes = _php_stream_write_buffer(stream, buf, count);
	}

	if (bytes) {
		stream->flags |= PHP_STREAM_FLAG_WAS_WRITTEN;
	}

	return bytes;
}

PHPAPI ssize_t _php_stream_printf(php_stream *stream, const char *fmt, ...)
{
	ssize_t count;
	char *buf;
	va_list ap;

	va_start(ap, fmt);
	count = vspprintf(&buf, 0, fmt, ap);
	va_end(ap);

	if (!buf) {
		return -1; /* error condition */
	}

	count = php_stream_write(stream, buf, count);
	efree(buf);

	return count;
}

PHPAPI zend_off_t _php_stream_tell(php_stream *stream)
{
	return stream->position;
}

PHPAPI int _php_stream_seek(php_stream *stream, zend_off_t offset, int whence)
{
	if (stream->fclose_stdiocast == PHP_STREAM_FCLOSE_FOPENCOOKIE) {
		/* flush can call seek internally so we need to prevent an infinite loop */
		if (!stream->fclose_stdiocast_flush_in_progress) {
			stream->fclose_stdiocast_flush_in_progress = 1;
			/* flush to commit data written to the fopencookie FILE* */
			fflush(stream->stdiocast);
			stream->fclose_stdiocast_flush_in_progress = 0;
		}
	}

	/* handle the case where we are in the buffer */
	if ((stream->flags & PHP_STREAM_FLAG_NO_BUFFER) == 0) {
		switch(whence) {
			case SEEK_CUR:
				if (offset > 0 && offset <= stream->writepos - stream->readpos) {
					stream->readpos += offset; /* if offset = ..., then readpos = writepos */
					stream->position += offset;
					stream->eof = 0;
					return 0;
				}
				break;
			case SEEK_SET:
				if (offset > stream->position &&
						offset <= stream->position + stream->writepos - stream->readpos) {
					stream->readpos += offset - stream->position;
					stream->position = offset;
					stream->eof = 0;
					return 0;
				}
				break;
		}
	}


	if (stream->ops->seek && (stream->flags & PHP_STREAM_FLAG_NO_SEEK) == 0) {
		int ret;

		if (stream->writefilters.head) {
			_php_stream_flush(stream, 0);
		}

		switch(whence) {
			case SEEK_CUR:
				offset = stream->position + offset;
				whence = SEEK_SET;
				break;
		}
		ret = stream->ops->seek(stream, offset, whence, &stream->position);

		if (((stream->flags & PHP_STREAM_FLAG_NO_SEEK) == 0) || ret == 0) {
			if (ret == 0) {
				stream->eof = 0;
			}

			/* invalidate the buffer contents */
			stream->readpos = stream->writepos = 0;

			return ret;
		}
		/* else the stream has decided that it can't support seeking after all;
		 * fall through to attempt emulation */
	}

	/* emulate forward moving seeks with reads */
	if (whence == SEEK_CUR && offset >= 0) {
		char tmp[1024];
		ssize_t didread;
		while (offset > 0) {
			if ((didread = php_stream_read(stream, tmp, MIN(offset, sizeof(tmp)))) <= 0) {
				return -1;
			}
			offset -= didread;
		}
		stream->eof = 0;
		return 0;
	}

	php_error_docref(NULL, E_WARNING, "Stream does not support seeking");

	return -1;
}

PHPAPI int _php_stream_set_option(php_stream *stream, int option, int value, void *ptrparam)
{
	int ret = PHP_STREAM_OPTION_RETURN_NOTIMPL;

	if (stream->ops->set_option) {
		ret = stream->ops->set_option(stream, option, value, ptrparam);
	}

	if (ret == PHP_STREAM_OPTION_RETURN_NOTIMPL) {
		switch(option) {
			case PHP_STREAM_OPTION_SET_CHUNK_SIZE:
				/* XXX chunk size itself is of size_t, that might be ok or not for a particular case*/
				ret = stream->chunk_size > INT_MAX ? INT_MAX : (int)stream->chunk_size;
				stream->chunk_size = value;
				return ret;

			case PHP_STREAM_OPTION_READ_BUFFER:
				/* try to match the buffer mode as best we can */
				if (value == PHP_STREAM_BUFFER_NONE) {
					stream->flags |= PHP_STREAM_FLAG_NO_BUFFER;
				} else if (stream->flags & PHP_STREAM_FLAG_NO_BUFFER) {
					stream->flags ^= PHP_STREAM_FLAG_NO_BUFFER;
				}
				ret = PHP_STREAM_OPTION_RETURN_OK;
				break;

			default:
				;
		}
	}

	return ret;
}

PHPAPI int _php_stream_sync(php_stream *stream, bool data_only)
{
	int op = PHP_STREAM_SYNC_FSYNC;
	if (data_only) {
		op = PHP_STREAM_SYNC_FDSYNC;
	}
	return php_stream_set_option(stream, PHP_STREAM_OPTION_SYNC_API, op, NULL);
}

PHPAPI int _php_stream_truncate_set_size(php_stream *stream, size_t newsize)
{
	return php_stream_set_option(stream, PHP_STREAM_OPTION_TRUNCATE_API, PHP_STREAM_TRUNCATE_SET_SIZE, &newsize);
}

PHPAPI ssize_t _php_stream_passthru(php_stream * stream STREAMS_DC)
{
	size_t bcount = 0;
	char buf[8192];
	ssize_t b;

	if (php_stream_mmap_possible(stream)) {
		char *p;
		size_t mapped;

		p = php_stream_mmap_range(stream, php_stream_tell(stream), PHP_STREAM_MMAP_ALL, PHP_STREAM_MAP_MODE_SHARED_READONLY, &mapped);

		if (p) {
			do {
				/* output functions return int, so pass in int max */
				if (0 < (b = PHPWRITE(p + bcount, MIN(mapped - bcount, INT_MAX)))) {
					bcount += b;
				}
			} while (b > 0 && mapped > bcount);

			php_stream_mmap_unmap_ex(stream, mapped);

			return bcount;
		}
	}

	while ((b = php_stream_read(stream, buf, sizeof(buf))) > 0) {
		PHPWRITE(buf, b);
		bcount += b;
	}

	if (b < 0 && bcount == 0) {
		return b;
	}

	return bcount;
}


PHPAPI zend_string *_php_stream_copy_to_mem(php_stream *src, size_t maxlen, int persistent STREAMS_DC)
{
	ssize_t ret = 0;
	char *ptr;
	size_t len = 0, buflen;
	int step = CHUNK_SIZE;
	int min_room = CHUNK_SIZE / 4;
	php_stream_statbuf ssbuf;
	zend_string *result;

	if (maxlen == 0) {
		return ZSTR_EMPTY_ALLOC();
	}

	if (maxlen == PHP_STREAM_COPY_ALL) {
		maxlen = 0;
	}

	if (maxlen > 0 && maxlen < 4 * CHUNK_SIZE) {
		result = zend_string_alloc(maxlen, persistent);
		ptr = ZSTR_VAL(result);
		while ((len < maxlen) && !php_stream_eof(src)) {
			ret = php_stream_read(src, ptr, maxlen - len);
			if (ret <= 0) {
				// TODO: Propagate error?
				break;
			}
			len += ret;
			ptr += ret;
		}
		if (len) {
			ZSTR_LEN(result) = len;
			ZSTR_VAL(result)[len] = '\0';

			/* Only truncate if the savings are large enough */
			if (len < maxlen / 2) {
				result = zend_string_truncate(result, len, persistent);
			}
		} else {
			zend_string_free(result);
			result = NULL;
		}
		return result;
	}

	/* avoid many reallocs by allocating a good-sized chunk to begin with, if
	 * we can.  Note that the stream may be filtered, in which case the stat
	 * result may be inaccurate, as the filter may inflate or deflate the
	 * number of bytes that we can read.  In order to avoid an upsize followed
	 * by a downsize of the buffer, overestimate by the step size (which is
	 * 8K).  */
	if (php_stream_stat(src, &ssbuf) == 0 && ssbuf.sb.st_size > 0) {
		buflen = MAX(ssbuf.sb.st_size - src->position, 0) + step;
		if (maxlen > 0 && buflen > maxlen) {
			buflen = maxlen;
		}
	} else {
		buflen = step;
	}

	result = zend_string_alloc(buflen, persistent);
	ptr = ZSTR_VAL(result);

	// TODO: Propagate error?
	while ((ret = php_stream_read(src, ptr, buflen - len)) > 0) {
		len += ret;
		if (len + min_room >= buflen) {
			if (maxlen == len) {
				break;
			}
			if (maxlen > 0 && buflen + step > maxlen) {
				buflen = maxlen;
			} else {
				buflen += step;
			}
			result = zend_string_extend(result, buflen, persistent);
			ptr = ZSTR_VAL(result) + len;
		} else {
			ptr += ret;
		}
	}
	if (len) {
		result = zend_string_truncate(result, len, persistent);
		ZSTR_VAL(result)[len] = '\0';
	} else {
		zend_string_free(result);
		result = NULL;
	}

	return result;
}

/* Returns SUCCESS/FAILURE and sets *len to the number of bytes moved */
PHPAPI zend_result _php_stream_copy_to_stream_ex(php_stream *src, php_stream *dest, size_t maxlen, size_t *len STREAMS_DC)
{
	char buf[CHUNK_SIZE];
	size_t haveread = 0;
	size_t towrite;
	size_t dummy;

	if (!len) {
		len = &dummy;
	}

	if (maxlen == 0) {
		*len = 0;
		return SUCCESS;
	}

#ifdef HAVE_COPY_FILE_RANGE
	if (php_stream_is(src, PHP_STREAM_IS_STDIO) &&
			php_stream_is(dest, PHP_STREAM_IS_STDIO) &&
			src->writepos == src->readpos) {
		/* both php_stream instances are backed by a file descriptor, are not filtered and the
		 * read buffer is empty: we can use copy_file_range() */
		int src_fd, dest_fd, dest_open_flags = 0;

		/* copy_file_range does not work with O_APPEND */
		if (php_stream_cast(src, PHP_STREAM_AS_FD, (void*)&src_fd, 0) == SUCCESS &&
				php_stream_cast(dest, PHP_STREAM_AS_FD, (void*)&dest_fd, 0) == SUCCESS &&
				/* get dest open flags to check if the stream is open in append mode */
				php_stream_parse_fopen_modes(dest->mode, &dest_open_flags) == SUCCESS &&
				!(dest_open_flags & O_APPEND)) {

			/* clamp to INT_MAX to avoid EOVERFLOW */
			const size_t cfr_max = MIN(maxlen, (size_t)SSIZE_MAX);

			/* copy_file_range() is a Linux-specific system call which allows efficient copying
			 * between two file descriptors, eliminating the need to transfer data from the kernel
			 * to userspace and back. For networking file systems like NFS and Ceph, it even
			 * eliminates copying data to the client, and local filesystems like Btrfs and XFS can
			 * create shared extents. */
			ssize_t result = copy_file_range(src_fd, NULL, dest_fd, NULL, cfr_max, 0);
			if (result > 0) {
				size_t nbytes = (size_t)result;
				haveread += nbytes;

				src->position += nbytes;
				dest->position += nbytes;

				if ((maxlen != PHP_STREAM_COPY_ALL && nbytes == maxlen) || php_stream_eof(src)) {
					/* the whole request was satisfied or end-of-file reached - done */
					*len = haveread;
					return SUCCESS;
				}

				/* there may be more data; continue copying using the fallback code below */
			} else if (result == 0) {
				/* end of file */
				*len = haveread;
				return SUCCESS;
			} else if (result < 0) {
				switch (errno) {
					case EINVAL:
						/* some formal error, e.g. overlapping file ranges */
						break;

					case EXDEV:
						/* pre Linux 5.3 error */
						break;

					case ENOSYS:
						/* not implemented by this Linux kernel */
						break;

					case EIO:
						/* Some filesystems will cause failures if the max length is greater than the file length
						 * in certain circumstances and configuration. In those cases the errno is EIO and we will
						 * fall back to other methods. We cannot use stat to determine the file length upfront because
						 * that is prone to races and outdated caching. */
						break;

					default:
						/* unexpected I/O error - give up, no fallback */
						*len = haveread;
						return FAILURE;
				}

				/* fall back to classic copying */
			}
		}
	}
#endif // HAVE_COPY_FILE_RANGE

	if (maxlen == PHP_STREAM_COPY_ALL) {
		maxlen = 0;
	}

	if (php_stream_mmap_possible(src)) {
		char *p;

		do {
			/* We must not modify maxlen here, because otherwise the file copy fallback below can fail */
			size_t chunk_size, must_read, mapped;
			if (maxlen == 0) {
				/* Unlimited read */
				must_read = chunk_size = PHP_STREAM_MMAP_MAX;
			} else {
				must_read = maxlen - haveread;
				if (must_read >= PHP_STREAM_MMAP_MAX) {
					chunk_size = PHP_STREAM_MMAP_MAX;
				} else {
					/* In case the length we still have to read from the file could be smaller than the file size,
					 * chunk_size must not get bigger the size we're trying to read. */
					chunk_size = must_read;
				}
			}

			p = php_stream_mmap_range(src, php_stream_tell(src), chunk_size, PHP_STREAM_MAP_MODE_SHARED_READONLY, &mapped);

			if (p) {
				ssize_t didwrite;

				if (php_stream_seek(src, mapped, SEEK_CUR) != 0) {
					php_stream_mmap_unmap(src);
					break;
				}

				didwrite = php_stream_write(dest, p, mapped);
				if (didwrite < 0) {
					*len = haveread;
					php_stream_mmap_unmap(src);
					return FAILURE;
				}

				php_stream_mmap_unmap(src);

				*len = haveread += didwrite;

				/* we've got at least 1 byte to read
				 * less than 1 is an error
				 * AND read bytes match written */
				if (mapped == 0 || mapped != didwrite) {
					return FAILURE;
				}
				if (mapped < chunk_size) {
					return SUCCESS;
				}
				/* If we're not reading as much as possible, so a bounded read */
				if (maxlen != 0) {
					must_read -= mapped;
					if (must_read == 0) {
						return SUCCESS;
					}
				}
			}
		} while (p);
	}

	while(1) {
		size_t readchunk = sizeof(buf);
		ssize_t didread;
		char *writeptr;

		if (maxlen && (maxlen - haveread) < readchunk) {
			readchunk = maxlen - haveread;
		}

		didread = php_stream_read(src, buf, readchunk);
		if (didread <= 0) {
			*len = haveread;
			return didread < 0 ? FAILURE : SUCCESS;
		}

		towrite = didread;
		writeptr = buf;
		haveread += didread;

		while (towrite) {
			ssize_t didwrite = php_stream_write(dest, writeptr, towrite);
			if (didwrite <= 0) {
				*len = haveread - (didread - towrite);
				return FAILURE;
			}

			towrite -= didwrite;
			writeptr += didwrite;
		}

		if (maxlen && maxlen == haveread) {
			break;
		}
	}

	*len = haveread;
	return SUCCESS;
}

/* Returns the number of bytes moved.
 * Returns 1 when source len is 0.
 * Deprecated in favor of php_stream_copy_to_stream_ex() */
ZEND_ATTRIBUTE_DEPRECATED
PHPAPI size_t _php_stream_copy_to_stream(php_stream *src, php_stream *dest, size_t maxlen STREAMS_DC)
{
	size_t len;
	zend_result ret = _php_stream_copy_to_stream_ex(src, dest, maxlen, &len STREAMS_REL_CC);
	if (ret == SUCCESS && len == 0 && maxlen != 0) {
		return 1;
	}
	return len;
}
/* }}} */

/* {{{ wrapper init and registration */

static void stream_resource_regular_dtor(zend_resource *rsrc)
{
	php_stream *stream = (php_stream*)rsrc->ptr;
	/* set the return value for pclose */
	FG(pclose_ret) = php_stream_free(stream, PHP_STREAM_FREE_CLOSE | PHP_STREAM_FREE_RSRC_DTOR);
}

static void stream_resource_persistent_dtor(zend_resource *rsrc)
{
	php_stream *stream = (php_stream*)rsrc->ptr;
	FG(pclose_ret) = php_stream_free(stream, PHP_STREAM_FREE_CLOSE | PHP_STREAM_FREE_RSRC_DTOR);
}

void php_shutdown_stream_hashes(void)
{
	FG(user_stream_current_filename) = NULL;
	if (FG(stream_wrappers)) {
		zend_hash_destroy(FG(stream_wrappers));
		efree(FG(stream_wrappers));
		FG(stream_wrappers) = NULL;
	}

	if (FG(stream_filters)) {
		zend_hash_destroy(FG(stream_filters));
		efree(FG(stream_filters));
		FG(stream_filters) = NULL;
	}

	if (FG(wrapper_errors)) {
		zend_hash_destroy(FG(wrapper_errors));
		efree(FG(wrapper_errors));
		FG(wrapper_errors) = NULL;
	}
}

int php_init_stream_wrappers(int module_number)
{
	le_stream = zend_register_list_destructors_ex(stream_resource_regular_dtor, NULL, "stream", module_number);
	le_pstream = zend_register_list_destructors_ex(NULL, stream_resource_persistent_dtor, "persistent stream", module_number);

	/* Filters are cleaned up by the streams they're attached to */
	le_stream_filter = zend_register_list_destructors_ex(NULL, NULL, "stream filter", module_number);

	zend_hash_init(&url_stream_wrappers_hash, 8, NULL, NULL, 1);
	zend_hash_init(php_get_stream_filters_hash_global(), 8, NULL, NULL, 1);
	zend_hash_init(php_stream_xport_get_hash(), 8, NULL, NULL, 1);

	return (php_stream_xport_register("tcp", php_stream_generic_socket_factory) == SUCCESS
			&&
			php_stream_xport_register("udp", php_stream_generic_socket_factory) == SUCCESS
#if defined(AF_UNIX) && !(defined(PHP_WIN32) || defined(__riscos__))
			&&
			php_stream_xport_register("unix", php_stream_generic_socket_factory) == SUCCESS
			&&
			php_stream_xport_register("udg", php_stream_generic_socket_factory) == SUCCESS
#endif
		) ? SUCCESS : FAILURE;
}

void php_shutdown_stream_wrappers(int module_number)
{
	zend_hash_destroy(&url_stream_wrappers_hash);
	zend_hash_destroy(php_get_stream_filters_hash_global());
	zend_hash_destroy(php_stream_xport_get_hash());
}

/* Validate protocol scheme names during registration
 * Must conform to /^[a-zA-Z0-9+.-]+$/
 */
static inline zend_result php_stream_wrapper_scheme_validate(const char *protocol, unsigned int protocol_len)
{
	unsigned int i;

	for(i = 0; i < protocol_len; i++) {
		if (!isalnum((int)protocol[i]) &&
			protocol[i] != '+' &&
			protocol[i] != '-' &&
			protocol[i] != '.') {
			return FAILURE;
		}
	}

	return SUCCESS;
}

/* API for registering GLOBAL wrappers */
PHPAPI zend_result php_register_url_stream_wrapper(const char *protocol, const php_stream_wrapper *wrapper)
{
	size_t protocol_len = strlen(protocol);
	zend_result ret;
	zend_string *str;

	if (php_stream_wrapper_scheme_validate(protocol, protocol_len) == FAILURE) {
		return FAILURE;
	}

	str = zend_string_init_interned(protocol, protocol_len, 1);
	ret = zend_hash_add_ptr(&url_stream_wrappers_hash, str, (void*)wrapper) ? SUCCESS : FAILURE;
	zend_string_release_ex(str, 1);
	return ret;
}

PHPAPI zend_result php_unregister_url_stream_wrapper(const char *protocol)
{
	return zend_hash_str_del(&url_stream_wrappers_hash, protocol, strlen(protocol));
}

static void clone_wrapper_hash(void)
{
	ALLOC_HASHTABLE(FG(stream_wrappers));
	zend_hash_init(FG(stream_wrappers), zend_hash_num_elements(&url_stream_wrappers_hash), NULL, NULL, 0);
	zend_hash_copy(FG(stream_wrappers), &url_stream_wrappers_hash, NULL);
}

/* API for registering VOLATILE wrappers */
PHPAPI zend_result php_register_url_stream_wrapper_volatile(zend_string *protocol, php_stream_wrapper *wrapper)
{
	if (php_stream_wrapper_scheme_validate(ZSTR_VAL(protocol), ZSTR_LEN(protocol)) == FAILURE) {
		return FAILURE;
	}

	if (!FG(stream_wrappers)) {
		clone_wrapper_hash();
	}

	return zend_hash_add_ptr(FG(stream_wrappers), protocol, wrapper) ? SUCCESS : FAILURE;
}

PHPAPI zend_result php_unregister_url_stream_wrapper_volatile(zend_string *protocol)
{
	if (!FG(stream_wrappers)) {
		clone_wrapper_hash();
	}

	return zend_hash_del(FG(stream_wrappers), protocol);
}
/* }}} */

/* {{{ php_stream_locate_url_wrapper */
PHPAPI php_stream_wrapper *php_stream_locate_url_wrapper(const char *path, const char **path_for_open, int options)
{
	HashTable *wrapper_hash = (FG(stream_wrappers) ? FG(stream_wrappers) : &url_stream_wrappers_hash);
	php_stream_wrapper *wrapper = NULL;
	const char *p, *protocol = NULL;
	size_t n = 0;

	if (path_for_open) {
		*path_for_open = (char*)path;
	}

	if (options & IGNORE_URL) {
		return (php_stream_wrapper*)((options & STREAM_LOCATE_WRAPPERS_ONLY) ? NULL : &php_plain_files_wrapper);
	}

	for (p = path; isalnum((int)*p) || *p == '+' || *p == '-' || *p == '.'; p++) {
		n++;
	}

	if ((*p == ':') && (n > 1) && (!strncmp("//", p+1, 2) || (n == 4 && !memcmp("data:", path, 5)))) {
		protocol = path;
	}

	if (protocol) {
		if (NULL == (wrapper = zend_hash_str_find_ptr(wrapper_hash, protocol, n))) {
			char *tmp = estrndup(protocol, n);

			zend_str_tolower(tmp, n);
			if (NULL == (wrapper = zend_hash_str_find_ptr(wrapper_hash, tmp, n))) {
				char wrapper_name[32];

				if (n >= sizeof(wrapper_name)) {
					n = sizeof(wrapper_name) - 1;
				}
				PHP_STRLCPY(wrapper_name, protocol, sizeof(wrapper_name), n);

				php_error_docref(NULL, E_WARNING, "Unable to find the wrapper \"%s\" - did you forget to enable it when you configured PHP?", wrapper_name);

				wrapper = NULL;
				protocol = NULL;
			}
			efree(tmp);
		}
	}
	/* TODO: curl based streams probably support file:// properly */
	if (!protocol || !strncasecmp(protocol, "file", n))	{
		/* fall back on regular file access */
		php_stream_wrapper *plain_files_wrapper = (php_stream_wrapper*)&php_plain_files_wrapper;

		if (protocol) {
			int localhost = 0;

			if (!strncasecmp(path, "file://localhost/", 17)) {
				localhost = 1;
			}

#ifdef PHP_WIN32
			if (localhost == 0 && path[n+3] != '\0' && path[n+3] != '/' && path[n+4] != ':')	{
#else
			if (localhost == 0 && path[n+3] != '\0' && path[n+3] != '/') {
#endif
				if (options & REPORT_ERRORS) {
					php_error_docref(NULL, E_WARNING, "Remote host file access not supported, %s", path);
				}
				return NULL;
			}

			if (path_for_open) {
				/* skip past protocol and :/, but handle windows correctly */
				*path_for_open = (char*)path + n + 1;
				if (localhost == 1) {
					(*path_for_open) += 11;
				}
				while (*(++*path_for_open)=='/') {
					/* intentionally empty */
				}
#ifdef PHP_WIN32
				if (*(*path_for_open + 1) != ':')
#endif
					(*path_for_open)--;
			}
		}

		if (options & STREAM_LOCATE_WRAPPERS_ONLY) {
			return NULL;
		}

		if (FG(stream_wrappers)) {
		/* The file:// wrapper may have been disabled/overridden */

			if (wrapper) {
				/* It was found so go ahead and provide it */
				return wrapper;
			}

			/* Check again, the original check might have not known the protocol name */
			if ((wrapper = zend_hash_find_ex_ptr(wrapper_hash, ZSTR_KNOWN(ZEND_STR_FILE), 1)) != NULL) {
				return wrapper;
			}

			if (options & REPORT_ERRORS) {
				php_error_docref(NULL, E_WARNING, "file:// wrapper is disabled in the server configuration");
			}
			return NULL;
		}

		return plain_files_wrapper;
	}

	if (wrapper && wrapper->is_url &&
	    (options & STREAM_DISABLE_URL_PROTECTION) == 0 &&
	    (!PG(allow_url_fopen) ||
	     (((options & STREAM_OPEN_FOR_INCLUDE) ||
	       PG(in_user_include)) && !PG(allow_url_include)))) {
		if (options & REPORT_ERRORS) {
			/* protocol[n] probably isn't '\0' */
			if (!PG(allow_url_fopen)) {
				php_error_docref(NULL, E_WARNING, "%.*s:// wrapper is disabled in the server configuration by allow_url_fopen=0", (int)n, protocol);
			} else {
				php_error_docref(NULL, E_WARNING, "%.*s:// wrapper is disabled in the server configuration by allow_url_include=0", (int)n, protocol);
			}
		}
		return NULL;
	}

	return wrapper;
}
/* }}} */

/* {{{ _php_stream_mkdir */
PHPAPI int _php_stream_mkdir(const char *path, int mode, int options, php_stream_context *context)
{
	php_stream_wrapper *wrapper = NULL;

	wrapper = php_stream_locate_url_wrapper(path, NULL, 0);
	if (!wrapper || !wrapper->wops || !wrapper->wops->stream_mkdir) {
		return 0;
	}

	return wrapper->wops->stream_mkdir(wrapper, path, mode, options, context);
}
/* }}} */

/* {{{ _php_stream_rmdir */
PHPAPI int _php_stream_rmdir(const char *path, int options, php_stream_context *context)
{
	php_stream_wrapper *wrapper = NULL;

	wrapper = php_stream_locate_url_wrapper(path, NULL, 0);
	if (!wrapper || !wrapper->wops || !wrapper->wops->stream_rmdir) {
		return 0;
	}

	return wrapper->wops->stream_rmdir(wrapper, path, options, context);
}
/* }}} */

/* {{{ _php_stream_stat_path */
PHPAPI int _php_stream_stat_path(const char *path, int flags, php_stream_statbuf *ssb, php_stream_context *context)
{
	php_stream_wrapper *wrapper = NULL;
	const char *path_to_open = path;

	memset(ssb, 0, sizeof(*ssb));

	wrapper = php_stream_locate_url_wrapper(path, &path_to_open, 0);
	if (wrapper && wrapper->wops->url_stat) {
		return wrapper->wops->url_stat(wrapper, path_to_open, flags, ssb, context);
	}
	return -1;
}
/* }}} */

/* {{{ php_stream_opendir */
PHPAPI php_stream *_php_stream_opendir(const char *path, int options,
		php_stream_context *context STREAMS_DC)
{
	php_stream *stream = NULL;
	php_stream_wrapper *wrapper = NULL;
	const char *path_to_open;

	if (!path || !*path) {
		return NULL;
	}

	path_to_open = path;

	wrapper = php_stream_locate_url_wrapper(path, &path_to_open, options);

	if (wrapper && wrapper->wops->dir_opener) {
		stream = wrapper->wops->dir_opener(wrapper,
				path_to_open, "r", options & ~REPORT_ERRORS, NULL,
				context STREAMS_REL_CC);

		if (stream) {
			stream->wrapper = wrapper;
			stream->flags |= PHP_STREAM_FLAG_NO_BUFFER | PHP_STREAM_FLAG_IS_DIR;
		}
	} else if (wrapper) {
		php_stream_wrapper_log_error(wrapper, options & ~REPORT_ERRORS, "not implemented");
	}
	if (stream == NULL && (options & REPORT_ERRORS)) {
		php_stream_display_wrapper_errors(wrapper, path, "Failed to open directory");
	}
	php_stream_tidy_wrapper_error_log(wrapper);

	return stream;
}
/* }}} */

/* {{{ _php_stream_readdir */
PHPAPI php_stream_dirent *_php_stream_readdir(php_stream *dirstream, php_stream_dirent *ent)
{

	if (sizeof(php_stream_dirent) == php_stream_read(dirstream, (char*)ent, sizeof(php_stream_dirent))) {
		return ent;
	}

	return NULL;
}
/* }}} */

/* {{{ php_stream_open_wrapper_ex */
PHPAPI php_stream *_php_stream_open_wrapper_ex(const char *path, const char *mode, int options,
		zend_string **opened_path, php_stream_context *context STREAMS_DC)
{
	php_stream *stream = NULL;
	php_stream_wrapper *wrapper = NULL;
	const char *path_to_open;
	int persistent = options & STREAM_OPEN_PERSISTENT;
	zend_string *path_str = NULL;
	zend_string *resolved_path = NULL;
	char *copy_of_path = NULL;

	if (opened_path) {
		if (options & STREAM_OPEN_FOR_ZEND_STREAM) {
			path_str = *opened_path;
		}
		*opened_path = NULL;
	}

	if (!path || !*path) {
		zend_value_error("Path cannot be empty");
		return NULL;
	}

	if (options & USE_PATH) {
		if (path_str) {
			resolved_path = zend_resolve_path(path_str);
		} else {
			resolved_path = php_resolve_path(path, strlen(path), PG(include_path));
		}
		if (resolved_path) {
			path = ZSTR_VAL(resolved_path);
			/* we've found this file, don't re-check include_path or run realpath */
			options |= STREAM_ASSUME_REALPATH;
			options &= ~USE_PATH;
		}
		if (EG(exception)) {
			return NULL;
		}
	}

	path_to_open = path;

	wrapper = php_stream_locate_url_wrapper(path, &path_to_open, options);
	if ((options & STREAM_USE_URL) && (!wrapper || !wrapper->is_url)) {
		php_error_docref(NULL, E_WARNING, "This function may only be used against URLs");
		if (resolved_path) {
			zend_string_release_ex(resolved_path, 0);
		}
		return NULL;
	}

	if (wrapper) {
		if (!wrapper->wops->stream_opener) {
			php_stream_wrapper_log_error(wrapper, options & ~REPORT_ERRORS,
					"wrapper does not support stream open");
		} else {
			stream = wrapper->wops->stream_opener(wrapper,
				path_to_open, mode, options & ~REPORT_ERRORS,
				opened_path, context STREAMS_REL_CC);
		}

		/* if the caller asked for a persistent stream but the wrapper did not
		 * return one, force an error here */
		if (stream && (options & STREAM_OPEN_PERSISTENT) && !stream->is_persistent) {
			php_stream_wrapper_log_error(wrapper, options & ~REPORT_ERRORS,
					"wrapper does not support persistent streams");
			php_stream_close(stream);
			stream = NULL;
		}

		if (stream) {
			stream->wrapper = wrapper;
		}
	}

	if (stream) {
		if (opened_path && !*opened_path && resolved_path) {
			*opened_path = resolved_path;
			resolved_path = NULL;
		}
		if (stream->orig_path) {
			pefree(stream->orig_path, persistent);
		}
		copy_of_path = pestrdup(path, persistent);
		stream->orig_path = copy_of_path;
#if ZEND_DEBUG
		stream->open_filename = __zend_orig_filename ? __zend_orig_filename : __zend_filename;
		stream->open_lineno = __zend_orig_lineno ? __zend_orig_lineno : __zend_lineno;
#endif
	}

	if (stream != NULL && (options & STREAM_MUST_SEEK)) {
		php_stream *newstream;

		switch(php_stream_make_seekable_rel(stream, &newstream,
					(options & STREAM_WILL_CAST)
						? PHP_STREAM_PREFER_STDIO : PHP_STREAM_NO_PREFERENCE)) {
			case PHP_STREAM_UNCHANGED:
				if (resolved_path) {
					zend_string_release_ex(resolved_path, 0);
				}
				return stream;
			case PHP_STREAM_RELEASED:
				if (newstream->orig_path) {
					pefree(newstream->orig_path, persistent);
				}
				newstream->orig_path = pestrdup(path, persistent);
				if (resolved_path) {
					zend_string_release_ex(resolved_path, 0);
				}
				return newstream;
			default:
				php_stream_close(stream);
				stream = NULL;
				if (options & REPORT_ERRORS) {
					char *tmp = estrdup(path);
					php_strip_url_passwd(tmp);
					php_error_docref1(NULL, tmp, E_WARNING, "could not make seekable - %s",
							tmp);
					efree(tmp);

					options &= ~REPORT_ERRORS;
				}
		}
	}

	if (stream && stream->ops->seek && (stream->flags & PHP_STREAM_FLAG_NO_SEEK) == 0 && strchr(mode, 'a') && stream->position == 0) {
		zend_off_t newpos = 0;

		/* if opened for append, we need to revise our idea of the initial file position */
		if (0 == stream->ops->seek(stream, 0, SEEK_CUR, &newpos)) {
			stream->position = newpos;
		}
	}

	if (stream == NULL && (options & REPORT_ERRORS)) {
		php_stream_display_wrapper_errors(wrapper, path, "Failed to open stream");
		if (opened_path && *opened_path) {
			zend_string_release_ex(*opened_path, 0);
			*opened_path = NULL;
		}
	}
	php_stream_tidy_wrapper_error_log(wrapper);
#if ZEND_DEBUG
	if (stream == NULL && copy_of_path != NULL) {
		pefree(copy_of_path, persistent);
	}
#endif
	if (resolved_path) {
		zend_string_release_ex(resolved_path, 0);
	}
	return stream;
}
/* }}} */

/* {{{ context API */
PHPAPI php_stream_context *php_stream_context_set(php_stream *stream, php_stream_context *context)
{
	php_stream_context *oldcontext = PHP_STREAM_CONTEXT(stream);

	if (context) {
		stream->ctx = context->res;
		GC_ADDREF(context->res);
	} else {
		stream->ctx = NULL;
	}
	if (oldcontext) {
		zend_list_delete(oldcontext->res);
	}

	return oldcontext;
}

PHPAPI void php_stream_notification_notify(php_stream_context *context, int notifycode, int severity,
		char *xmsg, int xcode, size_t bytes_sofar, size_t bytes_max, void * ptr)
{
	if (context && context->notifier)
		context->notifier->func(context, notifycode, severity, xmsg, xcode, bytes_sofar, bytes_max, ptr);
}

PHPAPI void php_stream_context_free(php_stream_context *context)
{
	if (Z_TYPE(context->options) != IS_UNDEF) {
		zval_ptr_dtor(&context->options);
		ZVAL_UNDEF(&context->options);
	}
	if (context->notifier) {
		php_stream_notification_free(context->notifier);
		context->notifier = NULL;
	}
	efree(context);
}

PHPAPI php_stream_context *php_stream_context_alloc(void)
{
	php_stream_context *context;

	context = ecalloc(1, sizeof(php_stream_context));
	array_init(&context->options);

	context->res = zend_register_resource(context, php_le_stream_context());
	return context;
}

PHPAPI php_stream_notifier *php_stream_notification_alloc(void)
{
	return ecalloc(1, sizeof(php_stream_notifier));
}

PHPAPI void php_stream_notification_free(php_stream_notifier *notifier)
{
	if (notifier->dtor) {
		notifier->dtor(notifier);
	}
	efree(notifier);
}

PHPAPI zval *php_stream_context_get_option(php_stream_context *context,
		const char *wrappername, const char *optionname)
{
	zval *wrapperhash;

	if (NULL == (wrapperhash = zend_hash_str_find(Z_ARRVAL(context->options), wrappername, strlen(wrappername)))) {
		return NULL;
	}
	return zend_hash_str_find(Z_ARRVAL_P(wrapperhash), optionname, strlen(optionname));
}

PHPAPI void php_stream_context_set_option(php_stream_context *context,
		const char *wrappername, const char *optionname, zval *optionvalue)
{
	zval *wrapperhash;
	zval category;

	SEPARATE_ARRAY(&context->options);
	wrapperhash = zend_hash_str_find(Z_ARRVAL(context->options), wrappername, strlen(wrappername));
	if (NULL == wrapperhash) {
		array_init(&category);
		wrapperhash = zend_hash_str_update(Z_ARRVAL(context->options), (char*)wrappername, strlen(wrappername), &category);
	}
	ZVAL_DEREF(optionvalue);
	Z_TRY_ADDREF_P(optionvalue);
	SEPARATE_ARRAY(wrapperhash);
	zend_hash_str_update(Z_ARRVAL_P(wrapperhash), optionname, strlen(optionname), optionvalue);
}
/* }}} */

/* {{{ php_stream_dirent_alphasort */
PHPAPI int php_stream_dirent_alphasort(const zend_string **a, const zend_string **b)
{
	return strcoll(ZSTR_VAL(*a), ZSTR_VAL(*b));
}
/* }}} */

/* {{{ php_stream_dirent_alphasortr */
PHPAPI int php_stream_dirent_alphasortr(const zend_string **a, const zend_string **b)
{
	return strcoll(ZSTR_VAL(*b), ZSTR_VAL(*a));
}
/* }}} */

/* {{{ php_stream_scandir */
PHPAPI int _php_stream_scandir(const char *dirname, zend_string **namelist[], int flags, php_stream_context *context,
			  int (*compare) (const zend_string **a, const zend_string **b))
{
	php_stream *stream;
	php_stream_dirent sdp;
	zend_string **vector = NULL;
	unsigned int vector_size = 0;
	unsigned int nfiles = 0;

	if (!namelist) {
		return -1;
	}

	stream = php_stream_opendir(dirname, REPORT_ERRORS, context);
	if (!stream) {
		return -1;
	}

	while (php_stream_readdir(stream, &sdp)) {
		if (nfiles == vector_size) {
			if (vector_size == 0) {
				vector_size = 10;
			} else {
				if(vector_size*2 < vector_size) {
					/* overflow */
					php_stream_closedir(stream);
					efree(vector);
					return -1;
				}
				vector_size *= 2;
			}
			vector = (zend_string **) safe_erealloc(vector, vector_size, sizeof(char *), 0);
		}

		vector[nfiles] = zend_string_init(sdp.d_name, strlen(sdp.d_name), 0);

		nfiles++;
		if(vector_size < 10 || nfiles == 0) {
			/* overflow */
			php_stream_closedir(stream);
			efree(vector);
			return -1;
		}
	}
	php_stream_closedir(stream);

	*namelist = vector;

	if (nfiles > 0 && compare) {
		qsort(*namelist, nfiles, sizeof(zend_string *), (int(*)(const void *, const void *))compare);
	}
	return nfiles;
}
/* }}} */<|MERGE_RESOLUTION|>--- conflicted
+++ resolved
@@ -1151,16 +1151,14 @@
 		stream->ops->seek(stream, stream->position, SEEK_SET, &stream->position);
 	}
 
-<<<<<<< HEAD
 	bool old_eof = stream->eof;
-=======
+
 	/* See GH-13071: userspace stream is subject to the memory limit. */
 	size_t chunk_size = count;
 	if (php_stream_is(stream, PHP_STREAM_IS_USERSPACE)) {
 		/* If the stream is unbuffered, we can only write one byte at a time. */
 		chunk_size = stream->chunk_size;
 	}
->>>>>>> 5e9e9c9d
 
 	while (count > 0) {
 		ssize_t justwrote = stream->ops->write(stream, buf, MIN(chunk_size, count));
