/*
   +----------------------------------------------------------------------+
   | PHP Version 7                                                        |
   +----------------------------------------------------------------------+
   | Copyright (c) 1997-2015 The PHP Group                                |
   +----------------------------------------------------------------------+
   | This source file is subject to version 3.01 of the PHP license,      |
   | that is bundled with this package in the file LICENSE, and is        |
   | available through the world-wide-web at the following url:           |
   | http://www.php.net/license/3_01.txt                                  |
   | If you did not receive a copy of the PHP license and are unable to   |
   | obtain it through the world-wide-web, please send a note to          |
   | license@php.net so we can mail you a copy immediately.               |
   +----------------------------------------------------------------------+
   | Authors: Wez Furlong <wez@thebrainroom.com>                          |
   +----------------------------------------------------------------------+
 */

/* $Id$ */

#include "php.h"
#include "php_globals.h"
#include "php_network.h"
#include "php_open_temporary_file.h"
#include "ext/standard/file.h"
#include <stddef.h>
#include <fcntl.h>

#include "php_streams_int.h"

/* Global filter hash, copied to FG(stream_filters) on registration of volatile filter */
static HashTable stream_filters_hash;

/* Should only be used during core initialization */
PHPAPI HashTable *php_get_stream_filters_hash_global(void)
{
	return &stream_filters_hash;
}

/* Normal hash selection/retrieval call */
PHPAPI HashTable *_php_get_stream_filters_hash(void)
{
	return (FG(stream_filters) ? FG(stream_filters) : &stream_filters_hash);
}

/* API for registering GLOBAL filters */
PHPAPI int php_stream_filter_register_factory(const char *filterpattern, php_stream_filter_factory *factory)
{
	return zend_hash_str_add_ptr(&stream_filters_hash, filterpattern, strlen(filterpattern), factory) ? SUCCESS : FAILURE;
}

PHPAPI int php_stream_filter_unregister_factory(const char *filterpattern)
{
	return zend_hash_str_del(&stream_filters_hash, filterpattern, strlen(filterpattern));
}

/* API for registering VOLATILE wrappers */
PHPAPI int php_stream_filter_register_factory_volatile(const char *filterpattern, php_stream_filter_factory *factory)
{
	if (!FG(stream_filters)) {
		ALLOC_HASHTABLE(FG(stream_filters));
		zend_hash_init(FG(stream_filters), zend_hash_num_elements(&stream_filters_hash), NULL, NULL, 1);
		zend_hash_copy(FG(stream_filters), &stream_filters_hash, NULL);
	}

	return zend_hash_str_add_ptr(FG(stream_filters), (char*)filterpattern, strlen(filterpattern), factory) ? SUCCESS : FAILURE;
}

/* Buckets */

PHPAPI php_stream_bucket *php_stream_bucket_new(php_stream *stream, char *buf, size_t buflen, int own_buf, int buf_persistent)
{
	int is_persistent = php_stream_is_persistent(stream);
	php_stream_bucket *bucket;

	bucket = (php_stream_bucket*)pemalloc(sizeof(php_stream_bucket), is_persistent);

	if (bucket == NULL) {
		return NULL;
	}

	bucket->next = bucket->prev = NULL;

	if (is_persistent && !buf_persistent) {
		/* all data in a persistent bucket must also be persistent */
		bucket->buf = pemalloc(buflen, 1);

		if (bucket->buf == NULL) {
			pefree(bucket, 1);
			return NULL;
		}

		memcpy(bucket->buf, buf, buflen);
		bucket->buflen = buflen;
		bucket->own_buf = 1;
	} else {
		bucket->buf = buf;
		bucket->buflen = buflen;
		bucket->own_buf = own_buf;
	}
	bucket->is_persistent = is_persistent;
	bucket->refcount = 1;
	bucket->brigade = NULL;

	return bucket;
}

/* Given a bucket, returns a version of that bucket with a writeable buffer.
 * If the original bucket has a refcount of 1 and owns its buffer, then it
 * is returned unchanged.
 * Otherwise, a copy of the buffer is made.
 * In both cases, the original bucket is unlinked from its brigade.
 * If a copy is made, the original bucket is delref'd.
 * */
PHPAPI php_stream_bucket *php_stream_bucket_make_writeable(php_stream_bucket *bucket)
{
	php_stream_bucket *retval;

	php_stream_bucket_unlink(bucket);

	if (bucket->refcount == 1 && bucket->own_buf) {
		return bucket;
	}

	retval = (php_stream_bucket*)pemalloc(sizeof(php_stream_bucket), bucket->is_persistent);
	memcpy(retval, bucket, sizeof(*retval));

	retval->buf = pemalloc(retval->buflen, retval->is_persistent);
	memcpy(retval->buf, bucket->buf, retval->buflen);

	retval->refcount = 1;
	retval->own_buf = 1;

	php_stream_bucket_delref(bucket);

	return retval;
}

PHPAPI int php_stream_bucket_split(php_stream_bucket *in, php_stream_bucket **left, php_stream_bucket **right, size_t length)
{
	*left = (php_stream_bucket*)pecalloc(1, sizeof(php_stream_bucket), in->is_persistent);
	*right = (php_stream_bucket*)pecalloc(1, sizeof(php_stream_bucket), in->is_persistent);

	if (*left == NULL || *right == NULL) {
		goto exit_fail;
	}

	(*left)->buf = pemalloc(length, in->is_persistent);
	(*left)->buflen = length;
	memcpy((*left)->buf, in->buf, length);
	(*left)->refcount = 1;
	(*left)->own_buf = 1;
	(*left)->is_persistent = in->is_persistent;

	(*right)->buflen = in->buflen - length;
	(*right)->buf = pemalloc((*right)->buflen, in->is_persistent);
	memcpy((*right)->buf, in->buf + length, (*right)->buflen);
	(*right)->refcount = 1;
	(*right)->own_buf = 1;
	(*right)->is_persistent = in->is_persistent;

	return SUCCESS;

exit_fail:
	if (*right) {
		if ((*right)->buf) {
			pefree((*right)->buf, in->is_persistent);
		}
		pefree(*right, in->is_persistent);
	}
	if (*left) {
		if ((*left)->buf) {
			pefree((*left)->buf, in->is_persistent);
		}
		pefree(*left, in->is_persistent);
	}
	return FAILURE;
}

PHPAPI void php_stream_bucket_delref(php_stream_bucket *bucket)
{
	if (--bucket->refcount == 0) {
		if (bucket->own_buf) {
			pefree(bucket->buf, bucket->is_persistent);
		}
		pefree(bucket, bucket->is_persistent);
	}
}

PHPAPI void php_stream_bucket_prepend(php_stream_bucket_brigade *brigade, php_stream_bucket *bucket)
{
	bucket->next = brigade->head;
	bucket->prev = NULL;

	if (brigade->head) {
		brigade->head->prev = bucket;
	} else {
		brigade->tail = bucket;
	}
	brigade->head = bucket;
	bucket->brigade = brigade;
}

PHPAPI void php_stream_bucket_append(php_stream_bucket_brigade *brigade, php_stream_bucket *bucket)
{
	if (brigade->tail == bucket) {
		return;
	}

	bucket->prev = brigade->tail;
	bucket->next = NULL;

	if (brigade->tail) {
		brigade->tail->next = bucket;
	} else {
		brigade->head = bucket;
	}
	brigade->tail = bucket;
	bucket->brigade = brigade;
}

PHPAPI void php_stream_bucket_unlink(php_stream_bucket *bucket)
{
	if (bucket->prev) {
		bucket->prev->next = bucket->next;
	} else if (bucket->brigade) {
		bucket->brigade->head = bucket->next;
	}
	if (bucket->next) {
		bucket->next->prev = bucket->prev;
	} else if (bucket->brigade) {
		bucket->brigade->tail = bucket->prev;
	}
	bucket->brigade = NULL;
	bucket->next = bucket->prev = NULL;
}








/* We allow very simple pattern matching for filter factories:
 * if "convert.charset.utf-8/sjis" is requested, we search first for an exact
 * match. If that fails, we try "convert.charset.*", then "convert.*"
 * This means that we don't need to clog up the hashtable with a zillion
 * charsets (for example) but still be able to provide them all as filters */
PHPAPI php_stream_filter *php_stream_filter_create(const char *filtername, zval *filterparams, int persistent)
{
	HashTable *filter_hash = (FG(stream_filters) ? FG(stream_filters) : &stream_filters_hash);
	php_stream_filter_factory *factory = NULL;
	php_stream_filter *filter = NULL;
	int n;
	char *period;

	n = (int)strlen(filtername);

	if (NULL != (factory = zend_hash_str_find_ptr(filter_hash, filtername, n))) {
		filter = factory->create_filter(filtername, filterparams, persistent);
	} else if ((period = strrchr(filtername, '.'))) {
		/* try a wildcard */
		char *wildname;

		wildname = emalloc(n+3);
		memcpy(wildname, filtername, n+1);
		period = wildname + (period - filtername);
		while (period && !filter) {
			*period = '\0';
			strncat(wildname, ".*", 2);
			if (NULL != (factory = zend_hash_str_find_ptr(filter_hash, wildname, strlen(wildname)))) {
				filter = factory->create_filter(filtername, filterparams, persistent);
			}

			*period = '\0';
			period = strrchr(wildname, '.');
		}
		efree(wildname);
	}

	if (filter == NULL) {
		/* TODO: these need correct docrefs */
		if (factory == NULL)
			php_error_docref(NULL, E_WARNING, "unable to locate filter \"%s\"", filtername);
		else
			php_error_docref(NULL, E_WARNING, "unable to create or locate filter \"%s\"", filtername);
	}

	return filter;
}

PHPAPI php_stream_filter *_php_stream_filter_alloc(php_stream_filter_ops *fops, void *abstract, int persistent STREAMS_DC)
{
	php_stream_filter *filter;

	filter = (php_stream_filter*) pemalloc_rel_orig(sizeof(php_stream_filter), persistent);
	memset(filter, 0, sizeof(php_stream_filter));

	filter->fops = fops;
	Z_PTR(filter->abstract) = abstract;
	filter->is_persistent = persistent;

	return filter;
}

PHPAPI void php_stream_filter_free(php_stream_filter *filter)
{
	if (filter->fops->dtor)
		filter->fops->dtor(filter);
	pefree(filter, filter->is_persistent);
}

PHPAPI int php_stream_filter_prepend_ex(php_stream_filter_chain *chain, php_stream_filter *filter)
{
	filter->next = chain->head;
	filter->prev = NULL;

	if (chain->head) {
		chain->head->prev = filter;
	} else {
		chain->tail = filter;
	}
	chain->head = filter;
	filter->chain = chain;

	return SUCCESS;
}

PHPAPI void _php_stream_filter_prepend(php_stream_filter_chain *chain, php_stream_filter *filter)
{
	php_stream_filter_prepend_ex(chain, filter);
}

PHPAPI int php_stream_filter_append_ex(php_stream_filter_chain *chain, php_stream_filter *filter)
{
	php_stream *stream = chain->stream;

	filter->prev = chain->tail;
	filter->next = NULL;
	if (chain->tail) {
		chain->tail->next = filter;
	} else {
		chain->head = filter;
	}
	chain->tail = filter;
	filter->chain = chain;

	if (&(stream->readfilters) == chain && (stream->writepos - stream->readpos) > 0) {
		/* Let's going ahead and wind anything in the buffer through this filter */
		php_stream_bucket_brigade brig_in = { NULL, NULL }, brig_out = { NULL, NULL };
		php_stream_bucket_brigade *brig_inp = &brig_in, *brig_outp = &brig_out;
		php_stream_filter_status_t status;
		php_stream_bucket *bucket;
		size_t consumed = 0;

		bucket = php_stream_bucket_new(stream, (char*) stream->readbuf + stream->readpos, stream->writepos - stream->readpos, 0, 0);
		php_stream_bucket_append(brig_inp, bucket);
		status = filter->fops->filter(stream, filter, brig_inp, brig_outp, &consumed, PSFS_FLAG_NORMAL);

		if (stream->readpos + consumed > (uint)stream->writepos) {
			/* No behaving filter should cause this. */
			status = PSFS_ERR_FATAL;
		}

		switch (status) {
			case PSFS_ERR_FATAL:
				while (brig_in.head) {
					bucket = brig_in.head;
					php_stream_bucket_unlink(bucket);
					php_stream_bucket_delref(bucket);
				}
				while (brig_out.head) {
					bucket = brig_out.head;
					php_stream_bucket_unlink(bucket);
					php_stream_bucket_delref(bucket);
				}
				php_error_docref(NULL, E_WARNING, "Filter failed to process pre-buffered data");
				return FAILURE;
			case PSFS_FEED_ME:
				/* We don't actually need data yet,
				   leave this filter in a feed me state until data is needed.
				   Reset stream's internal read buffer since the filter is "holding" it. */
				stream->readpos = 0;
				stream->writepos = 0;
				break;
			case PSFS_PASS_ON:
				/* If any data is consumed, we cannot rely upon the existing read buffer,
				   as the filtered data must replace the existing data, so invalidate the cache */
				/* note that changes here should be reflected in
				   main/streams/streams.c::php_stream_fill_read_buffer */
				stream->writepos = 0;
				stream->readpos = 0;

				while (brig_outp->head) {
					bucket = brig_outp->head;
					/* Grow buffer to hold this bucket if need be.
					   TODO: See warning in main/stream/streams.c::php_stream_fill_read_buffer */
					if (stream->readbuflen - stream->writepos < bucket->buflen) {
						stream->readbuflen += bucket->buflen;
						stream->readbuf = perealloc(stream->readbuf, stream->readbuflen, stream->is_persistent);
					}
					memcpy(stream->readbuf + stream->writepos, bucket->buf, bucket->buflen);
					stream->writepos += bucket->buflen;

					php_stream_bucket_unlink(bucket);
					php_stream_bucket_delref(bucket);
				}
				break;
		}
	}

	return SUCCESS;
}

PHPAPI void _php_stream_filter_append(php_stream_filter_chain *chain, php_stream_filter *filter)
{
	if (php_stream_filter_append_ex(chain, filter) != SUCCESS) {
		if (chain->head == filter) {
			chain->head = NULL;
			chain->tail = NULL;
		} else {
			filter->prev->next = NULL;
			chain->tail = filter->prev;
		}
	}
}

PHPAPI int _php_stream_filter_flush(php_stream_filter *filter, int finish)
{
	php_stream_bucket_brigade brig_a = { NULL, NULL }, brig_b = { NULL, NULL }, *inp = &brig_a, *outp = &brig_b, *brig_temp;
	php_stream_bucket *bucket;
	php_stream_filter_chain *chain;
	php_stream_filter *current;
	php_stream *stream;
	size_t flushed_size = 0;
	long flags = (finish ? PSFS_FLAG_FLUSH_CLOSE : PSFS_FLAG_FLUSH_INC);

	if (!filter->chain || !filter->chain->stream) {
		/* Filter is not attached to a chain, or chain is somehow not part of a stream */
		return FAILURE;
	}

	chain = filter->chain;
	stream = chain->stream;

	for(current = filter; current; current = current->next) {
		php_stream_filter_status_t status;

<<<<<<< HEAD
		status = filter->fops->filter(stream, filter, inp, outp, NULL, flags);
=======
		status = filter->fops->filter(stream, current, inp, outp, NULL, flags TSRMLS_CC);
>>>>>>> 666cb333
		if (status == PSFS_FEED_ME) {
			/* We've flushed the data far enough */
			return SUCCESS;
		}
		if (status == PSFS_ERR_FATAL) {
			return FAILURE;
		}
		/* Otherwise we have data available to PASS_ON
			Swap the brigades and continue */
		brig_temp = inp;
		inp = outp;
		outp = brig_temp;
		outp->head = NULL;
		outp->tail = NULL;

		flags = PSFS_FLAG_NORMAL;
	}

	/* Last filter returned data via PSFS_PASS_ON
		Do something with it */

	for(bucket = inp->head; bucket; bucket = bucket->next) {
		flushed_size += bucket->buflen;
	}

	if (flushed_size == 0) {
		/* Unlikely, but possible */
		return SUCCESS;
	}

	if (chain == &(stream->readfilters)) {
		/* Dump any newly flushed data to the read buffer */
		if (stream->readpos > 0) {
			/* Back the buffer up */
			memcpy(stream->readbuf, stream->readbuf + stream->readpos, stream->writepos - stream->readpos);
			stream->readpos = 0;
			stream->writepos -= stream->readpos;
		}
		if (flushed_size > (stream->readbuflen - stream->writepos)) {
			/* Grow the buffer */
			stream->readbuf = perealloc(stream->readbuf, stream->writepos + flushed_size + stream->chunk_size, stream->is_persistent);
		}
		while ((bucket = inp->head)) {
			memcpy(stream->readbuf + stream->writepos, bucket->buf, bucket->buflen);
			stream->writepos += bucket->buflen;
			php_stream_bucket_unlink(bucket);
			php_stream_bucket_delref(bucket);
		}
	} else if (chain == &(stream->writefilters)) {
		/* Send flushed data to the stream */
		while ((bucket = inp->head)) {
			stream->ops->write(stream, bucket->buf, bucket->buflen);
			php_stream_bucket_unlink(bucket);
			php_stream_bucket_delref(bucket);
		}
	}

	return SUCCESS;
}

PHPAPI php_stream_filter *php_stream_filter_remove(php_stream_filter *filter, int call_dtor)
{
	if (filter->prev) {
		filter->prev->next = filter->next;
	} else {
		filter->chain->head = filter->next;
	}
	if (filter->next) {
		filter->next->prev = filter->prev;
	} else {
		filter->chain->tail = filter->prev;
	}

	if (filter->res) {
		zend_list_delete(filter->res);
	}

	if (call_dtor) {
		php_stream_filter_free(filter);
		return NULL;
	}
	return filter;
}

/*
 * Local variables:
 * tab-width: 4
 * c-basic-offset: 4
 * End:
 * vim600: noet sw=4 ts=4 fdm=marker
 * vim<600: noet sw=4 ts=4
 */<|MERGE_RESOLUTION|>--- conflicted
+++ resolved
@@ -447,11 +447,7 @@
 	for(current = filter; current; current = current->next) {
 		php_stream_filter_status_t status;
 
-<<<<<<< HEAD
-		status = filter->fops->filter(stream, filter, inp, outp, NULL, flags);
-=======
-		status = filter->fops->filter(stream, current, inp, outp, NULL, flags TSRMLS_CC);
->>>>>>> 666cb333
+		status = filter->fops->filter(stream, current, inp, outp, NULL, flags);
 		if (status == PSFS_FEED_ME) {
 			/* We've flushed the data far enough */
 			return SUCCESS;
