/*
   +----------------------------------------------------------------------+
   | Copyright (c) The PHP Group                                          |
   +----------------------------------------------------------------------+
   | This source file is subject to version 3.01 of the PHP license,      |
   | that is bundled with this package in the file LICENSE, and is        |
   | available through the world-wide-web at the following url:           |
   | http://www.php.net/license/3_01.txt                                  |
   | If you did not receive a copy of the PHP license and are unable to   |
   | obtain it through the world-wide-web, please send a note to          |
   | license@php.net so we can mail you a copy immediately.               |
   +----------------------------------------------------------------------+
   | Authors: Wez Furlong <wez@thebrainroom.com>                          |
   +----------------------------------------------------------------------+
 */

#include "php.h"
#include "php_globals.h"
#include "php_network.h"
#include "php_open_temporary_file.h"
#include "ext/standard/file.h"
#include "ext/standard/flock_compat.h"
#include "ext/standard/php_filestat.h"
#include <stddef.h>
#include <fcntl.h>
#if HAVE_SYS_WAIT_H
#include <sys/wait.h>
#endif
#if HAVE_SYS_FILE_H
#include <sys/file.h>
#endif
#ifdef HAVE_SYS_MMAN_H
#include <sys/mman.h>
#endif
#include "SAPI.h"

#include "php_streams_int.h"
#ifdef PHP_WIN32
# include "win32/winutil.h"
# include "win32/time.h"
# include "win32/ioutil.h"
# include "win32/readdir.h"
#endif

#define php_stream_fopen_from_fd_int(fd, mode, persistent_id)	_php_stream_fopen_from_fd_int((fd), (mode), (persistent_id) STREAMS_CC)
#define php_stream_fopen_from_fd_int_rel(fd, mode, persistent_id)	 _php_stream_fopen_from_fd_int((fd), (mode), (persistent_id) STREAMS_REL_CC)
#define php_stream_fopen_from_file_int(file, mode)	_php_stream_fopen_from_file_int((file), (mode) STREAMS_CC)
#define php_stream_fopen_from_file_int_rel(file, mode)	 _php_stream_fopen_from_file_int((file), (mode) STREAMS_REL_CC)

#ifndef PHP_WIN32
extern int php_get_uid_by_name(const char *name, uid_t *uid);
extern int php_get_gid_by_name(const char *name, gid_t *gid);
#endif

#if defined(PHP_WIN32)
# define PLAIN_WRAP_BUF_SIZE(st) (((st) > UINT_MAX) ? UINT_MAX : (unsigned int)(st))
#else
# define PLAIN_WRAP_BUF_SIZE(st) (st)
#endif

/* parse standard "fopen" modes into open() flags */
PHPAPI int php_stream_parse_fopen_modes(const char *mode, int *open_flags)
{
	int flags;

	switch (mode[0]) {
		case 'r':
			flags = 0;
			break;
		case 'w':
			flags = O_TRUNC|O_CREAT;
			break;
		case 'a':
			flags = O_CREAT|O_APPEND;
			break;
		case 'x':
			flags = O_CREAT|O_EXCL;
			break;
		case 'c':
			flags = O_CREAT;
			break;
		default:
			/* unknown mode */
			return FAILURE;
	}

	if (strchr(mode, '+')) {
		flags |= O_RDWR;
	} else if (flags) {
		flags |= O_WRONLY;
	} else {
		flags |= O_RDONLY;
	}

#if defined(O_CLOEXEC)
	if (strchr(mode, 'e')) {
		flags |= O_CLOEXEC;
	}
#endif

#if defined(O_NONBLOCK)
	if (strchr(mode, 'n')) {
		flags |= O_NONBLOCK;
	}
#endif

#if defined(_O_TEXT) && defined(O_BINARY)
	if (strchr(mode, 't')) {
		flags |= _O_TEXT;
	} else {
		flags |= O_BINARY;
	}
#endif

	*open_flags = flags;
	return SUCCESS;
}


/* {{{ ------- STDIO stream implementation -------*/

typedef struct {
	FILE *file;
	int fd;					/* underlying file descriptor */
	unsigned is_process_pipe:1;	/* use pclose instead of fclose */
	unsigned is_pipe:1;		/* stream is an actual pipe, currently Windows only*/
	unsigned cached_fstat:1;	/* sb is valid */
	unsigned is_pipe_blocking:1; /* allow blocking read() on pipes, currently Windows only */
	unsigned no_forced_fstat:1;  /* Use fstat cache even if forced */
	unsigned is_seekable:1;		/* don't try and seek, if not set */
	unsigned _reserved:26;

	int lock_flag;			/* stores the lock state */
	zend_string *temp_name;	/* if non-null, this is the path to a temporary file that
							 * is to be deleted when the stream is closed */
#ifdef HAVE_FLUSHIO
	char last_op;
#endif

#ifdef HAVE_MMAP
	char *last_mapped_addr;
	size_t last_mapped_len;
#endif
#ifdef PHP_WIN32
	char *last_mapped_addr;
	HANDLE file_mapping;
#endif

	zend_stat_t sb;
} php_stdio_stream_data;
#define PHP_STDIOP_GET_FD(anfd, data)	anfd = (data)->file ? fileno((data)->file) : (data)->fd

static int do_fstat(php_stdio_stream_data *d, int force)
{
	if (!d->cached_fstat || (force && !d->no_forced_fstat)) {
		int fd;
		int r;

		PHP_STDIOP_GET_FD(fd, d);
		r = zend_fstat(fd, &d->sb);
		d->cached_fstat = r == 0;

		return r;
	}
	return 0;
}

static php_stream *_php_stream_fopen_from_fd_int(int fd, const char *mode, const char *persistent_id STREAMS_DC)
{
	php_stdio_stream_data *self;

	self = pemalloc_rel_orig(sizeof(*self), persistent_id);
	memset(self, 0, sizeof(*self));
	self->file = NULL;
	self->is_seekable = 1;
	self->is_pipe = 0;
	self->lock_flag = LOCK_UN;
	self->is_process_pipe = 0;
	self->temp_name = NULL;
	self->fd = fd;
#ifdef PHP_WIN32
	self->is_pipe_blocking = 0;
#endif

	return php_stream_alloc_rel(&php_stream_stdio_ops, self, persistent_id, mode);
}

static php_stream *_php_stream_fopen_from_file_int(FILE *file, const char *mode STREAMS_DC)
{
	php_stdio_stream_data *self;

	self = emalloc_rel_orig(sizeof(*self));
	memset(self, 0, sizeof(*self));
	self->file = file;
	self->is_seekable = 1;
	self->is_pipe = 0;
	self->lock_flag = LOCK_UN;
	self->is_process_pipe = 0;
	self->temp_name = NULL;
	self->fd = fileno(file);
#ifdef PHP_WIN32
	self->is_pipe_blocking = 0;
#endif

	return php_stream_alloc_rel(&php_stream_stdio_ops, self, 0, mode);
}

PHPAPI php_stream *_php_stream_fopen_temporary_file(const char *dir, const char *pfx, zend_string **opened_path_ptr STREAMS_DC)
{
	zend_string *opened_path = NULL;
	int fd;

	fd = php_open_temporary_fd(dir, pfx, &opened_path);
	if (fd != -1)	{
		php_stream *stream;

		if (opened_path_ptr) {
			*opened_path_ptr = opened_path;
		}

		stream = php_stream_fopen_from_fd_int_rel(fd, "r+b", NULL);
		if (stream) {
			php_stdio_stream_data *self = (php_stdio_stream_data*)stream->abstract;
			stream->wrapper = (php_stream_wrapper*)&php_plain_files_wrapper;
			stream->orig_path = estrndup(ZSTR_VAL(opened_path), ZSTR_LEN(opened_path));

			self->temp_name = opened_path;
			self->lock_flag = LOCK_UN;

			return stream;
		}
		close(fd);

		php_error_docref(NULL, E_WARNING, "Unable to allocate stream");

		return NULL;
	}
	return NULL;
}

PHPAPI php_stream *_php_stream_fopen_tmpfile(int dummy STREAMS_DC)
{
	return php_stream_fopen_temporary_file(NULL, "php", NULL);
}

static void detect_is_seekable(php_stdio_stream_data *self) {
#if defined(S_ISFIFO) && defined(S_ISCHR)
	if (self->fd >= 0 && do_fstat(self, 0) == 0) {
		self->is_seekable = !(S_ISFIFO(self->sb.st_mode) || S_ISCHR(self->sb.st_mode));
		self->is_pipe = S_ISFIFO(self->sb.st_mode);
	}
#elif defined(PHP_WIN32)
	zend_uintptr_t handle = _get_osfhandle(self->fd);

	if (handle != (zend_uintptr_t)INVALID_HANDLE_VALUE) {
		DWORD file_type = GetFileType((HANDLE)handle);

		self->is_seekable = !(file_type == FILE_TYPE_PIPE || file_type == FILE_TYPE_CHAR);
		self->is_pipe = file_type == FILE_TYPE_PIPE;

		/* Additional check needed to distinguish between pipes and sockets. */
		if (self->is_pipe && !GetNamedPipeInfo((HANDLE) handle, NULL, NULL, NULL, NULL)) {
			self->is_pipe = 0;
		}
	}
#endif
}

PHPAPI php_stream *_php_stream_fopen_from_fd(int fd, const char *mode, const char *persistent_id STREAMS_DC)
{
	php_stream *stream = php_stream_fopen_from_fd_int_rel(fd, mode, persistent_id);

	if (stream) {
		php_stdio_stream_data *self = (php_stdio_stream_data*)stream->abstract;

		detect_is_seekable(self);
		if (!self->is_seekable) {
			stream->flags |= PHP_STREAM_FLAG_NO_SEEK;
			stream->position = -1;
		} else {
			stream->position = zend_lseek(self->fd, 0, SEEK_CUR);
#ifdef ESPIPE
			/* FIXME: Is this code still needed? */
			if (stream->position == (zend_off_t)-1 && errno == ESPIPE) {
				stream->flags |= PHP_STREAM_FLAG_NO_SEEK;
				self->is_seekable = 0;
			}
#endif
		}
	}

	return stream;
}

PHPAPI php_stream *_php_stream_fopen_from_file(FILE *file, const char *mode STREAMS_DC)
{
	php_stream *stream = php_stream_fopen_from_file_int_rel(file, mode);

	if (stream) {
		php_stdio_stream_data *self = (php_stdio_stream_data*)stream->abstract;

		detect_is_seekable(self);
		if (!self->is_seekable) {
			stream->flags |= PHP_STREAM_FLAG_NO_SEEK;
			stream->position = -1;
		} else {
			stream->position = zend_ftell(file);
		}
	}

	return stream;
}

PHPAPI php_stream *_php_stream_fopen_from_pipe(FILE *file, const char *mode STREAMS_DC)
{
	php_stdio_stream_data *self;
	php_stream *stream;

	self = emalloc_rel_orig(sizeof(*self));
	memset(self, 0, sizeof(*self));
	self->file = file;
	self->is_seekable = 0;
	self->is_pipe = 1;
	self->lock_flag = LOCK_UN;
	self->is_process_pipe = 1;
	self->fd = fileno(file);
	self->temp_name = NULL;
#ifdef PHP_WIN32
	self->is_pipe_blocking = 0;
#endif

	stream = php_stream_alloc_rel(&php_stream_stdio_ops, self, 0, mode);
	stream->flags |= PHP_STREAM_FLAG_NO_SEEK;
	return stream;
}

static ssize_t php_stdiop_write(php_stream *stream, const char *buf, size_t count)
{
	php_stdio_stream_data *data = (php_stdio_stream_data*)stream->abstract;

	assert(data != NULL);

	if (data->fd >= 0) {
#ifdef PHP_WIN32
		ssize_t bytes_written;
		if (ZEND_SIZE_T_UINT_OVFL(count)) {
			count = UINT_MAX;
		}
		bytes_written = _write(data->fd, buf, (unsigned int)count);
#else
		ssize_t bytes_written = write(data->fd, buf, count);
#endif
		if (bytes_written < 0) {
			if (errno == EWOULDBLOCK || errno == EAGAIN) {
				return 0;
			}
			if (errno == EINTR) {
				/* TODO: Should this be treated as a proper error or not? */
				return bytes_written;
			}
			php_error_docref(NULL, E_NOTICE, "Write of %zu bytes failed with errno=%d %s", count, errno, strerror(errno));
		}
		return bytes_written;
	} else {

#ifdef HAVE_FLUSHIO
		if (data->is_seekable && data->last_op == 'r') {
			zend_fseek(data->file, 0, SEEK_CUR);
		}
		data->last_op = 'w';
#endif

		return (ssize_t) fwrite(buf, 1, count, data->file);
	}
}

static ssize_t php_stdiop_read(php_stream *stream, char *buf, size_t count)
{
	php_stdio_stream_data *data = (php_stdio_stream_data*)stream->abstract;
	ssize_t ret;

	assert(data != NULL);

	if (data->fd >= 0) {
#ifdef PHP_WIN32
		php_stdio_stream_data *self = (php_stdio_stream_data*)stream->abstract;

		if ((self->is_pipe || self->is_process_pipe) && !self->is_pipe_blocking) {
			HANDLE ph = (HANDLE)_get_osfhandle(data->fd);
			int retry = 0;
			DWORD avail_read = 0;

			do {
				/* Look ahead to get the available data amount to read. Do the same
					as read() does, however not blocking forever. In case it failed,
					no data will be read (better than block). */
				if (!PeekNamedPipe(ph, NULL, 0, NULL, &avail_read, NULL)) {
					break;
				}
				/* If there's nothing to read, wait in 10us periods. */
				if (0 == avail_read) {
					usleep(10);
				}
			} while (0 == avail_read && retry++ < 3200000);

			/* Reduce the required data amount to what is available, otherwise read()
				will block.*/
			if (avail_read < count) {
				count = avail_read;
			}
		}
#endif
		ret = read(data->fd, buf,  PLAIN_WRAP_BUF_SIZE(count));

		if (ret == (size_t)-1 && errno == EINTR) {
			/* Read was interrupted, retry once,
			   If read still fails, giveup with feof==0
			   so script can retry if desired */
			ret = read(data->fd, buf,  PLAIN_WRAP_BUF_SIZE(count));
		}

		if (ret < 0) {
			if (errno == EWOULDBLOCK || errno == EAGAIN) {
				/* Not an error. */
				ret = 0;
			} else if (errno == EINTR) {
				/* TODO: Should this be treated as a proper error or not? */
			} else {
				php_error_docref(NULL, E_NOTICE, "Read of %zu bytes failed with errno=%d %s", count, errno, strerror(errno));

				/* TODO: Remove this special-case? */
				if (errno != EBADF) {
					stream->eof = 1;
				}
			}
		} else if (ret == 0) {
			stream->eof = 1;
		}

	} else {
#ifdef HAVE_FLUSHIO
		if (data->is_seekable && data->last_op == 'w')
			zend_fseek(data->file, 0, SEEK_CUR);
		data->last_op = 'r';
#endif

		ret = fread(buf, 1, count, data->file);

		stream->eof = feof(data->file);
	}
	return ret;
}

static int php_stdiop_close(php_stream *stream, int close_handle)
{
	int ret;
	php_stdio_stream_data *data = (php_stdio_stream_data*)stream->abstract;

	assert(data != NULL);

#ifdef HAVE_MMAP
	if (data->last_mapped_addr) {
		munmap(data->last_mapped_addr, data->last_mapped_len);
		data->last_mapped_addr = NULL;
	}
#elif defined(PHP_WIN32)
	if (data->last_mapped_addr) {
		UnmapViewOfFile(data->last_mapped_addr);
		data->last_mapped_addr = NULL;
	}
	if (data->file_mapping) {
		CloseHandle(data->file_mapping);
		data->file_mapping = NULL;
	}
#endif

	if (close_handle) {
		if (data->file) {
			if (data->is_process_pipe) {
				errno = 0;
				ret = pclose(data->file);

#ifdef HAVE_SYS_WAIT_H
				if (WIFEXITED(ret)) {
					ret = WEXITSTATUS(ret);
				}
#endif
			} else {
				ret = fclose(data->file);
				data->file = NULL;
			}
		} else if (data->fd != -1) {
			ret = close(data->fd);
			data->fd = -1;
		} else {
			return 0; /* everything should be closed already -> success */
		}
		if (data->temp_name) {
#ifdef PHP_WIN32
			php_win32_ioutil_unlink(ZSTR_VAL(data->temp_name));
#else
			unlink(ZSTR_VAL(data->temp_name));
#endif
			/* temporary streams are never persistent */
			zend_string_release_ex(data->temp_name, 0);
			data->temp_name = NULL;
		}
	} else {
		ret = 0;
		data->file = NULL;
		data->fd = -1;
	}

	pefree(data, stream->is_persistent);

	return ret;
}

static int php_stdiop_flush(php_stream *stream)
{
	php_stdio_stream_data *data = (php_stdio_stream_data*)stream->abstract;

	assert(data != NULL);

	/*
	 * stdio buffers data in user land. By calling fflush(3), this
	 * data is send to the kernel using write(2). fsync'ing is
	 * something completely different.
	 */
	if (data->file) {
		return fflush(data->file);
	}
	return 0;
}

static int php_stdiop_seek(php_stream *stream, zend_off_t offset, int whence, zend_off_t *newoffset)
{
	php_stdio_stream_data *data = (php_stdio_stream_data*)stream->abstract;
	int ret;

	assert(data != NULL);

	if (!data->is_seekable) {
		php_error_docref(NULL, E_WARNING, "Cannot seek on this stream");
		return -1;
	}

	if (data->fd >= 0) {
		zend_off_t result;

		result = zend_lseek(data->fd, offset, whence);
		if (result == (zend_off_t)-1)
			return -1;

		*newoffset = result;
		return 0;

	} else {
		ret = zend_fseek(data->file, offset, whence);
		*newoffset = zend_ftell(data->file);
		return ret;
	}
}

static int php_stdiop_cast(php_stream *stream, int castas, void **ret)
{
	php_socket_t fd;
	php_stdio_stream_data *data = (php_stdio_stream_data*) stream->abstract;

	assert(data != NULL);

	/* as soon as someone touches the stdio layer, buffering may ensue,
	 * so we need to stop using the fd directly in that case */

	switch (castas)	{
		case PHP_STREAM_AS_STDIO:
			if (ret) {

				if (data->file == NULL) {
					/* we were opened as a plain file descriptor, so we
					 * need fdopen now */
					char fixed_mode[5];
					php_stream_mode_sanitize_fdopen_fopencookie(stream, fixed_mode);
					data->file = fdopen(data->fd, fixed_mode);
					if (data->file == NULL) {
						return FAILURE;
					}
				}

				*(FILE**)ret = data->file;
				data->fd = SOCK_ERR;
			}
			return SUCCESS;

		case PHP_STREAM_AS_FD_FOR_SELECT:
			PHP_STDIOP_GET_FD(fd, data);
			if (SOCK_ERR == fd) {
				return FAILURE;
			}
			if (ret) {
				*(php_socket_t *)ret = fd;
			}
			return SUCCESS;

		case PHP_STREAM_AS_FD:
			PHP_STDIOP_GET_FD(fd, data);

			if (SOCK_ERR == fd) {
				return FAILURE;
			}
			if (data->file) {
				fflush(data->file);
			}
			if (ret) {
				*(php_socket_t *)ret = fd;
			}
			return SUCCESS;
		default:
			return FAILURE;
	}
}

static int php_stdiop_stat(php_stream *stream, php_stream_statbuf *ssb)
{
	int ret;
	php_stdio_stream_data *data = (php_stdio_stream_data*) stream->abstract;

	assert(data != NULL);
	if((ret = do_fstat(data, 1)) == 0) {
		memcpy(&ssb->sb, &data->sb, sizeof(ssb->sb));
	}

	return ret;
}

static int php_stdiop_set_option(php_stream *stream, int option, int value, void *ptrparam)
{
	php_stdio_stream_data *data = (php_stdio_stream_data*) stream->abstract;
	size_t size;
	int fd;
#ifdef O_NONBLOCK
	/* FIXME: make this work for win32 */
	int flags;
	int oldval;
#endif

	PHP_STDIOP_GET_FD(fd, data);

	switch(option) {
		case PHP_STREAM_OPTION_BLOCKING:
			if (fd == -1)
				return -1;
#ifdef O_NONBLOCK
			flags = fcntl(fd, F_GETFL, 0);
			oldval = (flags & O_NONBLOCK) ? 0 : 1;
			if (value)
				flags &= ~O_NONBLOCK;
			else
				flags |= O_NONBLOCK;

			if (-1 == fcntl(fd, F_SETFL, flags))
				return -1;
			return oldval;
#else
			return -1; /* not yet implemented */
#endif

		case PHP_STREAM_OPTION_WRITE_BUFFER:

			if (data->file == NULL) {
				return -1;
			}

			if (ptrparam)
				size = *(size_t *)ptrparam;
			else
				size = BUFSIZ;

			switch(value) {
				case PHP_STREAM_BUFFER_NONE:
					return setvbuf(data->file, NULL, _IONBF, 0);

				case PHP_STREAM_BUFFER_LINE:
					return setvbuf(data->file, NULL, _IOLBF, size);

				case PHP_STREAM_BUFFER_FULL:
					return setvbuf(data->file, NULL, _IOFBF, size);

				default:
					return -1;
			}
			break;

		case PHP_STREAM_OPTION_LOCKING:
			if (fd == -1) {
				return -1;
			}

			if ((zend_uintptr_t) ptrparam == PHP_STREAM_LOCK_SUPPORTED) {
				return 0;
			}

			if (!flock(fd, value)) {
				data->lock_flag = value;
				return 0;
			} else {
				return -1;
			}
			break;

		case PHP_STREAM_OPTION_MMAP_API:
#ifdef HAVE_MMAP
			{
				php_stream_mmap_range *range = (php_stream_mmap_range*)ptrparam;
				int prot, flags;

				switch (value) {
					case PHP_STREAM_MMAP_SUPPORTED:
						return fd == -1 ? PHP_STREAM_OPTION_RETURN_ERR : PHP_STREAM_OPTION_RETURN_OK;

					case PHP_STREAM_MMAP_MAP_RANGE:
						if (do_fstat(data, 1) != 0) {
							return PHP_STREAM_OPTION_RETURN_ERR;
						}
						if (range->offset > data->sb.st_size) {
							range->offset = data->sb.st_size;
						}
						if (range->length == 0 ||
								range->length > data->sb.st_size - range->offset) {
							range->length = data->sb.st_size - range->offset;
						}
						switch (range->mode) {
							case PHP_STREAM_MAP_MODE_READONLY:
								prot = PROT_READ;
								flags = MAP_PRIVATE;
								break;
							case PHP_STREAM_MAP_MODE_READWRITE:
								prot = PROT_READ | PROT_WRITE;
								flags = MAP_PRIVATE;
								break;
							case PHP_STREAM_MAP_MODE_SHARED_READONLY:
								prot = PROT_READ;
								flags = MAP_SHARED;
								break;
							case PHP_STREAM_MAP_MODE_SHARED_READWRITE:
								prot = PROT_READ | PROT_WRITE;
								flags = MAP_SHARED;
								break;
							default:
								return PHP_STREAM_OPTION_RETURN_ERR;
						}
						range->mapped = (char*)mmap(NULL, range->length, prot, flags, fd, range->offset);
						if (range->mapped == (char*)MAP_FAILED) {
							range->mapped = NULL;
							return PHP_STREAM_OPTION_RETURN_ERR;
						}
						/* remember the mapping */
						data->last_mapped_addr = range->mapped;
						data->last_mapped_len = range->length;
						return PHP_STREAM_OPTION_RETURN_OK;

					case PHP_STREAM_MMAP_UNMAP:
						if (data->last_mapped_addr) {
							munmap(data->last_mapped_addr, data->last_mapped_len);
							data->last_mapped_addr = NULL;

							return PHP_STREAM_OPTION_RETURN_OK;
						}
						return PHP_STREAM_OPTION_RETURN_ERR;
				}
			}
#elif defined(PHP_WIN32)
			{
				php_stream_mmap_range *range = (php_stream_mmap_range*)ptrparam;
				HANDLE hfile = (HANDLE)_get_osfhandle(fd);
				DWORD prot, acc, loffs = 0, delta = 0;
				LARGE_INTEGER file_size;

				switch (value) {
					case PHP_STREAM_MMAP_SUPPORTED:
						return hfile == INVALID_HANDLE_VALUE ? PHP_STREAM_OPTION_RETURN_ERR : PHP_STREAM_OPTION_RETURN_OK;

					case PHP_STREAM_MMAP_MAP_RANGE:
						switch (range->mode) {
							case PHP_STREAM_MAP_MODE_READONLY:
								prot = PAGE_READONLY;
								acc = FILE_MAP_READ;
								break;
							case PHP_STREAM_MAP_MODE_READWRITE:
								prot = PAGE_READWRITE;
								acc = FILE_MAP_READ | FILE_MAP_WRITE;
								break;
							case PHP_STREAM_MAP_MODE_SHARED_READONLY:
								prot = PAGE_READONLY;
								acc = FILE_MAP_READ;
								/* TODO: we should assign a name for the mapping */
								break;
							case PHP_STREAM_MAP_MODE_SHARED_READWRITE:
								prot = PAGE_READWRITE;
								acc = FILE_MAP_READ | FILE_MAP_WRITE;
								/* TODO: we should assign a name for the mapping */
								break;
							default:
								return PHP_STREAM_OPTION_RETURN_ERR;
						}

						/* create a mapping capable of viewing the whole file (this costs no real resources) */
						data->file_mapping = CreateFileMapping(hfile, NULL, prot, 0, 0, NULL);

						if (data->file_mapping == NULL) {
							return PHP_STREAM_OPTION_RETURN_ERR;
						}

						if (!GetFileSizeEx(hfile, &file_size)) {
							CloseHandle(data->file_mapping);
							data->file_mapping = NULL;
							return PHP_STREAM_OPTION_RETURN_ERR;
						}
# if defined(_WIN64)
						size = file_size.QuadPart;
# else
						if (file_size.HighPart) {
							CloseHandle(data->file_mapping);
							data->file_mapping = NULL;
							return PHP_STREAM_OPTION_RETURN_ERR;
						} else {
							size = file_size.LowPart;
						}
# endif
						if (range->offset > size) {
							range->offset = size;
						}
						if (range->length == 0 || range->length > size - range->offset) {
							range->length = size - range->offset;
						}

						/* figure out how big a chunk to map to be able to view the part that we need */
						if (range->offset != 0) {
							SYSTEM_INFO info;
							DWORD gran;

							GetSystemInfo(&info);
							gran = info.dwAllocationGranularity;
							loffs = ((DWORD)range->offset / gran) * gran;
							delta = (DWORD)range->offset - loffs;
						}

						/* MapViewOfFile()ing zero bytes would map to the end of the file; match *nix behavior instead */
						if (range->length + delta == 0) {
							return PHP_STREAM_OPTION_RETURN_ERR;
						}

						data->last_mapped_addr = MapViewOfFile(data->file_mapping, acc, 0, loffs, range->length + delta);

						if (data->last_mapped_addr) {
							/* give them back the address of the start offset they requested */
							range->mapped = data->last_mapped_addr + delta;
							return PHP_STREAM_OPTION_RETURN_OK;
						}

						CloseHandle(data->file_mapping);
						data->file_mapping = NULL;

						return PHP_STREAM_OPTION_RETURN_ERR;

					case PHP_STREAM_MMAP_UNMAP:
						if (data->last_mapped_addr) {
							UnmapViewOfFile(data->last_mapped_addr);
							data->last_mapped_addr = NULL;
							CloseHandle(data->file_mapping);
							data->file_mapping = NULL;
							return PHP_STREAM_OPTION_RETURN_OK;
						}
						return PHP_STREAM_OPTION_RETURN_ERR;

					default:
						return PHP_STREAM_OPTION_RETURN_ERR;
				}
			}

#endif
			return PHP_STREAM_OPTION_RETURN_NOTIMPL;

		case PHP_STREAM_OPTION_TRUNCATE_API:
			switch (value) {
				case PHP_STREAM_TRUNCATE_SUPPORTED:
					return fd == -1 ? PHP_STREAM_OPTION_RETURN_ERR : PHP_STREAM_OPTION_RETURN_OK;

				case PHP_STREAM_TRUNCATE_SET_SIZE: {
					ptrdiff_t new_size = *(ptrdiff_t*)ptrparam;
					if (new_size < 0) {
						return PHP_STREAM_OPTION_RETURN_ERR;
					}
#ifdef PHP_WIN32
					HANDLE h = (HANDLE) _get_osfhandle(fd);
					if (INVALID_HANDLE_VALUE == h) {
						return PHP_STREAM_OPTION_RETURN_ERR;
					}

					LARGE_INTEGER sz, old_sz;
					sz.QuadPart = 0;

					if (!SetFilePointerEx(h, sz, &old_sz, FILE_CURRENT)) {
						return PHP_STREAM_OPTION_RETURN_ERR;
					}

#ifdef _WIN64
					sz.QuadPart = new_size;
#else
					sz.HighPart = 0;
					sz.LowPart = new_size;
#endif
					if (!SetFilePointerEx(h, sz, NULL, FILE_BEGIN)) {
						return PHP_STREAM_OPTION_RETURN_ERR;
					}
					if (0 == SetEndOfFile(h)) {
						return PHP_STREAM_OPTION_RETURN_ERR;
					}
					if (!SetFilePointerEx(h, old_sz, NULL, FILE_BEGIN)) {
						return PHP_STREAM_OPTION_RETURN_ERR;
					}
					return PHP_STREAM_OPTION_RETURN_OK;
#else
					return ftruncate(fd, new_size) == 0 ? PHP_STREAM_OPTION_RETURN_OK : PHP_STREAM_OPTION_RETURN_ERR;
#endif
				}
			}
			return PHP_STREAM_OPTION_RETURN_NOTIMPL;

#ifdef PHP_WIN32
		case PHP_STREAM_OPTION_PIPE_BLOCKING:
			data->is_pipe_blocking = value;
			return PHP_STREAM_OPTION_RETURN_OK;
#endif
		case PHP_STREAM_OPTION_META_DATA_API:
			if (fd == -1)
				return -1;
#ifdef O_NONBLOCK
			flags = fcntl(fd, F_GETFL, 0);

			add_assoc_bool((zval*)ptrparam, "timed_out", 0);
			add_assoc_bool((zval*)ptrparam, "blocked", (flags & O_NONBLOCK)? 0 : 1);
			add_assoc_bool((zval*)ptrparam, "eof", stream->eof);

			return PHP_STREAM_OPTION_RETURN_OK;
#endif
			return -1;
		default:
			return PHP_STREAM_OPTION_RETURN_NOTIMPL;
	}
}

/* This should be "const", but phpdbg overwrite it */
PHPAPI php_stream_ops	php_stream_stdio_ops = {
	php_stdiop_write, php_stdiop_read,
	php_stdiop_close, php_stdiop_flush,
	"STDIO",
	php_stdiop_seek,
	php_stdiop_cast,
	php_stdiop_stat,
	php_stdiop_set_option
};
/* }}} */

/* {{{ plain files opendir/readdir implementation */
static ssize_t php_plain_files_dirstream_read(php_stream *stream, char *buf, size_t count)
{
	DIR *dir = (DIR*)stream->abstract;
	struct dirent *result;
	php_stream_dirent *ent = (php_stream_dirent*)buf;

	/* avoid problems if someone mis-uses the stream */
	if (count != sizeof(php_stream_dirent))
		return -1;

	result = readdir(dir);
	if (result) {
		PHP_STRLCPY(ent->d_name, result->d_name, sizeof(ent->d_name), strlen(result->d_name));
		return sizeof(php_stream_dirent);
	}
	return 0;
}

static int php_plain_files_dirstream_close(php_stream *stream, int close_handle)
{
	return closedir((DIR *)stream->abstract);
}

static int php_plain_files_dirstream_rewind(php_stream *stream, zend_off_t offset, int whence, zend_off_t *newoffs)
{
	rewinddir((DIR *)stream->abstract);
	return 0;
}

static const php_stream_ops	php_plain_files_dirstream_ops = {
	NULL, php_plain_files_dirstream_read,
	php_plain_files_dirstream_close, NULL,
	"dir",
	php_plain_files_dirstream_rewind,
	NULL, /* cast */
	NULL, /* stat */
	NULL  /* set_option */
};

static php_stream *php_plain_files_dir_opener(php_stream_wrapper *wrapper, const char *path, const char *mode,
		int options, zend_string **opened_path, php_stream_context *context STREAMS_DC)
{
	DIR *dir = NULL;
	php_stream *stream = NULL;

#ifdef HAVE_GLOB
	if (options & STREAM_USE_GLOB_DIR_OPEN) {
		return php_glob_stream_wrapper.wops->dir_opener((php_stream_wrapper*)&php_glob_stream_wrapper, path, mode, options, opened_path, context STREAMS_REL_CC);
	}
#endif

	if (((options & STREAM_DISABLE_OPEN_BASEDIR) == 0) && php_check_open_basedir(path)) {
		return NULL;
	}

	dir = VCWD_OPENDIR(path);

#ifdef PHP_WIN32
	if (!dir) {
		php_win32_docref2_from_error(GetLastError(), path, path);
	}

	if (dir && dir->finished) {
		closedir(dir);
		dir = NULL;
	}
#endif
	if (dir) {
		stream = php_stream_alloc(&php_plain_files_dirstream_ops, dir, 0, mode);
		if (stream == NULL)
			closedir(dir);
	}

	return stream;
}
/* }}} */

/* {{{ php_stream_fopen */
PHPAPI php_stream *_php_stream_fopen(const char *filename, const char *mode, zend_string **opened_path, int options STREAMS_DC)
{
	char realpath[MAXPATHLEN];
	int open_flags;
	int fd;
	php_stream *ret;
	int persistent = options & STREAM_OPEN_PERSISTENT;
	char *persistent_id = NULL;

	if (FAILURE == php_stream_parse_fopen_modes(mode, &open_flags)) {
<<<<<<< HEAD
		if (options & REPORT_ERRORS) {
			zend_value_error("\"%s\" is not a valid mode for fopen", mode);
		}
=======
		php_stream_wrapper_log_error(&php_plain_files_wrapper, options, "`%s' is not a valid mode for fopen", mode);
>>>>>>> a89ac98f
		return NULL;
	}

	if (options & STREAM_ASSUME_REALPATH) {
		strlcpy(realpath, filename, sizeof(realpath));
	} else {
		if (expand_filepath(filename, realpath) == NULL) {
			return NULL;
		}
	}

	if (persistent) {
		spprintf(&persistent_id, 0, "streams_stdio_%d_%s", open_flags, realpath);
		switch (php_stream_from_persistent_id(persistent_id, &ret)) {
			case PHP_STREAM_PERSISTENT_SUCCESS:
				if (opened_path) {
					//TODO: avoid reallocation???
					*opened_path = zend_string_init(realpath, strlen(realpath), 0);
				}
				/* fall through */

			case PHP_STREAM_PERSISTENT_FAILURE:
				efree(persistent_id);
				return ret;
		}
	}
#ifdef PHP_WIN32
	fd = php_win32_ioutil_open(realpath, open_flags, 0666);
#else
	fd = open(realpath, open_flags, 0666);
#endif
	if (fd != -1)	{

		if (options & STREAM_OPEN_FOR_INCLUDE) {
			ret = php_stream_fopen_from_fd_int_rel(fd, mode, persistent_id);
		} else {
			ret = php_stream_fopen_from_fd_rel(fd, mode, persistent_id);
		}

		if (ret)	{
			if (opened_path) {
				*opened_path = zend_string_init(realpath, strlen(realpath), 0);
			}
			if (persistent_id) {
				efree(persistent_id);
			}

			/* WIN32 always set ISREG flag */
#ifndef PHP_WIN32
			/* sanity checks for include/require.
			 * We check these after opening the stream, so that we save
			 * on fstat() syscalls */
			if (options & STREAM_OPEN_FOR_INCLUDE) {
				php_stdio_stream_data *self = (php_stdio_stream_data*)ret->abstract;
				int r;

				r = do_fstat(self, 0);
				if ((r == 0 && !S_ISREG(self->sb.st_mode))) {
					if (opened_path) {
						zend_string_release_ex(*opened_path, 0);
						*opened_path = NULL;
					}
					php_stream_close(ret);
					return NULL;
				}

				/* Make sure the fstat result is reused when we later try to get the
				 * file size. */
				self->no_forced_fstat = 1;
			}

			if (options & STREAM_USE_BLOCKING_PIPE) {
				php_stdio_stream_data *self = (php_stdio_stream_data*)ret->abstract;
				self->is_pipe_blocking = 1;
			}
#endif

			return ret;
		}
		close(fd);
	}
	if (persistent_id) {
		efree(persistent_id);
	}
	return NULL;
}
/* }}} */


static php_stream *php_plain_files_stream_opener(php_stream_wrapper *wrapper, const char *path, const char *mode,
		int options, zend_string **opened_path, php_stream_context *context STREAMS_DC)
{
	if (((options & STREAM_DISABLE_OPEN_BASEDIR) == 0) && php_check_open_basedir(path)) {
		return NULL;
	}

	return php_stream_fopen_rel(path, mode, opened_path, options);
}

static int php_plain_files_url_stater(php_stream_wrapper *wrapper, const char *url, int flags, php_stream_statbuf *ssb, php_stream_context *context)
{
	if (strncasecmp(url, "file://", sizeof("file://") - 1) == 0) {
		url += sizeof("file://") - 1;
	}

	if (php_check_open_basedir_ex(url, (flags & PHP_STREAM_URL_STAT_QUIET) ? 0 : 1)) {
		return -1;
	}

#ifdef PHP_WIN32
	if (flags & PHP_STREAM_URL_STAT_LINK) {
		return VCWD_LSTAT(url, &ssb->sb);
	}
#else
# ifdef HAVE_SYMLINK
	if (flags & PHP_STREAM_URL_STAT_LINK) {
		return VCWD_LSTAT(url, &ssb->sb);
	} else
# endif
#endif
		return VCWD_STAT(url, &ssb->sb);
}

static int php_plain_files_unlink(php_stream_wrapper *wrapper, const char *url, int options, php_stream_context *context)
{
	int ret;

	if (strncasecmp(url, "file://", sizeof("file://") - 1) == 0) {
		url += sizeof("file://") - 1;
	}

	if (php_check_open_basedir(url)) {
		return 0;
	}

	ret = VCWD_UNLINK(url);
	if (ret == -1) {
		if (options & REPORT_ERRORS) {
			php_error_docref1(NULL, url, E_WARNING, "%s", strerror(errno));
		}
		return 0;
	}

	/* Clear stat cache (and realpath cache) */
	php_clear_stat_cache(1, NULL, 0);

	return 1;
}

static int php_plain_files_rename(php_stream_wrapper *wrapper, const char *url_from, const char *url_to, int options, php_stream_context *context)
{
	int ret;

	if (!url_from || !url_to) {
		return 0;
	}

#ifdef PHP_WIN32
	if (!php_win32_check_trailing_space(url_from, strlen(url_from))) {
		php_win32_docref2_from_error(ERROR_INVALID_NAME, url_from, url_to);
		return 0;
	}
	if (!php_win32_check_trailing_space(url_to, strlen(url_to))) {
		php_win32_docref2_from_error(ERROR_INVALID_NAME, url_from, url_to);
		return 0;
	}
#endif

	if (strncasecmp(url_from, "file://", sizeof("file://") - 1) == 0) {
		url_from += sizeof("file://") - 1;
	}

	if (strncasecmp(url_to, "file://", sizeof("file://") - 1) == 0) {
		url_to += sizeof("file://") - 1;
	}

	if (php_check_open_basedir(url_from) || php_check_open_basedir(url_to)) {
		return 0;
	}

	ret = VCWD_RENAME(url_from, url_to);

	if (ret == -1) {
#ifndef PHP_WIN32
# ifdef EXDEV
		if (errno == EXDEV) {
			zend_stat_t sb;
# if !defined(ZTS) && !defined(TSRM_WIN32)
            /* not sure what to do in ZTS case, umask is not thread-safe */
			int oldmask = umask(077);
# endif
			int success = 0;
			if (php_copy_file(url_from, url_to) == SUCCESS) {
				if (VCWD_STAT(url_from, &sb) == 0) {
					success = 1;
#  ifndef TSRM_WIN32
					/*
					 * Try to set user and permission info on the target.
					 * If we're not root, then some of these may fail.
					 * We try chown first, to set proper group info, relying
					 * on the system environment to have proper umask to not allow
					 * access to the file in the meantime.
					 */
					if (VCWD_CHOWN(url_to, sb.st_uid, sb.st_gid)) {
						php_error_docref2(NULL, url_from, url_to, E_WARNING, "%s", strerror(errno));
						if (errno != EPERM) {
							success = 0;
						}
					}

					if (success) {
						if (VCWD_CHMOD(url_to, sb.st_mode)) {
							php_error_docref2(NULL, url_from, url_to, E_WARNING, "%s", strerror(errno));
							if (errno != EPERM) {
								success = 0;
							}
						}
					}
#  endif
					if (success) {
						VCWD_UNLINK(url_from);
					}
				} else {
					php_error_docref2(NULL, url_from, url_to, E_WARNING, "%s", strerror(errno));
				}
			} else {
				php_error_docref2(NULL, url_from, url_to, E_WARNING, "%s", strerror(errno));
			}
#  if !defined(ZTS) && !defined(TSRM_WIN32)
			umask(oldmask);
#  endif
			return success;
		}
# endif
#endif

#ifdef PHP_WIN32
		php_win32_docref2_from_error(GetLastError(), url_from, url_to);
#else
		php_error_docref2(NULL, url_from, url_to, E_WARNING, "%s", strerror(errno));
#endif
		return 0;
	}

	/* Clear stat cache (and realpath cache) */
	php_clear_stat_cache(1, NULL, 0);

	return 1;
}

static int php_plain_files_mkdir(php_stream_wrapper *wrapper, const char *dir, int mode, int options, php_stream_context *context)
{
	int ret, recursive = options & PHP_STREAM_MKDIR_RECURSIVE;
	char *p;

	if (strncasecmp(dir, "file://", sizeof("file://") - 1) == 0) {
		dir += sizeof("file://") - 1;
	}

	if (!recursive) {
		ret = php_mkdir(dir, mode);
	} else {
		/* we look for directory separator from the end of string, thus hopefully reducing our work load */
		char *e;
		zend_stat_t sb;
		size_t dir_len = strlen(dir), offset = 0;
		char buf[MAXPATHLEN];

		if (!expand_filepath_with_mode(dir, buf, NULL, 0, CWD_EXPAND )) {
			php_error_docref(NULL, E_WARNING, "Invalid path");
			return 0;
		}

		e = buf +  strlen(buf);

		if ((p = memchr(buf, DEFAULT_SLASH, dir_len))) {
			offset = p - buf + 1;
		}

		if (p && dir_len == 1) {
			/* buf == "DEFAULT_SLASH" */
		}
		else {
			/* find a top level directory we need to create */
			while ( (p = strrchr(buf + offset, DEFAULT_SLASH)) || (offset != 1 && (p = strrchr(buf, DEFAULT_SLASH))) ) {
				int n = 0;

				*p = '\0';
				while (p > buf && *(p-1) == DEFAULT_SLASH) {
					++n;
					--p;
					*p = '\0';
				}
				if (VCWD_STAT(buf, &sb) == 0) {
					while (1) {
						*p = DEFAULT_SLASH;
						if (!n) break;
						--n;
						++p;
					}
					break;
				}
			}
		}

		if (p == buf) {
			ret = php_mkdir(dir, mode);
		} else if (!(ret = php_mkdir(buf, mode))) {
			if (!p) {
				p = buf;
			}
			/* create any needed directories if the creation of the 1st directory worked */
			while (++p != e) {
				if (*p == '\0') {
					*p = DEFAULT_SLASH;
					if ((*(p+1) != '\0') &&
						(ret = VCWD_MKDIR(buf, (mode_t)mode)) < 0) {
						if (options & REPORT_ERRORS) {
							php_error_docref(NULL, E_WARNING, "%s", strerror(errno));
						}
						break;
					}
				}
			}
		}
	}
	if (ret < 0) {
		/* Failure */
		return 0;
	} else {
		/* Success */
		return 1;
	}
}

static int php_plain_files_rmdir(php_stream_wrapper *wrapper, const char *url, int options, php_stream_context *context)
{
	if (strncasecmp(url, "file://", sizeof("file://") - 1) == 0) {
		url += sizeof("file://") - 1;
	}

	if (php_check_open_basedir(url)) {
		return 0;
	}

#ifdef PHP_WIN32
	if (!php_win32_check_trailing_space(url, strlen(url))) {
		php_error_docref1(NULL, url, E_WARNING, "%s", strerror(ENOENT));
		return 0;
	}
#endif

	if (VCWD_RMDIR(url) < 0) {
		php_error_docref1(NULL, url, E_WARNING, "%s", strerror(errno));
		return 0;
	}

	/* Clear stat cache (and realpath cache) */
	php_clear_stat_cache(1, NULL, 0);

	return 1;
}

static int php_plain_files_metadata(php_stream_wrapper *wrapper, const char *url, int option, void *value, php_stream_context *context)
{
	struct utimbuf *newtime;
#ifndef PHP_WIN32
	uid_t uid;
	gid_t gid;
#endif
	mode_t mode;
	int ret = 0;

#ifdef PHP_WIN32
	if (!php_win32_check_trailing_space(url, strlen(url))) {
		php_error_docref1(NULL, url, E_WARNING, "%s", strerror(ENOENT));
		return 0;
	}
#endif

	if (strncasecmp(url, "file://", sizeof("file://") - 1) == 0) {
		url += sizeof("file://") - 1;
	}

	if (php_check_open_basedir(url)) {
		return 0;
	}

	switch(option) {
		case PHP_STREAM_META_TOUCH:
			newtime = (struct utimbuf *)value;
			if (VCWD_ACCESS(url, F_OK) != 0) {
				FILE *file = VCWD_FOPEN(url, "w");
				if (file == NULL) {
					php_error_docref1(NULL, url, E_WARNING, "Unable to create file %s because %s", url, strerror(errno));
					return 0;
				}
				fclose(file);
			}

			ret = VCWD_UTIME(url, newtime);
			break;
#ifndef PHP_WIN32
		case PHP_STREAM_META_OWNER_NAME:
		case PHP_STREAM_META_OWNER:
			if(option == PHP_STREAM_META_OWNER_NAME) {
				if(php_get_uid_by_name((char *)value, &uid) != SUCCESS) {
					php_error_docref1(NULL, url, E_WARNING, "Unable to find uid for %s", (char *)value);
					return 0;
				}
			} else {
				uid = (uid_t)*(long *)value;
			}
			ret = VCWD_CHOWN(url, uid, -1);
			break;
		case PHP_STREAM_META_GROUP:
		case PHP_STREAM_META_GROUP_NAME:
			if(option == PHP_STREAM_META_GROUP_NAME) {
				if(php_get_gid_by_name((char *)value, &gid) != SUCCESS) {
					php_error_docref1(NULL, url, E_WARNING, "Unable to find gid for %s", (char *)value);
					return 0;
				}
			} else {
				gid = (gid_t)*(long *)value;
			}
			ret = VCWD_CHOWN(url, -1, gid);
			break;
#endif
		case PHP_STREAM_META_ACCESS:
			mode = (mode_t)*(zend_long *)value;
			ret = VCWD_CHMOD(url, mode);
			break;
		default:
			zend_value_error("Unknown option %d for stream_metadata", option);
			return 0;
	}
	if (ret == -1) {
		php_error_docref1(NULL, url, E_WARNING, "Operation failed: %s", strerror(errno));
		return 0;
	}
	php_clear_stat_cache(0, NULL, 0);
	return 1;
}


static const php_stream_wrapper_ops php_plain_files_wrapper_ops = {
	php_plain_files_stream_opener,
	NULL,
	NULL,
	php_plain_files_url_stater,
	php_plain_files_dir_opener,
	"plainfile",
	php_plain_files_unlink,
	php_plain_files_rename,
	php_plain_files_mkdir,
	php_plain_files_rmdir,
	php_plain_files_metadata
};

/* TODO: We have to make php_plain_files_wrapper writable to support SWOOLE */
PHPAPI /*const*/ php_stream_wrapper php_plain_files_wrapper = {
	&php_plain_files_wrapper_ops,
	NULL,
	0
};

/* {{{ php_stream_fopen_with_path */
PHPAPI php_stream *_php_stream_fopen_with_path(const char *filename, const char *mode, const char *path, zend_string **opened_path, int options STREAMS_DC)
{
	/* code ripped off from fopen_wrappers.c */
	char *pathbuf, *end;
	const char *ptr;
	char trypath[MAXPATHLEN];
	php_stream *stream;
	size_t filename_length;
	zend_string *exec_filename;

	if (opened_path) {
		*opened_path = NULL;
	}

	if(!filename) {
		return NULL;
	}

	filename_length = strlen(filename);
#ifndef PHP_WIN32
	(void) filename_length;
#endif

	/* Relative path open */
	if (*filename == '.' && (IS_SLASH(filename[1]) || filename[1] == '.')) {
		/* further checks, we could have ....... filenames */
		ptr = filename + 1;
		if (*ptr == '.') {
			while (*(++ptr) == '.');
			if (!IS_SLASH(*ptr)) { /* not a relative path after all */
				goto not_relative_path;
			}
		}


		if (((options & STREAM_DISABLE_OPEN_BASEDIR) == 0) && php_check_open_basedir(filename)) {
			return NULL;
		}

		return php_stream_fopen_rel(filename, mode, opened_path, options);
	}

not_relative_path:

	/* Absolute path open */
	if (IS_ABSOLUTE_PATH(filename, filename_length)) {

		if (((options & STREAM_DISABLE_OPEN_BASEDIR) == 0) && php_check_open_basedir(filename)) {
			return NULL;
		}

		return php_stream_fopen_rel(filename, mode, opened_path, options);
	}

#ifdef PHP_WIN32
	if (IS_SLASH(filename[0])) {
		size_t cwd_len;
		char *cwd;
		cwd = virtual_getcwd_ex(&cwd_len);
		/* getcwd() will return always return [DRIVE_LETTER]:/) on windows. */
		*(cwd+3) = '\0';

		if (snprintf(trypath, MAXPATHLEN, "%s%s", cwd, filename) >= MAXPATHLEN) {
			php_error_docref(NULL, E_NOTICE, "%s/%s path was truncated to %d", cwd, filename, MAXPATHLEN);
		}

		efree(cwd);

		if (((options & STREAM_DISABLE_OPEN_BASEDIR) == 0) && php_check_open_basedir(trypath)) {
			return NULL;
		}

		return php_stream_fopen_rel(trypath, mode, opened_path, options);
	}
#endif

	if (!path || !*path) {
		return php_stream_fopen_rel(filename, mode, opened_path, options);
	}

	/* check in provided path */
	/* append the calling scripts' current working directory
	 * as a fall back case
	 */
	if (zend_is_executing() &&
	    (exec_filename = zend_get_executed_filename_ex()) != NULL) {
		const char *exec_fname = ZSTR_VAL(exec_filename);
		size_t exec_fname_length = ZSTR_LEN(exec_filename);

		while ((--exec_fname_length < SIZE_MAX) && !IS_SLASH(exec_fname[exec_fname_length]));
		if (exec_fname_length<=0) {
			/* no path */
			pathbuf = estrdup(path);
		} else {
			size_t path_length = strlen(path);

			pathbuf = (char *) emalloc(exec_fname_length + path_length +1 +1);
			memcpy(pathbuf, path, path_length);
			pathbuf[path_length] = DEFAULT_DIR_SEPARATOR;
			memcpy(pathbuf+path_length+1, exec_fname, exec_fname_length);
			pathbuf[path_length + exec_fname_length +1] = '\0';
		}
	} else {
		pathbuf = estrdup(path);
	}

	ptr = pathbuf;

	while (ptr && *ptr) {
		end = strchr(ptr, DEFAULT_DIR_SEPARATOR);
		if (end != NULL) {
			*end = '\0';
			end++;
		}
		if (*ptr == '\0') {
			goto stream_skip;
		}
		if (snprintf(trypath, MAXPATHLEN, "%s/%s", ptr, filename) >= MAXPATHLEN) {
			php_error_docref(NULL, E_NOTICE, "%s/%s path was truncated to %d", ptr, filename, MAXPATHLEN);
		}

		if (((options & STREAM_DISABLE_OPEN_BASEDIR) == 0) && php_check_open_basedir_ex(trypath, 0)) {
			goto stream_skip;
		}

		stream = php_stream_fopen_rel(trypath, mode, opened_path, options);
		if (stream) {
			efree(pathbuf);
			return stream;
		}
stream_skip:
		ptr = end;
	} /* end provided path */

	efree(pathbuf);
	return NULL;

}
/* }}} */<|MERGE_RESOLUTION|>--- conflicted
+++ resolved
@@ -1051,13 +1051,7 @@
 	char *persistent_id = NULL;
 
 	if (FAILURE == php_stream_parse_fopen_modes(mode, &open_flags)) {
-<<<<<<< HEAD
-		if (options & REPORT_ERRORS) {
-			zend_value_error("\"%s\" is not a valid mode for fopen", mode);
-		}
-=======
 		php_stream_wrapper_log_error(&php_plain_files_wrapper, options, "`%s' is not a valid mode for fopen", mode);
->>>>>>> a89ac98f
 		return NULL;
 	}
 
