/*
   +----------------------------------------------------------------------+
   | PHP Version 7                                                        |
   +----------------------------------------------------------------------+
   | Copyright (c) 1997-2014 The PHP Group                                |
   +----------------------------------------------------------------------+
   | This source file is subject to version 3.01 of the PHP license,      |
   | that is bundled with this package in the file LICENSE, and is        |
   | available through the world-wide-web at the following url:           |
   | http://www.php.net/license/3_01.txt                                  |
   | If you did not receive a copy of the PHP license and are unable to   |
   | obtain it through the world-wide-web, please send a note to          |
   | license@php.net so we can mail you a copy immediately.               |
   +----------------------------------------------------------------------+
   | Authors: Wez Furlong <wez@thebrainroom.com>                          |
   +----------------------------------------------------------------------+
 */

/* $Id$ */

#include "php.h"
#include "php_globals.h"
#include "php_network.h"
#include "php_open_temporary_file.h"
#include "ext/standard/file.h"
#include "ext/standard/flock_compat.h"
#include "ext/standard/php_filestat.h"
#include <stddef.h>
#include <fcntl.h>
#if HAVE_SYS_WAIT_H
#include <sys/wait.h>
#endif
#if HAVE_SYS_FILE_H
#include <sys/file.h>
#endif
#ifdef HAVE_SYS_MMAN_H
#include <sys/mman.h>
#endif
#include "SAPI.h"

#include "php_streams_int.h"
#ifdef PHP_WIN32
# include "win32/winutil.h"
#endif

#define php_stream_fopen_from_fd_int(fd, mode, persistent_id)	_php_stream_fopen_from_fd_int((fd), (mode), (persistent_id) STREAMS_CC TSRMLS_CC)
#define php_stream_fopen_from_fd_int_rel(fd, mode, persistent_id)	 _php_stream_fopen_from_fd_int((fd), (mode), (persistent_id) STREAMS_REL_CC TSRMLS_CC)
#define php_stream_fopen_from_file_int(file, mode)	_php_stream_fopen_from_file_int((file), (mode) STREAMS_CC TSRMLS_CC)
#define php_stream_fopen_from_file_int_rel(file, mode)	 _php_stream_fopen_from_file_int((file), (mode) STREAMS_REL_CC TSRMLS_CC)

#if !defined(WINDOWS) && !defined(NETWARE)
extern int php_get_uid_by_name(const char *name, uid_t *uid TSRMLS_DC);
extern int php_get_gid_by_name(const char *name, gid_t *gid TSRMLS_DC);
#endif

#if defined(PHP_WIN32)
# define PLAIN_WRAP_BUF_SIZE(st) (((st) > UINT_MAX) ? UINT_MAX : (unsigned int)(st))
#else
# define PLAIN_WRAP_BUF_SIZE(st) (st)
#endif

/* parse standard "fopen" modes into open() flags */
PHPAPI int php_stream_parse_fopen_modes(const char *mode, int *open_flags)
{
	int flags;

	switch (mode[0]) {
		case 'r':
			flags = 0;
			break;
		case 'w':
			flags = O_TRUNC|O_CREAT;
			break;
		case 'a':
			flags = O_CREAT|O_APPEND;
			break;
		case 'x':
			flags = O_CREAT|O_EXCL;
			break;
		case 'c':
			flags = O_CREAT;
			break;
		default:
			/* unknown mode */
			return FAILURE;
	}

	if (strchr(mode, '+')) {
		flags |= O_RDWR;
	} else if (flags) {
		flags |= O_WRONLY;
	} else {
		flags |= O_RDONLY;
	}

#if defined(O_NONBLOCK)
	if (strchr(mode, 'n')) {
		flags |= O_NONBLOCK;
	}
#endif

#if defined(_O_TEXT) && defined(O_BINARY)
	if (strchr(mode, 't')) {
		flags |= _O_TEXT;
	} else {
		flags |= O_BINARY;
	}
#endif

	*open_flags = flags;
	return SUCCESS;
}


/* {{{ ------- STDIO stream implementation -------*/

typedef struct {
	FILE *file;
	int fd;					/* underlying file descriptor */
	unsigned is_process_pipe:1;	/* use pclose instead of fclose */
	unsigned is_pipe:1;			/* don't try and seek */
	unsigned cached_fstat:1;	/* sb is valid */
	unsigned _reserved:29;
	
	int lock_flag;			/* stores the lock state */
	char *temp_file_name;	/* if non-null, this is the path to a temporary file that
							 * is to be deleted when the stream is closed */
#if HAVE_FLUSHIO
	char last_op;
#endif

#if HAVE_MMAP
	char *last_mapped_addr;
	size_t last_mapped_len;
#endif
#ifdef PHP_WIN32
	char *last_mapped_addr;
	HANDLE file_mapping;
#endif

	zend_stat_t sb;
} php_stdio_stream_data;
#define PHP_STDIOP_GET_FD(anfd, data)	anfd = (data)->file ? fileno((data)->file) : (data)->fd

static int do_fstat(php_stdio_stream_data *d, int force)
{
	if (!d->cached_fstat || force) {
		int fd;
		int r;
	   
		PHP_STDIOP_GET_FD(fd, d);
		r = zend_fstat(fd, &d->sb);
		d->cached_fstat = r == 0;

		return r;
	}
	return 0;
}

static php_stream *_php_stream_fopen_from_fd_int(int fd, const char *mode, const char *persistent_id STREAMS_DC TSRMLS_DC)
{
	php_stdio_stream_data *self;
	
	self = pemalloc_rel_orig(sizeof(*self), persistent_id);
	memset(self, 0, sizeof(*self));
	self->file = NULL;
	self->is_pipe = 0;
	self->lock_flag = LOCK_UN;
	self->is_process_pipe = 0;
	self->temp_file_name = NULL;
	self->fd = fd;
	
	return php_stream_alloc_rel(&php_stream_stdio_ops, self, persistent_id, mode);
}

static php_stream *_php_stream_fopen_from_file_int(FILE *file, const char *mode STREAMS_DC TSRMLS_DC)
{
	php_stdio_stream_data *self;
	
	self = emalloc_rel_orig(sizeof(*self));
	memset(self, 0, sizeof(*self));
	self->file = file;
	self->is_pipe = 0;
	self->lock_flag = LOCK_UN;
	self->is_process_pipe = 0;
	self->temp_file_name = NULL;
	self->fd = fileno(file);

	return php_stream_alloc_rel(&php_stream_stdio_ops, self, 0, mode);
}

PHPAPI php_stream *_php_stream_fopen_temporary_file(const char *dir, const char *pfx, char **opened_path_ptr STREAMS_DC TSRMLS_DC)
{
	char *opened_path = NULL;
	int fd;

	fd = php_open_temporary_fd(dir, pfx, &opened_path TSRMLS_CC);
	if (fd != -1)	{
		php_stream *stream;

		if (opened_path_ptr) {
			*opened_path_ptr = opened_path;
		}

		stream = php_stream_fopen_from_fd_int_rel(fd, "r+b", NULL);
		if (stream) {
			php_stdio_stream_data *self = (php_stdio_stream_data*)stream->abstract;
			stream->wrapper = &php_plain_files_wrapper;
			stream->orig_path = estrdup(opened_path);

			self->temp_file_name = opened_path;
			self->lock_flag = LOCK_UN;
			
			return stream;
		}
		close(fd);

		php_error_docref(NULL TSRMLS_CC, E_WARNING, "unable to allocate stream");

		return NULL;
	}
	return NULL;
}

PHPAPI php_stream *_php_stream_fopen_tmpfile(int dummy STREAMS_DC TSRMLS_DC)
{
	return php_stream_fopen_temporary_file(NULL, "php", NULL);
}

PHPAPI php_stream *_php_stream_fopen_from_fd(int fd, const char *mode, const char *persistent_id STREAMS_DC TSRMLS_DC)
{
	php_stream *stream = php_stream_fopen_from_fd_int_rel(fd, mode, persistent_id);

	if (stream) {
		php_stdio_stream_data *self = (php_stdio_stream_data*)stream->abstract;

#ifdef S_ISFIFO
		/* detect if this is a pipe */
		if (self->fd >= 0) {
			self->is_pipe = (do_fstat(self, 0) == 0 && S_ISFIFO(self->sb.st_mode)) ? 1 : 0;
		}
#elif defined(PHP_WIN32)
		{
			zend_uintptr_t handle = _get_osfhandle(self->fd);

			if (handle != (zend_uintptr_t)INVALID_HANDLE_VALUE) {
				self->is_pipe = GetFileType((HANDLE)handle) == FILE_TYPE_PIPE;
			}
		}
#endif
	
		if (self->is_pipe) {
			stream->flags |= PHP_STREAM_FLAG_NO_SEEK;
		} else {
			stream->position = zend_lseek(self->fd, 0, SEEK_CUR);
#ifdef ESPIPE
			if (stream->position == (zend_off_t)-1 && errno == ESPIPE) {
				stream->position = 0;
				stream->flags |= PHP_STREAM_FLAG_NO_SEEK;
				self->is_pipe = 1;
			}
#endif
		}
	}

	return stream;
}

PHPAPI php_stream *_php_stream_fopen_from_file(FILE *file, const char *mode STREAMS_DC TSRMLS_DC)
{
	php_stream *stream = php_stream_fopen_from_file_int_rel(file, mode);

	if (stream) {
		php_stdio_stream_data *self = (php_stdio_stream_data*)stream->abstract;

#ifdef S_ISFIFO
		/* detect if this is a pipe */
		if (self->fd >= 0) {
			self->is_pipe = (do_fstat(self, 0) == 0 && S_ISFIFO(self->sb.st_mode)) ? 1 : 0;
		}
#elif defined(PHP_WIN32)
		{
			zend_uintptr_t handle = _get_osfhandle(self->fd);

			if (handle != (zend_uintptr_t)INVALID_HANDLE_VALUE) {
				self->is_pipe = GetFileType((HANDLE)handle) == FILE_TYPE_PIPE;
			}
		}
#endif
	
		if (self->is_pipe) {
			stream->flags |= PHP_STREAM_FLAG_NO_SEEK;
		} else {
			stream->position = zend_ftell(file);
		}
	}

	return stream;
}

PHPAPI php_stream *_php_stream_fopen_from_pipe(FILE *file, const char *mode STREAMS_DC TSRMLS_DC)
{
	php_stdio_stream_data *self;
	php_stream *stream;

	self = emalloc_rel_orig(sizeof(*self));
	memset(self, 0, sizeof(*self));
	self->file = file;
	self->is_pipe = 1;
	self->lock_flag = LOCK_UN;
	self->is_process_pipe = 1;
	self->fd = fileno(file);
	self->temp_file_name = NULL;

	stream = php_stream_alloc_rel(&php_stream_stdio_ops, self, 0, mode);
	stream->flags |= PHP_STREAM_FLAG_NO_SEEK;
	return stream;
}

static size_t php_stdiop_write(php_stream *stream, const char *buf, size_t count TSRMLS_DC)
{
	php_stdio_stream_data *data = (php_stdio_stream_data*)stream->abstract;

	assert(data != NULL);

	if (data->fd >= 0) {
		int bytes_written = write(data->fd, buf, count);
		if (bytes_written < 0) return 0;
		return (size_t) bytes_written;
	} else {

#if HAVE_FLUSHIO
		if (!data->is_pipe && data->last_op == 'r') {
			fseek(data->file, 0, SEEK_CUR);
		}
		data->last_op = 'w';
#endif

		return fwrite(buf, 1, count, data->file);
	}
}

static size_t php_stdiop_read(php_stream *stream, char *buf, size_t count TSRMLS_DC)
{
	php_stdio_stream_data *data = (php_stdio_stream_data*)stream->abstract;
	size_t ret;

	assert(data != NULL);

	if (data->fd >= 0) {
<<<<<<< HEAD
		ret = read(data->fd, buf,  PLAIN_WRAP_BUF_SIZE(count));
=======
#ifdef PHP_WIN32
		php_stdio_stream_data *self = (php_stdio_stream_data*)stream->abstract;

		if (self->is_pipe || self->is_process_pipe) {
			HANDLE ph = (HANDLE)_get_osfhandle(data->fd);
			int retry = 0;
			DWORD avail_read = 0;

			do {
				/* Look ahead to get the available data amount to read. Do the same
					as read() does, however not blocking forever. In case it failed,
					no data will be read (better than block). */
				if (!PeekNamedPipe(ph, NULL, 0, NULL, &avail_read, NULL)) {
					break;
				}
				/* If there's nothing to read, wait in 100ms periods. */
				if (0 == avail_read) {
					usleep(100000);
				}
			} while (0 == avail_read && retry++ < 180);

			/* Reduce the required data amount to what is available, otherwise read()
				will block.*/
			if (avail_read < count) {
				count = avail_read;
			}
		}
#endif
		ret = read(data->fd, buf, count);
>>>>>>> 7e16bb26

		if (ret == (size_t)-1 && errno == EINTR) {
			/* Read was interrupted, retry once,
			   If read still fails, giveup with feof==0
			   so script can retry if desired */
			ret = read(data->fd, buf,  PLAIN_WRAP_BUF_SIZE(count));
		}
		
		stream->eof = (ret == 0 || (ret == (size_t)-1 && errno != EWOULDBLOCK && errno != EINTR && errno != EBADF));
				
	} else {
#if HAVE_FLUSHIO
		if (!data->is_pipe && data->last_op == 'w')
			zend_fseek(data->file, 0, SEEK_CUR);
		data->last_op = 'r';
#endif

		ret = fread(buf, 1, count, data->file);

		stream->eof = feof(data->file);
	}
	return ret;
}

static int php_stdiop_close(php_stream *stream, int close_handle TSRMLS_DC)
{
	int ret;
	php_stdio_stream_data *data = (php_stdio_stream_data*)stream->abstract;

	assert(data != NULL);

#if HAVE_MMAP
	if (data->last_mapped_addr) {
		munmap(data->last_mapped_addr, data->last_mapped_len);
		data->last_mapped_addr = NULL;
	}
#elif defined(PHP_WIN32)
	if (data->last_mapped_addr) {
		UnmapViewOfFile(data->last_mapped_addr);
		data->last_mapped_addr = NULL;
	}
	if (data->file_mapping) {
		CloseHandle(data->file_mapping);
		data->file_mapping = NULL;
	}
#endif
	
	if (close_handle) {
		if (data->file) {
			if (data->is_process_pipe) {
				errno = 0;
				ret = pclose(data->file);

#if HAVE_SYS_WAIT_H
				if (WIFEXITED(ret)) {
					ret = WEXITSTATUS(ret);
				}
#endif
			} else {
				ret = fclose(data->file);
				data->file = NULL;
			}
		} else if (data->fd != -1) {
			ret = close(data->fd);
			data->fd = -1;
		} else {
			return 0; /* everything should be closed already -> success */
		}
		if (data->temp_file_name) {
			unlink(data->temp_file_name);
			/* temporary streams are never persistent */
			efree(data->temp_file_name);
			data->temp_file_name = NULL;
		}
	} else {
		ret = 0;
		data->file = NULL;
		data->fd = -1;
	}

	pefree(data, stream->is_persistent);

	return ret;
}

static int php_stdiop_flush(php_stream *stream TSRMLS_DC)
{
	php_stdio_stream_data *data = (php_stdio_stream_data*)stream->abstract;

	assert(data != NULL);

	/*
	 * stdio buffers data in user land. By calling fflush(3), this
	 * data is send to the kernel using write(2). fsync'ing is
	 * something completely different.
	 */
	if (data->file) {
		return fflush(data->file);
	}
	return 0;
}

static int php_stdiop_seek(php_stream *stream, zend_off_t offset, int whence, zend_off_t *newoffset TSRMLS_DC)
{
	php_stdio_stream_data *data = (php_stdio_stream_data*)stream->abstract;
	int ret;

	assert(data != NULL);

	if (data->is_pipe) {
		php_error_docref(NULL TSRMLS_CC, E_WARNING, "cannot seek on a pipe");
		return -1;
	}

	if (data->fd >= 0) {
		zend_off_t result;
		
		result = zend_lseek(data->fd, offset, whence);
		if (result == (zend_off_t)-1)
			return -1;

		*newoffset = result;
		return 0;
		
	} else {
		ret = zend_fseek(data->file, offset, whence);
		*newoffset = zend_ftell(data->file);
		return ret;
	}
}

static int php_stdiop_cast(php_stream *stream, int castas, void **ret TSRMLS_DC)
{
	php_socket_t fd;
	php_stdio_stream_data *data = (php_stdio_stream_data*) stream->abstract;

	assert(data != NULL);
	
	/* as soon as someone touches the stdio layer, buffering may ensue,
	 * so we need to stop using the fd directly in that case */

	switch (castas)	{
		case PHP_STREAM_AS_STDIO:
			if (ret) {

				if (data->file == NULL) {
					/* we were opened as a plain file descriptor, so we
					 * need fdopen now */
					char fixed_mode[5];
					php_stream_mode_sanitize_fdopen_fopencookie(stream, fixed_mode);
					data->file = fdopen(data->fd, fixed_mode);
					if (data->file == NULL) {
						return FAILURE;
					}
				}
				
				*(FILE**)ret = data->file;
				data->fd = SOCK_ERR;
			}
			return SUCCESS;

		case PHP_STREAM_AS_FD_FOR_SELECT:
			PHP_STDIOP_GET_FD(fd, data);
			if (SOCK_ERR == fd) {
				return FAILURE;
			}
			if (ret) {
				*(php_socket_t *)ret = fd;
			}
			return SUCCESS;

		case PHP_STREAM_AS_FD:
			PHP_STDIOP_GET_FD(fd, data);

			if (SOCK_ERR == fd) {
				return FAILURE;
			}
			if (data->file) {
				fflush(data->file);
			}
			if (ret) {
				*(php_socket_t *)ret = fd;
			}
			return SUCCESS;
		default:
			return FAILURE;
	}
}

static int php_stdiop_stat(php_stream *stream, php_stream_statbuf *ssb TSRMLS_DC)
{
	int ret;
	php_stdio_stream_data *data = (php_stdio_stream_data*) stream->abstract;

	assert(data != NULL);

	ret = do_fstat(data, 1);
	memcpy(&ssb->sb, &data->sb, sizeof(ssb->sb));
	return ret;
}

static int php_stdiop_set_option(php_stream *stream, int option, int value, void *ptrparam TSRMLS_DC)
{
	php_stdio_stream_data *data = (php_stdio_stream_data*) stream->abstract;
	size_t size;
	int fd;
#ifdef O_NONBLOCK
	/* FIXME: make this work for win32 */
	int flags;
	int oldval;
#endif
	
	PHP_STDIOP_GET_FD(fd, data);
	
	switch(option) {
		case PHP_STREAM_OPTION_BLOCKING:
			if (fd == -1)
				return -1;
#ifdef O_NONBLOCK
			flags = fcntl(fd, F_GETFL, 0);
			oldval = (flags & O_NONBLOCK) ? 0 : 1;
			if (value)
				flags &= ~O_NONBLOCK;
			else
				flags |= O_NONBLOCK;
			
			if (-1 == fcntl(fd, F_SETFL, flags))
				return -1;
			return oldval;
#else
			return -1; /* not yet implemented */
#endif
			
		case PHP_STREAM_OPTION_WRITE_BUFFER:

			if (data->file == NULL) {
				return -1;
			}
			
			if (ptrparam)
				size = *(size_t *)ptrparam;
			else
				size = BUFSIZ;

			switch(value) {
				case PHP_STREAM_BUFFER_NONE:
					return setvbuf(data->file, NULL, _IONBF, 0);
					
				case PHP_STREAM_BUFFER_LINE:
					return setvbuf(data->file, NULL, _IOLBF, size);
					
				case PHP_STREAM_BUFFER_FULL:
					return setvbuf(data->file, NULL, _IOFBF, size);

				default:
					return -1;
			}
			break;
		
		case PHP_STREAM_OPTION_LOCKING:
			if (fd == -1) {
				return -1;
			}

			if ((zend_uintptr_t) ptrparam == PHP_STREAM_LOCK_SUPPORTED) {
				return 0;
			}

			if (!flock(fd, value)) {
				data->lock_flag = value;
				return 0;
			} else {
				return -1;
			}
			break;

		case PHP_STREAM_OPTION_MMAP_API:
#if HAVE_MMAP
			{
				php_stream_mmap_range *range = (php_stream_mmap_range*)ptrparam;
				int prot, flags;
				
				switch (value) {
					case PHP_STREAM_MMAP_SUPPORTED:
						return fd == -1 ? PHP_STREAM_OPTION_RETURN_ERR : PHP_STREAM_OPTION_RETURN_OK;

					case PHP_STREAM_MMAP_MAP_RANGE:
						do_fstat(data, 1);
						if (range->length == 0 && range->offset > 0 && range->offset < data->sb.st_size) {
							range->length = data->sb.st_size - range->offset;
						}
						if (range->length == 0 || range->length > data->sb.st_size) {
							range->length = data->sb.st_size;
						}
						if (range->offset >= data->sb.st_size) {
							range->offset = data->sb.st_size;
							range->length = 0;
						}
						switch (range->mode) {
							case PHP_STREAM_MAP_MODE_READONLY:
								prot = PROT_READ;
								flags = MAP_PRIVATE;
								break;
							case PHP_STREAM_MAP_MODE_READWRITE:
								prot = PROT_READ | PROT_WRITE;
								flags = MAP_PRIVATE;
								break;
							case PHP_STREAM_MAP_MODE_SHARED_READONLY:
								prot = PROT_READ;
								flags = MAP_SHARED;
								break;
							case PHP_STREAM_MAP_MODE_SHARED_READWRITE:
								prot = PROT_READ | PROT_WRITE;
								flags = MAP_SHARED;
								break;
							default:
								return PHP_STREAM_OPTION_RETURN_ERR;
						}
						range->mapped = (char*)mmap(NULL, range->length, prot, flags, fd, range->offset);
						if (range->mapped == (char*)MAP_FAILED) {
							range->mapped = NULL;
							return PHP_STREAM_OPTION_RETURN_ERR;
						}
						/* remember the mapping */
						data->last_mapped_addr = range->mapped;
						data->last_mapped_len = range->length;
						return PHP_STREAM_OPTION_RETURN_OK;

					case PHP_STREAM_MMAP_UNMAP:
						if (data->last_mapped_addr) {
							munmap(data->last_mapped_addr, data->last_mapped_len);
							data->last_mapped_addr = NULL;

							return PHP_STREAM_OPTION_RETURN_OK;
						}
						return PHP_STREAM_OPTION_RETURN_ERR;
				}
			}
#elif defined(PHP_WIN32)
			{
				php_stream_mmap_range *range = (php_stream_mmap_range*)ptrparam;
				HANDLE hfile = (HANDLE)_get_osfhandle(fd);
				DWORD prot, acc, loffs = 0, delta = 0;

				switch (value) {
					case PHP_STREAM_MMAP_SUPPORTED:
						return hfile == INVALID_HANDLE_VALUE ? PHP_STREAM_OPTION_RETURN_ERR : PHP_STREAM_OPTION_RETURN_OK;

					case PHP_STREAM_MMAP_MAP_RANGE:
						switch (range->mode) {
							case PHP_STREAM_MAP_MODE_READONLY:
								prot = PAGE_READONLY;
								acc = FILE_MAP_READ;
								break;
							case PHP_STREAM_MAP_MODE_READWRITE:
								prot = PAGE_READWRITE;
								acc = FILE_MAP_READ | FILE_MAP_WRITE;
								break;
							case PHP_STREAM_MAP_MODE_SHARED_READONLY:
								prot = PAGE_READONLY;
								acc = FILE_MAP_READ;
								/* TODO: we should assign a name for the mapping */
								break;
							case PHP_STREAM_MAP_MODE_SHARED_READWRITE:
								prot = PAGE_READWRITE;
								acc = FILE_MAP_READ | FILE_MAP_WRITE;
								/* TODO: we should assign a name for the mapping */
								break;
							default:
								return PHP_STREAM_OPTION_RETURN_ERR;
						}

						/* create a mapping capable of viewing the whole file (this costs no real resources) */
						data->file_mapping = CreateFileMapping(hfile, NULL, prot, 0, 0, NULL);

						if (data->file_mapping == NULL) {
							return PHP_STREAM_OPTION_RETURN_ERR;
						}

						size = GetFileSize(hfile, NULL);
						if (range->length == 0 && range->offset > 0 && range->offset < size) {
							range->length = size - range->offset;
						}
						if (range->length == 0 || range->length > size) {
							range->length = size;
						}
						if (range->offset >= size) {
							range->offset = size;
							range->length = 0;
						}

						/* figure out how big a chunk to map to be able to view the part that we need */
						if (range->offset != 0) {
							SYSTEM_INFO info;
							DWORD gran;

							GetSystemInfo(&info);
							gran = info.dwAllocationGranularity;
							loffs = (range->offset / gran) * gran;
							delta = range->offset - loffs;
						}

						data->last_mapped_addr = MapViewOfFile(data->file_mapping, acc, 0, loffs, range->length + delta);

						if (data->last_mapped_addr) {
							/* give them back the address of the start offset they requested */
							range->mapped = data->last_mapped_addr + delta;
							return PHP_STREAM_OPTION_RETURN_OK;
						}

						CloseHandle(data->file_mapping);
						data->file_mapping = NULL;

						return PHP_STREAM_OPTION_RETURN_ERR;

					case PHP_STREAM_MMAP_UNMAP:
						if (data->last_mapped_addr) {
							UnmapViewOfFile(data->last_mapped_addr);
							data->last_mapped_addr = NULL;
							CloseHandle(data->file_mapping);
							data->file_mapping = NULL;
							return PHP_STREAM_OPTION_RETURN_OK;
						}
						return PHP_STREAM_OPTION_RETURN_ERR;

					default:
						return PHP_STREAM_OPTION_RETURN_ERR;
				}
			}

#endif
			return PHP_STREAM_OPTION_RETURN_NOTIMPL;

		case PHP_STREAM_OPTION_TRUNCATE_API:
			switch (value) {
				case PHP_STREAM_TRUNCATE_SUPPORTED:
					return fd == -1 ? PHP_STREAM_OPTION_RETURN_ERR : PHP_STREAM_OPTION_RETURN_OK;

				case PHP_STREAM_TRUNCATE_SET_SIZE: {
					ptrdiff_t new_size = *(ptrdiff_t*)ptrparam;
					if (new_size < 0) {
						return PHP_STREAM_OPTION_RETURN_ERR;
					}
					return ftruncate(fd, new_size) == 0 ? PHP_STREAM_OPTION_RETURN_OK : PHP_STREAM_OPTION_RETURN_ERR;
				}
			}
			
		default:
			return PHP_STREAM_OPTION_RETURN_NOTIMPL;
	}
}

PHPAPI php_stream_ops	php_stream_stdio_ops = {
	php_stdiop_write, php_stdiop_read,
	php_stdiop_close, php_stdiop_flush,
	"STDIO",
	php_stdiop_seek,
	php_stdiop_cast,
	php_stdiop_stat,
	php_stdiop_set_option
};
/* }}} */

/* {{{ plain files opendir/readdir implementation */
static size_t php_plain_files_dirstream_read(php_stream *stream, char *buf, size_t count TSRMLS_DC)
{
	DIR *dir = (DIR*)stream->abstract;
	/* avoid libc5 readdir problems */
	char entry[sizeof(struct dirent)+MAXPATHLEN];
	struct dirent *result = (struct dirent *)&entry;
	php_stream_dirent *ent = (php_stream_dirent*)buf;

	/* avoid problems if someone mis-uses the stream */
	if (count != sizeof(php_stream_dirent))
		return 0;

	if (php_readdir_r(dir, (struct dirent *)entry, &result) == 0 && result) {
		PHP_STRLCPY(ent->d_name, result->d_name, sizeof(ent->d_name), strlen(result->d_name));
		return sizeof(php_stream_dirent);
	}
	return 0;
}

static int php_plain_files_dirstream_close(php_stream *stream, int close_handle TSRMLS_DC)
{
	return closedir((DIR *)stream->abstract);
}

static int php_plain_files_dirstream_rewind(php_stream *stream, zend_off_t offset, int whence, zend_off_t *newoffs TSRMLS_DC)
{
	rewinddir((DIR *)stream->abstract);
	return 0;
}

static php_stream_ops	php_plain_files_dirstream_ops = {
	NULL, php_plain_files_dirstream_read,
	php_plain_files_dirstream_close, NULL,
	"dir",
	php_plain_files_dirstream_rewind,
	NULL, /* cast */
	NULL, /* stat */
	NULL  /* set_option */
};

static php_stream *php_plain_files_dir_opener(php_stream_wrapper *wrapper, const char *path, const char *mode,
		int options, char **opened_path, php_stream_context *context STREAMS_DC TSRMLS_DC)
{
	DIR *dir = NULL;
	php_stream *stream = NULL;

#ifdef HAVE_GLOB
	if (options & STREAM_USE_GLOB_DIR_OPEN) {
		return php_glob_stream_wrapper.wops->dir_opener(&php_glob_stream_wrapper, path, mode, options, opened_path, context STREAMS_REL_CC TSRMLS_CC);
	}
#endif

	if (((options & STREAM_DISABLE_OPEN_BASEDIR) == 0) && php_check_open_basedir(path TSRMLS_CC)) {
		return NULL;
	}
	
	dir = VCWD_OPENDIR(path);

#ifdef PHP_WIN32
	if (!dir) {
		php_win32_docref2_from_error(GetLastError(), path, path TSRMLS_CC);
	}

	if (dir && dir->finished) {
		closedir(dir);
		dir = NULL;
	}
#endif
	if (dir) {
		stream = php_stream_alloc(&php_plain_files_dirstream_ops, dir, 0, mode);
		if (stream == NULL)
			closedir(dir);
	}
		
	return stream;
}
/* }}} */

/* {{{ php_stream_fopen */
PHPAPI php_stream *_php_stream_fopen(const char *filename, const char *mode, char **opened_path, int options STREAMS_DC TSRMLS_DC)
{
	char *realpath = NULL;
	int open_flags;
	int fd;
	php_stream *ret;
	int persistent = options & STREAM_OPEN_PERSISTENT;
	char *persistent_id = NULL;

	if (FAILURE == php_stream_parse_fopen_modes(mode, &open_flags)) {
		if (options & REPORT_ERRORS) {
			php_error_docref(NULL TSRMLS_CC, E_WARNING, "`%s' is not a valid mode for fopen", mode);
		}
		return NULL;
	}

	if (options & STREAM_ASSUME_REALPATH) {
		realpath = estrdup(filename);
	} else {
		if ((realpath = expand_filepath(filename, NULL TSRMLS_CC)) == NULL) {
			return NULL;
		}
	}

	if (persistent) {
		spprintf(&persistent_id, 0, "streams_stdio_%d_%s", open_flags, realpath);
		switch (php_stream_from_persistent_id(persistent_id, &ret TSRMLS_CC)) {
			case PHP_STREAM_PERSISTENT_SUCCESS:
				if (opened_path) {
					*opened_path = realpath;
					realpath = NULL;
				}
				/* fall through */

			case PHP_STREAM_PERSISTENT_FAILURE:
				if (realpath) {
					efree(realpath);
				}
				efree(persistent_id);;
				return ret;
		}
	}
	
	fd = open(realpath, open_flags, 0666);

	if (fd != -1)	{

		if (options & STREAM_OPEN_FOR_INCLUDE) {
			ret = php_stream_fopen_from_fd_int_rel(fd, mode, persistent_id);
		} else {
			ret = php_stream_fopen_from_fd_rel(fd, mode, persistent_id);
		}

		if (ret)	{
			if (opened_path) {
				*opened_path = realpath;
				realpath = NULL;
			}
			if (realpath) {
				efree(realpath);
			}
			if (persistent_id) {
				efree(persistent_id);
			}

			/* WIN32 always set ISREG flag */
#ifndef PHP_WIN32
			/* sanity checks for include/require.
			 * We check these after opening the stream, so that we save
			 * on fstat() syscalls */
			if (options & STREAM_OPEN_FOR_INCLUDE) {
				php_stdio_stream_data *self = (php_stdio_stream_data*)ret->abstract;
				int r;

				r = do_fstat(self, 0);
				if ((r == 0 && !S_ISREG(self->sb.st_mode))) {
					if (opened_path) {
						efree(*opened_path);
						*opened_path = NULL;
					}
					php_stream_close(ret);
					return NULL;
				}
			}
#endif

			return ret;
		}
		close(fd);
	}
	efree(realpath);
	if (persistent_id) {
		efree(persistent_id);
	}
	return NULL;
}
/* }}} */


static php_stream *php_plain_files_stream_opener(php_stream_wrapper *wrapper, const char *path, const char *mode,
		int options, char **opened_path, php_stream_context *context STREAMS_DC TSRMLS_DC)
{
	if (((options & STREAM_DISABLE_OPEN_BASEDIR) == 0) && php_check_open_basedir(path TSRMLS_CC)) {
		return NULL;
	}

	return php_stream_fopen_rel(path, mode, opened_path, options);
}

static int php_plain_files_url_stater(php_stream_wrapper *wrapper, const char *url, int flags, php_stream_statbuf *ssb, php_stream_context *context TSRMLS_DC)
{
	char *p;

	if ((p = strstr(url, "://")) != NULL) {
		if (p < strchr(url, '/')) {
			url = p + 3;
		}
	}

	if (php_check_open_basedir_ex(url, (flags & PHP_STREAM_URL_STAT_QUIET) ? 0 : 1 TSRMLS_CC)) {
		return -1;
	}

#ifdef PHP_WIN32
	if (EG(windows_version_info).dwMajorVersion >= 5) {
		if (flags & PHP_STREAM_URL_STAT_LINK) {
			return VCWD_LSTAT(url, &ssb->sb);
		}
	}
#else
# ifdef HAVE_SYMLINK
	if (flags & PHP_STREAM_URL_STAT_LINK) {
		return VCWD_LSTAT(url, &ssb->sb);
	} else
# endif
#endif
		return VCWD_STAT(url, &ssb->sb);
}

static int php_plain_files_unlink(php_stream_wrapper *wrapper, const char *url, int options, php_stream_context *context TSRMLS_DC)
{
	char *p;
	int ret;

	if ((p = strstr(url, "://")) != NULL) {
		if (p < strchr(url, '/')) {
			url = p + 3;
		}
	}

	if (php_check_open_basedir(url TSRMLS_CC)) {
		return 0;
	}

	ret = VCWD_UNLINK(url);
	if (ret == -1) {
		if (options & REPORT_ERRORS) {
			php_error_docref1(NULL TSRMLS_CC, url, E_WARNING, "%s", strerror(errno));
		}
		return 0;
	}

	/* Clear stat cache (and realpath cache) */
	php_clear_stat_cache(1, NULL, 0 TSRMLS_CC);

	return 1;
}

static int php_plain_files_rename(php_stream_wrapper *wrapper, const char *url_from, const char *url_to, int options, php_stream_context *context TSRMLS_DC)
{
	char *p;
	int ret;

	if (!url_from || !url_to) {
		return 0;
	}

#ifdef PHP_WIN32
	if (!php_win32_check_trailing_space(url_from, strlen(url_from))) {
		php_win32_docref2_from_error(ERROR_INVALID_NAME, url_from, url_to TSRMLS_CC);
		return 0;
	}
	if (!php_win32_check_trailing_space(url_to, strlen(url_to))) {
		php_win32_docref2_from_error(ERROR_INVALID_NAME, url_from, url_to TSRMLS_CC);
		return 0;
	}
#endif

	if ((p = strstr(url_from, "://")) != NULL) {
		if (p < strchr(url_from, '/')) {
			url_from = p + 3;
		}
	}

	if ((p = strstr(url_to, "://")) != NULL) {
		if (p < strchr(url_to, '/')) {
			url_to = p + 3;
		}
	}

	if (php_check_open_basedir(url_from TSRMLS_CC) || php_check_open_basedir(url_to TSRMLS_CC)) {
		return 0;
	}

	ret = VCWD_RENAME(url_from, url_to);

	if (ret == -1) {
#ifndef PHP_WIN32
# ifdef EXDEV
		if (errno == EXDEV) {
			zend_stat_t sb;
			if (php_copy_file(url_from, url_to TSRMLS_CC) == SUCCESS) {
				if (VCWD_STAT(url_from, &sb) == 0) {
#  if !defined(TSRM_WIN32) && !defined(NETWARE)
					if (VCWD_CHMOD(url_to, sb.st_mode)) {
						if (errno == EPERM) {
							php_error_docref2(NULL TSRMLS_CC, url_from, url_to, E_WARNING, "%s", strerror(errno));
							VCWD_UNLINK(url_from);
							return 1;
						}
						php_error_docref2(NULL TSRMLS_CC, url_from, url_to, E_WARNING, "%s", strerror(errno));
						return 0;
					}
					if (VCWD_CHOWN(url_to, sb.st_uid, sb.st_gid)) {
						if (errno == EPERM) {
							php_error_docref2(NULL TSRMLS_CC, url_from, url_to, E_WARNING, "%s", strerror(errno));
							VCWD_UNLINK(url_from);
							return 1;
						}
						php_error_docref2(NULL TSRMLS_CC, url_from, url_to, E_WARNING, "%s", strerror(errno));
						return 0;
					}
#  endif
					VCWD_UNLINK(url_from);
					return 1;
				}
			}
			php_error_docref2(NULL TSRMLS_CC, url_from, url_to, E_WARNING, "%s", strerror(errno));
			return 0;
		}
# endif
#endif

#ifdef PHP_WIN32
		php_win32_docref2_from_error(GetLastError(), url_from, url_to TSRMLS_CC);
#else
		php_error_docref2(NULL TSRMLS_CC, url_from, url_to, E_WARNING, "%s", strerror(errno));
#endif
		return 0;
	}

	/* Clear stat cache (and realpath cache) */
	php_clear_stat_cache(1, NULL, 0 TSRMLS_CC);

	return 1;
}

static int php_plain_files_mkdir(php_stream_wrapper *wrapper, const char *dir, int mode, int options, php_stream_context *context TSRMLS_DC)
{
	int ret, recursive = options & PHP_STREAM_MKDIR_RECURSIVE;
	char *p;

	if ((p = strstr(dir, "://")) != NULL) {
		if (p < strchr(dir, '/')) {
			dir = p + 3;
		}
	}

	if (!recursive) {
		ret = php_mkdir(dir, mode TSRMLS_CC);
	} else {
		/* we look for directory separator from the end of string, thus hopefuly reducing our work load */
		char *e;
		zend_stat_t sb;
		int dir_len = strlen(dir);
		int offset = 0;
		char buf[MAXPATHLEN];

		if (!expand_filepath_with_mode(dir, buf, NULL, 0, CWD_EXPAND  TSRMLS_CC)) {
			php_error_docref(NULL TSRMLS_CC, E_WARNING, "Invalid path");
			return 0;
		}

		e = buf +  strlen(buf);

		if ((p = memchr(buf, DEFAULT_SLASH, dir_len))) {
			offset = p - buf + 1;
		}

		if (p && dir_len == 1) {
			/* buf == "DEFAULT_SLASH" */	
		}
		else {
			/* find a top level directory we need to create */
			while ( (p = strrchr(buf + offset, DEFAULT_SLASH)) || (offset != 1 && (p = strrchr(buf, DEFAULT_SLASH))) ) {
				int n = 0;

				*p = '\0';
				while (p > buf && *(p-1) == DEFAULT_SLASH) {
					++n;
					--p;
					*p = '\0';
				}
				if (VCWD_STAT(buf, &sb) == 0) {
					while (1) {
						*p = DEFAULT_SLASH;
						if (!n) break;
						--n;
						++p;
					}
					break;
				}
			}
		}

		if (p == buf) {
			ret = php_mkdir(dir, mode TSRMLS_CC);
		} else if (!(ret = php_mkdir(buf, mode TSRMLS_CC))) {
			if (!p) {
				p = buf;
			}
			/* create any needed directories if the creation of the 1st directory worked */
			while (++p != e) {
				if (*p == '\0') {
					*p = DEFAULT_SLASH;
					if ((*(p+1) != '\0') &&
						(ret = VCWD_MKDIR(buf, (mode_t)mode)) < 0) {
						if (options & REPORT_ERRORS) {
							php_error_docref(NULL TSRMLS_CC, E_WARNING, "%s", strerror(errno));
						}
						break;
					}
				}
			}
		}
	}
	if (ret < 0) {
		/* Failure */
		return 0;
	} else {
		/* Success */
		return 1;
	}
}

static int php_plain_files_rmdir(php_stream_wrapper *wrapper, const char *url, int options, php_stream_context *context TSRMLS_DC)
{
#if PHP_WIN32
	int url_len = strlen(url);
#endif
	if (php_check_open_basedir(url TSRMLS_CC)) {
		return 0;
	}

#if PHP_WIN32
	if (!php_win32_check_trailing_space(url, url_len)) {
		php_error_docref1(NULL TSRMLS_CC, url, E_WARNING, "%s", strerror(ENOENT));
		return 0;
	}
#endif

	if (VCWD_RMDIR(url) < 0) {
		php_error_docref1(NULL TSRMLS_CC, url, E_WARNING, "%s", strerror(errno));
		return 0;
	}

	/* Clear stat cache (and realpath cache) */
	php_clear_stat_cache(1, NULL, 0 TSRMLS_CC);

	return 1;
}

static int php_plain_files_metadata(php_stream_wrapper *wrapper, const char *url, int option, void *value, php_stream_context *context TSRMLS_DC)
{
	struct utimbuf *newtime;
	char *p;
#if !defined(WINDOWS) && !defined(NETWARE)
	uid_t uid;
	gid_t gid;
#endif
	mode_t mode;
	int ret = 0;
#if PHP_WIN32
	int url_len = strlen(url);
#endif

#if PHP_WIN32
	if (!php_win32_check_trailing_space(url, url_len)) {
		php_error_docref1(NULL TSRMLS_CC, url, E_WARNING, "%s", strerror(ENOENT));
		return 0;
	}
#endif

	if ((p = strstr(url, "://")) != NULL) {
		if (p < strchr(url, '/')) {
			url = p + 3;
		}
	}

	if (php_check_open_basedir(url TSRMLS_CC)) {
		return 0;
	}

	switch(option) {
		case PHP_STREAM_META_TOUCH:
			newtime = (struct utimbuf *)value;
			if (VCWD_ACCESS(url, F_OK) != 0) {
				FILE *file = VCWD_FOPEN(url, "w");
				if (file == NULL) {
					php_error_docref1(NULL TSRMLS_CC, url, E_WARNING, "Unable to create file %s because %s", url, strerror(errno));
					return 0;
				}
				fclose(file);
			}

			ret = VCWD_UTIME(url, newtime);
			break;
#if !defined(WINDOWS) && !defined(NETWARE)
		case PHP_STREAM_META_OWNER_NAME:
		case PHP_STREAM_META_OWNER:
			if(option == PHP_STREAM_META_OWNER_NAME) {
				if(php_get_uid_by_name((char *)value, &uid TSRMLS_CC) != SUCCESS) {
					php_error_docref1(NULL TSRMLS_CC, url, E_WARNING, "Unable to find uid for %s", (char *)value);
					return 0;
				}
			} else {
				uid = (uid_t)*(long *)value;
			}
			ret = VCWD_CHOWN(url, uid, -1);
			break;
		case PHP_STREAM_META_GROUP:
		case PHP_STREAM_META_GROUP_NAME:
			if(option == PHP_STREAM_META_OWNER_NAME) {
				if(php_get_gid_by_name((char *)value, &gid TSRMLS_CC) != SUCCESS) {
					php_error_docref1(NULL TSRMLS_CC, url, E_WARNING, "Unable to find gid for %s", (char *)value);
					return 0;
				}
			} else {
				gid = (gid_t)*(long *)value;
			}
			ret = VCWD_CHOWN(url, -1, gid);
			break;
#endif
		case PHP_STREAM_META_ACCESS:
			mode = (mode_t)*(zend_long *)value;
			ret = VCWD_CHMOD(url, mode);
			break;
		default:
			php_error_docref1(NULL TSRMLS_CC, url, E_WARNING, "Unknown option %d for stream_metadata", option);
			return 0;
	}
	if (ret == -1) {
		php_error_docref1(NULL TSRMLS_CC, url, E_WARNING, "Operation failed: %s", strerror(errno));
		return 0;
	}
	php_clear_stat_cache(0, NULL, 0 TSRMLS_CC);
	return 1;
}


static php_stream_wrapper_ops php_plain_files_wrapper_ops = {
	php_plain_files_stream_opener,
	NULL,
	NULL,
	php_plain_files_url_stater,
	php_plain_files_dir_opener,
	"plainfile",
	php_plain_files_unlink,
	php_plain_files_rename,
	php_plain_files_mkdir,
	php_plain_files_rmdir,
	php_plain_files_metadata
};

php_stream_wrapper php_plain_files_wrapper = {
	&php_plain_files_wrapper_ops,
	NULL,
	0
};

/* {{{ php_stream_fopen_with_path */
PHPAPI php_stream *_php_stream_fopen_with_path(const char *filename, const char *mode, const char *path, char **opened_path, int options STREAMS_DC TSRMLS_DC)
{
	/* code ripped off from fopen_wrappers.c */
	char *pathbuf, *end;
	const char *ptr;
	const char *exec_fname;
	char trypath[MAXPATHLEN];
	php_stream *stream;
	int path_length;
	int filename_length;
	int exec_fname_length;

	if (opened_path) {
		*opened_path = NULL;
	}

	if(!filename) {
		return NULL;
	}

	filename_length = strlen(filename);

	/* Relative path open */
	if (*filename == '.' && (IS_SLASH(filename[1]) || filename[1] == '.')) {
		/* further checks, we could have ....... filenames */
		ptr = filename + 1;
		if (*ptr == '.') {
			while (*(++ptr) == '.');
			if (!IS_SLASH(*ptr)) { /* not a relative path after all */
				goto not_relative_path;
			}
		}


		if (((options & STREAM_DISABLE_OPEN_BASEDIR) == 0) && php_check_open_basedir(filename TSRMLS_CC)) {
			return NULL;
		}

		return php_stream_fopen_rel(filename, mode, opened_path, options);
	}

not_relative_path:

	/* Absolute path open */
	if (IS_ABSOLUTE_PATH(filename, filename_length)) {

		if (((options & STREAM_DISABLE_OPEN_BASEDIR) == 0) && php_check_open_basedir(filename TSRMLS_CC)) {
			return NULL;
		}

		return php_stream_fopen_rel(filename, mode, opened_path, options);
	}
	
#ifdef PHP_WIN32
	if (IS_SLASH(filename[0])) {
		size_t cwd_len;
		char *cwd;
		cwd = virtual_getcwd_ex(&cwd_len TSRMLS_CC);
		/* getcwd() will return always return [DRIVE_LETTER]:/) on windows. */
		*(cwd+3) = '\0';
	
		if (snprintf(trypath, MAXPATHLEN, "%s%s", cwd, filename) >= MAXPATHLEN) {
			php_error_docref(NULL TSRMLS_CC, E_NOTICE, "%s/%s path was truncated to %d", cwd, filename, MAXPATHLEN);
		}
		
		efree(cwd);
		
		if (((options & STREAM_DISABLE_OPEN_BASEDIR) == 0) && php_check_open_basedir(trypath TSRMLS_CC)) {
			return NULL;
		}
		
		return php_stream_fopen_rel(trypath, mode, opened_path, options);
	}
#endif

	if (!path || (path && !*path)) {
		return php_stream_fopen_rel(filename, mode, opened_path, options);
	}

	/* check in provided path */
	/* append the calling scripts' current working directory
	 * as a fall back case
	 */
	if (zend_is_executing(TSRMLS_C)) {
		exec_fname = zend_get_executed_filename(TSRMLS_C);
		exec_fname_length = strlen(exec_fname);
		path_length = strlen(path);

		while ((--exec_fname_length >= 0) && !IS_SLASH(exec_fname[exec_fname_length]));
		if ((exec_fname && exec_fname[0] == '[')
				|| exec_fname_length<=0) {
			/* [no active file] or no path */
			pathbuf = estrdup(path);
		} else {
			pathbuf = (char *) emalloc(exec_fname_length + path_length +1 +1);
			memcpy(pathbuf, path, path_length);
			pathbuf[path_length] = DEFAULT_DIR_SEPARATOR;
			memcpy(pathbuf+path_length+1, exec_fname, exec_fname_length);
			pathbuf[path_length + exec_fname_length +1] = '\0';
		}
	} else {
		pathbuf = estrdup(path);
	}

	ptr = pathbuf;

	while (ptr && *ptr) {
		end = strchr(ptr, DEFAULT_DIR_SEPARATOR);
		if (end != NULL) {
			*end = '\0';
			end++;
		}
		if (*ptr == '\0') {
			goto stream_skip;
		}
		if (snprintf(trypath, MAXPATHLEN, "%s/%s", ptr, filename) >= MAXPATHLEN) {
			php_error_docref(NULL TSRMLS_CC, E_NOTICE, "%s/%s path was truncated to %d", ptr, filename, MAXPATHLEN);
		}

		if (((options & STREAM_DISABLE_OPEN_BASEDIR) == 0) && php_check_open_basedir_ex(trypath, 0 TSRMLS_CC)) {
			goto stream_skip;
		}
		
		stream = php_stream_fopen_rel(trypath, mode, opened_path, options);
		if (stream) {
			efree(pathbuf);
			return stream;
		}
stream_skip:
		ptr = end;
	} /* end provided path */

	efree(pathbuf);
	return NULL;

}
/* }}} */

/*
 * Local variables:
 * tab-width: 4
 * c-basic-offset: 4
 * End:
 * vim600: noet sw=4 ts=4 fdm=marker
 * vim<600: noet sw=4 ts=4
 */<|MERGE_RESOLUTION|>--- conflicted
+++ resolved
@@ -348,9 +348,6 @@
 	assert(data != NULL);
 
 	if (data->fd >= 0) {
-<<<<<<< HEAD
-		ret = read(data->fd, buf,  PLAIN_WRAP_BUF_SIZE(count));
-=======
 #ifdef PHP_WIN32
 		php_stdio_stream_data *self = (php_stdio_stream_data*)stream->abstract;
 
@@ -379,8 +376,7 @@
 			}
 		}
 #endif
-		ret = read(data->fd, buf, count);
->>>>>>> 7e16bb26
+		ret = read(data->fd, buf,  PLAIN_WRAP_BUF_SIZE(count));
 
 		if (ret == (size_t)-1 && errno == EINTR) {
 			/* Read was interrupted, retry once,
