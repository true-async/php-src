/*
   +----------------------------------------------------------------------+
   | PHP Version 7                                                        |
   +----------------------------------------------------------------------+
   | Copyright (c) 1997-2015 The PHP Group                                |
   +----------------------------------------------------------------------+
   | This source file is subject to version 3.01 of the PHP license,      |
   | that is bundled with this package in the file LICENSE, and is        |
   | available through the world-wide-web at the following url:           |
   | http://www.php.net/license/3_01.txt                                  |
   | If you did not receive a copy of the PHP license and are unable to   |
   | obtain it through the world-wide-web, please send a note to          |
   | license@php.net so we can mail you a copy immediately.               |
   +----------------------------------------------------------------------+
   | Authors: Wez Furlong <wez@thebrainroom.com>                          |
   +----------------------------------------------------------------------+
 */

/* $Id$ */

#include "php.h"
#include "php_globals.h"
#include "php_network.h"
#include "php_open_temporary_file.h"
#include "ext/standard/file.h"
#include "ext/standard/flock_compat.h"
#include "ext/standard/php_filestat.h"
#include <stddef.h>
#include <fcntl.h>
#if HAVE_SYS_WAIT_H
#include <sys/wait.h>
#endif
#if HAVE_SYS_FILE_H
#include <sys/file.h>
#endif
#ifdef HAVE_SYS_MMAN_H
#include <sys/mman.h>
#endif
#include "SAPI.h"

#include "php_streams_int.h"
#ifdef PHP_WIN32
# include "win32/winutil.h"
# include "win32/time.h"
#endif

#define php_stream_fopen_from_fd_int(fd, mode, persistent_id)	_php_stream_fopen_from_fd_int((fd), (mode), (persistent_id) STREAMS_CC)
#define php_stream_fopen_from_fd_int_rel(fd, mode, persistent_id)	 _php_stream_fopen_from_fd_int((fd), (mode), (persistent_id) STREAMS_REL_CC)
#define php_stream_fopen_from_file_int(file, mode)	_php_stream_fopen_from_file_int((file), (mode) STREAMS_CC)
#define php_stream_fopen_from_file_int_rel(file, mode)	 _php_stream_fopen_from_file_int((file), (mode) STREAMS_REL_CC)

#if !defined(WINDOWS) && !defined(NETWARE)
extern int php_get_uid_by_name(const char *name, uid_t *uid);
extern int php_get_gid_by_name(const char *name, gid_t *gid);
#endif

#if defined(PHP_WIN32)
# define PLAIN_WRAP_BUF_SIZE(st) (((st) > UINT_MAX) ? UINT_MAX : (unsigned int)(st))
#else
# define PLAIN_WRAP_BUF_SIZE(st) (st)
#endif

/* parse standard "fopen" modes into open() flags */
PHPAPI int php_stream_parse_fopen_modes(const char *mode, int *open_flags)
{
	int flags;

	switch (mode[0]) {
		case 'r':
			flags = 0;
			break;
		case 'w':
			flags = O_TRUNC|O_CREAT;
			break;
		case 'a':
			flags = O_CREAT|O_APPEND;
			break;
		case 'x':
			flags = O_CREAT|O_EXCL;
			break;
		case 'c':
			flags = O_CREAT;
			break;
		default:
			/* unknown mode */
			return FAILURE;
	}

	if (strchr(mode, '+')) {
		flags |= O_RDWR;
	} else if (flags) {
		flags |= O_WRONLY;
	} else {
		flags |= O_RDONLY;
	}

#if defined(O_NONBLOCK)
	if (strchr(mode, 'n')) {
		flags |= O_NONBLOCK;
	}
#endif

#if defined(_O_TEXT) && defined(O_BINARY)
	if (strchr(mode, 't')) {
		flags |= _O_TEXT;
	} else {
		flags |= O_BINARY;
	}
#endif

	*open_flags = flags;
	return SUCCESS;
}


/* {{{ ------- STDIO stream implementation -------*/

typedef struct {
	FILE *file;
	int fd;					/* underlying file descriptor */
	unsigned is_process_pipe:1;	/* use pclose instead of fclose */
	unsigned is_pipe:1;			/* don't try and seek */
	unsigned cached_fstat:1;	/* sb is valid */
	unsigned _reserved:29;

	int lock_flag;			/* stores the lock state */
	char *temp_file_name;	/* if non-null, this is the path to a temporary file that
							 * is to be deleted when the stream is closed */
#if HAVE_FLUSHIO
	char last_op;
#endif

#if HAVE_MMAP
	char *last_mapped_addr;
	size_t last_mapped_len;
#endif
#ifdef PHP_WIN32
	char *last_mapped_addr;
	HANDLE file_mapping;
#endif

	zend_stat_t sb;
} php_stdio_stream_data;
#define PHP_STDIOP_GET_FD(anfd, data)	anfd = (data)->file ? fileno((data)->file) : (data)->fd

static int do_fstat(php_stdio_stream_data *d, int force)
{
	if (!d->cached_fstat || force) {
		int fd;
		int r;

		PHP_STDIOP_GET_FD(fd, d);
		r = zend_fstat(fd, &d->sb);
		d->cached_fstat = r == 0;

		return r;
	}
	return 0;
}

static php_stream *_php_stream_fopen_from_fd_int(int fd, const char *mode, const char *persistent_id STREAMS_DC)
{
	php_stdio_stream_data *self;

	self = pemalloc_rel_orig(sizeof(*self), persistent_id);
	memset(self, 0, sizeof(*self));
	self->file = NULL;
	self->is_pipe = 0;
	self->lock_flag = LOCK_UN;
	self->is_process_pipe = 0;
	self->temp_file_name = NULL;
	self->fd = fd;

	return php_stream_alloc_rel(&php_stream_stdio_ops, self, persistent_id, mode);
}

static php_stream *_php_stream_fopen_from_file_int(FILE *file, const char *mode STREAMS_DC)
{
	php_stdio_stream_data *self;

	self = emalloc_rel_orig(sizeof(*self));
	memset(self, 0, sizeof(*self));
	self->file = file;
	self->is_pipe = 0;
	self->lock_flag = LOCK_UN;
	self->is_process_pipe = 0;
	self->temp_file_name = NULL;
	self->fd = fileno(file);

	return php_stream_alloc_rel(&php_stream_stdio_ops, self, 0, mode);
}

PHPAPI php_stream *_php_stream_fopen_temporary_file(const char *dir, const char *pfx, char **opened_path_ptr STREAMS_DC)
{
	char *opened_path = NULL;
	int fd;

	fd = php_open_temporary_fd(dir, pfx, &opened_path);
	if (fd != -1)	{
		php_stream *stream;

		if (opened_path_ptr) {
			*opened_path_ptr = opened_path;
		}

		stream = php_stream_fopen_from_fd_int_rel(fd, "r+b", NULL);
		if (stream) {
			php_stdio_stream_data *self = (php_stdio_stream_data*)stream->abstract;
			stream->wrapper = &php_plain_files_wrapper;
			stream->orig_path = estrdup(opened_path);

			self->temp_file_name = opened_path;
			self->lock_flag = LOCK_UN;

			return stream;
		}
		close(fd);

		php_error_docref(NULL, E_WARNING, "unable to allocate stream");

		return NULL;
	}
	return NULL;
}

PHPAPI php_stream *_php_stream_fopen_tmpfile(int dummy STREAMS_DC)
{
	return php_stream_fopen_temporary_file(NULL, "php", NULL);
}

PHPAPI php_stream *_php_stream_fopen_from_fd(int fd, const char *mode, const char *persistent_id STREAMS_DC)
{
	php_stream *stream = php_stream_fopen_from_fd_int_rel(fd, mode, persistent_id);

	if (stream) {
		php_stdio_stream_data *self = (php_stdio_stream_data*)stream->abstract;

#ifdef S_ISFIFO
		/* detect if this is a pipe */
		if (self->fd >= 0) {
			self->is_pipe = (do_fstat(self, 0) == 0 && S_ISFIFO(self->sb.st_mode)) ? 1 : 0;
		}
#elif defined(PHP_WIN32)
		{
			zend_uintptr_t handle = _get_osfhandle(self->fd);

			if (handle != (zend_uintptr_t)INVALID_HANDLE_VALUE) {
				self->is_pipe = GetFileType((HANDLE)handle) == FILE_TYPE_PIPE;
			}
		}
#endif

		if (self->is_pipe) {
			stream->flags |= PHP_STREAM_FLAG_NO_SEEK;
		} else {
			stream->position = zend_lseek(self->fd, 0, SEEK_CUR);
#ifdef ESPIPE
			if (stream->position == (zend_off_t)-1 && errno == ESPIPE) {
				stream->position = 0;
				stream->flags |= PHP_STREAM_FLAG_NO_SEEK;
				self->is_pipe = 1;
			}
#endif
		}
	}

	return stream;
}

PHPAPI php_stream *_php_stream_fopen_from_file(FILE *file, const char *mode STREAMS_DC)
{
	php_stream *stream = php_stream_fopen_from_file_int_rel(file, mode);

	if (stream) {
		php_stdio_stream_data *self = (php_stdio_stream_data*)stream->abstract;

#ifdef S_ISFIFO
		/* detect if this is a pipe */
		if (self->fd >= 0) {
			self->is_pipe = (do_fstat(self, 0) == 0 && S_ISFIFO(self->sb.st_mode)) ? 1 : 0;
		}
#elif defined(PHP_WIN32)
		{
			zend_uintptr_t handle = _get_osfhandle(self->fd);

			if (handle != (zend_uintptr_t)INVALID_HANDLE_VALUE) {
				self->is_pipe = GetFileType((HANDLE)handle) == FILE_TYPE_PIPE;
			}
		}
#endif

		if (self->is_pipe) {
			stream->flags |= PHP_STREAM_FLAG_NO_SEEK;
		} else {
			stream->position = zend_ftell(file);
		}
	}

	return stream;
}

PHPAPI php_stream *_php_stream_fopen_from_pipe(FILE *file, const char *mode STREAMS_DC)
{
	php_stdio_stream_data *self;
	php_stream *stream;

	self = emalloc_rel_orig(sizeof(*self));
	memset(self, 0, sizeof(*self));
	self->file = file;
	self->is_pipe = 1;
	self->lock_flag = LOCK_UN;
	self->is_process_pipe = 1;
	self->fd = fileno(file);
	self->temp_file_name = NULL;

	stream = php_stream_alloc_rel(&php_stream_stdio_ops, self, 0, mode);
	stream->flags |= PHP_STREAM_FLAG_NO_SEEK;
	return stream;
}

static size_t php_stdiop_write(php_stream *stream, const char *buf, size_t count)
{
	php_stdio_stream_data *data = (php_stdio_stream_data*)stream->abstract;

	assert(data != NULL);

	if (data->fd >= 0) {
#ifdef PHP_WIN32
		int bytes_written = write(data->fd, buf, (unsigned int)count);
#else
		int bytes_written = write(data->fd, buf, count);
#endif
		if (bytes_written < 0) return 0;
		return (size_t) bytes_written;
	} else {

#if HAVE_FLUSHIO
		if (!data->is_pipe && data->last_op == 'r') {
			fseek(data->file, 0, SEEK_CUR);
		}
		data->last_op = 'w';
#endif

		return fwrite(buf, 1, count, data->file);
	}
}

static size_t php_stdiop_read(php_stream *stream, char *buf, size_t count)
{
	php_stdio_stream_data *data = (php_stdio_stream_data*)stream->abstract;
	size_t ret;

	assert(data != NULL);

	if (data->fd >= 0) {
#ifdef PHP_WIN32
		php_stdio_stream_data *self = (php_stdio_stream_data*)stream->abstract;

		if (self->is_pipe || self->is_process_pipe) {
			HANDLE ph = (HANDLE)_get_osfhandle(data->fd);
			int retry = 0;
			DWORD avail_read = 0;

			do {
				/* Look ahead to get the available data amount to read. Do the same
					as read() does, however not blocking forever. In case it failed,
					no data will be read (better than block). */
				if (!PeekNamedPipe(ph, NULL, 0, NULL, &avail_read, NULL)) {
					break;
				}
				/* If there's nothing to read, wait in 100ms periods. */
				if (0 == avail_read) {
					usleep(100000);
				}
			} while (0 == avail_read && retry++ < 320);

			/* Reduce the required data amount to what is available, otherwise read()
				will block.*/
			if (avail_read < count) {
				count = avail_read;
			}
		}
#endif
		ret = read(data->fd, buf,  PLAIN_WRAP_BUF_SIZE(count));

		if (ret == (size_t)-1 && errno == EINTR) {
			/* Read was interrupted, retry once,
			   If read still fails, giveup with feof==0
			   so script can retry if desired */
			ret = read(data->fd, buf,  PLAIN_WRAP_BUF_SIZE(count));
		}

		stream->eof = (ret == 0 || (ret == (size_t)-1 && errno != EWOULDBLOCK && errno != EINTR && errno != EBADF));

	} else {
#if HAVE_FLUSHIO
		if (!data->is_pipe && data->last_op == 'w')
			zend_fseek(data->file, 0, SEEK_CUR);
		data->last_op = 'r';
#endif

		ret = fread(buf, 1, count, data->file);

		stream->eof = feof(data->file);
	}
	return ret;
}

static int php_stdiop_close(php_stream *stream, int close_handle)
{
	int ret;
	php_stdio_stream_data *data = (php_stdio_stream_data*)stream->abstract;

	assert(data != NULL);

#if HAVE_MMAP
	if (data->last_mapped_addr) {
		munmap(data->last_mapped_addr, data->last_mapped_len);
		data->last_mapped_addr = NULL;
	}
#elif defined(PHP_WIN32)
	if (data->last_mapped_addr) {
		UnmapViewOfFile(data->last_mapped_addr);
		data->last_mapped_addr = NULL;
	}
	if (data->file_mapping) {
		CloseHandle(data->file_mapping);
		data->file_mapping = NULL;
	}
#endif

	if (close_handle) {
		if (data->file) {
			if (data->is_process_pipe) {
				errno = 0;
				ret = pclose(data->file);

#if HAVE_SYS_WAIT_H
				if (WIFEXITED(ret)) {
					ret = WEXITSTATUS(ret);
				}
#endif
			} else {
				ret = fclose(data->file);
				data->file = NULL;
			}
		} else if (data->fd != -1) {
			ret = close(data->fd);
			data->fd = -1;
		} else {
			return 0; /* everything should be closed already -> success */
		}
		if (data->temp_file_name) {
			unlink(data->temp_file_name);
			/* temporary streams are never persistent */
			efree(data->temp_file_name);
			data->temp_file_name = NULL;
		}
	} else {
		ret = 0;
		data->file = NULL;
		data->fd = -1;
	}

	pefree(data, stream->is_persistent);

	return ret;
}

static int php_stdiop_flush(php_stream *stream)
{
	php_stdio_stream_data *data = (php_stdio_stream_data*)stream->abstract;

	assert(data != NULL);

	/*
	 * stdio buffers data in user land. By calling fflush(3), this
	 * data is send to the kernel using write(2). fsync'ing is
	 * something completely different.
	 */
	if (data->file) {
		return fflush(data->file);
	}
	return 0;
}

static int php_stdiop_seek(php_stream *stream, zend_off_t offset, int whence, zend_off_t *newoffset)
{
	php_stdio_stream_data *data = (php_stdio_stream_data*)stream->abstract;
	int ret;

	assert(data != NULL);

	if (data->is_pipe) {
		php_error_docref(NULL, E_WARNING, "cannot seek on a pipe");
		return -1;
	}

	if (data->fd >= 0) {
		zend_off_t result;

		result = zend_lseek(data->fd, offset, whence);
		if (result == (zend_off_t)-1)
			return -1;

		*newoffset = result;
		return 0;

	} else {
		ret = zend_fseek(data->file, offset, whence);
		*newoffset = zend_ftell(data->file);
		return ret;
	}
}

static int php_stdiop_cast(php_stream *stream, int castas, void **ret)
{
	php_socket_t fd;
	php_stdio_stream_data *data = (php_stdio_stream_data*) stream->abstract;

	assert(data != NULL);

	/* as soon as someone touches the stdio layer, buffering may ensue,
	 * so we need to stop using the fd directly in that case */

	switch (castas)	{
		case PHP_STREAM_AS_STDIO:
			if (ret) {

				if (data->file == NULL) {
					/* we were opened as a plain file descriptor, so we
					 * need fdopen now */
					char fixed_mode[5];
					php_stream_mode_sanitize_fdopen_fopencookie(stream, fixed_mode);
					data->file = fdopen(data->fd, fixed_mode);
					if (data->file == NULL) {
						return FAILURE;
					}
				}

				*(FILE**)ret = data->file;
				data->fd = SOCK_ERR;
			}
			return SUCCESS;

		case PHP_STREAM_AS_FD_FOR_SELECT:
			PHP_STDIOP_GET_FD(fd, data);
			if (SOCK_ERR == fd) {
				return FAILURE;
			}
			if (ret) {
				*(php_socket_t *)ret = fd;
			}
			return SUCCESS;

		case PHP_STREAM_AS_FD:
			PHP_STDIOP_GET_FD(fd, data);

			if (SOCK_ERR == fd) {
				return FAILURE;
			}
			if (data->file) {
				fflush(data->file);
			}
			if (ret) {
				*(php_socket_t *)ret = fd;
			}
			return SUCCESS;
		default:
			return FAILURE;
	}
}

static int php_stdiop_stat(php_stream *stream, php_stream_statbuf *ssb)
{
	int ret;
	php_stdio_stream_data *data = (php_stdio_stream_data*) stream->abstract;

	assert(data != NULL);

	ret = do_fstat(data, 1);
	memcpy(&ssb->sb, &data->sb, sizeof(ssb->sb));
	return ret;
}

static int php_stdiop_set_option(php_stream *stream, int option, int value, void *ptrparam)
{
	php_stdio_stream_data *data = (php_stdio_stream_data*) stream->abstract;
	size_t size;
	int fd;
#ifdef O_NONBLOCK
	/* FIXME: make this work for win32 */
	int flags;
	int oldval;
#endif

	PHP_STDIOP_GET_FD(fd, data);

	switch(option) {
		case PHP_STREAM_OPTION_BLOCKING:
			if (fd == -1)
				return -1;
#ifdef O_NONBLOCK
			flags = fcntl(fd, F_GETFL, 0);
			oldval = (flags & O_NONBLOCK) ? 0 : 1;
			if (value)
				flags &= ~O_NONBLOCK;
			else
				flags |= O_NONBLOCK;

			if (-1 == fcntl(fd, F_SETFL, flags))
				return -1;
			return oldval;
#else
			return -1; /* not yet implemented */
#endif

		case PHP_STREAM_OPTION_WRITE_BUFFER:

			if (data->file == NULL) {
				return -1;
			}

			if (ptrparam)
				size = *(size_t *)ptrparam;
			else
				size = BUFSIZ;

			switch(value) {
				case PHP_STREAM_BUFFER_NONE:
					return setvbuf(data->file, NULL, _IONBF, 0);

				case PHP_STREAM_BUFFER_LINE:
					return setvbuf(data->file, NULL, _IOLBF, size);

				case PHP_STREAM_BUFFER_FULL:
					return setvbuf(data->file, NULL, _IOFBF, size);

				default:
					return -1;
			}
			break;

		case PHP_STREAM_OPTION_LOCKING:
			if (fd == -1) {
				return -1;
			}

			if ((zend_uintptr_t) ptrparam == PHP_STREAM_LOCK_SUPPORTED) {
				return 0;
			}

			if (!flock(fd, value)) {
				data->lock_flag = value;
				return 0;
			} else {
				return -1;
			}
			break;

		case PHP_STREAM_OPTION_MMAP_API:
#if HAVE_MMAP
			{
				php_stream_mmap_range *range = (php_stream_mmap_range*)ptrparam;
				int prot, flags;

				switch (value) {
					case PHP_STREAM_MMAP_SUPPORTED:
						return fd == -1 ? PHP_STREAM_OPTION_RETURN_ERR : PHP_STREAM_OPTION_RETURN_OK;

					case PHP_STREAM_MMAP_MAP_RANGE:
						do_fstat(data, 1);
						if (range->length == 0 && range->offset > 0 && range->offset < data->sb.st_size) {
							range->length = data->sb.st_size - range->offset;
						}
						if (range->length == 0 || range->length > data->sb.st_size) {
							range->length = data->sb.st_size;
						}
						if (range->offset >= data->sb.st_size) {
							range->offset = data->sb.st_size;
							range->length = 0;
						}
						switch (range->mode) {
							case PHP_STREAM_MAP_MODE_READONLY:
								prot = PROT_READ;
								flags = MAP_PRIVATE;
								break;
							case PHP_STREAM_MAP_MODE_READWRITE:
								prot = PROT_READ | PROT_WRITE;
								flags = MAP_PRIVATE;
								break;
							case PHP_STREAM_MAP_MODE_SHARED_READONLY:
								prot = PROT_READ;
								flags = MAP_SHARED;
								break;
							case PHP_STREAM_MAP_MODE_SHARED_READWRITE:
								prot = PROT_READ | PROT_WRITE;
								flags = MAP_SHARED;
								break;
							default:
								return PHP_STREAM_OPTION_RETURN_ERR;
						}
						range->mapped = (char*)mmap(NULL, range->length, prot, flags, fd, range->offset);
						if (range->mapped == (char*)MAP_FAILED) {
							range->mapped = NULL;
							return PHP_STREAM_OPTION_RETURN_ERR;
						}
						/* remember the mapping */
						data->last_mapped_addr = range->mapped;
						data->last_mapped_len = range->length;
						return PHP_STREAM_OPTION_RETURN_OK;

					case PHP_STREAM_MMAP_UNMAP:
						if (data->last_mapped_addr) {
							munmap(data->last_mapped_addr, data->last_mapped_len);
							data->last_mapped_addr = NULL;

							return PHP_STREAM_OPTION_RETURN_OK;
						}
						return PHP_STREAM_OPTION_RETURN_ERR;
				}
			}
#elif defined(PHP_WIN32)
			{
				php_stream_mmap_range *range = (php_stream_mmap_range*)ptrparam;
				HANDLE hfile = (HANDLE)_get_osfhandle(fd);
				DWORD prot, acc, loffs = 0, delta = 0;

				switch (value) {
					case PHP_STREAM_MMAP_SUPPORTED:
						return hfile == INVALID_HANDLE_VALUE ? PHP_STREAM_OPTION_RETURN_ERR : PHP_STREAM_OPTION_RETURN_OK;

					case PHP_STREAM_MMAP_MAP_RANGE:
						switch (range->mode) {
							case PHP_STREAM_MAP_MODE_READONLY:
								prot = PAGE_READONLY;
								acc = FILE_MAP_READ;
								break;
							case PHP_STREAM_MAP_MODE_READWRITE:
								prot = PAGE_READWRITE;
								acc = FILE_MAP_READ | FILE_MAP_WRITE;
								break;
							case PHP_STREAM_MAP_MODE_SHARED_READONLY:
								prot = PAGE_READONLY;
								acc = FILE_MAP_READ;
								/* TODO: we should assign a name for the mapping */
								break;
							case PHP_STREAM_MAP_MODE_SHARED_READWRITE:
								prot = PAGE_READWRITE;
								acc = FILE_MAP_READ | FILE_MAP_WRITE;
								/* TODO: we should assign a name for the mapping */
								break;
							default:
								return PHP_STREAM_OPTION_RETURN_ERR;
						}

						/* create a mapping capable of viewing the whole file (this costs no real resources) */
						data->file_mapping = CreateFileMapping(hfile, NULL, prot, 0, 0, NULL);

						if (data->file_mapping == NULL) {
							return PHP_STREAM_OPTION_RETURN_ERR;
						}

						size = GetFileSize(hfile, NULL);
						if (range->length == 0 && range->offset > 0 && range->offset < size) {
							range->length = size - range->offset;
						}
						if (range->length == 0 || range->length > size) {
							range->length = size;
						}
						if (range->offset >= size) {
							range->offset = size;
							range->length = 0;
						}

						/* figure out how big a chunk to map to be able to view the part that we need */
						if (range->offset != 0) {
							SYSTEM_INFO info;
							DWORD gran;

							GetSystemInfo(&info);
							gran = info.dwAllocationGranularity;
							loffs = ((DWORD)range->offset / gran) * gran;
							delta = (DWORD)range->offset - loffs;
						}

						data->last_mapped_addr = MapViewOfFile(data->file_mapping, acc, 0, loffs, range->length + delta);

						if (data->last_mapped_addr) {
							/* give them back the address of the start offset they requested */
							range->mapped = data->last_mapped_addr + delta;
							return PHP_STREAM_OPTION_RETURN_OK;
						}

						CloseHandle(data->file_mapping);
						data->file_mapping = NULL;

						return PHP_STREAM_OPTION_RETURN_ERR;

					case PHP_STREAM_MMAP_UNMAP:
						if (data->last_mapped_addr) {
							UnmapViewOfFile(data->last_mapped_addr);
							data->last_mapped_addr = NULL;
							CloseHandle(data->file_mapping);
							data->file_mapping = NULL;
							return PHP_STREAM_OPTION_RETURN_OK;
						}
						return PHP_STREAM_OPTION_RETURN_ERR;

					default:
						return PHP_STREAM_OPTION_RETURN_ERR;
				}
			}

#endif
			return PHP_STREAM_OPTION_RETURN_NOTIMPL;

		case PHP_STREAM_OPTION_TRUNCATE_API:
			switch (value) {
				case PHP_STREAM_TRUNCATE_SUPPORTED:
					return fd == -1 ? PHP_STREAM_OPTION_RETURN_ERR : PHP_STREAM_OPTION_RETURN_OK;

				case PHP_STREAM_TRUNCATE_SET_SIZE: {
					ptrdiff_t new_size = *(ptrdiff_t*)ptrparam;
					if (new_size < 0) {
						return PHP_STREAM_OPTION_RETURN_ERR;
					}
					return ftruncate(fd, new_size) == 0 ? PHP_STREAM_OPTION_RETURN_OK : PHP_STREAM_OPTION_RETURN_ERR;
				}
			}

		default:
			return PHP_STREAM_OPTION_RETURN_NOTIMPL;
	}
}

PHPAPI php_stream_ops	php_stream_stdio_ops = {
	php_stdiop_write, php_stdiop_read,
	php_stdiop_close, php_stdiop_flush,
	"STDIO",
	php_stdiop_seek,
	php_stdiop_cast,
	php_stdiop_stat,
	php_stdiop_set_option
};
/* }}} */

/* {{{ plain files opendir/readdir implementation */
static size_t php_plain_files_dirstream_read(php_stream *stream, char *buf, size_t count)
{
	DIR *dir = (DIR*)stream->abstract;
	/* avoid libc5 readdir problems */
	char entry[sizeof(struct dirent)+MAXPATHLEN];
	struct dirent *result = (struct dirent *)&entry;
	php_stream_dirent *ent = (php_stream_dirent*)buf;

	/* avoid problems if someone mis-uses the stream */
	if (count != sizeof(php_stream_dirent))
		return 0;

	if (php_readdir_r(dir, (struct dirent *)entry, &result) == 0 && result) {
		PHP_STRLCPY(ent->d_name, result->d_name, sizeof(ent->d_name), strlen(result->d_name));
		return sizeof(php_stream_dirent);
	}
	return 0;
}

static int php_plain_files_dirstream_close(php_stream *stream, int close_handle)
{
	return closedir((DIR *)stream->abstract);
}

static int php_plain_files_dirstream_rewind(php_stream *stream, zend_off_t offset, int whence, zend_off_t *newoffs)
{
	rewinddir((DIR *)stream->abstract);
	return 0;
}

static php_stream_ops	php_plain_files_dirstream_ops = {
	NULL, php_plain_files_dirstream_read,
	php_plain_files_dirstream_close, NULL,
	"dir",
	php_plain_files_dirstream_rewind,
	NULL, /* cast */
	NULL, /* stat */
	NULL  /* set_option */
};

static php_stream *php_plain_files_dir_opener(php_stream_wrapper *wrapper, const char *path, const char *mode,
		int options, char **opened_path, php_stream_context *context STREAMS_DC)
{
	DIR *dir = NULL;
	php_stream *stream = NULL;

#ifdef HAVE_GLOB
	if (options & STREAM_USE_GLOB_DIR_OPEN) {
		return php_glob_stream_wrapper.wops->dir_opener(&php_glob_stream_wrapper, path, mode, options, opened_path, context STREAMS_REL_CC);
	}
#endif

	if (((options & STREAM_DISABLE_OPEN_BASEDIR) == 0) && php_check_open_basedir(path)) {
		return NULL;
	}

	dir = VCWD_OPENDIR(path);

#ifdef PHP_WIN32
	if (!dir) {
		php_win32_docref2_from_error(GetLastError(), path, path);
	}

	if (dir && dir->finished) {
		closedir(dir);
		dir = NULL;
	}
#endif
	if (dir) {
		stream = php_stream_alloc(&php_plain_files_dirstream_ops, dir, 0, mode);
		if (stream == NULL)
			closedir(dir);
	}

	return stream;
}
/* }}} */

/* {{{ php_stream_fopen */
PHPAPI php_stream *_php_stream_fopen(const char *filename, const char *mode, char **opened_path, int options STREAMS_DC)
{
	char *realpath = NULL;
	int open_flags;
	int fd;
	php_stream *ret;
	int persistent = options & STREAM_OPEN_PERSISTENT;
	char *persistent_id = NULL;

	if (FAILURE == php_stream_parse_fopen_modes(mode, &open_flags)) {
		if (options & REPORT_ERRORS) {
			php_error_docref(NULL, E_WARNING, "`%s' is not a valid mode for fopen", mode);
		}
		return NULL;
	}

	if (options & STREAM_ASSUME_REALPATH) {
		realpath = estrdup(filename);
	} else {
		if ((realpath = expand_filepath(filename, NULL)) == NULL) {
			return NULL;
		}
	}

	if (persistent) {
		spprintf(&persistent_id, 0, "streams_stdio_%d_%s", open_flags, realpath);
		switch (php_stream_from_persistent_id(persistent_id, &ret)) {
			case PHP_STREAM_PERSISTENT_SUCCESS:
				if (opened_path) {
					*opened_path = realpath;
					realpath = NULL;
				}
				/* fall through */

			case PHP_STREAM_PERSISTENT_FAILURE:
				if (realpath) {
					efree(realpath);
				}
				efree(persistent_id);;
				return ret;
		}
	}

	fd = open(realpath, open_flags, 0666);

	if (fd != -1)	{

		if (options & STREAM_OPEN_FOR_INCLUDE) {
			ret = php_stream_fopen_from_fd_int_rel(fd, mode, persistent_id);
		} else {
			ret = php_stream_fopen_from_fd_rel(fd, mode, persistent_id);
		}

		if (ret)	{
			if (opened_path) {
				*opened_path = realpath;
				realpath = NULL;
			}
			if (realpath) {
				efree(realpath);
			}
			if (persistent_id) {
				efree(persistent_id);
			}

			/* WIN32 always set ISREG flag */
#ifndef PHP_WIN32
			/* sanity checks for include/require.
			 * We check these after opening the stream, so that we save
			 * on fstat() syscalls */
			if (options & STREAM_OPEN_FOR_INCLUDE) {
				php_stdio_stream_data *self = (php_stdio_stream_data*)ret->abstract;
				int r;

				r = do_fstat(self, 0);
				if ((r == 0 && !S_ISREG(self->sb.st_mode))) {
					if (opened_path) {
						efree(*opened_path);
						*opened_path = NULL;
					}
					php_stream_close(ret);
					return NULL;
				}
			}
#endif

			return ret;
		}
		close(fd);
	}
	efree(realpath);
	if (persistent_id) {
		efree(persistent_id);
	}
	return NULL;
}
/* }}} */


static php_stream *php_plain_files_stream_opener(php_stream_wrapper *wrapper, const char *path, const char *mode,
		int options, char **opened_path, php_stream_context *context STREAMS_DC)
{
	if (((options & STREAM_DISABLE_OPEN_BASEDIR) == 0) && php_check_open_basedir(path)) {
		return NULL;
	}

	return php_stream_fopen_rel(path, mode, opened_path, options);
}

static int php_plain_files_url_stater(php_stream_wrapper *wrapper, const char *url, int flags, php_stream_statbuf *ssb, php_stream_context *context)
{
	if (strncasecmp(url, "file://", sizeof("file://") - 1) == 0) {
		url += sizeof("file://") - 1;
	}

	if (php_check_open_basedir_ex(url, (flags & PHP_STREAM_URL_STAT_QUIET) ? 0 : 1)) {
		return -1;
	}

#ifdef PHP_WIN32
	if (EG(windows_version_info).dwMajorVersion >= 5) {
		if (flags & PHP_STREAM_URL_STAT_LINK) {
			return VCWD_LSTAT(url, &ssb->sb);
		}
	}
#else
# ifdef HAVE_SYMLINK
	if (flags & PHP_STREAM_URL_STAT_LINK) {
		return VCWD_LSTAT(url, &ssb->sb);
	} else
# endif
#endif
		return VCWD_STAT(url, &ssb->sb);
}

static int php_plain_files_unlink(php_stream_wrapper *wrapper, const char *url, int options, php_stream_context *context)
{
	int ret;

	if (strncasecmp(url, "file://", sizeof("file://") - 1) == 0) {
		url += sizeof("file://") - 1;
	}

	if (php_check_open_basedir(url)) {
		return 0;
	}

	ret = VCWD_UNLINK(url);
	if (ret == -1) {
		if (options & REPORT_ERRORS) {
			php_error_docref1(NULL, url, E_WARNING, "%s", strerror(errno));
		}
		return 0;
	}

	/* Clear stat cache (and realpath cache) */
	php_clear_stat_cache(1, NULL, 0);

	return 1;
}

static int php_plain_files_rename(php_stream_wrapper *wrapper, const char *url_from, const char *url_to, int options, php_stream_context *context)
{
	int ret;

	if (!url_from || !url_to) {
		return 0;
	}

#ifdef PHP_WIN32
	if (!php_win32_check_trailing_space(url_from, (int)strlen(url_from))) {
		php_win32_docref2_from_error(ERROR_INVALID_NAME, url_from, url_to);
		return 0;
	}
	if (!php_win32_check_trailing_space(url_to, (int)strlen(url_to))) {
		php_win32_docref2_from_error(ERROR_INVALID_NAME, url_from, url_to);
		return 0;
	}
#endif

	if (strncasecmp(url_from, "file://", sizeof("file://") - 1) == 0) {
		url_from += sizeof("file://") - 1;
	}

	if (strncasecmp(url_to, "file://", sizeof("file://") - 1) == 0) {
		url_to += sizeof("file://") - 1;
	}

	if (php_check_open_basedir(url_from) || php_check_open_basedir(url_to)) {
		return 0;
	}

	ret = VCWD_RENAME(url_from, url_to);

	if (ret == -1) {
#ifndef PHP_WIN32
# ifdef EXDEV
		if (errno == EXDEV) {
			zend_stat_t sb;
			if (php_copy_file(url_from, url_to) == SUCCESS) {
				if (VCWD_STAT(url_from, &sb) == 0) {
#  if !defined(TSRM_WIN32) && !defined(NETWARE)
					if (VCWD_CHMOD(url_to, sb.st_mode)) {
						if (errno == EPERM) {
							php_error_docref2(NULL, url_from, url_to, E_WARNING, "%s", strerror(errno));
							VCWD_UNLINK(url_from);
							return 1;
						}
						php_error_docref2(NULL, url_from, url_to, E_WARNING, "%s", strerror(errno));
						return 0;
					}
					if (VCWD_CHOWN(url_to, sb.st_uid, sb.st_gid)) {
						if (errno == EPERM) {
							php_error_docref2(NULL, url_from, url_to, E_WARNING, "%s", strerror(errno));
							VCWD_UNLINK(url_from);
							return 1;
						}
						php_error_docref2(NULL, url_from, url_to, E_WARNING, "%s", strerror(errno));
						return 0;
					}
#  endif
					VCWD_UNLINK(url_from);
					return 1;
				}
			}
			php_error_docref2(NULL, url_from, url_to, E_WARNING, "%s", strerror(errno));
			return 0;
		}
# endif
#endif

#ifdef PHP_WIN32
		php_win32_docref2_from_error(GetLastError(), url_from, url_to);
#else
		php_error_docref2(NULL, url_from, url_to, E_WARNING, "%s", strerror(errno));
#endif
		return 0;
	}

	/* Clear stat cache (and realpath cache) */
	php_clear_stat_cache(1, NULL, 0);

	return 1;
}

static int php_plain_files_mkdir(php_stream_wrapper *wrapper, const char *dir, int mode, int options, php_stream_context *context)
{
	int ret, recursive = options & PHP_STREAM_MKDIR_RECURSIVE;
	char *p;

	if (strncasecmp(dir, "file://", sizeof("file://") - 1) == 0) {
		dir += sizeof("file://") - 1;
	}

	if (!recursive) {
		ret = php_mkdir(dir, mode);
	} else {
		/* we look for directory separator from the end of string, thus hopefuly reducing our work load */
		char *e;
		zend_stat_t sb;
		int dir_len = (int)strlen(dir);
		int offset = 0;
		char buf[MAXPATHLEN];

		if (!expand_filepath_with_mode(dir, buf, NULL, 0, CWD_EXPAND )) {
			php_error_docref(NULL, E_WARNING, "Invalid path");
			return 0;
		}

		e = buf +  strlen(buf);

		if ((p = memchr(buf, DEFAULT_SLASH, dir_len))) {
			offset = p - buf + 1;
		}

		if (p && dir_len == 1) {
			/* buf == "DEFAULT_SLASH" */
		}
		else {
			/* find a top level directory we need to create */
			while ( (p = strrchr(buf + offset, DEFAULT_SLASH)) || (offset != 1 && (p = strrchr(buf, DEFAULT_SLASH))) ) {
				int n = 0;

				*p = '\0';
				while (p > buf && *(p-1) == DEFAULT_SLASH) {
					++n;
					--p;
					*p = '\0';
				}
				if (VCWD_STAT(buf, &sb) == 0) {
					while (1) {
						*p = DEFAULT_SLASH;
						if (!n) break;
						--n;
						++p;
					}
					break;
				}
			}
		}

		if (p == buf) {
			ret = php_mkdir(dir, mode);
		} else if (!(ret = php_mkdir(buf, mode))) {
			if (!p) {
				p = buf;
			}
			/* create any needed directories if the creation of the 1st directory worked */
			while (++p != e) {
				if (*p == '\0') {
					*p = DEFAULT_SLASH;
					if ((*(p+1) != '\0') &&
						(ret = VCWD_MKDIR(buf, (mode_t)mode)) < 0) {
						if (options & REPORT_ERRORS) {
							php_error_docref(NULL, E_WARNING, "%s", strerror(errno));
						}
						break;
					}
				}
			}
		}
	}
	if (ret < 0) {
		/* Failure */
		return 0;
	} else {
		/* Success */
		return 1;
	}
}

static int php_plain_files_rmdir(php_stream_wrapper *wrapper, const char *url, int options, php_stream_context *context)
{
	if (strncasecmp(url, "file://", sizeof("file://") - 1) == 0) {
		url += sizeof("file://") - 1;
	}

	if (php_check_open_basedir(url)) {
		return 0;
	}

#if PHP_WIN32
	if (!php_win32_check_trailing_space(url, (int)strlen(url))) {
		php_error_docref1(NULL, url, E_WARNING, "%s", strerror(ENOENT));
		return 0;
	}
#endif

	if (VCWD_RMDIR(url) < 0) {
		php_error_docref1(NULL, url, E_WARNING, "%s", strerror(errno));
		return 0;
	}

	/* Clear stat cache (and realpath cache) */
	php_clear_stat_cache(1, NULL, 0);

	return 1;
}

static int php_plain_files_metadata(php_stream_wrapper *wrapper, const char *url, int option, void *value, php_stream_context *context)
{
	struct utimbuf *newtime;
#if !defined(WINDOWS) && !defined(NETWARE)
	uid_t uid;
	gid_t gid;
#endif
	mode_t mode;
	int ret = 0;
#if PHP_WIN32
	int url_len = (int)strlen(url);
#endif

#if PHP_WIN32
	if (!php_win32_check_trailing_space(url, url_len)) {
		php_error_docref1(NULL, url, E_WARNING, "%s", strerror(ENOENT));
		return 0;
	}
#endif

	if (strncasecmp(url, "file://", sizeof("file://") - 1) == 0) {
		url += sizeof("file://") - 1;
	}

	if (php_check_open_basedir(url)) {
		return 0;
	}

	switch(option) {
		case PHP_STREAM_META_TOUCH:
			newtime = (struct utimbuf *)value;
			if (VCWD_ACCESS(url, F_OK) != 0) {
				FILE *file = VCWD_FOPEN(url, "w");
				if (file == NULL) {
					php_error_docref1(NULL, url, E_WARNING, "Unable to create file %s because %s", url, strerror(errno));
					return 0;
				}
				fclose(file);
			}

			ret = VCWD_UTIME(url, newtime);
			break;
#if !defined(WINDOWS) && !defined(NETWARE)
		case PHP_STREAM_META_OWNER_NAME:
		case PHP_STREAM_META_OWNER:
			if(option == PHP_STREAM_META_OWNER_NAME) {
				if(php_get_uid_by_name((char *)value, &uid) != SUCCESS) {
					php_error_docref1(NULL, url, E_WARNING, "Unable to find uid for %s", (char *)value);
					return 0;
				}
			} else {
				uid = (uid_t)*(long *)value;
			}
			ret = VCWD_CHOWN(url, uid, -1);
			break;
		case PHP_STREAM_META_GROUP:
		case PHP_STREAM_META_GROUP_NAME:
<<<<<<< HEAD
			if(option == PHP_STREAM_META_OWNER_NAME) {
				if(php_get_gid_by_name((char *)value, &gid) != SUCCESS) {
					php_error_docref1(NULL, url, E_WARNING, "Unable to find gid for %s", (char *)value);
=======
			if(option == PHP_STREAM_META_GROUP_NAME) {
				if(php_get_gid_by_name((char *)value, &gid TSRMLS_CC) != SUCCESS) {
					php_error_docref1(NULL TSRMLS_CC, url, E_WARNING, "Unable to find gid for %s", (char *)value);
>>>>>>> c5526291
					return 0;
				}
			} else {
				gid = (gid_t)*(long *)value;
			}
			ret = VCWD_CHOWN(url, -1, gid);
			break;
#endif
		case PHP_STREAM_META_ACCESS:
			mode = (mode_t)*(zend_long *)value;
			ret = VCWD_CHMOD(url, mode);
			break;
		default:
			php_error_docref1(NULL, url, E_WARNING, "Unknown option %d for stream_metadata", option);
			return 0;
	}
	if (ret == -1) {
		php_error_docref1(NULL, url, E_WARNING, "Operation failed: %s", strerror(errno));
		return 0;
	}
	php_clear_stat_cache(0, NULL, 0);
	return 1;
}


static php_stream_wrapper_ops php_plain_files_wrapper_ops = {
	php_plain_files_stream_opener,
	NULL,
	NULL,
	php_plain_files_url_stater,
	php_plain_files_dir_opener,
	"plainfile",
	php_plain_files_unlink,
	php_plain_files_rename,
	php_plain_files_mkdir,
	php_plain_files_rmdir,
	php_plain_files_metadata
};

PHPAPI php_stream_wrapper php_plain_files_wrapper = {
	&php_plain_files_wrapper_ops,
	NULL,
	0
};

/* {{{ php_stream_fopen_with_path */
PHPAPI php_stream *_php_stream_fopen_with_path(const char *filename, const char *mode, const char *path, char **opened_path, int options STREAMS_DC)
{
	/* code ripped off from fopen_wrappers.c */
	char *pathbuf, *end;
	const char *ptr;
	const char *exec_fname;
	char trypath[MAXPATHLEN];
	php_stream *stream;
	int path_length;
	int filename_length;
	int exec_fname_length;

	if (opened_path) {
		*opened_path = NULL;
	}

	if(!filename) {
		return NULL;
	}

	filename_length = (int)strlen(filename);
#ifndef PHP_WIN32
	(void) filename_length;
#endif

	/* Relative path open */
	if (*filename == '.' && (IS_SLASH(filename[1]) || filename[1] == '.')) {
		/* further checks, we could have ....... filenames */
		ptr = filename + 1;
		if (*ptr == '.') {
			while (*(++ptr) == '.');
			if (!IS_SLASH(*ptr)) { /* not a relative path after all */
				goto not_relative_path;
			}
		}


		if (((options & STREAM_DISABLE_OPEN_BASEDIR) == 0) && php_check_open_basedir(filename)) {
			return NULL;
		}

		return php_stream_fopen_rel(filename, mode, opened_path, options);
	}

not_relative_path:

	/* Absolute path open */
	if (IS_ABSOLUTE_PATH(filename, filename_length)) {

		if (((options & STREAM_DISABLE_OPEN_BASEDIR) == 0) && php_check_open_basedir(filename)) {
			return NULL;
		}

		return php_stream_fopen_rel(filename, mode, opened_path, options);
	}

#ifdef PHP_WIN32
	if (IS_SLASH(filename[0])) {
		size_t cwd_len;
		char *cwd;
		cwd = virtual_getcwd_ex(&cwd_len);
		/* getcwd() will return always return [DRIVE_LETTER]:/) on windows. */
		*(cwd+3) = '\0';

		if (snprintf(trypath, MAXPATHLEN, "%s%s", cwd, filename) >= MAXPATHLEN) {
			php_error_docref(NULL, E_NOTICE, "%s/%s path was truncated to %d", cwd, filename, MAXPATHLEN);
		}

		efree(cwd);

		if (((options & STREAM_DISABLE_OPEN_BASEDIR) == 0) && php_check_open_basedir(trypath)) {
			return NULL;
		}

		return php_stream_fopen_rel(trypath, mode, opened_path, options);
	}
#endif

	if (!path || (path && !*path)) {
		return php_stream_fopen_rel(filename, mode, opened_path, options);
	}

	/* check in provided path */
	/* append the calling scripts' current working directory
	 * as a fall back case
	 */
	if (zend_is_executing()) {
		exec_fname = zend_get_executed_filename();
		exec_fname_length = (int)strlen(exec_fname);
		path_length = (int)strlen(path);

		while ((--exec_fname_length >= 0) && !IS_SLASH(exec_fname[exec_fname_length]));
		if ((exec_fname && exec_fname[0] == '[')
				|| exec_fname_length<=0) {
			/* [no active file] or no path */
			pathbuf = estrdup(path);
		} else {
			pathbuf = (char *) emalloc(exec_fname_length + path_length +1 +1);
			memcpy(pathbuf, path, path_length);
			pathbuf[path_length] = DEFAULT_DIR_SEPARATOR;
			memcpy(pathbuf+path_length+1, exec_fname, exec_fname_length);
			pathbuf[path_length + exec_fname_length +1] = '\0';
		}
	} else {
		pathbuf = estrdup(path);
	}

	ptr = pathbuf;

	while (ptr && *ptr) {
		end = strchr(ptr, DEFAULT_DIR_SEPARATOR);
		if (end != NULL) {
			*end = '\0';
			end++;
		}
		if (*ptr == '\0') {
			goto stream_skip;
		}
		if (snprintf(trypath, MAXPATHLEN, "%s/%s", ptr, filename) >= MAXPATHLEN) {
			php_error_docref(NULL, E_NOTICE, "%s/%s path was truncated to %d", ptr, filename, MAXPATHLEN);
		}

		if (((options & STREAM_DISABLE_OPEN_BASEDIR) == 0) && php_check_open_basedir_ex(trypath, 0)) {
			goto stream_skip;
		}

		stream = php_stream_fopen_rel(trypath, mode, opened_path, options);
		if (stream) {
			efree(pathbuf);
			return stream;
		}
stream_skip:
		ptr = end;
	} /* end provided path */

	efree(pathbuf);
	return NULL;

}
/* }}} */

/*
 * Local variables:
 * tab-width: 4
 * c-basic-offset: 4
 * End:
 * vim600: noet sw=4 ts=4 fdm=marker
 * vim<600: noet sw=4 ts=4
 */<|MERGE_RESOLUTION|>--- conflicted
+++ resolved
@@ -1341,15 +1341,9 @@
 			break;
 		case PHP_STREAM_META_GROUP:
 		case PHP_STREAM_META_GROUP_NAME:
-<<<<<<< HEAD
-			if(option == PHP_STREAM_META_OWNER_NAME) {
+			if(option == PHP_STREAM_META_GROUP_NAME) {
 				if(php_get_gid_by_name((char *)value, &gid) != SUCCESS) {
 					php_error_docref1(NULL, url, E_WARNING, "Unable to find gid for %s", (char *)value);
-=======
-			if(option == PHP_STREAM_META_GROUP_NAME) {
-				if(php_get_gid_by_name((char *)value, &gid TSRMLS_CC) != SUCCESS) {
-					php_error_docref1(NULL TSRMLS_CC, url, E_WARNING, "Unable to find gid for %s", (char *)value);
->>>>>>> c5526291
 					return 0;
 				}
 			} else {
