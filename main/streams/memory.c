--- conflicted
+++ resolved
@@ -346,17 +346,10 @@
 		return -1;
 	}
 	if (php_stream_is(ts->innerstream, PHP_STREAM_IS_MEMORY)) {
-<<<<<<< HEAD
-		zend_string *membuf = php_stream_memory_get_buffer(ts->innerstream);
-
-		if (ZSTR_LEN(membuf) + count >= ts->smax) {
-=======
 		zend_off_t pos = php_stream_tell(ts->innerstream);
 		
 		if (pos + count >= ts->smax) {
-			size_t memsize;
-			char *membuf = php_stream_memory_get_buffer(ts->innerstream, &memsize);
->>>>>>> 84c18f9f
+			zend_string *membuf = php_stream_memory_get_buffer(ts->innerstream);
 			php_stream *file = php_stream_fopen_temporary_file(ts->tmpdir, "php", NULL);
 			if (file == NULL) {
 				php_error_docref(NULL, E_WARNING, "Unable to create temporary file, Check permissions in temporary files directory.");
