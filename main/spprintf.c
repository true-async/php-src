--- conflicted
+++ resolved
@@ -840,16 +840,12 @@
 	smart_string buf = {0};
 	size_t result;
 
-<<<<<<< HEAD
-	xbuf_format_converter(&buf, 1, format, ap);
-=======
 	/* since there are places where (v)spprintf called without checking for null,
 	   a bit of defensive coding here */
 	if(!pbuf) {
 		return 0;
 	}
-	xbuf_format_converter(&xbuf, format, ap);
->>>>>>> c9162147
+	xbuf_format_converter(&buf, 1, format, ap);
 
 	if (max_len && buf.len > max_len) {
 		buf.len = max_len;
