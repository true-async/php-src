--- conflicted
+++ resolved
@@ -555,11 +555,7 @@
 }
 /* }}} */
 
-<<<<<<< HEAD
 /* {{{ PHP_INI_MH */
-=======
-/* {{{ PHP_INI_MH
- */
 static PHP_INI_MH(OnUpdateDefaultMimeTye)
 {
 	if (memchr(ZSTR_VAL(new_value), '\0', ZSTR_LEN(new_value))
@@ -570,9 +566,7 @@
 }
 /* }}} */
 
-/* {{{ PHP_INI_MH
- */
->>>>>>> 36576936
+/* {{{ PHP_INI_MH */
 static PHP_INI_MH(OnUpdateInternalEncoding)
 {
 	OnUpdateString(entry, new_value, mh_arg1, mh_arg2, mh_arg3, stage);
