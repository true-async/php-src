--- conflicted
+++ resolved
@@ -271,12 +271,7 @@
 	} else {
 		value = Z_L(1)<<30;		/* effectively, no limit */
 	}
-<<<<<<< HEAD
 	if (zend_set_memory_limit_ex(value) == FAILURE) {
-		zend_error(E_WARNING, "Failed to set memory limit to %zd bytes (Current memory usage is %zd bytes)", value, zend_memory_usage(true));
-		return FAILURE;
-=======
-	if (zend_set_memory_limit(value) == FAILURE) {
 		/* When the memory limit is reset to the original level during deactivation, we may be
 		 * using more memory than the original limit while shutdown is still in progress.
 		 * Ignore a failure for now, and set the memory limit when the memory manager has been
@@ -285,7 +280,6 @@
 			zend_error(E_WARNING, "Failed to set memory limit to %zd bytes (Current memory usage is %zd bytes)", value, zend_memory_usage(true));
 			return FAILURE;
 		}
->>>>>>> d8165c25
 	}
 	PG(memory_limit) = value;
 	return SUCCESS;
