/*
   +----------------------------------------------------------------------+
   | Copyright (c) The PHP Group                                          |
   +----------------------------------------------------------------------+
   | This source file is subject to version 3.01 of the PHP license,      |
   | that is bundled with this package in the file LICENSE, and is        |
   | available through the world-wide-web at the following url:           |
   | http://www.php.net/license/3_01.txt                                  |
   | If you did not receive a copy of the PHP license and are unable to   |
   | obtain it through the world-wide-web, please send a note to          |
   | license@php.net so we can mail you a copy immediately.               |
   +----------------------------------------------------------------------+
   | Authors: Andi Gutmans <andi@php.net>                                 |
   |          Rasmus Lerdorf <rasmus@lerdorf.on.ca>                       |
   |          Zeev Suraski <zeev@php.net>                                 |
   +----------------------------------------------------------------------+
*/

/* {{{ includes */

#define ZEND_INCLUDE_FULL_WINDOWS_HEADERS

#include "php.h"
#include <stdio.h>
#include <fcntl.h>
#ifdef PHP_WIN32
#include "win32/time.h"
#include "win32/signal.h"
#include "win32/php_win32_globals.h"
#include "win32/winutil.h"
#include <process.h>
#endif
#if HAVE_SYS_TIME_H
#include <sys/time.h>
#endif
#if HAVE_UNISTD_H
#include <unistd.h>
#endif

#include <signal.h>
#include <locale.h>
#include "zend.h"
#include "zend_types.h"
#include "zend_extensions.h"
#include "php_ini.h"
#include "php_globals.h"
#include "php_main.h"
#include "php_syslog.h"
#include "fopen_wrappers.h"
#include "ext/standard/php_standard.h"
#include "ext/standard/php_string.h"
#include "ext/date/php_date.h"
#include "php_variables.h"
#include "ext/standard/credits.h"
#ifdef PHP_WIN32
#include <io.h>
#include "win32/php_registry.h"
#include "ext/standard/flock_compat.h"
#endif
#include "php_syslog.h"
#include "Zend/zend_exceptions.h"

#if PHP_SIGCHILD
#include <sys/types.h>
#include <sys/wait.h>
#endif

#include "zend_compile.h"
#include "zend_execute.h"
#include "zend_highlight.h"
#include "zend_extensions.h"
#include "zend_ini.h"
#include "zend_dtrace.h"
#include "zend_observer.h"
#include "zend_system_id.h"

#include "php_content_types.h"
#include "php_ticks.h"
#include "php_streams.h"
#include "php_open_temporary_file.h"

#include "SAPI.h"
#include "rfc1867.h"

#include "ext/standard/html_tables.h"
/* }}} */

PHPAPI int (*php_register_internal_extensions_func)(void) = php_register_internal_extensions;

#ifndef ZTS
php_core_globals core_globals;
#else
PHPAPI int core_globals_id;
PHPAPI size_t core_globals_offset;
#endif

#define SAFE_FILENAME(f) ((f)?(f):"-")

/* {{{ PHP_INI_MH */
static PHP_INI_MH(OnSetFacility)
{
	const char *facility = ZSTR_VAL(new_value);

#ifdef LOG_AUTH
	if (!strcmp(facility, "LOG_AUTH") || !strcmp(facility, "auth") || !strcmp(facility, "security")) {
		PG(syslog_facility) = LOG_AUTH;
		return SUCCESS;
	}
#endif
#ifdef LOG_AUTHPRIV
	if (!strcmp(facility, "LOG_AUTHPRIV") || !strcmp(facility, "authpriv")) {
		PG(syslog_facility) = LOG_AUTHPRIV;
		return SUCCESS;
	}
#endif
#ifdef LOG_CRON
	if (!strcmp(facility, "LOG_CRON") || !strcmp(facility, "cron")) {
		PG(syslog_facility) = LOG_CRON;
		return SUCCESS;
	}
#endif
#ifdef LOG_DAEMON
	if (!strcmp(facility, "LOG_DAEMON") || !strcmp(facility, "daemon")) {
		PG(syslog_facility) = LOG_DAEMON;
		return SUCCESS;
	}
#endif
#ifdef LOG_FTP
	if (!strcmp(facility, "LOG_FTP") || !strcmp(facility, "ftp")) {
		PG(syslog_facility) = LOG_FTP;
		return SUCCESS;
	}
#endif
#ifdef LOG_KERN
	if (!strcmp(facility, "LOG_KERN") || !strcmp(facility, "kern")) {
		PG(syslog_facility) = LOG_KERN;
		return SUCCESS;
	}
#endif
#ifdef LOG_LPR
	if (!strcmp(facility, "LOG_LPR") || !strcmp(facility, "lpr")) {
		PG(syslog_facility) = LOG_LPR;
		return SUCCESS;
	}
#endif
#ifdef LOG_MAIL
	if (!strcmp(facility, "LOG_MAIL") || !strcmp(facility, "mail")) {
		PG(syslog_facility) = LOG_MAIL;
		return SUCCESS;
	}
#endif
#ifdef LOG_INTERNAL_MARK
	if (!strcmp(facility, "LOG_INTERNAL_MARK") || !strcmp(facility, "mark")) {
		PG(syslog_facility) = LOG_INTERNAL_MARK;
		return SUCCESS;
	}
#endif
#ifdef LOG_NEWS
	if (!strcmp(facility, "LOG_NEWS") || !strcmp(facility, "news")) {
		PG(syslog_facility) = LOG_NEWS;
		return SUCCESS;
	}
#endif
#ifdef LOG_SYSLOG
	if (!strcmp(facility, "LOG_SYSLOG") || !strcmp(facility, "syslog")) {
		PG(syslog_facility) = LOG_SYSLOG;
		return SUCCESS;
	}
#endif
#ifdef LOG_USER
	if (!strcmp(facility, "LOG_USER") || !strcmp(facility, "user")) {
		PG(syslog_facility) = LOG_USER;
		return SUCCESS;
	}
#endif
#ifdef LOG_UUCP
	if (!strcmp(facility, "LOG_UUCP") || !strcmp(facility, "uucp")) {
		PG(syslog_facility) = LOG_UUCP;
		return SUCCESS;
	}
#endif
#ifdef LOG_LOCAL0
	if (!strcmp(facility, "LOG_LOCAL0") || !strcmp(facility, "local0")) {
		PG(syslog_facility) = LOG_LOCAL0;
		return SUCCESS;
	}
#endif
#ifdef LOG_LOCAL1
	if (!strcmp(facility, "LOG_LOCAL1") || !strcmp(facility, "local1")) {
		PG(syslog_facility) = LOG_LOCAL1;
		return SUCCESS;
	}
#endif
#ifdef LOG_LOCAL2
	if (!strcmp(facility, "LOG_LOCAL2") || !strcmp(facility, "local2")) {
		PG(syslog_facility) = LOG_LOCAL2;
		return SUCCESS;
	}
#endif
#ifdef LOG_LOCAL3
	if (!strcmp(facility, "LOG_LOCAL3") || !strcmp(facility, "local3")) {
		PG(syslog_facility) = LOG_LOCAL3;
		return SUCCESS;
	}
#endif
#ifdef LOG_LOCAL4
	if (!strcmp(facility, "LOG_LOCAL4") || !strcmp(facility, "local4")) {
		PG(syslog_facility) = LOG_LOCAL4;
		return SUCCESS;
	}
#endif
#ifdef LOG_LOCAL5
	if (!strcmp(facility, "LOG_LOCAL5") || !strcmp(facility, "local5")) {
		PG(syslog_facility) = LOG_LOCAL5;
		return SUCCESS;
	}
#endif
#ifdef LOG_LOCAL6
	if (!strcmp(facility, "LOG_LOCAL6") || !strcmp(facility, "local6")) {
		PG(syslog_facility) = LOG_LOCAL6;
		return SUCCESS;
	}
#endif
#ifdef LOG_LOCAL7
	if (!strcmp(facility, "LOG_LOCAL7") || !strcmp(facility, "local7")) {
		PG(syslog_facility) = LOG_LOCAL7;
		return SUCCESS;
	}
#endif

	return FAILURE;
}
/* }}} */

/* {{{ PHP_INI_MH */
static PHP_INI_MH(OnSetPrecision)
{
	zend_long i;

	ZEND_ATOL(i, ZSTR_VAL(new_value));
	if (i >= -1) {
		EG(precision) = i;
		return SUCCESS;
	} else {
		return FAILURE;
	}
}
/* }}} */

/* {{{ PHP_INI_MH */
static PHP_INI_MH(OnSetSerializePrecision)
{
	zend_long i;

	ZEND_ATOL(i, ZSTR_VAL(new_value));
	if (i >= -1) {
		PG(serialize_precision) = i;
		return SUCCESS;
	} else {
		return FAILURE;
	}
}
/* }}} */

/* {{{ PHP_INI_MH */
static PHP_INI_MH(OnChangeMemoryLimit)
{
	size_t value;
	if (new_value) {
		value = zend_atol(ZSTR_VAL(new_value), ZSTR_LEN(new_value));
	} else {
		value = Z_L(1)<<30;		/* effectively, no limit */
	}
<<<<<<< HEAD
	zend_set_memory_limit(PG(memory_limit));
=======
	if (zend_set_memory_limit(value) == FAILURE) {
		zend_error(E_WARNING, "Failed to set memory limit to %zd bytes (Current memory usage is %zd bytes)", value, zend_memory_usage(true));
		return FAILURE;
	}
	PG(memory_limit) = value;
>>>>>>> 1b3b5c94
	return SUCCESS;
}
/* }}} */

/* {{{ PHP_INI_MH */
static PHP_INI_MH(OnSetLogFilter)
{
	const char *filter = ZSTR_VAL(new_value);

	if (!strcmp(filter, "all")) {
		PG(syslog_filter) = PHP_SYSLOG_FILTER_ALL;
		return SUCCESS;
	}
	if (!strcmp(filter, "no-ctrl")) {
		PG(syslog_filter) = PHP_SYSLOG_FILTER_NO_CTRL;
		return SUCCESS;
	}
	if (!strcmp(filter, "ascii")) {
		PG(syslog_filter) = PHP_SYSLOG_FILTER_ASCII;
		return SUCCESS;
	}
	if (!strcmp(filter, "raw")) {
		PG(syslog_filter) = PHP_SYSLOG_FILTER_RAW;
		return SUCCESS;
	}

	return FAILURE;
}
/* }}} */

/* {{{ php_disable_classes */
static void php_disable_classes(void)
{
	char *s = NULL, *e;

	if (!*(INI_STR("disable_classes"))) {
		return;
	}

	e = PG(disable_classes) = strdup(INI_STR("disable_classes"));

	while (*e) {
		switch (*e) {
			case ' ':
			case ',':
				if (s) {
					*e = '\0';
					zend_disable_class(s, e-s);
					s = NULL;
				}
				break;
			default:
				if (!s) {
					s = e;
				}
				break;
		}
		e++;
	}
	if (s) {
		zend_disable_class(s, e-s);
	}
}
/* }}} */

/* {{{ php_binary_init */
static void php_binary_init(void)
{
	char *binary_location = NULL;
#ifdef PHP_WIN32
	binary_location = (char *)malloc(MAXPATHLEN);
	if (binary_location && GetModuleFileName(0, binary_location, MAXPATHLEN) == 0) {
		free(binary_location);
		PG(php_binary) = NULL;
	}
#else
	if (sapi_module.executable_location) {
		binary_location = (char *)malloc(MAXPATHLEN);
		if (binary_location && !strchr(sapi_module.executable_location, '/')) {
			char *envpath, *path;
			int found = 0;

			if ((envpath = getenv("PATH")) != NULL) {
				char *search_dir, search_path[MAXPATHLEN];
				char *last = NULL;
				zend_stat_t s;

				path = estrdup(envpath);
				search_dir = php_strtok_r(path, ":", &last);

				while (search_dir) {
					snprintf(search_path, MAXPATHLEN, "%s/%s", search_dir, sapi_module.executable_location);
					if (VCWD_REALPATH(search_path, binary_location) && !VCWD_ACCESS(binary_location, X_OK) && VCWD_STAT(binary_location, &s) == 0 && S_ISREG(s.st_mode)) {
						found = 1;
						break;
					}
					search_dir = php_strtok_r(NULL, ":", &last);
				}
				efree(path);
			}
			if (!found) {
				free(binary_location);
				binary_location = NULL;
			}
		} else if (!VCWD_REALPATH(sapi_module.executable_location, binary_location) || VCWD_ACCESS(binary_location, X_OK)) {
			free(binary_location);
			binary_location = NULL;
		}
	}
#endif
	PG(php_binary) = binary_location;
}
/* }}} */

/* {{{ PHP_INI_MH */
static PHP_INI_MH(OnUpdateTimeout)
{
	if (stage==PHP_INI_STAGE_STARTUP) {
		/* Don't set a timeout on startup, only per-request */
		ZEND_ATOL(EG(timeout_seconds), ZSTR_VAL(new_value));
		return SUCCESS;
	}
	zend_unset_timeout();
	ZEND_ATOL(EG(timeout_seconds), ZSTR_VAL(new_value));
	zend_set_timeout(EG(timeout_seconds), 0);
	return SUCCESS;
}
/* }}} */

/* {{{ php_get_display_errors_mode() helper function */
static zend_uchar php_get_display_errors_mode(char *value, size_t value_length)
{
	zend_uchar mode;

	if (!value) {
		return PHP_DISPLAY_ERRORS_STDOUT;
	}

	if (value_length == 2 && !strcasecmp("on", value)) {
		mode = PHP_DISPLAY_ERRORS_STDOUT;
	} else if (value_length == 3 && !strcasecmp("yes", value)) {
		mode = PHP_DISPLAY_ERRORS_STDOUT;
	} else if (value_length == 4 && !strcasecmp("true", value)) {
		mode = PHP_DISPLAY_ERRORS_STDOUT;
	} else if (value_length == 6 && !strcasecmp(value, "stderr")) {
		mode = PHP_DISPLAY_ERRORS_STDERR;
	} else if (value_length == 6 && !strcasecmp(value, "stdout")) {
		mode = PHP_DISPLAY_ERRORS_STDOUT;
	} else {
		ZEND_ATOL(mode, value);
		if (mode && mode != PHP_DISPLAY_ERRORS_STDOUT && mode != PHP_DISPLAY_ERRORS_STDERR) {
			mode = PHP_DISPLAY_ERRORS_STDOUT;
		}
	}

	return mode;
}
/* }}} */

/* {{{ PHP_INI_MH */
static PHP_INI_MH(OnUpdateDisplayErrors)
{
	PG(display_errors) = php_get_display_errors_mode(ZSTR_VAL(new_value), ZSTR_LEN(new_value));

	return SUCCESS;
}
/* }}} */

/* {{{ PHP_INI_DISP */
static PHP_INI_DISP(display_errors_mode)
{
	zend_uchar mode;
	bool cgi_or_cli;
	size_t tmp_value_length;
	char *tmp_value;

	if (type == ZEND_INI_DISPLAY_ORIG && ini_entry->modified) {
		tmp_value = (ini_entry->orig_value ? ZSTR_VAL(ini_entry->orig_value) : NULL );
		tmp_value_length = (ini_entry->orig_value? ZSTR_LEN(ini_entry->orig_value) : 0);
	} else if (ini_entry->value) {
		tmp_value = ZSTR_VAL(ini_entry->value);
		tmp_value_length = ZSTR_LEN(ini_entry->value);
	} else {
		tmp_value = NULL;
		tmp_value_length = 0;
	}

	mode = php_get_display_errors_mode(tmp_value, tmp_value_length);

	/* Display 'On' for other SAPIs instead of STDOUT or STDERR */
	cgi_or_cli = (!strcmp(sapi_module.name, "cli") || !strcmp(sapi_module.name, "cgi") || !strcmp(sapi_module.name, "phpdbg"));

	switch (mode) {
		case PHP_DISPLAY_ERRORS_STDERR:
			if (cgi_or_cli ) {
				PUTS("STDERR");
			} else {
				PUTS("On");
			}
			break;

		case PHP_DISPLAY_ERRORS_STDOUT:
			if (cgi_or_cli ) {
				PUTS("STDOUT");
			} else {
				PUTS("On");
			}
			break;

		default:
			PUTS("Off");
			break;
	}
}
/* }}} */

PHPAPI const char *php_get_internal_encoding(void) {
	if (PG(internal_encoding) && PG(internal_encoding)[0]) {
		return PG(internal_encoding);
	} else if (SG(default_charset) && SG(default_charset)[0]) {
		return SG(default_charset);
	}
	return "UTF-8";
}

PHPAPI const char *php_get_input_encoding(void) {
	if (PG(input_encoding) && PG(input_encoding)[0]) {
		return PG(input_encoding);
	} else if (SG(default_charset) && SG(default_charset)[0]) {
		return SG(default_charset);
	}
	return "UTF-8";
}

PHPAPI const char *php_get_output_encoding(void) {
	if (PG(output_encoding) && PG(output_encoding)[0]) {
		return PG(output_encoding);
	} else if (SG(default_charset) && SG(default_charset)[0]) {
		return SG(default_charset);
	}
	return "UTF-8";
}

PHPAPI void (*php_internal_encoding_changed)(void) = NULL;

/* {{{ PHP_INI_MH */
static PHP_INI_MH(OnUpdateDefaultCharset)
{
	OnUpdateString(entry, new_value, mh_arg1, mh_arg2, mh_arg3, stage);
	if (php_internal_encoding_changed) {
		php_internal_encoding_changed();
	}
	if (new_value) {
#ifdef PHP_WIN32
		php_win32_cp_do_update(ZSTR_VAL(new_value));
#endif
	}
	return SUCCESS;
}
/* }}} */

/* {{{ PHP_INI_MH */
static PHP_INI_MH(OnUpdateInternalEncoding)
{
	OnUpdateString(entry, new_value, mh_arg1, mh_arg2, mh_arg3, stage);
	if (php_internal_encoding_changed) {
		php_internal_encoding_changed();
	}
	if (new_value) {
#ifdef PHP_WIN32
		php_win32_cp_do_update(ZSTR_VAL(new_value));
#endif
	}
	return SUCCESS;
}
/* }}} */

/* {{{ PHP_INI_MH */
static PHP_INI_MH(OnUpdateInputEncoding)
{
	OnUpdateString(entry, new_value, mh_arg1, mh_arg2, mh_arg3, stage);
	if (php_internal_encoding_changed) {
		php_internal_encoding_changed();
	}
	if (new_value) {
#ifdef PHP_WIN32
		php_win32_cp_do_update(NULL);
#endif
	}
	return SUCCESS;
}
/* }}} */

/* {{{ PHP_INI_MH */
static PHP_INI_MH(OnUpdateOutputEncoding)
{
	OnUpdateString(entry, new_value, mh_arg1, mh_arg2, mh_arg3, stage);
	if (php_internal_encoding_changed) {
		php_internal_encoding_changed();
	}
	if (new_value) {
#ifdef PHP_WIN32
		php_win32_cp_do_update(NULL);
#endif
	}
	return SUCCESS;
}
/* }}} */

/* {{{ PHP_INI_MH */
static PHP_INI_MH(OnUpdateErrorLog)
{
	/* Only do the safemode/open_basedir check at runtime */
	if ((stage == PHP_INI_STAGE_RUNTIME || stage == PHP_INI_STAGE_HTACCESS) && new_value && strcmp(ZSTR_VAL(new_value), "syslog")) {
		if (PG(open_basedir) && php_check_open_basedir(ZSTR_VAL(new_value))) {
			return FAILURE;
		}
	}
	OnUpdateString(entry, new_value, mh_arg1, mh_arg2, mh_arg3, stage);
	return SUCCESS;
}
/* }}} */

/* {{{ PHP_INI_MH */
static PHP_INI_MH(OnUpdateMailLog)
{
	/* Only do the safemode/open_basedir check at runtime */
	if ((stage == PHP_INI_STAGE_RUNTIME || stage == PHP_INI_STAGE_HTACCESS) && new_value) {
		if (PG(open_basedir) && php_check_open_basedir(ZSTR_VAL(new_value))) {
			return FAILURE;
		}
	}
	OnUpdateString(entry, new_value, mh_arg1, mh_arg2, mh_arg3, stage);
	return SUCCESS;
}
/* }}} */

/* {{{ PHP_INI_MH */
static PHP_INI_MH(OnChangeMailForceExtra)
{
	/* Don't allow changing it in htaccess */
	if (stage == PHP_INI_STAGE_HTACCESS) {
			return FAILURE;
	}
	return SUCCESS;
}
/* }}} */

/* defined in browscap.c */
PHP_INI_MH(OnChangeBrowscap);


/* Need to be read from the environment (?):
 * PHP_AUTO_PREPEND_FILE
 * PHP_AUTO_APPEND_FILE
 * PHP_DOCUMENT_ROOT
 * PHP_USER_DIR
 * PHP_INCLUDE_PATH
 */

 /* Windows use the internal mail */
#if defined(PHP_WIN32)
# define DEFAULT_SENDMAIL_PATH NULL
#else
# define DEFAULT_SENDMAIL_PATH PHP_PROG_SENDMAIL " -t -i"
#endif

/* {{{ PHP_INI */
PHP_INI_BEGIN()
	PHP_INI_ENTRY_EX("highlight.comment",		HL_COMMENT_COLOR,	PHP_INI_ALL,	NULL,			php_ini_color_displayer_cb)
	PHP_INI_ENTRY_EX("highlight.default",		HL_DEFAULT_COLOR,	PHP_INI_ALL,	NULL,			php_ini_color_displayer_cb)
	PHP_INI_ENTRY_EX("highlight.html",			HL_HTML_COLOR,		PHP_INI_ALL,	NULL,			php_ini_color_displayer_cb)
	PHP_INI_ENTRY_EX("highlight.keyword",		HL_KEYWORD_COLOR,	PHP_INI_ALL,	NULL,			php_ini_color_displayer_cb)
	PHP_INI_ENTRY_EX("highlight.string",		HL_STRING_COLOR,	PHP_INI_ALL,	NULL,			php_ini_color_displayer_cb)

	STD_PHP_INI_ENTRY_EX("display_errors",		"1",		PHP_INI_ALL,		OnUpdateDisplayErrors,	display_errors,			php_core_globals,	core_globals, display_errors_mode)
	STD_PHP_INI_BOOLEAN("display_startup_errors",	"1",	PHP_INI_ALL,		OnUpdateBool,			display_startup_errors,	php_core_globals,	core_globals)
	STD_PHP_INI_BOOLEAN("enable_dl",			"1",		PHP_INI_SYSTEM,		OnUpdateBool,			enable_dl,				php_core_globals,	core_globals)
	STD_PHP_INI_BOOLEAN("expose_php",			"1",		PHP_INI_SYSTEM,		OnUpdateBool,			expose_php,				php_core_globals,	core_globals)
	STD_PHP_INI_ENTRY("docref_root", 			"", 		PHP_INI_ALL,		OnUpdateString,			docref_root,			php_core_globals,	core_globals)
	STD_PHP_INI_ENTRY("docref_ext",				"",			PHP_INI_ALL,		OnUpdateString,			docref_ext,				php_core_globals,	core_globals)
	STD_PHP_INI_BOOLEAN("html_errors",			"1",		PHP_INI_ALL,		OnUpdateBool,			html_errors,			php_core_globals,	core_globals)
	STD_PHP_INI_BOOLEAN("xmlrpc_errors",		"0",		PHP_INI_SYSTEM,		OnUpdateBool,			xmlrpc_errors,			php_core_globals,	core_globals)
	STD_PHP_INI_ENTRY("xmlrpc_error_number",	"0",		PHP_INI_ALL,		OnUpdateLong,			xmlrpc_error_number,	php_core_globals,	core_globals)
	STD_PHP_INI_ENTRY("max_input_time",			"-1",	PHP_INI_SYSTEM|PHP_INI_PERDIR,		OnUpdateLong,			max_input_time,	php_core_globals,	core_globals)
	STD_PHP_INI_BOOLEAN("ignore_user_abort",	"0",		PHP_INI_ALL,		OnUpdateBool,			ignore_user_abort,		php_core_globals,	core_globals)
	STD_PHP_INI_BOOLEAN("implicit_flush",		"0",		PHP_INI_ALL,		OnUpdateBool,			implicit_flush,			php_core_globals,	core_globals)
	STD_PHP_INI_BOOLEAN("log_errors",			"0",		PHP_INI_ALL,		OnUpdateBool,			log_errors,				php_core_globals,	core_globals)
	STD_PHP_INI_ENTRY("log_errors_max_len",	 "1024",		PHP_INI_ALL,		OnUpdateLong,			log_errors_max_len,		php_core_globals,	core_globals)
	STD_PHP_INI_BOOLEAN("ignore_repeated_errors",	"0",	PHP_INI_ALL,		OnUpdateBool,			ignore_repeated_errors,	php_core_globals,	core_globals)
	STD_PHP_INI_BOOLEAN("ignore_repeated_source",	"0",	PHP_INI_ALL,		OnUpdateBool,			ignore_repeated_source,	php_core_globals,	core_globals)
	STD_PHP_INI_BOOLEAN("report_memleaks",		"1",		PHP_INI_ALL,		OnUpdateBool,			report_memleaks,		php_core_globals,	core_globals)
	STD_PHP_INI_BOOLEAN("report_zend_debug",	"0",		PHP_INI_ALL,		OnUpdateBool,			report_zend_debug,		php_core_globals,	core_globals)
	STD_PHP_INI_ENTRY("output_buffering",		"0",		PHP_INI_PERDIR|PHP_INI_SYSTEM,	OnUpdateLong,	output_buffering,		php_core_globals,	core_globals)
	STD_PHP_INI_ENTRY("output_handler",			NULL,		PHP_INI_PERDIR|PHP_INI_SYSTEM,	OnUpdateString,	output_handler,		php_core_globals,	core_globals)
	STD_PHP_INI_BOOLEAN("register_argc_argv",	"1",		PHP_INI_PERDIR|PHP_INI_SYSTEM,	OnUpdateBool,	register_argc_argv,		php_core_globals,	core_globals)
	STD_PHP_INI_BOOLEAN("auto_globals_jit",		"1",		PHP_INI_PERDIR|PHP_INI_SYSTEM,	OnUpdateBool,	auto_globals_jit,	php_core_globals,	core_globals)
	STD_PHP_INI_BOOLEAN("short_open_tag",	DEFAULT_SHORT_OPEN_TAG,	PHP_INI_SYSTEM|PHP_INI_PERDIR,		OnUpdateBool,			short_tags,				zend_compiler_globals,	compiler_globals)

	STD_PHP_INI_ENTRY("unserialize_callback_func",	NULL,	PHP_INI_ALL,		OnUpdateString,			unserialize_callback_func,	php_core_globals,	core_globals)
	STD_PHP_INI_ENTRY("serialize_precision",	"-1",	PHP_INI_ALL,		OnSetSerializePrecision,			serialize_precision,	php_core_globals,	core_globals)
	STD_PHP_INI_ENTRY("arg_separator.output",	"&",		PHP_INI_ALL,		OnUpdateStringUnempty,	arg_separator.output,	php_core_globals,	core_globals)
	STD_PHP_INI_ENTRY("arg_separator.input",	"&",		PHP_INI_SYSTEM|PHP_INI_PERDIR,	OnUpdateStringUnempty,	arg_separator.input,	php_core_globals,	core_globals)

	STD_PHP_INI_ENTRY("auto_append_file",		NULL,		PHP_INI_SYSTEM|PHP_INI_PERDIR,		OnUpdateString,			auto_append_file,		php_core_globals,	core_globals)
	STD_PHP_INI_ENTRY("auto_prepend_file",		NULL,		PHP_INI_SYSTEM|PHP_INI_PERDIR,		OnUpdateString,			auto_prepend_file,		php_core_globals,	core_globals)
	STD_PHP_INI_ENTRY("doc_root",				NULL,		PHP_INI_SYSTEM,		OnUpdateStringUnempty,	doc_root,				php_core_globals,	core_globals)
	STD_PHP_INI_ENTRY("default_charset",		PHP_DEFAULT_CHARSET,	PHP_INI_ALL,	OnUpdateDefaultCharset,			default_charset,		sapi_globals_struct, sapi_globals)
	STD_PHP_INI_ENTRY("default_mimetype",		SAPI_DEFAULT_MIMETYPE,	PHP_INI_ALL,	OnUpdateString,			default_mimetype,		sapi_globals_struct, sapi_globals)
	STD_PHP_INI_ENTRY("internal_encoding",		NULL,			PHP_INI_ALL,	OnUpdateInternalEncoding,	internal_encoding,	php_core_globals, core_globals)
	STD_PHP_INI_ENTRY("input_encoding",			NULL,			PHP_INI_ALL,	OnUpdateInputEncoding,				input_encoding,		php_core_globals, core_globals)
	STD_PHP_INI_ENTRY("output_encoding",		NULL,			PHP_INI_ALL,	OnUpdateOutputEncoding,				output_encoding,	php_core_globals, core_globals)
	STD_PHP_INI_ENTRY("error_log",				NULL,		PHP_INI_ALL,		OnUpdateErrorLog,			error_log,				php_core_globals,	core_globals)
	STD_PHP_INI_ENTRY("extension_dir",			PHP_EXTENSION_DIR,		PHP_INI_SYSTEM,		OnUpdateStringUnempty,	extension_dir,			php_core_globals,	core_globals)
	STD_PHP_INI_ENTRY("sys_temp_dir",			NULL,		PHP_INI_SYSTEM,		OnUpdateStringUnempty,	sys_temp_dir,			php_core_globals,	core_globals)
	STD_PHP_INI_ENTRY("include_path",			PHP_INCLUDE_PATH,		PHP_INI_ALL,		OnUpdateStringUnempty,	include_path,			php_core_globals,	core_globals)
	PHP_INI_ENTRY("max_execution_time",			"30",		PHP_INI_ALL,			OnUpdateTimeout)
	STD_PHP_INI_ENTRY("open_basedir",			NULL,		PHP_INI_ALL,		OnUpdateBaseDir,			open_basedir,			php_core_globals,	core_globals)

	STD_PHP_INI_BOOLEAN("file_uploads",			"1",		PHP_INI_SYSTEM,		OnUpdateBool,			file_uploads,			php_core_globals,	core_globals)
	STD_PHP_INI_ENTRY("upload_max_filesize",	"2M",		PHP_INI_SYSTEM|PHP_INI_PERDIR,		OnUpdateLong,			upload_max_filesize,	php_core_globals,	core_globals)
	STD_PHP_INI_ENTRY("post_max_size",			"8M",		PHP_INI_SYSTEM|PHP_INI_PERDIR,		OnUpdateLong,			post_max_size,			sapi_globals_struct,sapi_globals)
	STD_PHP_INI_ENTRY("upload_tmp_dir",			NULL,		PHP_INI_SYSTEM,		OnUpdateStringUnempty,	upload_tmp_dir,			php_core_globals,	core_globals)
	STD_PHP_INI_ENTRY("max_input_nesting_level", "64",		PHP_INI_SYSTEM|PHP_INI_PERDIR,		OnUpdateLongGEZero,	max_input_nesting_level,			php_core_globals,	core_globals)
	STD_PHP_INI_ENTRY("max_input_vars",			"1000",		PHP_INI_SYSTEM|PHP_INI_PERDIR,		OnUpdateLongGEZero,	max_input_vars,						php_core_globals,	core_globals)

	STD_PHP_INI_ENTRY("user_dir",				NULL,		PHP_INI_SYSTEM,		OnUpdateString,			user_dir,				php_core_globals,	core_globals)
	STD_PHP_INI_ENTRY("variables_order",		"EGPCS",	PHP_INI_SYSTEM|PHP_INI_PERDIR,		OnUpdateStringUnempty,	variables_order,		php_core_globals,	core_globals)
	STD_PHP_INI_ENTRY("request_order",			NULL,		PHP_INI_SYSTEM|PHP_INI_PERDIR,		OnUpdateString,	request_order,		php_core_globals,	core_globals)

	STD_PHP_INI_ENTRY("error_append_string",	NULL,		PHP_INI_ALL,		OnUpdateString,			error_append_string,	php_core_globals,	core_globals)
	STD_PHP_INI_ENTRY("error_prepend_string",	NULL,		PHP_INI_ALL,		OnUpdateString,			error_prepend_string,	php_core_globals,	core_globals)

	PHP_INI_ENTRY("SMTP",						"localhost",PHP_INI_ALL,		NULL)
	PHP_INI_ENTRY("smtp_port",					"25",		PHP_INI_ALL,		NULL)
	STD_PHP_INI_BOOLEAN("mail.add_x_header",			"0",		PHP_INI_SYSTEM|PHP_INI_PERDIR,		OnUpdateBool,			mail_x_header,			php_core_globals,	core_globals)
	STD_PHP_INI_ENTRY("mail.log",					NULL,		PHP_INI_SYSTEM|PHP_INI_PERDIR,		OnUpdateMailLog,			mail_log,			php_core_globals,	core_globals)
	PHP_INI_ENTRY("browscap",					NULL,		PHP_INI_SYSTEM,		OnChangeBrowscap)
	PHP_INI_ENTRY("memory_limit",				"128M",		PHP_INI_ALL,		OnChangeMemoryLimit)
	PHP_INI_ENTRY("precision",					"14",		PHP_INI_ALL,		OnSetPrecision)
	PHP_INI_ENTRY("sendmail_from",				NULL,		PHP_INI_ALL,		NULL)
	PHP_INI_ENTRY("sendmail_path",	DEFAULT_SENDMAIL_PATH,	PHP_INI_SYSTEM,		NULL)
	PHP_INI_ENTRY("mail.force_extra_parameters",NULL,		PHP_INI_SYSTEM|PHP_INI_PERDIR,		OnChangeMailForceExtra)
	PHP_INI_ENTRY("disable_functions",			"",			PHP_INI_SYSTEM,		NULL)
	PHP_INI_ENTRY("disable_classes",			"",			PHP_INI_SYSTEM,		NULL)
	PHP_INI_ENTRY("max_file_uploads",			"20",			PHP_INI_SYSTEM|PHP_INI_PERDIR,		NULL)

	STD_PHP_INI_BOOLEAN("allow_url_fopen",		"1",		PHP_INI_SYSTEM,		OnUpdateBool,		allow_url_fopen,		php_core_globals,		core_globals)
	STD_PHP_INI_BOOLEAN("allow_url_include",	"0",		PHP_INI_SYSTEM,		OnUpdateBool,		allow_url_include,		php_core_globals,		core_globals)
	STD_PHP_INI_BOOLEAN("enable_post_data_reading",	"1",	PHP_INI_SYSTEM|PHP_INI_PERDIR,	OnUpdateBool,	enable_post_data_reading,	php_core_globals,	core_globals)

	STD_PHP_INI_ENTRY("realpath_cache_size",	"4096K",	PHP_INI_SYSTEM,		OnUpdateLong,	realpath_cache_size_limit,	virtual_cwd_globals,	cwd_globals)
	STD_PHP_INI_ENTRY("realpath_cache_ttl",		"120",		PHP_INI_SYSTEM,		OnUpdateLong,	realpath_cache_ttl,			virtual_cwd_globals,	cwd_globals)

	STD_PHP_INI_ENTRY("user_ini.filename",		".user.ini",	PHP_INI_SYSTEM,		OnUpdateString,		user_ini_filename,	php_core_globals,		core_globals)
	STD_PHP_INI_ENTRY("user_ini.cache_ttl",		"300",			PHP_INI_SYSTEM,		OnUpdateLong,		user_ini_cache_ttl,	php_core_globals,		core_globals)
	STD_PHP_INI_ENTRY("hard_timeout",			"2",			PHP_INI_SYSTEM,		OnUpdateLong,		hard_timeout,		zend_executor_globals,	executor_globals)
#ifdef PHP_WIN32
	STD_PHP_INI_BOOLEAN("windows.show_crt_warning",		"0",		PHP_INI_ALL,		OnUpdateBool,			windows_show_crt_warning,			php_core_globals,	core_globals)
#endif
	STD_PHP_INI_ENTRY("syslog.facility",		"LOG_USER",		PHP_INI_SYSTEM,		OnSetFacility,		syslog_facility,	php_core_globals,		core_globals)
	STD_PHP_INI_ENTRY("syslog.ident",		"php",			PHP_INI_SYSTEM,		OnUpdateString,		syslog_ident,		php_core_globals,		core_globals)
	STD_PHP_INI_ENTRY("syslog.filter",		"no-ctrl",		PHP_INI_ALL,		OnSetLogFilter,		syslog_filter,		php_core_globals, 		core_globals)
PHP_INI_END()
/* }}} */

/* True globals (no need for thread safety */
/* But don't make them a single int bitfield */
static int module_initialized = 0;
static int module_startup = 1;
static int module_shutdown = 0;

/* {{{ php_during_module_startup */
PHPAPI int php_during_module_startup(void)
{
	return module_startup;
}
/* }}} */

/* {{{ php_during_module_shutdown */
PHPAPI int php_during_module_shutdown(void)
{
	return module_shutdown;
}
/* }}} */

/* {{{ php_get_module_initialized */
PHPAPI int php_get_module_initialized(void)
{
	return module_initialized;
}
/* }}} */

/* {{{ php_log_err_with_severity */
PHPAPI ZEND_COLD void php_log_err_with_severity(const char *log_message, int syslog_type_int)
{
	int fd = -1;
	time_t error_time;

	if (PG(in_error_log)) {
		/* prevent recursive invocation */
		return;
	}
	PG(in_error_log) = 1;

	/* Try to use the specified logging location. */
	if (PG(error_log) != NULL) {
#ifdef HAVE_SYSLOG_H
		if (!strcmp(PG(error_log), "syslog")) {
			php_syslog(syslog_type_int, "%s", log_message);
			PG(in_error_log) = 0;
			return;
		}
#endif
		fd = VCWD_OPEN_MODE(PG(error_log), O_CREAT | O_APPEND | O_WRONLY, 0644);
		if (fd != -1) {
			char *tmp;
			size_t len;
			zend_string *error_time_str;

			time(&error_time);
#ifdef ZTS
			if (!php_during_module_startup()) {
				error_time_str = php_format_date("d-M-Y H:i:s e", 13, error_time, 1);
			} else {
				error_time_str = php_format_date("d-M-Y H:i:s e", 13, error_time, 0);
			}
#else
			error_time_str = php_format_date("d-M-Y H:i:s e", 13, error_time, 1);
#endif
			len = spprintf(&tmp, 0, "[%s] %s%s", ZSTR_VAL(error_time_str), log_message, PHP_EOL);
#ifdef PHP_WIN32
			php_flock(fd, 2);
			/* XXX should eventually write in a loop if len > UINT_MAX */
			php_ignore_value(write(fd, tmp, (unsigned)len));
#else
			php_ignore_value(write(fd, tmp, len));
#endif
			efree(tmp);
			zend_string_free(error_time_str);
			close(fd);
			PG(in_error_log) = 0;
			return;
		}
	}

	/* Otherwise fall back to the default logging location, if we have one */

	if (sapi_module.log_message) {
		sapi_module.log_message(log_message, syslog_type_int);
	}
	PG(in_error_log) = 0;
}
/* }}} */

/* {{{ php_write
   wrapper for modules to use PHPWRITE */
PHPAPI size_t php_write(void *buf, size_t size)
{
	return PHPWRITE(buf, size);
}
/* }}} */

/* {{{ php_printf */
PHPAPI size_t php_printf(const char *format, ...)
{
	va_list args;
	size_t ret;
	char *buffer;
	size_t size;

	va_start(args, format);
	size = vspprintf(&buffer, 0, format, args);
	ret = PHPWRITE(buffer, size);
	efree(buffer);
	va_end(args);

	return ret;
}
/* }}} */

/* {{{ php_printf_unchecked */
PHPAPI size_t php_printf_unchecked(const char *format, ...)
{
	va_list args;
	size_t ret;
	char *buffer;
	size_t size;

	va_start(args, format);
	size = vspprintf(&buffer, 0, format, args);
	ret = PHPWRITE(buffer, size);
	efree(buffer);
	va_end(args);

	return ret;
}
/* }}} */

static zend_string *escape_html(const char *buffer, size_t buffer_len) {
	zend_string *result = php_escape_html_entities_ex(
		(const unsigned char *) buffer, buffer_len, 0, ENT_COMPAT,
		/* charset_hint */ NULL, /* double_encode */ 1, /* quiet */ 1);
	if (!result || ZSTR_LEN(result) == 0) {
		/* Retry with substituting invalid chars on fail. */
		result = php_escape_html_entities_ex(
			(const unsigned char *) buffer, buffer_len, 0, ENT_COMPAT | ENT_HTML_SUBSTITUTE_ERRORS,
			/* charset_hint */ NULL, /* double_encode */ 1, /* quiet */ 1);
	}
	return result;
}

/* {{{ php_verror */
/* php_verror is called from php_error_docref<n> functions.
 * Its purpose is to unify error messages and automatically generate clickable
 * html error messages if corresponding ini setting (html_errors) is activated.
 * See: CODING_STANDARDS.md for details.
 */
PHPAPI ZEND_COLD void php_verror(const char *docref, const char *params, int type, const char *format, va_list args)
{
	zend_string *replace_buffer = NULL, *replace_origin = NULL;
	char *buffer = NULL, *docref_buf = NULL, *target = NULL;
	char *docref_target = "", *docref_root = "";
	char *p;
	int buffer_len = 0;
	const char *space = "";
	const char *class_name = "";
	const char *function;
	int origin_len;
	char *origin;
	zend_string *message;
	int is_function = 0;

	/* get error text into buffer and escape for html if necessary */
	buffer_len = (int)vspprintf(&buffer, 0, format, args);

	if (PG(html_errors)) {
		replace_buffer = escape_html(buffer, buffer_len);
		efree(buffer);

		if (replace_buffer) {
			buffer = ZSTR_VAL(replace_buffer);
			buffer_len = (int)ZSTR_LEN(replace_buffer);
		} else {
			buffer = "";
			buffer_len = 0;
		}
	}

	/* which function caused the problem if any at all */
	if (php_during_module_startup()) {
		function = "PHP Startup";
	} else if (php_during_module_shutdown()) {
		function = "PHP Shutdown";
	} else if (EG(current_execute_data) &&
				EG(current_execute_data)->func &&
				ZEND_USER_CODE(EG(current_execute_data)->func->common.type) &&
				EG(current_execute_data)->opline &&
				EG(current_execute_data)->opline->opcode == ZEND_INCLUDE_OR_EVAL
	) {
		switch (EG(current_execute_data)->opline->extended_value) {
			case ZEND_EVAL:
				function = "eval";
				is_function = 1;
				break;
			case ZEND_INCLUDE:
				function = "include";
				is_function = 1;
				break;
			case ZEND_INCLUDE_ONCE:
				function = "include_once";
				is_function = 1;
				break;
			case ZEND_REQUIRE:
				function = "require";
				is_function = 1;
				break;
			case ZEND_REQUIRE_ONCE:
				function = "require_once";
				is_function = 1;
				break;
			default:
				function = "Unknown";
		}
	} else {
		function = get_active_function_name();
		if (!function || !strlen(function)) {
			function = "Unknown";
		} else {
			is_function = 1;
			class_name = get_active_class_name(&space);
		}
	}

	/* if we still have memory then format the origin */
	if (is_function) {
		origin_len = (int)spprintf(&origin, 0, "%s%s%s(%s)", class_name, space, function, params);
	} else {
		origin_len = (int)spprintf(&origin, 0, "%s", function);
	}

	if (PG(html_errors)) {
		replace_origin = escape_html(origin, origin_len);
		efree(origin);
		origin = ZSTR_VAL(replace_origin);
	}

	/* origin and buffer available, so lets come up with the error message */
	if (docref && docref[0] == '#') {
		docref_target = strchr(docref, '#');
		docref = NULL;
	}

	/* no docref given but function is known (the default) */
	if (!docref && is_function) {
		int doclen;
		while (*function == '_') {
			function++;
		}
		if (space[0] == '\0') {
			doclen = (int)spprintf(&docref_buf, 0, "function.%s", function);
		} else {
			doclen = (int)spprintf(&docref_buf, 0, "%s.%s", class_name, function);
		}
		while((p = strchr(docref_buf, '_')) != NULL) {
			*p = '-';
		}
		docref = php_strtolower(docref_buf, doclen);
	}

	/* we have a docref for a function AND
	 * - we show errors in html mode AND
	 * - the user wants to see the links
	 */
	if (docref && is_function && PG(html_errors) && strlen(PG(docref_root))) {
		if (strncmp(docref, "http://", 7)) {
			/* We don't have 'http://' so we use docref_root */

			char *ref;  /* temp copy for duplicated docref */

			docref_root = PG(docref_root);

			ref = estrdup(docref);
			if (docref_buf) {
				efree(docref_buf);
			}
			docref_buf = ref;
			/* strip of the target if any */
			p = strrchr(ref, '#');
			if (p) {
				target = estrdup(p);
				if (target) {
					docref_target = target;
					*p = '\0';
				}
			}
			/* add the extension if it is set in ini */
			if (PG(docref_ext) && strlen(PG(docref_ext))) {
				spprintf(&docref_buf, 0, "%s%s", ref, PG(docref_ext));
				efree(ref);
			}
			docref = docref_buf;
		}
		/* display html formatted or only show the additional links */
		if (PG(html_errors)) {
			message = zend_strpprintf(0, "%s [<a href='%s%s%s'>%s</a>]: %s", origin, docref_root, docref, docref_target, docref, buffer);
		} else {
			message = zend_strpprintf(0, "%s [%s%s%s]: %s", origin, docref_root, docref, docref_target, buffer);
		}
		if (target) {
			efree(target);
		}
	} else {
		message = zend_strpprintf(0, "%s: %s", origin, buffer);
	}
	if (replace_origin) {
		zend_string_free(replace_origin);
	} else {
		efree(origin);
	}
	if (docref_buf) {
		efree(docref_buf);
	}

	if (replace_buffer) {
		zend_string_free(replace_buffer);
	} else {
		efree(buffer);
	}

	zend_error_zstr(type, message);
	zend_string_release(message);
}
/* }}} */

/* {{{ php_error_docref */
/* Generate an error which links to docref or the php.net documentation if docref is NULL */
PHPAPI ZEND_COLD void php_error_docref(const char *docref, int type, const char *format, ...)
{
	va_list args;

	va_start(args, format);
	php_verror(docref, "", type, format, args);
	va_end(args);
}
/* }}} */

/* {{{ php_error_docref1 */
/* See: CODING_STANDARDS.md for details. */
PHPAPI ZEND_COLD void php_error_docref1(const char *docref, const char *param1, int type, const char *format, ...)
{
	va_list args;

	va_start(args, format);
	php_verror(docref, param1, type, format, args);
	va_end(args);
}
/* }}} */

/* {{{ php_error_docref2 */
/* See: CODING_STANDARDS.md for details. */
PHPAPI ZEND_COLD void php_error_docref2(const char *docref, const char *param1, const char *param2, int type, const char *format, ...)
{
	char *params;
	va_list args;

	spprintf(&params, 0, "%s,%s", param1, param2);
	va_start(args, format);
	php_verror(docref, params ? params : "...", type, format, args);
	va_end(args);
	if (params) {
		efree(params);
	}
}
/* }}} */

#ifdef PHP_WIN32
PHPAPI ZEND_COLD void php_win32_docref1_from_error(DWORD error, const char *param1) {
	char *buf = php_win32_error_to_msg(error);
	size_t buf_len;

	buf_len = strlen(buf);
	if (buf_len >= 2) {
		buf[buf_len - 1] = '\0';
		buf[buf_len - 2] = '\0';
	}
	php_error_docref1(NULL, param1, E_WARNING, "%s (code: %lu)", buf, error);
	php_win32_error_msg_free(buf);
}

PHPAPI ZEND_COLD void php_win32_docref2_from_error(DWORD error, const char *param1, const char *param2) {
	char *buf = php_win32_error_to_msg(error);
	php_error_docref2(NULL, param1, param2, E_WARNING, "%s (code: %lu)", buf, error);
	php_win32_error_msg_free(buf);
}
#endif

/* {{{ php_html_puts */
PHPAPI void php_html_puts(const char *str, size_t size)
{
	zend_html_puts(str, size);
}
/* }}} */

static void clear_last_error() {
	if (PG(last_error_message)) {
		zend_string_release(PG(last_error_message));
		PG(last_error_message) = NULL;
	}
	if (PG(last_error_file)) {
		free(PG(last_error_file));
		PG(last_error_file) = NULL;
	}
}

#if ZEND_DEBUG
/* {{{ report_zend_debug_error_notify_cb */
static void report_zend_debug_error_notify_cb(int type, const char *error_filename, uint32_t error_lineno, zend_string *message)
{
	if (PG(report_zend_debug)) {
		zend_bool trigger_break;

		switch (type) {
			case E_ERROR:
			case E_CORE_ERROR:
			case E_COMPILE_ERROR:
			case E_USER_ERROR:
				trigger_break=1;
				break;
			default:
				trigger_break=0;
				break;
		}

		zend_output_debug_string(trigger_break, "%s(%" PRIu32 ") : %s", error_filename, error_lineno, ZSTR_VAL(message));
	}
}
/* }}} */
#endif

/* {{{ php_error_cb
 extended error handling function */
static ZEND_COLD void php_error_cb(int orig_type, const char *error_filename, const uint32_t error_lineno, zend_string *message)
{
	zend_bool display;
	int type = orig_type & E_ALL;

	/* check for repeated errors to be ignored */
	if (PG(ignore_repeated_errors) && PG(last_error_message)) {
		/* no check for PG(last_error_file) is needed since it cannot
		 * be NULL if PG(last_error_message) is not NULL */
		if (zend_string_equals(PG(last_error_message), message)
			|| (!PG(ignore_repeated_source)
				&& ((PG(last_error_lineno) != (int)error_lineno)
					|| strcmp(PG(last_error_file), error_filename)))) {
			display = 1;
		} else {
			display = 0;
		}
	} else {
		display = 1;
	}

	/* according to error handling mode, throw exception or show it */
	if (EG(error_handling) == EH_THROW) {
		switch (type) {
			case E_WARNING:
			case E_CORE_WARNING:
			case E_COMPILE_WARNING:
			case E_USER_WARNING:
				/* throw an exception if we are in EH_THROW mode and the type is warning.
				 * fatal errors are real errors and cannot be made exceptions.
				 * exclude deprecated for the sake of BC to old damaged code.
				 * notices are no errors and are not treated as such like E_WARNINGS.
				 * DO NOT overwrite a pending exception.
				 */
				if (!EG(exception)) {
					zend_throw_error_exception(EG(exception_class), message, 0, type);
				}
				return;
			default:
				break;
		}
	}

	/* store the error if it has changed */
	if (display) {
		clear_last_error();
		if (!error_filename) {
			error_filename = "Unknown";
		}
		PG(last_error_type) = type;
		PG(last_error_message) = zend_string_copy(message);
		PG(last_error_file) = strdup(error_filename);
		PG(last_error_lineno) = error_lineno;
	}

	/* display/log the error if necessary */
	if (display && ((EG(error_reporting) & type) || (type & E_CORE))
		&& (PG(log_errors) || PG(display_errors) || (!module_initialized))) {
		char *error_type_str;
		int syslog_type_int = LOG_NOTICE;

		switch (type) {
			case E_ERROR:
			case E_CORE_ERROR:
			case E_COMPILE_ERROR:
			case E_USER_ERROR:
				error_type_str = "Fatal error";
				syslog_type_int = LOG_ERR;
				break;
			case E_RECOVERABLE_ERROR:
				error_type_str = "Recoverable fatal error";
				syslog_type_int = LOG_ERR;
				break;
			case E_WARNING:
			case E_CORE_WARNING:
			case E_COMPILE_WARNING:
			case E_USER_WARNING:
				error_type_str = "Warning";
				syslog_type_int = LOG_WARNING;
				break;
			case E_PARSE:
				error_type_str = "Parse error";
				syslog_type_int = LOG_ERR;
				break;
			case E_NOTICE:
			case E_USER_NOTICE:
				error_type_str = "Notice";
				syslog_type_int = LOG_NOTICE;
				break;
			case E_STRICT:
				error_type_str = "Strict Standards";
				syslog_type_int = LOG_INFO;
				break;
			case E_DEPRECATED:
			case E_USER_DEPRECATED:
				error_type_str = "Deprecated";
				syslog_type_int = LOG_INFO;
				break;
			default:
				error_type_str = "Unknown error";
				break;
		}

		if (PG(log_errors)
				|| (!module_initialized && (!PG(display_startup_errors) || !PG(display_errors)))) {
			char *log_buffer;
#ifdef PHP_WIN32
			if (type == E_CORE_ERROR || type == E_CORE_WARNING) {
				syslog(LOG_ALERT, "PHP %s: %s (%s)", error_type_str, ZSTR_VAL(message), GetCommandLine());
			}
#endif
			spprintf(&log_buffer, 0, "PHP %s:  %s in %s on line %" PRIu32, error_type_str, ZSTR_VAL(message), error_filename, error_lineno);
			php_log_err_with_severity(log_buffer, syslog_type_int);
			efree(log_buffer);
		}

		if (PG(display_errors) && ((module_initialized && !PG(during_request_startup)) || (PG(display_startup_errors)))) {
			if (PG(xmlrpc_errors)) {
				php_printf("<?xml version=\"1.0\"?><methodResponse><fault><value><struct><member><name>faultCode</name><value><int>" ZEND_LONG_FMT "</int></value></member><member><name>faultString</name><value><string>%s:%s in %s on line %" PRIu32 "</string></value></member></struct></value></fault></methodResponse>", PG(xmlrpc_error_number), error_type_str, ZSTR_VAL(message), error_filename, error_lineno);
			} else {
				char *prepend_string = INI_STR("error_prepend_string");
				char *append_string = INI_STR("error_append_string");

				if (PG(html_errors)) {
					if (type == E_ERROR || type == E_PARSE) {
						zend_string *buf = escape_html(ZSTR_VAL(message), ZSTR_LEN(message));
						php_printf("%s<br />\n<b>%s</b>:  %s in <b>%s</b> on line <b>%" PRIu32 "</b><br />\n%s", STR_PRINT(prepend_string), error_type_str, ZSTR_VAL(buf), error_filename, error_lineno, STR_PRINT(append_string));
						zend_string_free(buf);
					} else {
						php_printf("%s<br />\n<b>%s</b>:  %s in <b>%s</b> on line <b>%" PRIu32 "</b><br />\n%s", STR_PRINT(prepend_string), error_type_str, ZSTR_VAL(message), error_filename, error_lineno, STR_PRINT(append_string));
					}
				} else {
					/* Write CLI/CGI errors to stderr if display_errors = "stderr" */
					if ((!strcmp(sapi_module.name, "cli") || !strcmp(sapi_module.name, "cgi") || !strcmp(sapi_module.name, "phpdbg")) &&
						PG(display_errors) == PHP_DISPLAY_ERRORS_STDERR
					) {
						fprintf(stderr, "%s: %s in %s on line %" PRIu32 "\n", error_type_str, ZSTR_VAL(message), error_filename, error_lineno);
#ifdef PHP_WIN32
						fflush(stderr);
#endif
					} else {
						php_printf("%s\n%s: %s in %s on line %" PRIu32 "\n%s", STR_PRINT(prepend_string), error_type_str, ZSTR_VAL(message), error_filename, error_lineno, STR_PRINT(append_string));
					}
				}
			}
		}
	}

	/* Bail out if we can't recover */
	switch (type) {
		case E_CORE_ERROR:
			if(!module_initialized) {
				/* bad error in module startup - no way we can live with this */
				exit(-2);
			}
		/* no break - intentionally */
		case E_ERROR:
		case E_RECOVERABLE_ERROR:
		case E_PARSE:
		case E_COMPILE_ERROR:
		case E_USER_ERROR:
			EG(exit_status) = 255;
			if (module_initialized) {
				if (!PG(display_errors) &&
				    !SG(headers_sent) &&
					SG(sapi_headers).http_response_code == 200
				) {
					sapi_header_line ctr = {0};

					ctr.line = "HTTP/1.0 500 Internal Server Error";
					ctr.line_len = sizeof("HTTP/1.0 500 Internal Server Error") - 1;
					sapi_header_op(SAPI_HEADER_REPLACE, &ctr);
				}
				/* the parser would return 1 (failure), we can bail out nicely */
				if (!(orig_type & E_DONT_BAIL)) {
					/* restore memory limit */
					zend_set_memory_limit(PG(memory_limit));
					zend_objects_store_mark_destructed(&EG(objects_store));
					zend_bailout();
					return;
				}
			}
			break;
	}
}
/* }}} */

/* {{{ php_get_current_user */
PHPAPI char *php_get_current_user(void)
{
	zend_stat_t *pstat;

	if (SG(request_info).current_user) {
		return SG(request_info).current_user;
	}

	/* FIXME: I need to have this somehow handled if
	USE_SAPI is defined, because cgi will also be
	interfaced in USE_SAPI */

	pstat = sapi_get_stat();

	if (!pstat) {
		return "";
	} else {
#ifdef PHP_WIN32
		char *name = php_win32_get_username();
		int len;

		if (!name) {
			return "";
		}
		len = (int)strlen(name);
		name[len] = '\0';
		SG(request_info).current_user_length = len;
		SG(request_info).current_user = estrndup(name, len);
		free(name);
		return SG(request_info).current_user;
#else
		struct passwd *pwd;
#if defined(ZTS) && defined(HAVE_GETPWUID_R) && defined(_SC_GETPW_R_SIZE_MAX)
		struct passwd _pw;
		struct passwd *retpwptr = NULL;
		int pwbuflen = sysconf(_SC_GETPW_R_SIZE_MAX);
		char *pwbuf;

		if (pwbuflen < 1) {
			return "";
		}
		pwbuf = emalloc(pwbuflen);
		if (getpwuid_r(pstat->st_uid, &_pw, pwbuf, pwbuflen, &retpwptr) != 0) {
			efree(pwbuf);
			return "";
		}
		if (retpwptr == NULL) {
			efree(pwbuf);
			return "";
		}
		pwd = &_pw;
#else
		if ((pwd=getpwuid(pstat->st_uid))==NULL) {
			return "";
		}
#endif
		SG(request_info).current_user_length = strlen(pwd->pw_name);
		SG(request_info).current_user = estrndup(pwd->pw_name, SG(request_info).current_user_length);
#if defined(ZTS) && defined(HAVE_GETPWUID_R) && defined(_SC_GETPW_R_SIZE_MAX)
		efree(pwbuf);
#endif
		return SG(request_info).current_user;
#endif
	}
}
/* }}} */

/* {{{ Sets the maximum time a script can run */
PHP_FUNCTION(set_time_limit)
{
	zend_long new_timeout;
	char *new_timeout_str;
	int new_timeout_strlen;
	zend_string *key;

	if (zend_parse_parameters(ZEND_NUM_ARGS(), "l", &new_timeout) == FAILURE) {
		RETURN_THROWS();
	}

	new_timeout_strlen = (int)zend_spprintf(&new_timeout_str, 0, ZEND_LONG_FMT, new_timeout);

	key = zend_string_init("max_execution_time", sizeof("max_execution_time")-1, 0);
	if (zend_alter_ini_entry_chars_ex(key, new_timeout_str, new_timeout_strlen, PHP_INI_USER, PHP_INI_STAGE_RUNTIME, 0) == SUCCESS) {
		RETVAL_TRUE;
	} else {
		RETVAL_FALSE;
	}
	zend_string_release_ex(key, 0);
	efree(new_timeout_str);
}
/* }}} */

/* {{{ php_fopen_wrapper_for_zend */
static FILE *php_fopen_wrapper_for_zend(const char *filename, zend_string **opened_path)
{
	return php_stream_open_wrapper_as_file((char *)filename, "rb", USE_PATH|IGNORE_URL_WIN|REPORT_ERRORS|STREAM_OPEN_FOR_INCLUDE, opened_path);
}
/* }}} */

static void php_zend_stream_closer(void *handle) /* {{{ */
{
	php_stream_close((php_stream*)handle);
}
/* }}} */

static size_t php_zend_stream_fsizer(void *handle) /* {{{ */
{
	php_stream *stream = handle;
	php_stream_statbuf ssb;

	/* File size reported by stat() may be inaccurate if stream filters are used.
	 * TODO: Should stat() be generally disabled if filters are used? */
	if (stream->readfilters.head) {
		return 0;
	}

	if (php_stream_stat(stream, &ssb) == 0) {
		return ssb.sb.st_size;
	}
	return 0;
}
/* }}} */

static zend_result php_stream_open_for_zend(const char *filename, zend_file_handle *handle) /* {{{ */
{
	return php_stream_open_for_zend_ex(filename, handle, USE_PATH|REPORT_ERRORS|STREAM_OPEN_FOR_INCLUDE);
}
/* }}} */

PHPAPI zend_result php_stream_open_for_zend_ex(const char *filename, zend_file_handle *handle, int mode) /* {{{ */
{
	zend_string *opened_path;
	php_stream *stream = php_stream_open_wrapper((char *)filename, "rb", mode, &opened_path);
	if (stream) {
		memset(handle, 0, sizeof(zend_file_handle));
		handle->type = ZEND_HANDLE_STREAM;
		handle->filename = (char*)filename;
		handle->opened_path = opened_path;
		handle->handle.stream.handle  = stream;
		handle->handle.stream.reader  = (zend_stream_reader_t)_php_stream_read;
		handle->handle.stream.fsizer  = php_zend_stream_fsizer;
		handle->handle.stream.isatty  = 0;
		handle->handle.stream.closer = php_zend_stream_closer;
		/* suppress warning if this stream is not explicitly closed */
		php_stream_auto_cleanup(stream);
		/* Disable buffering to avoid double buffering between PHP and Zend streams. */
		php_stream_set_option(stream, PHP_STREAM_OPTION_READ_BUFFER, PHP_STREAM_BUFFER_NONE, NULL);

		return SUCCESS;
	}
	return FAILURE;
}
/* }}} */

static zend_string *php_resolve_path_for_zend(const char *filename, size_t filename_len) /* {{{ */
{
	return php_resolve_path(filename, filename_len, PG(include_path));
}
/* }}} */

/* {{{ php_get_configuration_directive_for_zend */
static zval *php_get_configuration_directive_for_zend(zend_string *name)
{
	return cfg_get_entry_ex(name);
}
/* }}} */

/* {{{ php_free_request_globals */
static void php_free_request_globals(void)
{
	clear_last_error();
	if (PG(php_sys_temp_dir)) {
		efree(PG(php_sys_temp_dir));
		PG(php_sys_temp_dir) = NULL;
	}
}
/* }}} */

/* {{{ php_message_handler_for_zend */
static ZEND_COLD void php_message_handler_for_zend(zend_long message, const void *data)
{
	switch (message) {
		case ZMSG_FAILED_INCLUDE_FOPEN:
			php_error_docref("function.include", E_WARNING, "Failed opening '%s' for inclusion (include_path='%s')", php_strip_url_passwd((char *) data), STR_PRINT(PG(include_path)));
			break;
		case ZMSG_FAILED_REQUIRE_FOPEN:
			zend_throw_error(NULL, "Failed opening required '%s' (include_path='%s')", php_strip_url_passwd((char *) data), STR_PRINT(PG(include_path)));
			break;
		case ZMSG_FAILED_HIGHLIGHT_FOPEN:
			php_error_docref(NULL, E_WARNING, "Failed opening '%s' for highlighting", php_strip_url_passwd((char *) data));
			break;
		case ZMSG_MEMORY_LEAK_DETECTED:
		case ZMSG_MEMORY_LEAK_REPEATED:
#if ZEND_DEBUG
			if (EG(error_reporting) & E_WARNING) {
				char memory_leak_buf[1024];

				if (message==ZMSG_MEMORY_LEAK_DETECTED) {
					zend_leak_info *t = (zend_leak_info *) data;

					snprintf(memory_leak_buf, 512, "%s(%" PRIu32 ") :  Freeing " ZEND_ADDR_FMT " (%zu bytes), script=%s\n", t->filename, t->lineno, (size_t)t->addr, t->size, SAFE_FILENAME(SG(request_info).path_translated));
					if (t->orig_filename) {
						char relay_buf[512];

						snprintf(relay_buf, 512, "%s(%" PRIu32 ") : Actual location (location was relayed)\n", t->orig_filename, t->orig_lineno);
						strlcat(memory_leak_buf, relay_buf, sizeof(memory_leak_buf));
					}
				} else {
					unsigned long leak_count = (zend_uintptr_t) data;

					snprintf(memory_leak_buf, 512, "Last leak repeated %lu time%s\n", leak_count, (leak_count>1?"s":""));
				}
#	if defined(PHP_WIN32)
				if (IsDebuggerPresent()) {
					OutputDebugString(memory_leak_buf);
				} else {
					fprintf(stderr, "%s", memory_leak_buf);
				}
#	else
				fprintf(stderr, "%s", memory_leak_buf);
#	endif
			}
#endif
			break;
		case ZMSG_MEMORY_LEAKS_GRAND_TOTAL:
#if ZEND_DEBUG
			if (EG(error_reporting) & E_WARNING) {
				char memory_leak_buf[512];

				snprintf(memory_leak_buf, 512, "=== Total %d memory leaks detected ===\n", *((uint32_t *) data));
#	if defined(PHP_WIN32)
				if (IsDebuggerPresent()) {
					OutputDebugString(memory_leak_buf);
				} else {
					fprintf(stderr, "%s", memory_leak_buf);
				}
#	else
				fprintf(stderr, "%s", memory_leak_buf);
#	endif
			}
#endif
			break;
		case ZMSG_LOG_SCRIPT_NAME: {
				struct tm *ta, tmbuf;
				time_t curtime;
				char *datetime_str, asctimebuf[52];
				char memory_leak_buf[4096];

				time(&curtime);
				ta = php_localtime_r(&curtime, &tmbuf);
				datetime_str = php_asctime_r(ta, asctimebuf);
				if (datetime_str) {
					datetime_str[strlen(datetime_str)-1]=0;	/* get rid of the trailing newline */
					snprintf(memory_leak_buf, sizeof(memory_leak_buf), "[%s]  Script:  '%s'\n", datetime_str, SAFE_FILENAME(SG(request_info).path_translated));
				} else {
					snprintf(memory_leak_buf, sizeof(memory_leak_buf), "[null]  Script:  '%s'\n", SAFE_FILENAME(SG(request_info).path_translated));
				}
#	if defined(PHP_WIN32)
				if (IsDebuggerPresent()) {
					OutputDebugString(memory_leak_buf);
				} else {
					fprintf(stderr, "%s", memory_leak_buf);
				}
#	else
				fprintf(stderr, "%s", memory_leak_buf);
#	endif
			}
			break;
	}
}
/* }}} */


void php_on_timeout(int seconds)
{
	PG(connection_status) |= PHP_CONNECTION_TIMEOUT;
}

#if PHP_SIGCHILD
/* {{{ sigchld_handler */
static void sigchld_handler(int apar)
{
	int errno_save = errno;

	while (waitpid(-1, NULL, WNOHANG) > 0);
	signal(SIGCHLD, sigchld_handler);

	errno = errno_save;
}
/* }}} */
#endif

/* {{{ php_request_startup */
int php_request_startup(void)
{
	int retval = SUCCESS;

	zend_interned_strings_activate();

#ifdef HAVE_DTRACE
	DTRACE_REQUEST_STARTUP(SAFE_FILENAME(SG(request_info).path_translated), SAFE_FILENAME(SG(request_info).request_uri), (char *)SAFE_FILENAME(SG(request_info).request_method));
#endif /* HAVE_DTRACE */

#ifdef PHP_WIN32
# if defined(ZTS)
	_configthreadlocale(_ENABLE_PER_THREAD_LOCALE);
# endif
	PG(com_initialized) = 0;
#endif

#if PHP_SIGCHILD
	signal(SIGCHLD, sigchld_handler);
#endif

	zend_try {
		PG(in_error_log) = 0;
		PG(during_request_startup) = 1;

		php_output_activate();

		/* initialize global variables */
		PG(modules_activated) = 0;
		PG(header_is_being_sent) = 0;
		PG(connection_status) = PHP_CONNECTION_NORMAL;
		PG(in_user_include) = 0;

		zend_activate();
		sapi_activate();

#ifdef ZEND_SIGNALS
		zend_signal_activate();
#endif

		if (PG(max_input_time) == -1) {
			zend_set_timeout(EG(timeout_seconds), 1);
		} else {
			zend_set_timeout(PG(max_input_time), 1);
		}

		/* Disable realpath cache if an open_basedir is set */
		if (PG(open_basedir) && *PG(open_basedir)) {
			CWDG(realpath_cache_size_limit) = 0;
		}

		if (PG(expose_php)) {
			sapi_add_header(SAPI_PHP_VERSION_HEADER, sizeof(SAPI_PHP_VERSION_HEADER)-1, 1);
		}

		if (PG(output_handler) && PG(output_handler)[0]) {
			zval oh;

			ZVAL_STRING(&oh, PG(output_handler));
			php_output_start_user(&oh, 0, PHP_OUTPUT_HANDLER_STDFLAGS);
			zval_ptr_dtor(&oh);
		} else if (PG(output_buffering)) {
			php_output_start_user(NULL, PG(output_buffering) > 1 ? PG(output_buffering) : 0, PHP_OUTPUT_HANDLER_STDFLAGS);
		} else if (PG(implicit_flush)) {
			php_output_set_implicit_flush(1);
		}

		/* We turn this off in php_execute_script() */
		/* PG(during_request_startup) = 0; */

		php_hash_environment();
		zend_activate_modules();
		PG(modules_activated)=1;
	} zend_catch {
		retval = FAILURE;
	} zend_end_try();

	SG(sapi_started) = 1;

	return retval;
}
/* }}} */

/* {{{ php_request_shutdown */
void php_request_shutdown(void *dummy)
{
	zend_bool report_memleaks;

	EG(flags) |= EG_FLAGS_IN_SHUTDOWN;

	report_memleaks = PG(report_memleaks);

	/* EG(current_execute_data) points into nirvana and therefore cannot be safely accessed
	 * inside zend_executor callback functions.
	 */
	EG(current_execute_data) = NULL;

	php_deactivate_ticks();

	/* 0. Call any open observer end handlers that are still open after a zend_bailout */
	if (ZEND_OBSERVER_ENABLED) {
		zend_observer_fcall_end_all();
	}

	/* 1. Call all possible shutdown functions registered with register_shutdown_function() */
	if (PG(modules_activated)) {
		php_call_shutdown_functions();
	}

	/* 2. Call all possible __destruct() functions */
	zend_try {
		zend_call_destructors();
	} zend_end_try();

	/* 3. Flush all output buffers */
	zend_try {
		zend_bool send_buffer = SG(request_info).headers_only ? 0 : 1;

		if (CG(unclean_shutdown) && PG(last_error_type) == E_ERROR &&
			(size_t)PG(memory_limit) < zend_memory_usage(1)
		) {
			send_buffer = 0;
		}

		if (!send_buffer) {
			php_output_discard_all();
		} else {
			php_output_end_all();
		}
	} zend_end_try();

	/* 4. Reset max_execution_time (no longer executing php code after response sent) */
	zend_try {
		zend_unset_timeout();
	} zend_end_try();

	/* 5. Call all extensions RSHUTDOWN functions */
	if (PG(modules_activated)) {
		zend_deactivate_modules();
	}

	/* 6. Shutdown output layer (send the set HTTP headers, cleanup output handlers, etc.) */
	zend_try {
		php_output_deactivate();
	} zend_end_try();

	/* 7. Free shutdown functions */
	if (PG(modules_activated)) {
		php_free_shutdown_functions();
	}

	/* 8. Destroy super-globals */
	zend_try {
		int i;

		for (i=0; i<NUM_TRACK_VARS; i++) {
			zval_ptr_dtor(&PG(http_globals)[i]);
		}
	} zend_end_try();

	/* 9. Shutdown scanner/executor/compiler and restore ini entries */
	zend_deactivate();

	/* 10. free request-bound globals */
	php_free_request_globals();

	/* 11. Call all extensions post-RSHUTDOWN functions */
	zend_try {
		zend_post_deactivate_modules();
	} zend_end_try();

	/* 12. SAPI related shutdown (free stuff) */
	zend_try {
		sapi_deactivate();
	} zend_end_try();

	/* 13. free virtual CWD memory */
	virtual_cwd_deactivate();

	/* 14. Destroy stream hashes */
	zend_try {
		php_shutdown_stream_hashes();
	} zend_end_try();

	/* 15. Free Willy (here be crashes) */
	zend_interned_strings_deactivate();
	zend_try {
		shutdown_memory_manager(CG(unclean_shutdown) || !report_memleaks, 0);
	} zend_end_try();

	/* 16. Deactivate Zend signals */
#ifdef ZEND_SIGNALS
	zend_signal_deactivate();
#endif

#ifdef PHP_WIN32
	if (PG(com_initialized)) {
		CoUninitialize();
		PG(com_initialized) = 0;
	}
#endif

#ifdef HAVE_DTRACE
	DTRACE_REQUEST_SHUTDOWN(SAFE_FILENAME(SG(request_info).path_translated), SAFE_FILENAME(SG(request_info).request_uri), (char *)SAFE_FILENAME(SG(request_info).request_method));
#endif /* HAVE_DTRACE */
}
/* }}} */

/* {{{ php_com_initialize */
PHPAPI void php_com_initialize(void)
{
#ifdef PHP_WIN32
	if (!PG(com_initialized)) {
		if (CoInitialize(NULL) == S_OK) {
			PG(com_initialized) = 1;
		}
	}
#endif
}
/* }}} */

#ifdef ZTS
/* {{{ core_globals_ctor */
static void core_globals_ctor(php_core_globals *core_globals)
{
	memset(core_globals, 0, sizeof(*core_globals));
	php_startup_ticks();
}
/* }}} */
#endif

/* {{{ core_globals_dtor */
static void core_globals_dtor(php_core_globals *core_globals)
{
	/* These should have been freed earlier. */
	ZEND_ASSERT(!core_globals->last_error_message);
	ZEND_ASSERT(!core_globals->last_error_file);

	if (core_globals->disable_classes) {
		free(core_globals->disable_classes);
	}
	if (core_globals->php_binary) {
		free(core_globals->php_binary);
	}

	php_shutdown_ticks();
}
/* }}} */

PHP_MINFO_FUNCTION(php_core) { /* {{{ */
	php_info_print_table_start();
	php_info_print_table_row(2, "PHP Version", PHP_VERSION);
	php_info_print_table_end();
	DISPLAY_INI_ENTRIES();
}
/* }}} */

/* {{{ php_register_extensions */
int php_register_extensions(zend_module_entry * const * ptr, int count)
{
	zend_module_entry * const * end = ptr + count;

	while (ptr < end) {
		if (*ptr) {
			if (zend_register_internal_module(*ptr)==NULL) {
				return FAILURE;
			}
		}
		ptr++;
	}
	return SUCCESS;
}

/* A very long time ago php_module_startup() was refactored in a way
 * which broke calling it with more than one additional module.
 * This alternative to php_register_extensions() works around that
 * by walking the shallower structure.
 *
 * See algo: https://bugs.php.net/bug.php?id=63159
 */
static int php_register_extensions_bc(zend_module_entry *ptr, int count)
{
	while (count--) {
		if (zend_register_internal_module(ptr++) == NULL) {
			return FAILURE;
 		}
	}
	return SUCCESS;
}
/* }}} */

#ifdef PHP_WIN32
static _invalid_parameter_handler old_invalid_parameter_handler;

void dummy_invalid_parameter_handler(
		const wchar_t *expression,
		const wchar_t *function,
		const wchar_t *file,
		unsigned int   line,
		uintptr_t      pEwserved)
{
	static int called = 0;
	char buf[1024];
	int len;

	if (!called) {
			if(PG(windows_show_crt_warning)) {
			called = 1;
			if (function) {
				if (file) {
					len = _snprintf(buf, sizeof(buf)-1, "Invalid parameter detected in CRT function '%ws' (%ws:%u)", function, file, line);
				} else {
					len = _snprintf(buf, sizeof(buf)-1, "Invalid parameter detected in CRT function '%ws'", function);
				}
			} else {
				len = _snprintf(buf, sizeof(buf)-1, "Invalid CRT parameter detected (function not known)");
			}
			zend_error(E_WARNING, "%s", buf);
			called = 0;
		}
	}
}
#endif

/* {{{ php_module_startup */
int php_module_startup(sapi_module_struct *sf, zend_module_entry *additional_modules, uint32_t num_additional_modules)
{
	zend_utility_functions zuf;
	zend_utility_values zuv;
	int retval = SUCCESS, module_number=0;	/* for REGISTER_INI_ENTRIES() */
	char *php_os;
	zend_module_entry *module;

#ifdef PHP_WIN32
	WORD wVersionRequested = MAKEWORD(2, 0);
	WSADATA wsaData;

	php_os = "WINNT";

	old_invalid_parameter_handler =
		_set_invalid_parameter_handler(dummy_invalid_parameter_handler);
	if (old_invalid_parameter_handler != NULL) {
		_set_invalid_parameter_handler(old_invalid_parameter_handler);
	}

	/* Disable the message box for assertions.*/
	_CrtSetReportMode(_CRT_ASSERT, 0);
#else
	php_os = PHP_OS;
#endif

#ifdef ZTS
	(void)ts_resource(0);
#endif

#ifdef PHP_WIN32
	if (!php_win32_init_random_bytes()) {
		fprintf(stderr, "\ncrypt algorithm provider initialization failed\n");
		return FAILURE;
	}
#endif

	module_shutdown = 0;
	module_startup = 1;
	sapi_initialize_empty_request();
	sapi_activate();

	if (module_initialized) {
		return SUCCESS;
	}

	sapi_module = *sf;

	php_output_startup();

#ifdef ZTS
	ts_allocate_fast_id(&core_globals_id, &core_globals_offset, sizeof(php_core_globals), (ts_allocate_ctor) core_globals_ctor, (ts_allocate_dtor) core_globals_dtor);
#ifdef PHP_WIN32
	ts_allocate_id(&php_win32_core_globals_id, sizeof(php_win32_core_globals), (ts_allocate_ctor) php_win32_core_globals_ctor, (ts_allocate_dtor) php_win32_core_globals_dtor);
#endif
#else
	memset(&core_globals, 0, sizeof(core_globals));
	php_startup_ticks();
#endif
	gc_globals_ctor();

	zuf.error_function = php_error_cb;
	zuf.printf_function = php_printf;
	zuf.write_function = php_output_write;
	zuf.fopen_function = php_fopen_wrapper_for_zend;
	zuf.message_handler = php_message_handler_for_zend;
	zuf.get_configuration_directive = php_get_configuration_directive_for_zend;
	zuf.ticks_function = php_run_ticks;
	zuf.on_timeout = php_on_timeout;
	zuf.stream_open_function = php_stream_open_for_zend;
	zuf.printf_to_smart_string_function = php_printf_to_smart_string;
	zuf.printf_to_smart_str_function = php_printf_to_smart_str;
	zuf.getenv_function = sapi_getenv;
	zuf.resolve_path_function = php_resolve_path_for_zend;
	zend_startup(&zuf);
	zend_update_current_locale();

	zend_observer_startup();
#if ZEND_DEBUG
	zend_observer_error_register(report_zend_debug_error_notify_cb);
#endif

#if HAVE_TZSET
	tzset();
#endif

#ifdef PHP_WIN32
	char *img_err;
	if (!php_win32_crt_compatible(&img_err)) {
		php_error(E_CORE_WARNING, img_err);
		efree(img_err);
		return FAILURE;
	}

	/* start up winsock services */
	if (WSAStartup(wVersionRequested, &wsaData) != 0) {
		php_printf("\nwinsock.dll unusable. %d\n", WSAGetLastError());
		return FAILURE;
	}
	php_win32_signal_ctrl_handler_init();
#endif

	le_index_ptr = zend_register_list_destructors_ex(NULL, NULL, "index pointer", 0);

	/* Register constants */
	REGISTER_MAIN_STRINGL_CONSTANT("PHP_VERSION", PHP_VERSION, sizeof(PHP_VERSION)-1, CONST_PERSISTENT | CONST_CS);
	REGISTER_MAIN_LONG_CONSTANT("PHP_MAJOR_VERSION", PHP_MAJOR_VERSION, CONST_PERSISTENT | CONST_CS);
	REGISTER_MAIN_LONG_CONSTANT("PHP_MINOR_VERSION", PHP_MINOR_VERSION, CONST_PERSISTENT | CONST_CS);
	REGISTER_MAIN_LONG_CONSTANT("PHP_RELEASE_VERSION", PHP_RELEASE_VERSION, CONST_PERSISTENT | CONST_CS);
	REGISTER_MAIN_STRINGL_CONSTANT("PHP_EXTRA_VERSION", PHP_EXTRA_VERSION, sizeof(PHP_EXTRA_VERSION) - 1, CONST_PERSISTENT | CONST_CS);
	REGISTER_MAIN_LONG_CONSTANT("PHP_VERSION_ID", PHP_VERSION_ID, CONST_PERSISTENT | CONST_CS);
#ifdef ZTS
	REGISTER_MAIN_LONG_CONSTANT("PHP_ZTS", 1, CONST_PERSISTENT | CONST_CS);
#else
	REGISTER_MAIN_LONG_CONSTANT("PHP_ZTS", 0, CONST_PERSISTENT | CONST_CS);
#endif
	REGISTER_MAIN_LONG_CONSTANT("PHP_DEBUG", PHP_DEBUG, CONST_PERSISTENT | CONST_CS);
	REGISTER_MAIN_STRINGL_CONSTANT("PHP_OS", php_os, strlen(php_os), CONST_PERSISTENT | CONST_CS);
	REGISTER_MAIN_STRINGL_CONSTANT("PHP_OS_FAMILY", PHP_OS_FAMILY, sizeof(PHP_OS_FAMILY)-1, CONST_PERSISTENT | CONST_CS);
	REGISTER_MAIN_STRINGL_CONSTANT("PHP_SAPI", sapi_module.name, strlen(sapi_module.name), CONST_PERSISTENT | CONST_CS | CONST_NO_FILE_CACHE);
	REGISTER_MAIN_STRINGL_CONSTANT("DEFAULT_INCLUDE_PATH", PHP_INCLUDE_PATH, sizeof(PHP_INCLUDE_PATH)-1, CONST_PERSISTENT | CONST_CS);
	REGISTER_MAIN_STRINGL_CONSTANT("PEAR_INSTALL_DIR", PEAR_INSTALLDIR, sizeof(PEAR_INSTALLDIR)-1, CONST_PERSISTENT | CONST_CS);
	REGISTER_MAIN_STRINGL_CONSTANT("PEAR_EXTENSION_DIR", PHP_EXTENSION_DIR, sizeof(PHP_EXTENSION_DIR)-1, CONST_PERSISTENT | CONST_CS);
	REGISTER_MAIN_STRINGL_CONSTANT("PHP_EXTENSION_DIR", PHP_EXTENSION_DIR, sizeof(PHP_EXTENSION_DIR)-1, CONST_PERSISTENT | CONST_CS);
	REGISTER_MAIN_STRINGL_CONSTANT("PHP_PREFIX", PHP_PREFIX, sizeof(PHP_PREFIX)-1, CONST_PERSISTENT | CONST_CS);
	REGISTER_MAIN_STRINGL_CONSTANT("PHP_BINDIR", PHP_BINDIR, sizeof(PHP_BINDIR)-1, CONST_PERSISTENT | CONST_CS);
#ifndef PHP_WIN32
	REGISTER_MAIN_STRINGL_CONSTANT("PHP_MANDIR", PHP_MANDIR, sizeof(PHP_MANDIR)-1, CONST_PERSISTENT | CONST_CS);
#endif
	REGISTER_MAIN_STRINGL_CONSTANT("PHP_LIBDIR", PHP_LIBDIR, sizeof(PHP_LIBDIR)-1, CONST_PERSISTENT | CONST_CS);
	REGISTER_MAIN_STRINGL_CONSTANT("PHP_DATADIR", PHP_DATADIR, sizeof(PHP_DATADIR)-1, CONST_PERSISTENT | CONST_CS);
	REGISTER_MAIN_STRINGL_CONSTANT("PHP_SYSCONFDIR", PHP_SYSCONFDIR, sizeof(PHP_SYSCONFDIR)-1, CONST_PERSISTENT | CONST_CS);
	REGISTER_MAIN_STRINGL_CONSTANT("PHP_LOCALSTATEDIR", PHP_LOCALSTATEDIR, sizeof(PHP_LOCALSTATEDIR)-1, CONST_PERSISTENT | CONST_CS);
	REGISTER_MAIN_STRINGL_CONSTANT("PHP_CONFIG_FILE_PATH", PHP_CONFIG_FILE_PATH, strlen(PHP_CONFIG_FILE_PATH), CONST_PERSISTENT | CONST_CS);
	REGISTER_MAIN_STRINGL_CONSTANT("PHP_CONFIG_FILE_SCAN_DIR", PHP_CONFIG_FILE_SCAN_DIR, sizeof(PHP_CONFIG_FILE_SCAN_DIR)-1, CONST_PERSISTENT | CONST_CS);
	REGISTER_MAIN_STRINGL_CONSTANT("PHP_SHLIB_SUFFIX", PHP_SHLIB_SUFFIX, sizeof(PHP_SHLIB_SUFFIX)-1, CONST_PERSISTENT | CONST_CS);
	REGISTER_MAIN_STRINGL_CONSTANT("PHP_EOL", PHP_EOL, sizeof(PHP_EOL)-1, CONST_PERSISTENT | CONST_CS);
	REGISTER_MAIN_LONG_CONSTANT("PHP_MAXPATHLEN", MAXPATHLEN, CONST_PERSISTENT | CONST_CS);
	REGISTER_MAIN_LONG_CONSTANT("PHP_INT_MAX", ZEND_LONG_MAX, CONST_PERSISTENT | CONST_CS);
	REGISTER_MAIN_LONG_CONSTANT("PHP_INT_MIN", ZEND_LONG_MIN, CONST_PERSISTENT | CONST_CS);
	REGISTER_MAIN_LONG_CONSTANT("PHP_INT_SIZE", SIZEOF_ZEND_LONG, CONST_PERSISTENT | CONST_CS);
	REGISTER_MAIN_LONG_CONSTANT("PHP_FD_SETSIZE", FD_SETSIZE, CONST_PERSISTENT | CONST_CS);
	REGISTER_MAIN_LONG_CONSTANT("PHP_FLOAT_DIG", DBL_DIG, CONST_PERSISTENT | CONST_CS);
	REGISTER_MAIN_DOUBLE_CONSTANT("PHP_FLOAT_EPSILON", DBL_EPSILON, CONST_PERSISTENT | CONST_CS);
	REGISTER_MAIN_DOUBLE_CONSTANT("PHP_FLOAT_MAX", DBL_MAX, CONST_PERSISTENT | CONST_CS);
	REGISTER_MAIN_DOUBLE_CONSTANT("PHP_FLOAT_MIN", DBL_MIN, CONST_PERSISTENT | CONST_CS);

#ifdef PHP_WIN32
	REGISTER_MAIN_LONG_CONSTANT("PHP_WINDOWS_VERSION_MAJOR",      EG(windows_version_info).dwMajorVersion, CONST_PERSISTENT | CONST_CS);
	REGISTER_MAIN_LONG_CONSTANT("PHP_WINDOWS_VERSION_MINOR",      EG(windows_version_info).dwMinorVersion, CONST_PERSISTENT | CONST_CS);
	REGISTER_MAIN_LONG_CONSTANT("PHP_WINDOWS_VERSION_BUILD",      EG(windows_version_info).dwBuildNumber, CONST_PERSISTENT | CONST_CS);
	REGISTER_MAIN_LONG_CONSTANT("PHP_WINDOWS_VERSION_PLATFORM",   EG(windows_version_info).dwPlatformId, CONST_PERSISTENT | CONST_CS);
	REGISTER_MAIN_LONG_CONSTANT("PHP_WINDOWS_VERSION_SP_MAJOR",   EG(windows_version_info).wServicePackMajor, CONST_PERSISTENT | CONST_CS);
	REGISTER_MAIN_LONG_CONSTANT("PHP_WINDOWS_VERSION_SP_MINOR",   EG(windows_version_info).wServicePackMinor, CONST_PERSISTENT | CONST_CS);
	REGISTER_MAIN_LONG_CONSTANT("PHP_WINDOWS_VERSION_SUITEMASK",  EG(windows_version_info).wSuiteMask, CONST_PERSISTENT | CONST_CS);
	REGISTER_MAIN_LONG_CONSTANT("PHP_WINDOWS_VERSION_PRODUCTTYPE", EG(windows_version_info).wProductType, CONST_PERSISTENT | CONST_CS);
	REGISTER_MAIN_LONG_CONSTANT("PHP_WINDOWS_NT_DOMAIN_CONTROLLER", VER_NT_DOMAIN_CONTROLLER, CONST_PERSISTENT | CONST_CS);
	REGISTER_MAIN_LONG_CONSTANT("PHP_WINDOWS_NT_SERVER", VER_NT_SERVER, CONST_PERSISTENT | CONST_CS);
	REGISTER_MAIN_LONG_CONSTANT("PHP_WINDOWS_NT_WORKSTATION", VER_NT_WORKSTATION, CONST_PERSISTENT | CONST_CS);
#endif

	php_binary_init();
	if (PG(php_binary)) {
		REGISTER_MAIN_STRINGL_CONSTANT("PHP_BINARY", PG(php_binary), strlen(PG(php_binary)), CONST_PERSISTENT | CONST_CS | CONST_NO_FILE_CACHE);
	} else {
		REGISTER_MAIN_STRINGL_CONSTANT("PHP_BINARY", "", 0, CONST_PERSISTENT | CONST_CS | CONST_NO_FILE_CACHE);
	}

	php_output_register_constants();
	php_rfc1867_register_constants();

	/* this will read in php.ini, set up the configuration parameters,
	   load zend extensions and register php function extensions
	   to be loaded later */
	if (php_init_config() == FAILURE) {
		return FAILURE;
	}

	/* Register PHP core ini entries */
	REGISTER_INI_ENTRIES();

	/* Register Zend ini entries */
	zend_register_standard_ini_entries();

#ifdef ZEND_WIN32
	/* Until the current ini values was setup, the current cp is 65001.
		If the actual ini values are different, some stuff needs to be updated.
		It concerns at least main_cwd_state and there might be more. As we're
		still in the startup phase, lets use the chance and reinit the relevant
		item according to the current codepage. Still, if ini_set() is used
		later on, a more intelligent way to update such stuff is needed.
		Startup/shutdown routines could involve touching globals and thus
		can't always be used on demand. */
	if (!php_win32_cp_use_unicode()) {
		virtual_cwd_main_cwd_init(1);
	}
#endif

	/* Disable realpath cache if an open_basedir is set */
	if (PG(open_basedir) && *PG(open_basedir)) {
		CWDG(realpath_cache_size_limit) = 0;
	}

	PG(have_called_openlog) = 0;

	/* initialize stream wrappers registry
	 * (this uses configuration parameters from php.ini)
	 */
	if (php_init_stream_wrappers(module_number) == FAILURE)	{
		php_printf("PHP:  Unable to initialize stream url wrappers.\n");
		return FAILURE;
	}

	zuv.html_errors = 1;
	php_startup_auto_globals();
	zend_set_utility_values(&zuv);
	php_startup_sapi_content_types();

	/* Begin to fingerprint the process state */
	zend_startup_system_id();

	/* startup extensions statically compiled in */
	if (php_register_internal_extensions_func() == FAILURE) {
		php_printf("Unable to start builtin modules\n");
		return FAILURE;
	}

	/* start additional PHP extensions */
	php_register_extensions_bc(additional_modules, num_additional_modules);

	/* load and startup extensions compiled as shared objects (aka DLLs)
	   as requested by php.ini entries
	   these are loaded after initialization of internal extensions
	   as extensions *might* rely on things from ext/standard
	   which is always an internal extension and to be initialized
	   ahead of all other internals
	 */
	php_ini_register_extensions();
	zend_startup_modules();

	/* start Zend extensions */
	zend_startup_extensions();

	zend_collect_module_handlers();

	/* register additional functions */
	if (sapi_module.additional_functions) {
		if ((module = zend_hash_str_find_ptr(&module_registry, "standard", sizeof("standard")-1)) != NULL) {
			EG(current_module) = module;
			zend_register_functions(NULL, sapi_module.additional_functions, NULL, MODULE_PERSISTENT);
			EG(current_module) = NULL;
		}
	}

	/* disable certain classes and functions as requested by php.ini */
	zend_disable_functions(INI_STR("disable_functions"));
	php_disable_classes();

	/* make core report what it should */
	if ((module = zend_hash_str_find_ptr(&module_registry, "core", sizeof("core")-1)) != NULL) {
		module->version = PHP_VERSION;
		module->info_func = PHP_MINFO(php_core);
	}

	/* Extensions that add engine hooks after this point do so at their own peril */
	zend_finalize_system_id();

	module_initialized = 1;

	if (zend_post_startup() != SUCCESS) {
		return FAILURE;
	}

	/* Check for deprecated directives */
	/* NOTE: If you add anything here, remember to add it to build/Makefile.global! */
	{
		struct {
			const long error_level;
			const char *phrase;
			const char *directives[18]; /* Remember to change this if the number of directives change */
		} directives[2] = {
			{
				E_DEPRECATED,
				"Directive '%s' is deprecated",
				{
					"allow_url_include",
					NULL
				}
			},
			{
				E_CORE_ERROR,
				"Directive '%s' is no longer available in PHP",
				{
					"allow_call_time_pass_reference",
					"asp_tags",
					"define_syslog_variables",
					"highlight.bg",
					"magic_quotes_gpc",
					"magic_quotes_runtime",
					"magic_quotes_sybase",
					"register_globals",
					"register_long_arrays",
					"safe_mode",
					"safe_mode_gid",
					"safe_mode_include_dir",
					"safe_mode_exec_dir",
					"safe_mode_allowed_env_vars",
					"safe_mode_protected_env_vars",
					"zend.ze1_compatibility_mode",
					"track_errors",
					NULL
				}
			}
		};

		unsigned int i;

		zend_try {
			/* 2 = Count of deprecation structs */
			for (i = 0; i < 2; i++) {
				const char **p = directives[i].directives;

				while(*p) {
					zend_long value;

					if (cfg_get_long((char*)*p, &value) == SUCCESS && value) {
						zend_error(directives[i].error_level, directives[i].phrase, *p);
					}

					++p;
				}
			}
		} zend_catch {
			retval = FAILURE;
		} zend_end_try();
	}

	virtual_cwd_deactivate();

	sapi_deactivate();
	module_startup = 0;

	/* Don't leak errors from startup into the per-request phase. */
	clear_last_error();
	shutdown_memory_manager(1, 0);
 	virtual_cwd_activate();

	zend_interned_strings_switch_storage(1);

#if ZEND_RC_DEBUG
	zend_rc_debug = 1;
#endif

	/* we're done */
	return retval;
}
/* }}} */

/* {{{ php_module_shutdown_wrapper */
int php_module_shutdown_wrapper(sapi_module_struct *sapi_globals)
{
	php_module_shutdown();
	return SUCCESS;
}
/* }}} */

/* {{{ php_module_shutdown */
void php_module_shutdown(void)
{
	int module_number=0;	/* for UNREGISTER_INI_ENTRIES() */

	module_shutdown = 1;

	if (!module_initialized) {
		return;
	}

	zend_interned_strings_switch_storage(0);

#if ZEND_RC_DEBUG
	zend_rc_debug = 0;
#endif

#ifdef PHP_WIN32
	(void)php_win32_shutdown_random_bytes();
	php_win32_signal_ctrl_handler_shutdown();
#endif

	sapi_flush();

	zend_shutdown();

#ifdef PHP_WIN32
	/*close winsock */
	WSACleanup();
#endif

	/* Destroys filter & transport registries too */
	php_shutdown_stream_wrappers(module_number);

	UNREGISTER_INI_ENTRIES();

	/* close down the ini config */
	php_shutdown_config();
	clear_last_error();

#ifndef ZTS
	zend_ini_shutdown();
	shutdown_memory_manager(CG(unclean_shutdown), 1);
#else
	zend_ini_global_shutdown();
#endif

	php_output_shutdown();

#ifndef ZTS
	zend_interned_strings_dtor();
#endif

	if (zend_post_shutdown_cb) {
		void (*cb)(void) = zend_post_shutdown_cb;

		zend_post_shutdown_cb = NULL;
		cb();
	}

	module_initialized = 0;

#ifndef ZTS
	core_globals_dtor(&core_globals);
	gc_globals_dtor();
#else
	ts_free_id(core_globals_id);
#endif

#ifdef PHP_WIN32
	if (old_invalid_parameter_handler == NULL) {
		_set_invalid_parameter_handler(old_invalid_parameter_handler);
	}
#endif

	zend_observer_shutdown();
}
/* }}} */

/* {{{ php_execute_script */
PHPAPI int php_execute_script(zend_file_handle *primary_file)
{
	zend_file_handle *prepend_file_p, *append_file_p;
	zend_file_handle prepend_file, append_file;
#ifdef HAVE_BROKEN_GETCWD
	volatile int old_cwd_fd = -1;
#else
	char *old_cwd;
	ALLOCA_FLAG(use_heap)
#endif
	int retval = 0;

#ifndef HAVE_BROKEN_GETCWD
# define OLD_CWD_SIZE 4096
	old_cwd = do_alloca(OLD_CWD_SIZE, use_heap);
	old_cwd[0] = '\0';
#endif

	zend_try {
		char realfile[MAXPATHLEN];

#ifdef PHP_WIN32
		if(primary_file->filename) {
			UpdateIniFromRegistry((char*)primary_file->filename);
		}
#endif

		PG(during_request_startup) = 0;

		if (primary_file->filename && !(SG(options) & SAPI_OPTION_NO_CHDIR)) {
#ifdef HAVE_BROKEN_GETCWD
			/* this looks nasty to me */
			old_cwd_fd = open(".", 0);
#else
			php_ignore_value(VCWD_GETCWD(old_cwd, OLD_CWD_SIZE-1));
#endif
			VCWD_CHDIR_FILE(primary_file->filename);
		}

 		/* Only lookup the real file path and add it to the included_files list if already opened
		 *   otherwise it will get opened and added to the included_files list in zend_execute_scripts
		 */
 		if (primary_file->filename &&
 		    strcmp("Standard input code", primary_file->filename) &&
 			primary_file->opened_path == NULL &&
 			primary_file->type != ZEND_HANDLE_FILENAME
		) {
			if (expand_filepath(primary_file->filename, realfile)) {
				primary_file->opened_path = zend_string_init(realfile, strlen(realfile), 0);
				zend_hash_add_empty_element(&EG(included_files), primary_file->opened_path);
			}
		}

		if (PG(auto_prepend_file) && PG(auto_prepend_file)[0]) {
			zend_stream_init_filename(&prepend_file, PG(auto_prepend_file));
			prepend_file_p = &prepend_file;
		} else {
			prepend_file_p = NULL;
		}

		if (PG(auto_append_file) && PG(auto_append_file)[0]) {
			zend_stream_init_filename(&append_file, PG(auto_append_file));
			append_file_p = &append_file;
		} else {
			append_file_p = NULL;
		}
		if (PG(max_input_time) != -1) {
#ifdef PHP_WIN32
			zend_unset_timeout();
#endif
			zend_set_timeout(INI_INT("max_execution_time"), 0);
		}

		retval = (zend_execute_scripts(ZEND_REQUIRE, NULL, 3, prepend_file_p, primary_file, append_file_p) == SUCCESS);
	} zend_end_try();

	if (EG(exception)) {
		zend_try {
			zend_exception_error(EG(exception), E_ERROR);
		} zend_end_try();
	}

#ifdef HAVE_BROKEN_GETCWD
	if (old_cwd_fd != -1) {
		fchdir(old_cwd_fd);
		close(old_cwd_fd);
	}
#else
	if (old_cwd[0] != '\0') {
		php_ignore_value(VCWD_CHDIR(old_cwd));
	}
	free_alloca(old_cwd, use_heap);
#endif
	return retval;
}
/* }}} */

/* {{{ php_execute_simple_script */
PHPAPI int php_execute_simple_script(zend_file_handle *primary_file, zval *ret)
{
	char *old_cwd;
	ALLOCA_FLAG(use_heap)

	EG(exit_status) = 0;
#define OLD_CWD_SIZE 4096
	old_cwd = do_alloca(OLD_CWD_SIZE, use_heap);
	old_cwd[0] = '\0';

	zend_try {
#ifdef PHP_WIN32
		if(primary_file->filename) {
			UpdateIniFromRegistry((char*)primary_file->filename);
		}
#endif

		PG(during_request_startup) = 0;

		if (primary_file->filename && !(SG(options) & SAPI_OPTION_NO_CHDIR)) {
			php_ignore_value(VCWD_GETCWD(old_cwd, OLD_CWD_SIZE-1));
			VCWD_CHDIR_FILE(primary_file->filename);
		}
		zend_execute_scripts(ZEND_REQUIRE, ret, 1, primary_file);
	} zend_end_try();

	if (old_cwd[0] != '\0') {
		php_ignore_value(VCWD_CHDIR(old_cwd));
	}

	free_alloca(old_cwd, use_heap);
	return EG(exit_status);
}
/* }}} */

/* {{{ php_handle_aborted_connection */
PHPAPI void php_handle_aborted_connection(void)
{

	PG(connection_status) = PHP_CONNECTION_ABORTED;
	php_output_set_status(PHP_OUTPUT_DISABLED);

	if (!PG(ignore_user_abort)) {
		zend_bailout();
	}
}
/* }}} */

/* {{{ php_handle_auth_data */
PHPAPI int php_handle_auth_data(const char *auth)
{
	int ret = -1;
	size_t auth_len = auth != NULL ? strlen(auth) : 0;

	if (auth && auth_len > 0 && zend_binary_strncasecmp(auth, auth_len, "Basic ", sizeof("Basic ")-1, sizeof("Basic ")-1) == 0) {
		char *pass;
		zend_string *user;

		user = php_base64_decode((const unsigned char*)auth + 6, auth_len - 6);
		if (user) {
			pass = strchr(ZSTR_VAL(user), ':');
			if (pass) {
				*pass++ = '\0';
				SG(request_info).auth_user = estrndup(ZSTR_VAL(user), ZSTR_LEN(user));
				SG(request_info).auth_password = estrdup(pass);
				ret = 0;
			}
			zend_string_free(user);
		}
	}

	if (ret == -1) {
		SG(request_info).auth_user = SG(request_info).auth_password = NULL;
	} else {
		SG(request_info).auth_digest = NULL;
	}

	if (ret == -1 && auth && auth_len > 0 && zend_binary_strncasecmp(auth, auth_len, "Digest ", sizeof("Digest ")-1, sizeof("Digest ")-1) == 0) {
		SG(request_info).auth_digest = estrdup(auth + 7);
		ret = 0;
	}

	if (ret == -1) {
		SG(request_info).auth_digest = NULL;
	}

	return ret;
}
/* }}} */

/* {{{ php_lint_script */
PHPAPI int php_lint_script(zend_file_handle *file)
{
	zend_op_array *op_array;
	int retval = FAILURE;

	zend_try {
		op_array = zend_compile_file(file, ZEND_INCLUDE);
		zend_destroy_file_handle(file);

		if (op_array) {
			destroy_op_array(op_array);
			efree(op_array);
			retval = SUCCESS;
		}
	} zend_end_try();
	if (EG(exception)) {
		zend_exception_error(EG(exception), E_ERROR);
	}

	return retval;
}
/* }}} */

#ifdef ZTS
/* {{{ php_reserve_tsrm_memory */
PHPAPI void php_reserve_tsrm_memory(void)
{
	tsrm_reserve(
		TSRM_ALIGNED_SIZE(sizeof(zend_compiler_globals)) +
		TSRM_ALIGNED_SIZE(sizeof(zend_executor_globals)) +
		TSRM_ALIGNED_SIZE(sizeof(zend_php_scanner_globals)) +
		TSRM_ALIGNED_SIZE(sizeof(zend_ini_scanner_globals)) +
		TSRM_ALIGNED_SIZE(sizeof(virtual_cwd_globals)) +
#ifdef ZEND_SIGNALS
		TSRM_ALIGNED_SIZE(sizeof(zend_signal_globals_t)) +
#endif
		TSRM_ALIGNED_SIZE(zend_mm_globals_size()) +
		TSRM_ALIGNED_SIZE(zend_gc_globals_size()) +
		TSRM_ALIGNED_SIZE(sizeof(php_core_globals)) +
		TSRM_ALIGNED_SIZE(sizeof(sapi_globals_struct))
	);
}
/* }}} */

/* {{{ php_tsrm_startup */
PHPAPI int php_tsrm_startup(void)
{
	int ret = tsrm_startup(1, 1, 0, NULL);
	php_reserve_tsrm_memory();
	(void)ts_resource(0);
	return ret;
}
/* }}} */
#endif<|MERGE_RESOLUTION|>--- conflicted
+++ resolved
@@ -271,15 +271,11 @@
 	} else {
 		value = Z_L(1)<<30;		/* effectively, no limit */
 	}
-<<<<<<< HEAD
-	zend_set_memory_limit(PG(memory_limit));
-=======
-	if (zend_set_memory_limit(value) == FAILURE) {
+	if (zend_set_memory_limit_ex(value) == FAILURE) {
 		zend_error(E_WARNING, "Failed to set memory limit to %zd bytes (Current memory usage is %zd bytes)", value, zend_memory_usage(true));
 		return FAILURE;
 	}
 	PG(memory_limit) = value;
->>>>>>> 1b3b5c94
 	return SUCCESS;
 }
 /* }}} */
