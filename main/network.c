/*
   +----------------------------------------------------------------------+
   | Copyright (c) The PHP Group                                          |
   +----------------------------------------------------------------------+
   | This source file is subject to version 3.01 of the PHP license,      |
   | that is bundled with this package in the file LICENSE, and is        |
   | available through the world-wide-web at the following url:           |
   | https://www.php.net/license/3_01.txt                                 |
   | If you did not receive a copy of the PHP license and are unable to   |
   | obtain it through the world-wide-web, please send a note to          |
   | license@php.net so we can mail you a copy immediately.               |
   +----------------------------------------------------------------------+
   | Author: Stig Venaas <venaas@uninett.no>                              |
   | Streams work by Wez Furlong <wez@thebrainroom.com>                   |
   +----------------------------------------------------------------------+
 */

/*#define DEBUG_MAIN_NETWORK 1*/

#include "php.h"

#include <stddef.h>
#include <errno.h>


#ifdef PHP_WIN32
# include <Ws2tcpip.h>
# include "win32/winutil.h"
# define O_RDONLY _O_RDONLY
# include "win32/param.h"
#else
#include <sys/param.h>
#endif

#include <sys/types.h>
#ifdef HAVE_SYS_SOCKET_H
#include <sys/socket.h>
#endif

#ifndef _FCNTL_H
#include <fcntl.h>
#endif

#ifdef HAVE_SYS_SELECT_H
#include <sys/select.h>
#endif
#ifdef HAVE_POLL_H
#include <poll.h>
#elif HAVE_SYS_POLL_H
#include <sys/poll.h>
#endif


#ifndef PHP_WIN32
#include <netinet/in.h>
#include <netdb.h>
#ifdef HAVE_ARPA_INET_H
#include <arpa/inet.h>
#endif
#endif

#include "php_network.h"

#if defined(PHP_WIN32) || defined(__riscos__)
#undef AF_UNIX
#endif

#if defined(AF_UNIX)
#include <sys/un.h>
#endif

#include "ext/standard/file.h"

#ifdef PHP_WIN32
# include "win32/time.h"
# define SOCK_ERR INVALID_SOCKET
# define SOCK_CONN_ERR SOCKET_ERROR
# define PHP_TIMEOUT_ERROR_VALUE		WSAETIMEDOUT

#ifdef HAVE_IPV6
const struct in6_addr in6addr_any = {0}; /* IN6ADDR_ANY_INIT; */
#endif

#else
# define SOCK_ERR -1
# define SOCK_CONN_ERR -1
# define PHP_TIMEOUT_ERROR_VALUE		ETIMEDOUT
#endif

#ifdef HAVE_GETADDRINFO
# if !defined(PHP_WIN32) && !defined(HAVE_GAI_STRERROR)
/* {{{ php_gai_strerror */
static const char *php_gai_strerror(int code)
{
	static struct {
		int code;
		const char *msg;
	} values[] = {
#  ifdef EAI_ADDRFAMILY
		{EAI_ADDRFAMILY, "Address family for hostname not supported"},
#  endif
		{EAI_AGAIN, "Temporary failure in name resolution"},
		{EAI_BADFLAGS, "Bad value for ai_flags"},
		{EAI_FAIL, "Non-recoverable failure in name resolution"},
		{EAI_FAMILY, "ai_family not supported"},
		{EAI_MEMORY, "Memory allocation failure"},
#  ifdef EAI_NODATA
		{EAI_NODATA, "No address associated with hostname"},
#  endif
		{EAI_NONAME, "Name or service not known"},
		{EAI_SERVICE, "Servname not supported for ai_socktype"},
		{EAI_SOCKTYPE, "ai_socktype not supported"},
#  ifdef EAI_SYSTEM
		{EAI_SYSTEM, "System error"},
#  endif
		{0, NULL}
	};
	int i;

	for (i = 0; values[i].msg != NULL; i++) {
		if (values[i].code == code) {
			return (char *)values[i].msg;
		}
	}

	return "Unknown error";
}
/* }}} */
# endif
#endif

/* {{{ php_network_freeaddresses */
PHPAPI void php_network_freeaddresses(struct sockaddr **sal)
{
	struct sockaddr **sap;

	if (sal == NULL)
		return;
	for (sap = sal; *sap != NULL; sap++)
		efree(*sap);
	efree(sal);
}
/* }}} */

/* {{{ php_network_getaddresses
 * Returns number of addresses, 0 for none/error
 */
PHPAPI int php_network_getaddresses(const char *host, int socktype, struct sockaddr ***sal, zend_string **error_string)
{
	struct sockaddr **sap;
	int n;
#ifdef HAVE_GETADDRINFO
# ifdef HAVE_IPV6
	static int ipv6_borked = -1; /* the way this is used *is* thread safe */
# endif
	struct addrinfo hints, *res, *sai;
#else
	struct hostent *host_info;
	struct in_addr in;
#endif

	if (host == NULL) {
		return 0;
	}
#ifdef HAVE_GETADDRINFO
	memset(&hints, '\0', sizeof(hints));

	hints.ai_family = AF_INET; /* default to regular inet (see below) */
	hints.ai_socktype = socktype;

# ifdef HAVE_IPV6
	/* probe for a working IPv6 stack; even if detected as having v6 at compile
	 * time, at runtime some stacks are slow to resolve or have other issues
	 * if they are not correctly configured.
	 * static variable use is safe here since simple store or fetch operations
	 * are atomic and because the actual probe process is not in danger of
	 * collisions or race conditions. */
	if (ipv6_borked == -1) {
		int s;

		s = socket(PF_INET6, SOCK_DGRAM, 0);
		if (s == SOCK_ERR) {
			ipv6_borked = 1;
		} else {
			ipv6_borked = 0;
			closesocket(s);
		}
	}
	hints.ai_family = ipv6_borked ? AF_INET : AF_UNSPEC;
# endif

	if ((n = getaddrinfo(host, NULL, &hints, &res))) {
# if defined(PHP_WIN32)
		char *gai_error = php_win32_error_to_msg(n);
# elif defined(HAVE_GAI_STRERROR)
		const char *gai_error = gai_strerror(n);
# else
		const char *gai_error = php_gai_strerror(n)
# endif
		if (error_string) {
			/* free error string received during previous iteration (if any) */
			if (*error_string) {
				zend_string_release_ex(*error_string, 0);
			}
			*error_string = strpprintf(0, "php_network_getaddresses: getaddrinfo for %s failed: %s", host, gai_error);
			php_error_docref(NULL, E_WARNING, "%s", ZSTR_VAL(*error_string));
		} else {
			php_error_docref(NULL, E_WARNING, "php_network_getaddresses: getaddrinfo for %s failed: %s", host, gai_error);
		}
# ifdef PHP_WIN32
		php_win32_error_msg_free(gai_error);
# endif
		return 0;
	} else if (res == NULL) {
		if (error_string) {
			/* free error string received during previous iteration (if any) */
			if (*error_string) {
				zend_string_release_ex(*error_string, 0);
			}
			*error_string = strpprintf(0, "php_network_getaddresses: getaddrinfo for %s failed (null result pointer) errno=%d", host, errno);
			php_error_docref(NULL, E_WARNING, "%s", ZSTR_VAL(*error_string));
		} else {
			php_error_docref(NULL, E_WARNING, "php_network_getaddresses: getaddrinfo for %s failed (null result pointer)", host);
		}
		return 0;
	}

	sai = res;
	for (n = 1; (sai = sai->ai_next) != NULL; n++)
		;

	*sal = safe_emalloc((n + 1), sizeof(*sal), 0);
	sai = res;
	sap = *sal;

	do {
		*sap = emalloc(sai->ai_addrlen);
		memcpy(*sap, sai->ai_addr, sai->ai_addrlen);
		sap++;
	} while ((sai = sai->ai_next) != NULL);

	freeaddrinfo(res);
#else
	if (!inet_pton(AF_INET, host, &in)) {
		if(strlen(host) > MAXFQDNLEN) {
			host_info = NULL;
			errno = E2BIG;
		} else {
			host_info = php_network_gethostbyname(host);
		}
		if (host_info == NULL) {
			if (error_string) {
				/* free error string received during previous iteration (if any) */
				if (*error_string) {
					zend_string_release_ex(*error_string, 0);
				}
				*error_string = strpprintf(0, "php_network_getaddresses: gethostbyname failed. errno=%d", errno);
				php_error_docref(NULL, E_WARNING, "%s", ZSTR_VAL(*error_string));
			} else {
				php_error_docref(NULL, E_WARNING, "php_network_getaddresses: gethostbyname failed");
			}
			return 0;
		}
		in = *((struct in_addr *) host_info->h_addr);
	}

	*sal = safe_emalloc(2, sizeof(*sal), 0);
	sap = *sal;
	*sap = emalloc(sizeof(struct sockaddr_in));
	(*sap)->sa_family = AF_INET;
	((struct sockaddr_in *)*sap)->sin_addr = in;
	sap++;
	n = 1;
#endif

	*sap = NULL;
	return n;
}
/* }}} */

#ifndef O_NONBLOCK
#define O_NONBLOCK O_NDELAY
#endif

#ifdef PHP_WIN32
typedef u_long php_non_blocking_flags_t;
#  define SET_SOCKET_BLOCKING_MODE(sock, save) \
	save = TRUE; ioctlsocket(sock, FIONBIO, &save)
#  define RESTORE_SOCKET_BLOCKING_MODE(sock, save) \
	ioctlsocket(sock, FIONBIO, &save)
#else
typedef int php_non_blocking_flags_t;
#  define SET_SOCKET_BLOCKING_MODE(sock, save) \
	 save = fcntl(sock, F_GETFL, 0); \
	 fcntl(sock, F_SETFL, save | O_NONBLOCK)
#  define RESTORE_SOCKET_BLOCKING_MODE(sock, save) \
	 fcntl(sock, F_SETFL, save)
#endif

#if HAVE_GETTIMEOFDAY
/* Subtract times */
static inline void sub_times(struct timeval a, struct timeval b, struct timeval *result)
{
	result->tv_usec = a.tv_usec - b.tv_usec;
	if (result->tv_usec < 0L) {
		a.tv_sec--;
		result->tv_usec += 1000000L;
	}
	result->tv_sec = a.tv_sec - b.tv_sec;
	if (result->tv_sec < 0L) {
		result->tv_sec++;
		result->tv_usec -= 1000000L;
	}
}

static inline void php_network_set_limit_time(struct timeval *limit_time,
		struct timeval *timeout)
{
	gettimeofday(limit_time, NULL);
	limit_time->tv_sec += timeout->tv_sec;
	limit_time->tv_usec += timeout->tv_usec;
	if (limit_time->tv_usec >= 1000000) {
		limit_time->tv_usec -= 1000000;
		limit_time->tv_sec++;
	}
}
#endif

/* Connect to a socket using an interruptible connect with optional timeout.
 * Optionally, the connect can be made asynchronously, which will implicitly
 * enable non-blocking mode on the socket.
 * */
/* {{{ php_network_connect_socket */
PHPAPI int php_network_connect_socket(php_socket_t sockfd,
		const struct sockaddr *addr,
		socklen_t addrlen,
		int asynchronous,
		struct timeval *timeout,
		zend_string **error_string,
		int *error_code)
{
	php_non_blocking_flags_t orig_flags;
	int n;
	int error = 0;
	socklen_t len;
	int ret = 0;

	SET_SOCKET_BLOCKING_MODE(sockfd, orig_flags);

	if ((n = connect(sockfd, addr, addrlen)) != 0) {
		error = php_socket_errno();

		if (error_code) {
			*error_code = error;
		}

		if (error != EINPROGRESS) {
			if (error_string) {
				*error_string = php_socket_error_str(error);
			}

			return -1;
		}
		if (asynchronous && error == EINPROGRESS) {
			/* this is fine by us */
			return 0;
		}
	}

	if (n == 0) {
		goto ok;
	}
# ifdef PHP_WIN32
	/* The documentation for connect() says in case of non-blocking connections
	 * the select function reports success in the writefds set and failure in
	 * the exceptfds set. Indeed, using PHP_POLLREADABLE results in select
	 * failing only due to the timeout and not immediately as would be
	 * expected when a connection is actively refused. This way,
	 * php_pollfd_for will return a mask with POLLOUT if the connection
	 * is successful and with POLLPRI otherwise. */
	int events = POLLOUT|POLLPRI;
#else
	int events = PHP_POLLREADABLE|POLLOUT;
#endif
	struct timeval working_timeout;
#if HAVE_GETTIMEOFDAY
	struct timeval limit_time, time_now;
#endif
	if (timeout) {
		memcpy(&working_timeout, timeout, sizeof(working_timeout));
#if HAVE_GETTIMEOFDAY
		php_network_set_limit_time(&limit_time, &working_timeout);
#endif
	}

	while (true) {
		n = php_pollfd_for(sockfd, events, timeout ? &working_timeout : NULL);
		if (n < 0) {
			if (errno == EINTR) {
#if HAVE_GETTIMEOFDAY
				if (timeout) {
					gettimeofday(&time_now, NULL);

					if (!timercmp(&time_now, &limit_time, <)) {
						/* time limit expired; no need for another poll */
						error = PHP_TIMEOUT_ERROR_VALUE;
						break;
					} else {
						/* work out remaining time */
						sub_times(limit_time, time_now, &working_timeout);
					}
				}
#endif
				continue;
			}
			ret = -1;
		} else if (n == 0) {
			error = PHP_TIMEOUT_ERROR_VALUE;
		} else {
			len = sizeof(error);
			/* BSD-derived systems set errno correctly.
			 * Solaris returns -1 from getsockopt in case of error. */
			if (getsockopt(sockfd, SOL_SOCKET, SO_ERROR, (char*)&error, &len) != 0) {
				ret = -1;
			}
		}
		break;
	}

ok:
	if (!asynchronous) {
		/* back to blocking mode */
		RESTORE_SOCKET_BLOCKING_MODE(sockfd, orig_flags);
	}

	if (error_code) {
		*error_code = error;
	}

	if (error) {
		ret = -1;
		if (error_string) {
			*error_string = php_socket_error_str(error);
		}
	}
	return ret;
}
/* }}} */

/* Bind to a local IP address.
 * Returns the bound socket, or -1 on failure.
 * */
/* {{{ php_network_bind_socket_to_local_addr */
php_socket_t php_network_bind_socket_to_local_addr(const char *host, unsigned port,
		int socktype, long sockopts, zend_string **error_string, int *error_code
		)
{
	int num_addrs, n, err = 0;
	php_socket_t sock;
	struct sockaddr **sal, **psal, *sa;
	socklen_t socklen;
	int sockoptval = 1;

	num_addrs = php_network_getaddresses(host, socktype, &psal, error_string);

	if (num_addrs == 0) {
		/* could not resolve address(es) */
		return -1;
	}

	for (sal = psal; *sal != NULL; sal++) {
		sa = *sal;

		switch (sa->sa_family) {
#if defined(HAVE_GETADDRINFO) && defined(HAVE_IPV6)
			case AF_INET6:
				((struct sockaddr_in6 *)sa)->sin6_port = htons(port);
				socklen = sizeof(struct sockaddr_in6);
				break;
#endif
			case AF_INET:
				((struct sockaddr_in *)sa)->sin_port = htons(port);
				socklen = sizeof(struct sockaddr_in);
				break;
			default:
				/* Unsupported family, skip to the next */
				continue;
		}

		/* create a socket for this address */
		sock = socket(sa->sa_family, socktype, 0);

		if (sock == SOCK_ERR) {
			continue;
		}

		/* attempt to bind */

#ifdef SO_REUSEADDR
		setsockopt(sock, SOL_SOCKET, SO_REUSEADDR, (char*)&sockoptval, sizeof(sockoptval));
#endif
#ifdef IPV6_V6ONLY
		if (sockopts & STREAM_SOCKOP_IPV6_V6ONLY) {
			int ipv6_val = !!(sockopts & STREAM_SOCKOP_IPV6_V6ONLY_ENABLED);
			setsockopt(sock, IPPROTO_IPV6, IPV6_V6ONLY, (char*)&ipv6_val, sizeof(sockoptval));
		}
#endif
#ifdef SO_REUSEPORT
		if (sockopts & STREAM_SOCKOP_SO_REUSEPORT) {
			setsockopt(sock, SOL_SOCKET, SO_REUSEPORT, (char*)&sockoptval, sizeof(sockoptval));
		}
#endif
#ifdef SO_BROADCAST
		if (sockopts & STREAM_SOCKOP_SO_BROADCAST) {
			setsockopt(sock, SOL_SOCKET, SO_BROADCAST, (char*)&sockoptval, sizeof(sockoptval));
		}
#endif
#ifdef TCP_NODELAY
		if (sockopts & STREAM_SOCKOP_TCP_NODELAY) {
			setsockopt(sock, IPPROTO_TCP, TCP_NODELAY, (char*)&sockoptval, sizeof(sockoptval));
		}
#endif

		n = bind(sock, sa, socklen);

		if (n != SOCK_CONN_ERR) {
			goto bound;
		}

		err = php_socket_errno();

		closesocket(sock);
	}
	sock = -1;

	if (error_code) {
		*error_code = err;
	}
	if (error_string) {
		*error_string = php_socket_error_str(err);
	}

bound:

	php_network_freeaddresses(psal);

	return sock;

}
/* }}} */

PHPAPI zend_result php_network_parse_network_address_with_port(const char *addr, size_t addrlen, struct sockaddr *sa, socklen_t *sl)
{
	char *colon;
	char *tmp;
	zend_result ret = FAILURE;
	short port;
	struct sockaddr_in *in4 = (struct sockaddr_in*)sa;
	struct sockaddr **psal;
	int n;
	zend_string *errstr = NULL;
#ifdef HAVE_IPV6
	struct sockaddr_in6 *in6 = (struct sockaddr_in6*)sa;

	memset(in6, 0, sizeof(struct sockaddr_in6));
#else
	memset(in4, 0, sizeof(struct sockaddr_in));
#endif

	if (*addr == '[') {
		colon = memchr(addr + 1, ']', addrlen-1);
		if (!colon || colon[1] != ':') {
			return FAILURE;
		}
		port = atoi(colon + 2);
		addr++;
	} else {
		colon = memchr(addr, ':', addrlen);
		if (!colon) {
			return FAILURE;
		}
		port = atoi(colon + 1);
	}

	tmp = estrndup(addr, colon - addr);

	/* first, try interpreting the address as a numeric address */

#ifdef HAVE_IPV6
	if (inet_pton(AF_INET6, tmp, &in6->sin6_addr) > 0) {
		in6->sin6_port = htons(port);
		in6->sin6_family = AF_INET6;
		*sl = sizeof(struct sockaddr_in6);
		ret = SUCCESS;
		goto out;
	}
#endif
	if (inet_pton(AF_INET, tmp, &in4->sin_addr) > 0) {
		in4->sin_port = htons(port);
		in4->sin_family = AF_INET;
		*sl = sizeof(struct sockaddr_in);
		ret = SUCCESS;
		goto out;
	}

	/* looks like we'll need to resolve it */
	n = php_network_getaddresses(tmp, SOCK_DGRAM, &psal, &errstr);

	if (n == 0) {
		if (errstr) {
			php_error_docref(NULL, E_WARNING, "Failed to resolve `%s': %s", tmp, ZSTR_VAL(errstr));
			zend_string_release_ex(errstr, 0);
		}
		goto out;
	}

	/* copy the details from the first item */
	switch ((*psal)->sa_family) {
#if defined(HAVE_GETADDRINFO) && defined(HAVE_IPV6)
		case AF_INET6:
			*in6 = **(struct sockaddr_in6**)psal;
			in6->sin6_port = htons(port);
			*sl = sizeof(struct sockaddr_in6);
			ret = SUCCESS;
			break;
#endif
		case AF_INET:
			*in4 = **(struct sockaddr_in**)psal;
			in4->sin_port = htons(port);
			*sl = sizeof(struct sockaddr_in);
			ret = SUCCESS;
			break;
	}

	php_network_freeaddresses(psal);

out:
	efree(tmp);
	return ret;
}


PHPAPI void php_network_populate_name_from_sockaddr(
		/* input address */
		struct sockaddr *sa, socklen_t sl,
		/* output readable address */
		zend_string **textaddr,
		/* output address */
		struct sockaddr **addr,
		socklen_t *addrlen
		)
{
	if (addr) {
		*addr = emalloc(sl);
		memcpy(*addr, sa, sl);
		*addrlen = sl;
	}

	if (textaddr) {
		char abuf[256];
		const char *buf = NULL;

		switch (sa->sa_family) {
			case AF_INET:
				/* generally not thread safe, but it *is* thread safe under win32 */
				buf = inet_ntop(AF_INET, &((struct sockaddr_in*)sa)->sin_addr, (char *)&abuf, sizeof(abuf));
				if (buf) {
					*textaddr = strpprintf(0, "%s:%d",
						buf, ntohs(((struct sockaddr_in*)sa)->sin_port));
				}

				break;

#ifdef HAVE_IPV6
			case AF_INET6:
				buf = (char*)inet_ntop(sa->sa_family, &((struct sockaddr_in6*)sa)->sin6_addr, (char *)&abuf, sizeof(abuf));
				if (buf) {
					*textaddr = strpprintf(0, "[%s]:%d",
						buf, ntohs(((struct sockaddr_in6*)sa)->sin6_port));
				}

				break;
#endif
#ifdef AF_UNIX
			case AF_UNIX:
				{
					struct sockaddr_un *ua = (struct sockaddr_un*)sa;

					if (ua->sun_path[0] == '\0') {
						/* abstract name */
						int len = sl - sizeof(sa_family_t);
						*textaddr = zend_string_init((char*)ua->sun_path, len, 0);
					} else {
						int len = strlen(ua->sun_path);
						*textaddr = zend_string_init((char*)ua->sun_path, len, 0);
					}
				}
				break;
#endif

		}

	}
}

PHPAPI int php_network_get_peer_name(php_socket_t sock,
		zend_string **textaddr,
		struct sockaddr **addr,
		socklen_t *addrlen
		)
{
	php_sockaddr_storage sa;
	socklen_t sl = sizeof(sa);
	memset(&sa, 0, sizeof(sa));

	if (getpeername(sock, (struct sockaddr*)&sa, &sl) == 0) {
		php_network_populate_name_from_sockaddr((struct sockaddr*)&sa, sl,
				textaddr,
				addr, addrlen
				);
		return 0;
	}
	return -1;
}

PHPAPI int php_network_get_sock_name(php_socket_t sock,
		zend_string **textaddr,
		struct sockaddr **addr,
		socklen_t *addrlen
		)
{
	php_sockaddr_storage sa;
	socklen_t sl = sizeof(sa);
	memset(&sa, 0, sizeof(sa));

	if (getsockname(sock, (struct sockaddr*)&sa, &sl) == 0) {
		php_network_populate_name_from_sockaddr((struct sockaddr*)&sa, sl,
				textaddr,
				addr, addrlen
				);
		return 0;
	}
	return -1;

}


/* Accept a client connection from a server socket,
 * using an optional timeout.
 * Returns the peer address in addr/addrlen (it will emalloc
 * these, so be sure to efree the result).
 * If you specify textaddr, a text-printable
 * version of the address will be emalloc'd and returned.
 * */

/* {{{ php_network_accept_incoming */
PHPAPI php_socket_t php_network_accept_incoming(php_socket_t srvsock,
		zend_string **textaddr,
		struct sockaddr **addr,
		socklen_t *addrlen,
		struct timeval *timeout,
		zend_string **error_string,
		int *error_code,
		int tcp_nodelay
		)
{
	php_socket_t clisock = -1;
	int error = 0, n;
	php_sockaddr_storage sa;
	socklen_t sl;

	n = php_pollfd_for(srvsock, PHP_POLLREADABLE, timeout);

	if (n == 0) {
		error = PHP_TIMEOUT_ERROR_VALUE;
	} else if (n == -1) {
		error = php_socket_errno();
	} else {
		sl = sizeof(sa);

		clisock = accept(srvsock, (struct sockaddr*)&sa, &sl);

		if (clisock != SOCK_ERR) {
			php_network_populate_name_from_sockaddr((struct sockaddr*)&sa, sl,
					textaddr,
					addr, addrlen
					);
			if (tcp_nodelay) {
#ifdef TCP_NODELAY
				setsockopt(clisock, IPPROTO_TCP, TCP_NODELAY, (char*)&tcp_nodelay, sizeof(tcp_nodelay));
#endif
			}
		} else {
			error = php_socket_errno();
		}
	}

	if (error_code) {
		*error_code = error;
	}
	if (error_string) {
		*error_string = php_socket_error_str(error);
	}

	return clisock;
}
/* }}} */

/* Connect to a remote host using an interruptible connect with optional timeout.
 * Optionally, the connect can be made asynchronously, which will implicitly
 * enable non-blocking mode on the socket.
 * Returns the connected (or connecting) socket, or -1 on failure.
 * */

/* {{{ php_network_connect_socket_to_host */
php_socket_t php_network_connect_socket_to_host(const char *host, unsigned short port,
		int socktype, int asynchronous, struct timeval *timeout, zend_string **error_string,
		int *error_code, const char *bindto, unsigned short bindport, long sockopts
		)
{
	int num_addrs, n, fatal = 0;
	php_socket_t sock;
	struct sockaddr **sal, **psal, *sa;
	struct timeval working_timeout;
	socklen_t socklen;
#ifdef HAVE_GETTIMEOFDAY
	struct timeval limit_time, time_now;
#endif

	num_addrs = php_network_getaddresses(host, socktype, &psal, error_string);

	if (num_addrs == 0) {
		/* could not resolve address(es) */
		return -1;
	}

	if (timeout) {
		memcpy(&working_timeout, timeout, sizeof(working_timeout));
<<<<<<< HEAD
#ifdef HAVE_GETTIMEOFDAY
		gettimeofday(&limit_time, NULL);
		limit_time.tv_sec += working_timeout.tv_sec;
		limit_time.tv_usec += working_timeout.tv_usec;
		if (limit_time.tv_usec >= 1000000) {
			limit_time.tv_usec -= 1000000;
			limit_time.tv_sec++;
		}
=======
#if HAVE_GETTIMEOFDAY
		php_network_set_limit_time(&limit_time, &working_timeout);
>>>>>>> 6f05d96a
#endif
	}

	for (sal = psal; !fatal && *sal != NULL; sal++) {
		sa = *sal;

		switch (sa->sa_family) {
#if defined(HAVE_GETADDRINFO) && defined(HAVE_IPV6)
			case AF_INET6:
				if (!bindto || strchr(bindto, ':')) {
					((struct sockaddr_in6 *)sa)->sin6_port = htons(port);
					socklen = sizeof(struct sockaddr_in6);
				} else {
					/* Expect IPV4 address, skip to the next */
					continue;
				}
				break;
#endif
			case AF_INET:
				((struct sockaddr_in *)sa)->sin_port = htons(port);
				socklen = sizeof(struct sockaddr_in);
				if (bindto && (strchr(bindto, ':') || !strcmp(bindto, "0"))) {
					/* IPV4 sock can not bind to IPV6 address */
					bindto = NULL;
				}
				break;
			default:
				/* Unsupported family, skip to the next */
				continue;
		}

		/* create a socket for this address */
		sock = socket(sa->sa_family, socktype, 0);

		if (sock == SOCK_ERR) {
			continue;
		}

			/* make a connection attempt */

		if (bindto) {
			union {
				struct sockaddr common;
				struct sockaddr_in in4;
#ifdef HAVE_IPV6
				struct sockaddr_in6 in6;
#endif
			} local_address = {0};
			size_t local_address_len = 0;

			if (sa->sa_family == AF_INET) {
				if (inet_pton(AF_INET, bindto, &local_address.in4.sin_addr) == 1) {
					local_address_len = sizeof(struct sockaddr_in);
					local_address.in4.sin_family = sa->sa_family;
					local_address.in4.sin_port = htons(bindport);
				}
			}
#ifdef HAVE_IPV6
			else { /* IPV6 */
				if (inet_pton(AF_INET6, bindto, &local_address.in6.sin6_addr) == 1) {
					local_address_len = sizeof(struct sockaddr_in6);
					local_address.in6.sin6_family = sa->sa_family;
					local_address.in6.sin6_port = htons(bindport);
				}
			}
#endif
#ifdef IP_BIND_ADDRESS_NO_PORT
			{
				int val = 1;
				(void) setsockopt(sock, SOL_IP, IP_BIND_ADDRESS_NO_PORT, &val, sizeof(val));
			}
#endif
			if (local_address_len == 0) {
				php_error_docref(NULL, E_WARNING, "Invalid IP Address: %s", bindto);
			} else if (bind(sock, &local_address.common, local_address_len)) {
				php_error_docref(NULL, E_WARNING, "Failed to bind to '%s:%d', system said: %s", bindto, bindport, strerror(errno));
			}
		}
		/* free error string received during previous iteration (if any) */
		if (error_string && *error_string) {
			zend_string_release_ex(*error_string, 0);
			*error_string = NULL;
		}

#ifdef SO_BROADCAST
		{
			int val = 1;
			if (sockopts & STREAM_SOCKOP_SO_BROADCAST) {
				setsockopt(sock, SOL_SOCKET, SO_BROADCAST, (char*)&val, sizeof(val));
			}
		}
#endif

#ifdef TCP_NODELAY
		{
			int val = 1;
			if (sockopts & STREAM_SOCKOP_TCP_NODELAY) {
				setsockopt(sock, IPPROTO_TCP, TCP_NODELAY, (char*)&val, sizeof(val));
			}
		}
#endif
		n = php_network_connect_socket(sock, sa, socklen, asynchronous,
				timeout ? &working_timeout : NULL,
				error_string, error_code);

		if (n != -1) {
			goto connected;
		}

		/* adjust timeout for next attempt */
#ifdef HAVE_GETTIMEOFDAY
		if (timeout) {
			gettimeofday(&time_now, NULL);

			if (!timercmp(&time_now, &limit_time, <)) {
				/* time limit expired; don't attempt any further connections */
				fatal = 1;
			} else {
				/* work out remaining time */
				sub_times(limit_time, time_now, &working_timeout);
			}
		}
#else
		if (error_code && *error_code == PHP_TIMEOUT_ERROR_VALUE) {
			/* Don't even bother trying to connect to the next alternative;
				* we have no way to determine how long we have already taken
				* and it is quite likely that the next attempt will fail too. */
			fatal = 1;
		} else {
			/* re-use the same initial timeout.
				* Not the best thing, but in practice it should be good-enough */
			if (timeout) {
				memcpy(&working_timeout, timeout, sizeof(working_timeout));
			}
		}
#endif

		closesocket(sock);
	}
	sock = -1;

connected:

	php_network_freeaddresses(psal);

	return sock;
}
/* }}} */

/* {{{ php_any_addr
 * Fills any (wildcard) address into php_sockaddr_storage
 */
PHPAPI void php_any_addr(int family, php_sockaddr_storage *addr, unsigned short port)
{
	memset(addr, 0, sizeof(php_sockaddr_storage));
	switch (family) {
#ifdef HAVE_IPV6
	case AF_INET6: {
		struct sockaddr_in6 *sin6 = (struct sockaddr_in6 *) addr;
		sin6->sin6_family = AF_INET6;
		sin6->sin6_port = htons(port);
		sin6->sin6_addr = in6addr_any;
		break;
	}
#endif
	case AF_INET: {
		struct sockaddr_in *sin = (struct sockaddr_in *) addr;
		sin->sin_family = AF_INET;
		sin->sin_port = htons(port);
		sin->sin_addr.s_addr = htonl(INADDR_ANY);
		break;
	}
	}
}
/* }}} */

/* {{{ php_sockaddr_size
 * Returns the size of struct sockaddr_xx for the family
 */
PHPAPI socklen_t php_sockaddr_size(php_sockaddr_storage *addr)
{
	switch (((struct sockaddr *)addr)->sa_family) {
	case AF_INET:
		return sizeof(struct sockaddr_in);
#ifdef HAVE_IPV6
	case AF_INET6:
		return sizeof(struct sockaddr_in6);
#endif
#ifdef AF_UNIX
	case AF_UNIX:
		return sizeof(struct sockaddr_un);
#endif
	default:
		return 0;
	}
}
/* }}} */

/* Given a socket error code, if buf == NULL:
 *   emallocs storage for the error message and returns
 * else
 *   sprintf message into provided buffer and returns buf
 */
/* {{{ php_socket_strerror */
PHPAPI char *php_socket_strerror(long err, char *buf, size_t bufsize)
{
#ifndef PHP_WIN32
	char *errstr;

	errstr = strerror(err);
	if (buf == NULL) {
		buf = estrdup(errstr);
	} else {
		strncpy(buf, errstr, bufsize);
		buf[bufsize?(bufsize-1):0] = 0;
	}
	return buf;
#else
	char *sysbuf = php_win32_error_to_msg(err);
	if (!sysbuf[0]) {
		sysbuf = "Unknown Error";
	}

	if (buf == NULL) {
		buf = estrdup(sysbuf);
	} else {
		strncpy(buf, sysbuf, bufsize);
		buf[bufsize?(bufsize-1):0] = 0;
	}

	php_win32_error_msg_free(sysbuf);

	return buf;
#endif
}
/* }}} */

/* {{{ php_socket_error_str */
PHPAPI zend_string *php_socket_error_str(long err)
{
#ifndef PHP_WIN32
	char *errstr;

	errstr = strerror(err);
	return zend_string_init(errstr, strlen(errstr), 0);
#else
	zend_string *ret;

	char *sysbuf = php_win32_error_to_msg(err);
	if (!sysbuf[0]) {
		sysbuf = "Unknown Error";
	}

	ret = zend_string_init(sysbuf, strlen(sysbuf), 0);

	php_win32_error_msg_free(sysbuf);

	return ret;
#endif
}
/* }}} */

/* deprecated */
PHPAPI php_stream *_php_stream_sock_open_from_socket(php_socket_t socket, const char *persistent_id STREAMS_DC)
{
	php_stream *stream;
	php_netstream_data_t *sock;

	sock = pemalloc(sizeof(php_netstream_data_t), persistent_id ? 1 : 0);
	memset(sock, 0, sizeof(php_netstream_data_t));

	sock->is_blocked = 1;
	sock->timeout.tv_sec = FG(default_socket_timeout);
	sock->timeout.tv_usec = 0;
	sock->socket = socket;

	stream = php_stream_alloc_rel(&php_stream_generic_socket_ops, sock, persistent_id, "r+");

	if (stream == NULL) {
		pefree(sock, persistent_id ? 1 : 0);
	} else {
		stream->flags |= PHP_STREAM_FLAG_AVOID_BLOCKING;
	}

	return stream;
}

PHPAPI php_stream *_php_stream_sock_open_host(const char *host, unsigned short port,
		int socktype, struct timeval *timeout, const char *persistent_id STREAMS_DC)
{
	char *res;
	zend_long reslen;
	php_stream *stream;

	reslen = spprintf(&res, 0, "tcp://%s:%d", host, port);

	stream = php_stream_xport_create(res, reslen, REPORT_ERRORS,
			STREAM_XPORT_CLIENT | STREAM_XPORT_CONNECT, persistent_id, timeout, NULL, NULL, NULL);

	efree(res);

	return stream;
}

PHPAPI zend_result php_set_sock_blocking(php_socket_t socketd, bool block)
{
	zend_result ret = SUCCESS;

#ifdef PHP_WIN32
	u_long flags;

	/* with ioctlsocket, a non-zero sets nonblocking, a zero sets blocking */
	flags = !block;
	if (ioctlsocket(socketd, FIONBIO, &flags) == SOCKET_ERROR) {
		ret = FAILURE;
	}
#else
	int myflag = 0;
	int flags = fcntl(socketd, F_GETFL);

#ifdef O_NONBLOCK
	myflag = O_NONBLOCK; /* POSIX version */
#elif defined(O_NDELAY)
	myflag = O_NDELAY;   /* old non-POSIX version */
#endif
	if (!block) {
		flags |= myflag;
	} else {
		flags &= ~myflag;
	}
	if (fcntl(socketd, F_SETFL, flags) == -1) {
		ret = FAILURE;
	}
#endif
	return ret;
}

PHPAPI void _php_emit_fd_setsize_warning(int max_fd)
{

#ifdef PHP_WIN32
	php_error_docref(NULL, E_WARNING,
		"PHP needs to be recompiled with a larger value of FD_SETSIZE.\n"
		"If this binary is from an official www.php.net package, file a bug report\n"
		"at https://github.com/php/php-src/issues, including the following information:\n"
		"FD_SETSIZE=%d, but you are using %d.\n"
		" --enable-fd-setsize=%d is recommended, but you may want to set it\n"
		"to match to maximum number of sockets each script will work with at\n"
		"one time, in order to avoid seeing this error again at a later date.",
		FD_SETSIZE, max_fd, (max_fd + 128) & ~127);
#else
	php_error_docref(NULL, E_WARNING,
		"You MUST recompile PHP with a larger value of FD_SETSIZE.\n"
		"It is set to %d, but you have descriptors numbered at least as high as %d.\n"
		" --enable-fd-setsize=%d is recommended, but you may want to set it\n"
		"to equal the maximum number of open files supported by your system,\n"
		"in order to avoid seeing this error again at a later date.",
		FD_SETSIZE, max_fd, (max_fd + 1024) & ~1023);
#endif
}

#if defined(PHP_USE_POLL_2_EMULATION)

/* emulate poll(2) using select(2), safely. */

PHPAPI int php_poll2(php_pollfd *ufds, unsigned int nfds, int timeout)
{
	fd_set rset, wset, eset;
	php_socket_t max_fd = SOCK_ERR; /* effectively unused on Windows */
	unsigned int i;
	int n;
	struct timeval tv;

#ifndef PHP_WIN32
	/* check the highest numbered descriptor */
	for (i = 0; i < nfds; i++) {
		if (ufds[i].fd > max_fd)
			max_fd = ufds[i].fd;
	}
#endif

	if (!PHP_SAFE_MAX_FD(max_fd, nfds + 1)) {
#ifdef PHP_WIN32
		WSASetLastError(WSAEINVAL);
#else
		errno = ERANGE;
#endif
		return -1;
	}

	FD_ZERO(&rset);
	FD_ZERO(&wset);
	FD_ZERO(&eset);

	for (i = 0; i < nfds; i++) {
		if (ufds[i].events & PHP_POLLREADABLE) {
			PHP_SAFE_FD_SET(ufds[i].fd, &rset);
		}
		if (ufds[i].events & POLLOUT) {
			PHP_SAFE_FD_SET(ufds[i].fd, &wset);
		}
		if (ufds[i].events & POLLPRI) {
			PHP_SAFE_FD_SET(ufds[i].fd, &eset);
		}
	}

	if (timeout >= 0) {
		tv.tv_sec = timeout / 1000;
		tv.tv_usec = (timeout - (tv.tv_sec * 1000)) * 1000;
	}
/* Resetting/initializing */
#ifdef PHP_WIN32
	WSASetLastError(0);
#else
	errno = 0;
#endif
	n = select(max_fd + 1, &rset, &wset, &eset, timeout >= 0 ? &tv : NULL);

	if (n >= 0) {
		for (i = 0; i < nfds; i++) {
			ufds[i].revents = 0;

			if (PHP_SAFE_FD_ISSET(ufds[i].fd, &rset)) {
				/* could be POLLERR or POLLHUP but can't tell without probing */
				ufds[i].revents |= POLLIN;
			}
			if (PHP_SAFE_FD_ISSET(ufds[i].fd, &wset)) {
				ufds[i].revents |= POLLOUT;
			}
			if (PHP_SAFE_FD_ISSET(ufds[i].fd, &eset)) {
				ufds[i].revents |= POLLPRI;
			}
		}
	}
	return n;
}
#endif

#if defined(HAVE_GETHOSTBYNAME_R)
#ifdef HAVE_FUNC_GETHOSTBYNAME_R_6
static struct hostent * gethostname_re (const char *host,struct hostent *hostbuf,char **tmphstbuf,size_t *hstbuflen)
{
	struct hostent *hp;
	int herr,res;

	if (*hstbuflen == 0) {
		*hstbuflen = 1024;
		*tmphstbuf = (char *)malloc (*hstbuflen);
	}

	while (( res =
		gethostbyname_r(host,hostbuf,*tmphstbuf,*hstbuflen,&hp,&herr))
		&& (errno == ERANGE)) {
		/* Enlarge the buffer. */
		*hstbuflen *= 2;
		*tmphstbuf = (char *)realloc (*tmphstbuf,*hstbuflen);
	}

	if (res != 0) {
		return NULL;
	}

	return hp;
}
#endif
#ifdef HAVE_FUNC_GETHOSTBYNAME_R_5
static struct hostent * gethostname_re (const char *host,struct hostent *hostbuf,char **tmphstbuf,size_t *hstbuflen)
{
	struct hostent *hp;
	int herr;

	if (*hstbuflen == 0) {
		*hstbuflen = 1024;
		*tmphstbuf = (char *)malloc (*hstbuflen);
	}

	while ((NULL == ( hp =
		gethostbyname_r(host,hostbuf,*tmphstbuf,*hstbuflen,&herr)))
		&& (errno == ERANGE)) {
		/* Enlarge the buffer. */
		*hstbuflen *= 2;
		*tmphstbuf = (char *)realloc (*tmphstbuf,*hstbuflen);
	}
	return hp;
}
#endif
#ifdef HAVE_FUNC_GETHOSTBYNAME_R_3
static struct hostent * gethostname_re (const char *host,struct hostent *hostbuf,char **tmphstbuf,size_t *hstbuflen)
{
	if (*hstbuflen == 0) {
		*hstbuflen = sizeof(struct hostent_data);
		*tmphstbuf = (char *)malloc (*hstbuflen);
	} else {
		if (*hstbuflen < sizeof(struct hostent_data)) {
			*hstbuflen = sizeof(struct hostent_data);
			*tmphstbuf = (char *)realloc(*tmphstbuf, *hstbuflen);
		}
	}
	memset((void *)(*tmphstbuf),0,*hstbuflen);

	if (0 != gethostbyname_r(host,hostbuf,(struct hostent_data *)*tmphstbuf)) {
		return NULL;
	}

	return hostbuf;
}
#endif
#endif

PHPAPI struct hostent*	php_network_gethostbyname(const char *name) {
#if !defined(HAVE_GETHOSTBYNAME_R)
	return gethostbyname(name);
#else
	if (FG(tmp_host_buf)) {
		free(FG(tmp_host_buf));
	}

	FG(tmp_host_buf) = NULL;
	FG(tmp_host_buf_len) = 0;

	memset(&FG(tmp_host_info), 0, sizeof(struct hostent));

	return gethostname_re(name, &FG(tmp_host_info), &FG(tmp_host_buf), &FG(tmp_host_buf_len));
#endif
}<|MERGE_RESOLUTION|>--- conflicted
+++ resolved
@@ -297,7 +297,7 @@
 	 fcntl(sock, F_SETFL, save)
 #endif
 
-#if HAVE_GETTIMEOFDAY
+#ifdef HAVE_GETTIMEOFDAY
 /* Subtract times */
 static inline void sub_times(struct timeval a, struct timeval b, struct timeval *result)
 {
@@ -383,12 +383,12 @@
 	int events = PHP_POLLREADABLE|POLLOUT;
 #endif
 	struct timeval working_timeout;
-#if HAVE_GETTIMEOFDAY
+#ifdef HAVE_GETTIMEOFDAY
 	struct timeval limit_time, time_now;
 #endif
 	if (timeout) {
 		memcpy(&working_timeout, timeout, sizeof(working_timeout));
-#if HAVE_GETTIMEOFDAY
+#ifdef HAVE_GETTIMEOFDAY
 		php_network_set_limit_time(&limit_time, &working_timeout);
 #endif
 	}
@@ -397,7 +397,7 @@
 		n = php_pollfd_for(sockfd, events, timeout ? &working_timeout : NULL);
 		if (n < 0) {
 			if (errno == EINTR) {
-#if HAVE_GETTIMEOFDAY
+#ifdef HAVE_GETTIMEOFDAY
 				if (timeout) {
 					gettimeofday(&time_now, NULL);
 
@@ -836,19 +836,8 @@
 
 	if (timeout) {
 		memcpy(&working_timeout, timeout, sizeof(working_timeout));
-<<<<<<< HEAD
 #ifdef HAVE_GETTIMEOFDAY
-		gettimeofday(&limit_time, NULL);
-		limit_time.tv_sec += working_timeout.tv_sec;
-		limit_time.tv_usec += working_timeout.tv_usec;
-		if (limit_time.tv_usec >= 1000000) {
-			limit_time.tv_usec -= 1000000;
-			limit_time.tv_sec++;
-		}
-=======
-#if HAVE_GETTIMEOFDAY
 		php_network_set_limit_time(&limit_time, &working_timeout);
->>>>>>> 6f05d96a
 #endif
 	}
 
