--- conflicted
+++ resolved
@@ -835,13 +835,8 @@
 			case AF_INET:
 				((struct sockaddr_in *)sa)->sin_port = htons(port);
 				socklen = sizeof(struct sockaddr_in);
-<<<<<<< HEAD
-				if (bindto && strchr(bindto, ':')) {
-					/* IPV4 sock cannot bind to IPV6 address */
-=======
 				if (bindto && (strchr(bindto, ':') || !strcmp(bindto, "0"))) {
 					/* IPV4 sock can not bind to IPV6 address */
->>>>>>> d65c8003
 					bindto = NULL;
 				}
 				break;
