--- conflicted
+++ resolved
@@ -757,10 +757,6 @@
 #endif
 	    bind(listen_socket, (struct sockaddr *) &sa, sock_len) < 0 ||
 	    listen(listen_socket, backlog) < 0) {
-<<<<<<< HEAD
-
-=======
->>>>>>> de7a6b12
 		close(listen_socket);
 		fcgi_log(FCGI_ERROR, "Cannot bind/listen socket - [%d] %s.\n",errno, strerror(errno));
 		return -1;
