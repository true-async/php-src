/*
   +----------------------------------------------------------------------+
   | Copyright (c) The PHP Group                                          |
   +----------------------------------------------------------------------+
   | This source file is subject to version 3.01 of the PHP license,      |
   | that is bundled with this package in the file LICENSE, and is        |
   | available through the world-wide-web at the following url:           |
   | https://www.php.net/license/3_01.txt                                 |
   | If you did not receive a copy of the PHP license and are unable to   |
   | obtain it through the world-wide-web, please send a note to          |
   | license@php.net so we can mail you a copy immediately.               |
   +----------------------------------------------------------------------+
   | Authors: Dmitry Stogov <dmitry@php.net>                              |
   +----------------------------------------------------------------------+
*/

#include "php.h"
#include "php_network.h"

#include <string.h>
#include <stdlib.h>
#include <stdio.h>
#include <stdarg.h>
#include <errno.h>

#ifndef MAXFQDNLEN
#define MAXFQDNLEN 255
#endif

#ifdef _WIN32

#include <windows.h>

struct sockaddr_un {
	short   sun_family;
	char    sun_path[MAXPATHLEN];
};

static HANDLE fcgi_accept_mutex = INVALID_HANDLE_VALUE;
static int is_impersonate = 0;

#define FCGI_LOCK(fd) \
	if (fcgi_accept_mutex != INVALID_HANDLE_VALUE) { \
		DWORD ret; \
		while ((ret = WaitForSingleObject(fcgi_accept_mutex, 1000)) == WAIT_TIMEOUT) { \
			if (in_shutdown) return -1; \
		} \
		if (ret == WAIT_FAILED) { \
			fprintf(stderr, "WaitForSingleObject() failed\n"); \
			return -1; \
		} \
	}

#define FCGI_UNLOCK(fd) \
	if (fcgi_accept_mutex != INVALID_HANDLE_VALUE) { \
		ReleaseMutex(fcgi_accept_mutex); \
	}

#else

# include <sys/types.h>
# include <sys/stat.h>
# include <unistd.h>
# include <fcntl.h>
# include <sys/socket.h>
# include <sys/un.h>
# include <netinet/in.h>
# include <netinet/tcp.h>
# include <arpa/inet.h>
# include <netdb.h>
# include <signal.h>

# if defined(HAVE_POLL_H) && defined(HAVE_POLL)
#  include <poll.h>
# elif defined(HAVE_SYS_POLL_H) && defined(HAVE_POLL)
#  include <sys/poll.h>
# endif
# if defined(HAVE_SYS_SELECT_H)
#  include <sys/select.h>
# endif

#ifndef INADDR_NONE
#define INADDR_NONE ((unsigned long) -1)
#endif

# ifndef HAVE_SOCKLEN_T
	typedef unsigned int socklen_t;
# endif

# ifdef USE_LOCKING
#  define FCGI_LOCK(fd)								\
	do {											\
		struct flock lock;							\
		lock.l_type = F_WRLCK;						\
		lock.l_start = 0;							\
		lock.l_whence = SEEK_SET;					\
		lock.l_len = 0;								\
		if (fcntl(fd, F_SETLKW, &lock) != -1) {		\
			break;									\
		} else if (errno != EINTR || in_shutdown) {	\
			return -1;								\
		}											\
	} while (1)

#  define FCGI_UNLOCK(fd)							\
	do {											\
		int orig_errno = errno;						\
		while (1) {									\
			struct flock lock;						\
			lock.l_type = F_UNLCK;					\
			lock.l_start = 0;						\
			lock.l_whence = SEEK_SET;				\
			lock.l_len = 0;							\
			if (fcntl(fd, F_SETLK, &lock) != -1) {	\
				break;								\
			} else if (errno != EINTR) {			\
				return -1;							\
			}										\
		}											\
		errno = orig_errno;							\
	} while (0)
# else
#  define FCGI_LOCK(fd)
#  define FCGI_UNLOCK(fd)
# endif

#endif

#include "fastcgi.h"

typedef struct _fcgi_header {
	unsigned char version;
	unsigned char type;
	unsigned char requestIdB1;
	unsigned char requestIdB0;
	unsigned char contentLengthB1;
	unsigned char contentLengthB0;
	unsigned char paddingLength;
	unsigned char reserved;
} fcgi_header;

typedef struct _fcgi_begin_request {
	unsigned char roleB1;
	unsigned char roleB0;
	unsigned char flags;
	unsigned char reserved[5];
} fcgi_begin_request;

typedef struct _fcgi_begin_request_rec {
	fcgi_header hdr;
	fcgi_begin_request body;
} fcgi_begin_request_rec;

typedef struct _fcgi_end_request {
	unsigned char appStatusB3;
	unsigned char appStatusB2;
	unsigned char appStatusB1;
	unsigned char appStatusB0;
	unsigned char protocolStatus;
	unsigned char reserved[3];
} fcgi_end_request;

typedef struct _fcgi_end_request_rec {
	fcgi_header hdr;
	fcgi_end_request body;
} fcgi_end_request_rec;

typedef struct _fcgi_hash_bucket {
	unsigned int              hash_value;
	unsigned int              var_len;
	char                     *var;
	unsigned int              val_len;
	char                     *val;
	struct _fcgi_hash_bucket *next;
	struct _fcgi_hash_bucket *list_next;
} fcgi_hash_bucket;

typedef struct _fcgi_hash_buckets {
	unsigned int	           idx;
	struct _fcgi_hash_buckets *next;
	struct _fcgi_hash_bucket   data[FCGI_HASH_TABLE_SIZE];
} fcgi_hash_buckets;

typedef struct _fcgi_data_seg {
	char                  *pos;
	char                  *end;
	struct _fcgi_data_seg *next;
	char                   data[1];
} fcgi_data_seg;

typedef struct _fcgi_hash {
	fcgi_hash_bucket  *hash_table[FCGI_HASH_TABLE_SIZE];
	fcgi_hash_bucket  *list;
	fcgi_hash_buckets *buckets;
	fcgi_data_seg     *data;
} fcgi_hash;

typedef struct _fcgi_req_hook 	fcgi_req_hook;

struct _fcgi_req_hook {
	void(*on_accept)(void);
	void(*on_read)(void);
	void(*on_close)(void);
};

struct _fcgi_request {
	int            listen_socket;
	int            tcp;
	int            fd;
	int            id;
	int            keep;
#ifdef TCP_NODELAY
	int            nodelay;
#endif
	int            ended;
	int            in_len;
	int            in_pad;

	fcgi_header   *out_hdr;

	unsigned char *out_pos;
	unsigned char  out_buf[1024*8];
	unsigned char  reserved[sizeof(fcgi_end_request_rec)];

	fcgi_req_hook  hook;

	int            has_env;
	fcgi_hash      env;
};

/* maybe it's better to use weak name instead */
#ifndef HAVE_ATTRIBUTE_WEAK
static fcgi_logger fcgi_log;
#endif

typedef union _sa_t {
	struct sockaddr     sa;
	struct sockaddr_un  sa_unix;
	struct sockaddr_in  sa_inet;
	struct sockaddr_in6 sa_inet6;
} sa_t;

static HashTable fcgi_mgmt_vars;

static int is_initialized = 0;
static int is_fastcgi = 0;
static int in_shutdown = 0;
static sa_t *allowed_clients = NULL;
static sa_t client_sa;

/* hash table */
static void fcgi_hash_init(fcgi_hash *h)
{
	memset(h->hash_table, 0, sizeof(h->hash_table));
	h->list = NULL;
	h->buckets = (fcgi_hash_buckets*)malloc(sizeof(fcgi_hash_buckets));
	h->buckets->idx = 0;
	h->buckets->next = NULL;
	h->data = (fcgi_data_seg*)malloc(sizeof(fcgi_data_seg) - 1 + FCGI_HASH_SEG_SIZE);
	h->data->pos = h->data->data;
	h->data->end = h->data->pos + FCGI_HASH_SEG_SIZE;
	h->data->next = NULL;
}

static void fcgi_hash_destroy(fcgi_hash *h)
{
	fcgi_hash_buckets *b;
	fcgi_data_seg *p;

	b = h->buckets;
	while (b) {
		fcgi_hash_buckets *q = b;
		b = b->next;
		free(q);
	}
	p = h->data;
	while (p) {
		fcgi_data_seg *q = p;
		p = p->next;
		free(q);
	}
}

static void fcgi_hash_clean(fcgi_hash *h)
{
	memset(h->hash_table, 0, sizeof(h->hash_table));
	h->list = NULL;
	/* delete all bucket blocks except the first one */
	while (h->buckets->next) {
		fcgi_hash_buckets *q = h->buckets;

		h->buckets = h->buckets->next;
		free(q);
	}
	h->buckets->idx = 0;
	/* delete all data segments except the first one */
	while (h->data->next) {
		fcgi_data_seg *q = h->data;

		h->data = h->data->next;
		free(q);
	}
	h->data->pos = h->data->data;
}

static inline char* fcgi_hash_strndup(fcgi_hash *h, char *str, unsigned int str_len)
{
	char *ret;

	if (UNEXPECTED(h->data->pos + str_len + 1 >= h->data->end)) {
		unsigned int seg_size = (str_len + 1 > FCGI_HASH_SEG_SIZE) ? str_len + 1 : FCGI_HASH_SEG_SIZE;
		fcgi_data_seg *p = (fcgi_data_seg*)malloc(sizeof(fcgi_data_seg) - 1 + seg_size);

		p->pos = p->data;
		p->end = p->pos + seg_size;
		p->next = h->data;
		h->data = p;
	}
	ret = h->data->pos;
	memcpy(ret, str, str_len);
	ret[str_len] = 0;
	h->data->pos += str_len + 1;
	return ret;
}

static char* fcgi_hash_set(fcgi_hash *h, unsigned int hash_value, char *var, unsigned int var_len, char *val, unsigned int val_len)
{
	unsigned int      idx = hash_value & FCGI_HASH_TABLE_MASK;
	fcgi_hash_bucket *p = h->hash_table[idx];

	while (UNEXPECTED(p != NULL)) {
		if (UNEXPECTED(p->hash_value == hash_value) &&
		    p->var_len == var_len &&
		    memcmp(p->var, var, var_len) == 0) {

			p->val_len = val_len;
			p->val = fcgi_hash_strndup(h, val, val_len);
			return p->val;
		}
		p = p->next;
	}

	if (UNEXPECTED(h->buckets->idx >= FCGI_HASH_TABLE_SIZE)) {
		fcgi_hash_buckets *b = (fcgi_hash_buckets*)malloc(sizeof(fcgi_hash_buckets));
		b->idx = 0;
		b->next = h->buckets;
		h->buckets = b;
	}
	p = h->buckets->data + h->buckets->idx;
	h->buckets->idx++;
	p->next = h->hash_table[idx];
	h->hash_table[idx] = p;
	p->list_next = h->list;
	h->list = p;
	p->hash_value = hash_value;
	p->var_len = var_len;
	p->var = fcgi_hash_strndup(h, var, var_len);
	p->val_len = val_len;
	p->val = fcgi_hash_strndup(h, val, val_len);
	return p->val;
}

static void fcgi_hash_del(fcgi_hash *h, unsigned int hash_value, char *var, unsigned int var_len)
{
	unsigned int      idx = hash_value & FCGI_HASH_TABLE_MASK;
	fcgi_hash_bucket **p = &h->hash_table[idx];

	while (*p != NULL) {
		if ((*p)->hash_value == hash_value &&
		    (*p)->var_len == var_len &&
		    memcmp((*p)->var, var, var_len) == 0) {

		    (*p)->val = NULL; /* NULL value means deleted */
		    (*p)->val_len = 0;
			*p = (*p)->next;
		    return;
		}
		p = &(*p)->next;
	}
}

static char *fcgi_hash_get(fcgi_hash *h, unsigned int hash_value, char *var, unsigned int var_len, unsigned int *val_len)
{
	unsigned int      idx = hash_value & FCGI_HASH_TABLE_MASK;
	fcgi_hash_bucket *p = h->hash_table[idx];

	while (p != NULL) {
		if (p->hash_value == hash_value &&
		    p->var_len == var_len &&
		    memcmp(p->var, var, var_len) == 0) {
		    *val_len = p->val_len;
		    return p->val;
		}
		p = p->next;
	}
	return NULL;
}

static void fcgi_hash_apply(fcgi_hash *h, fcgi_apply_func func, void *arg)
{
	fcgi_hash_bucket *p	= h->list;

	while (p) {
		if (EXPECTED(p->val != NULL)) {
			func(p->var, p->var_len, p->val, p->val_len, arg);
		}
		p = p->list_next;
	}
}

#ifdef _WIN32

static DWORD WINAPI fcgi_shutdown_thread(LPVOID arg)
{
	HANDLE shutdown_event = (HANDLE) arg;
	WaitForSingleObject(shutdown_event, INFINITE);
	in_shutdown = 1;
	return 0;
}

#else

static void fcgi_signal_handler(int signo)
{
	if (signo == SIGUSR1 || signo == SIGTERM) {
		in_shutdown = 1;
	}
}

static void fcgi_setup_signals(void)
{
	struct sigaction new_sa, old_sa;

	sigemptyset(&new_sa.sa_mask);
	new_sa.sa_flags = 0;
	new_sa.sa_handler = fcgi_signal_handler;
	sigaction(SIGUSR1, &new_sa, NULL);
	sigaction(SIGTERM, &new_sa, NULL);
	sigaction(SIGPIPE, NULL, &old_sa);
	if (old_sa.sa_handler == SIG_DFL) {
		sigaction(SIGPIPE, &new_sa, NULL);
	}
}
#endif

void fcgi_set_in_shutdown(int new_value)
{
	in_shutdown = new_value;
}

int fcgi_in_shutdown(void)
{
	return in_shutdown;
}

void fcgi_terminate(void)
{
	in_shutdown = 1;
}

void fcgi_request_set_keep(fcgi_request *req, int new_value)
{
	req->keep = new_value;
}

#ifndef HAVE_ATTRIBUTE_WEAK
void fcgi_set_logger(fcgi_logger lg) {
	fcgi_log = lg;
}
#else
void __attribute__((weak)) fcgi_log(int type, const char *format, ...) {
	va_list ap;

	va_start(ap, format);
	vfprintf(stderr, format, ap);
	va_end(ap);
}
#endif

int fcgi_init(void)
{
	if (!is_initialized) {
#ifndef _WIN32
		sa_t sa;
		socklen_t len = sizeof(sa);
#endif
		zend_hash_init(&fcgi_mgmt_vars, 8, NULL, fcgi_free_mgmt_var_cb, 1);
		fcgi_set_mgmt_var("FCGI_MPXS_CONNS", sizeof("FCGI_MPXS_CONNS")-1, "0", sizeof("0")-1);

		is_initialized = 1;
#ifdef _WIN32
# if 0
		/* TODO: Support for TCP sockets */
		WSADATA wsaData;

		if (WSAStartup(MAKEWORD(2,0), &wsaData)) {
			fprintf(stderr, "Error starting Windows Sockets.  Error: %d", WSAGetLastError());
			return 0;
		}
# endif
		if ((GetStdHandle(STD_OUTPUT_HANDLE) == INVALID_HANDLE_VALUE) &&
		    (GetStdHandle(STD_ERROR_HANDLE)  == INVALID_HANDLE_VALUE) &&
		    (GetStdHandle(STD_INPUT_HANDLE)  != INVALID_HANDLE_VALUE)) {
			char *str;
			DWORD pipe_mode = PIPE_READMODE_BYTE | PIPE_WAIT;
			HANDLE pipe = GetStdHandle(STD_INPUT_HANDLE);

			SetNamedPipeHandleState(pipe, &pipe_mode, NULL, NULL);

			str = getenv("_FCGI_SHUTDOWN_EVENT_");
			if (str != NULL) {
				zend_long ev = ZEND_ATOL(str);
				HANDLE shutdown_event = (HANDLE) ev;
				if (!CreateThread(NULL, 0, fcgi_shutdown_thread,
				                  shutdown_event, 0, NULL)) {
					return -1;
				}
			}
			str = getenv("_FCGI_MUTEX_");
			if (str != NULL) {
				fcgi_accept_mutex = (HANDLE) ZEND_ATOL(str);
			}
			return is_fastcgi = 1;
		} else {
			return is_fastcgi = 0;
		}
#else
		errno = 0;
		if (getpeername(0, (struct sockaddr *)&sa, &len) != 0 && errno == ENOTCONN) {
			fcgi_setup_signals();
			return is_fastcgi = 1;
		} else {
			return is_fastcgi = 0;
		}
#endif
	}
	return is_fastcgi;
}


int fcgi_is_fastcgi(void)
{
	if (!is_initialized) {
		return fcgi_init();
	} else {
		return is_fastcgi;
	}
}

void fcgi_shutdown(void)
{
	if (is_initialized) {
		zend_hash_destroy(&fcgi_mgmt_vars);
	}
	is_fastcgi = 0;
	if (allowed_clients) {
		free(allowed_clients);
	}
}

#ifdef _WIN32
/* Do some black magic with the NT security API.
 * We prepare a DACL (Discretionary Access Control List) so that
 * we, the creator, are allowed all access, while "Everyone Else"
 * is only allowed to read and write to the pipe.
 * This avoids security issues on shared hosts where a luser messes
 * with the lower-level pipe settings and screws up the FastCGI service.
 */
static PACL prepare_named_pipe_acl(PSECURITY_DESCRIPTOR sd, LPSECURITY_ATTRIBUTES sa)
{
	DWORD req_acl_size;
	char everyone_buf[32], owner_buf[32];
	PSID sid_everyone, sid_owner;
	SID_IDENTIFIER_AUTHORITY
		siaWorld = SECURITY_WORLD_SID_AUTHORITY,
		siaCreator = SECURITY_CREATOR_SID_AUTHORITY;
	PACL acl;

	sid_everyone = (PSID)&everyone_buf;
	sid_owner = (PSID)&owner_buf;

	req_acl_size = sizeof(ACL) +
		(2 * ((sizeof(ACCESS_ALLOWED_ACE) - sizeof(DWORD)) + GetSidLengthRequired(1)));

	acl = malloc(req_acl_size);

	if (acl == NULL) {
		return NULL;
	}

	if (!InitializeSid(sid_everyone, &siaWorld, 1)) {
		goto out_fail;
	}
	*GetSidSubAuthority(sid_everyone, 0) = SECURITY_WORLD_RID;

	if (!InitializeSid(sid_owner, &siaCreator, 1)) {
		goto out_fail;
	}
	*GetSidSubAuthority(sid_owner, 0) = SECURITY_CREATOR_OWNER_RID;

	if (!InitializeAcl(acl, req_acl_size, ACL_REVISION)) {
		goto out_fail;
	}

	if (!AddAccessAllowedAce(acl, ACL_REVISION, FILE_GENERIC_READ | FILE_GENERIC_WRITE, sid_everyone)) {
		goto out_fail;
	}

	if (!AddAccessAllowedAce(acl, ACL_REVISION, FILE_ALL_ACCESS, sid_owner)) {
		goto out_fail;
	}

	if (!InitializeSecurityDescriptor(sd, SECURITY_DESCRIPTOR_REVISION)) {
		goto out_fail;
	}

	if (!SetSecurityDescriptorDacl(sd, TRUE, acl, FALSE)) {
		goto out_fail;
	}

	sa->lpSecurityDescriptor = sd;

	return acl;

out_fail:
	free(acl);
	return NULL;
}
#endif

static int is_port_number(const char *bindpath)
{
	while (*bindpath) {
		if (*bindpath < '0' || *bindpath > '9') {
			return 0;
		}
		bindpath++;
	}
	return 1;
}

int fcgi_listen(const char *path, int backlog)
{
	char     *s;
	int       tcp = 0;
	char      host[MAXPATHLEN];
	short     port = 0;
	int       listen_socket;
	sa_t      sa;
	socklen_t sock_len;
#ifdef SO_REUSEADDR
# ifdef _WIN32
	BOOL reuse = 1;
# else
	int reuse = 1;
# endif
#endif

	if ((s = strchr(path, ':'))) {
		port = atoi(s+1);
		if (port != 0 && (s-path) < MAXPATHLEN) {
			strncpy(host, path, s-path);
			host[s-path] = '\0';
			tcp = 1;
		}
	} else if (is_port_number(path)) {
		port = atoi(path);
		if (port != 0) {
			host[0] = '\0';
			tcp = 1;
		}
	}

	/* Prepare socket address */
	if (tcp) {
		memset(&sa.sa_inet, 0, sizeof(sa.sa_inet));
		sa.sa_inet.sin_family = AF_INET;
		sa.sa_inet.sin_port = htons(port);
		sock_len = sizeof(sa.sa_inet);

		if (!*host || !strncmp(host, "*", sizeof("*")-1)) {
			sa.sa_inet.sin_addr.s_addr = htonl(INADDR_ANY);
		} else {
			if (!inet_pton(AF_INET, host, &sa.sa_inet.sin_addr)) {
				struct hostent *hep;

				if(strlen(host) > MAXFQDNLEN) {
					hep = NULL;
				} else {
					hep = php_network_gethostbyname(host);
				}
				if (!hep || hep->h_addrtype != AF_INET || !hep->h_addr_list[0]) {
					fcgi_log(FCGI_ERROR, "Cannot resolve host name '%s'!\n", host);
					return -1;
				} else if (hep->h_addr_list[1]) {
					fcgi_log(FCGI_ERROR, "Host '%s' has multiple addresses. You must choose one explicitly!\n", host);
					return -1;
				}
				sa.sa_inet.sin_addr.s_addr = ((struct in_addr*)hep->h_addr_list[0])->s_addr;
			}
		}
	} else {
#ifdef _WIN32
		SECURITY_DESCRIPTOR  sd;
		SECURITY_ATTRIBUTES  saw;
		PACL                 acl;
		HANDLE namedPipe;

		memset(&sa, 0, sizeof(saw));
		saw.nLength = sizeof(saw);
		saw.bInheritHandle = FALSE;
		acl = prepare_named_pipe_acl(&sd, &saw);

		namedPipe = CreateNamedPipe(path,
			PIPE_ACCESS_DUPLEX | FILE_FLAG_OVERLAPPED,
			PIPE_TYPE_BYTE | PIPE_WAIT | PIPE_READMODE_BYTE,
			PIPE_UNLIMITED_INSTANCES,
			8192, 8192, 0, &saw);
		if (namedPipe == INVALID_HANDLE_VALUE) {
			return -1;
		}
		listen_socket = _open_osfhandle((intptr_t)namedPipe, 0);
		if (!is_initialized) {
			fcgi_init();
		}
		is_fastcgi = 1;
		return listen_socket;

#else
		size_t path_len = strlen(path);

		if (path_len >= sizeof(sa.sa_unix.sun_path)) {
			fcgi_log(FCGI_ERROR, "Listening socket's path name is too long.\n");
			return -1;
		}

		memset(&sa.sa_unix, 0, sizeof(sa.sa_unix));
		sa.sa_unix.sun_family = AF_UNIX;
		memcpy(sa.sa_unix.sun_path, path, path_len + 1);
<<<<<<< HEAD
		sock_len = (size_t)(((struct sockaddr_un *)0)->sun_path)	+ path_len;
#ifdef HAVE_STRUCT_SOCKADDR_UN_SUN_LEN
=======
		sock_len = XtOffsetOf(struct sockaddr_un, sun_path) + path_len;
#ifdef HAVE_SOCKADDR_UN_SUN_LEN
>>>>>>> 6bb6ff2a
		sa.sa_unix.sun_len = sock_len;
#endif
		unlink(path);
#endif
	}

	/* Create, bind socket and start listen on it */
	if ((listen_socket = socket(sa.sa.sa_family, SOCK_STREAM, 0)) < 0 ||
#ifdef SO_REUSEADDR
	    setsockopt(listen_socket, SOL_SOCKET, SO_REUSEADDR, (char*)&reuse, sizeof(reuse)) < 0 ||
#endif
	    bind(listen_socket, (struct sockaddr *) &sa, sock_len) < 0 ||
	    listen(listen_socket, backlog) < 0) {
		close(listen_socket);
		fcgi_log(FCGI_ERROR, "Cannot bind/listen socket - [%d] %s.\n",errno, strerror(errno));
		return -1;
	}

	if (!tcp) {
		chmod(path, 0777);
	} else {
		char *ip = getenv("FCGI_WEB_SERVER_ADDRS");
		char *cur, *end;
		int n;

		if (ip) {
			ip = strdup(ip);
			cur = ip;
			n = 0;
			while (*cur) {
				if (*cur == ',') n++;
				cur++;
			}
			allowed_clients = malloc(sizeof(sa_t) * (n+2));
			n = 0;
			cur = ip;
			while (cur) {
				end = strchr(cur, ',');
				if (end) {
					*end = 0;
					end++;
				}
				if (inet_pton(AF_INET, cur, &allowed_clients[n].sa_inet.sin_addr)>0) {
					allowed_clients[n].sa.sa_family = AF_INET;
					n++;
#ifdef HAVE_IPV6
				} else if (inet_pton(AF_INET6, cur, &allowed_clients[n].sa_inet6.sin6_addr)>0) {
					allowed_clients[n].sa.sa_family = AF_INET6;
					n++;
#endif
				} else {
					fcgi_log(FCGI_ERROR, "Wrong IP address '%s' in listen.allowed_clients", cur);
				}
				cur = end;
			}
			allowed_clients[n].sa.sa_family = 0;
			free(ip);
			if (!n) {
				fcgi_log(FCGI_ERROR, "There are no allowed addresses");
				/* don't clear allowed_clients as it will create an "open for all" security issue */
			}
		}
	}

	if (!is_initialized) {
		fcgi_init();
	}
	is_fastcgi = 1;

#ifdef _WIN32
	if (tcp) {
		listen_socket = _open_osfhandle((intptr_t)listen_socket, 0);
	}
#else
	fcgi_setup_signals();
#endif
	return listen_socket;
}

void fcgi_set_allowed_clients(char *ip)
{
	char *cur, *end;
	int n;

	if (ip) {
		ip = strdup(ip);
		cur = ip;
		n = 0;
		while (*cur) {
			if (*cur == ',') n++;
			cur++;
		}
		if (allowed_clients) free(allowed_clients);
		allowed_clients = malloc(sizeof(sa_t) * (n+2));
		n = 0;
		cur = ip;
		while (cur) {
			end = strchr(cur, ',');
			if (end) {
				*end = 0;
				end++;
			}
			if (inet_pton(AF_INET, cur, &allowed_clients[n].sa_inet.sin_addr)>0) {
				allowed_clients[n].sa.sa_family = AF_INET;
				n++;
#ifdef HAVE_IPV6
			} else if (inet_pton(AF_INET6, cur, &allowed_clients[n].sa_inet6.sin6_addr)>0) {
				allowed_clients[n].sa.sa_family = AF_INET6;
				n++;
#endif
			} else {
				fcgi_log(FCGI_ERROR, "Wrong IP address '%s' in listen.allowed_clients", cur);
			}
			cur = end;
		}
		allowed_clients[n].sa.sa_family = 0;
		free(ip);
		if (!n) {
			fcgi_log(FCGI_ERROR, "There are no allowed addresses");
			/* don't clear allowed_clients as it will create an "open for all" security issue */
		}
	}
}

static void fcgi_hook_dummy(void) {
	return;
}

fcgi_request *fcgi_init_request(int listen_socket, void(*on_accept)(void), void(*on_read)(void), void(*on_close)(void))
{
	fcgi_request *req = calloc(1, sizeof(fcgi_request));
	req->listen_socket = listen_socket;
	req->fd = -1;
	req->id = -1;

	/*
	req->in_len = 0;
	req->in_pad = 0;

	req->out_hdr = NULL;

#ifdef TCP_NODELAY
	req->nodelay = 0;
#endif

	req->env = NULL;
	req->has_env = 0;

	*/
	req->out_pos = req->out_buf;
	req->hook.on_accept = on_accept ? on_accept : fcgi_hook_dummy;
	req->hook.on_read = on_read ? on_read : fcgi_hook_dummy;
	req->hook.on_close = on_close ? on_close : fcgi_hook_dummy;

#ifdef _WIN32
	req->tcp = !GetNamedPipeInfo((HANDLE)_get_osfhandle(req->listen_socket), NULL, NULL, NULL, NULL);
#endif

	fcgi_hash_init(&req->env);

	return req;
}

void fcgi_destroy_request(fcgi_request *req) {
	fcgi_hash_destroy(&req->env);
	free(req);
}

static inline ssize_t safe_write(fcgi_request *req, const void *buf, size_t count)
{
	int    ret;
	size_t n = 0;

	do {
#ifdef _WIN32
		size_t tmp;
#endif
		errno = 0;
#ifdef _WIN32
		tmp = count - n;

		if (!req->tcp) {
			unsigned int out_len = tmp > UINT_MAX ? UINT_MAX : (unsigned int)tmp;

			ret = write(req->fd, ((char*)buf)+n, out_len);
		} else {
			int out_len = tmp > INT_MAX ? INT_MAX : (int)tmp;

			ret = send(req->fd, ((char*)buf)+n, out_len, 0);
			if (ret <= 0) {
				errno = WSAGetLastError();
			}
		}
#else
		ret = write(req->fd, ((char*)buf)+n, count-n);
#endif
		if (ret > 0) {
			n += ret;
		} else if (ret <= 0 && errno != 0 && errno != EINTR) {
			return ret;
		}
	} while (n != count);
	return n;
}

static inline ssize_t safe_read(fcgi_request *req, const void *buf, size_t count)
{
	int    ret;
	size_t n = 0;

	do {
#ifdef _WIN32
		size_t tmp;
#endif
		errno = 0;
#ifdef _WIN32
		tmp = count - n;

		if (!req->tcp) {
			unsigned int in_len = tmp > INT_MAX ? INT_MAX : (unsigned int)tmp;

			ret = _read(req->fd, ((char*)buf)+n, in_len);
		} else {
			int in_len = tmp > INT_MAX ? INT_MAX : (int)tmp;

			ret = recv(req->fd, ((char*)buf)+n, in_len, 0);
			if (ret <= 0) {
				errno = WSAGetLastError();
			}
		}
#else
		ret = read(req->fd, ((char*)buf)+n, count-n);
#endif
		if (ret > 0) {
			n += ret;
		} else if (ret == 0 && errno == 0) {
			return n;
		} else if (ret <= 0 && errno != 0 && errno != EINTR) {
			return ret;
		}
	} while (n != count);
	return n;
}

static inline int fcgi_make_header(fcgi_header *hdr, fcgi_request_type type, int req_id, int len)
{
	int pad = ((len + 7) & ~7) - len;

	hdr->contentLengthB0 = (unsigned char)(len & 0xff);
	hdr->contentLengthB1 = (unsigned char)((len >> 8) & 0xff);
	hdr->paddingLength = (unsigned char)pad;
	hdr->requestIdB0 = (unsigned char)(req_id & 0xff);
	hdr->requestIdB1 = (unsigned char)((req_id >> 8) & 0xff);
	hdr->reserved = 0;
	hdr->type = type;
	hdr->version = FCGI_VERSION_1;
	if (pad) {
		memset(((unsigned char*)hdr) + sizeof(fcgi_header) + len, 0, pad);
	}
	return pad;
}

static int fcgi_get_params(fcgi_request *req, unsigned char *p, unsigned char *end)
{
	unsigned int name_len, val_len;

	while (p < end) {
		name_len = *p++;
		if (UNEXPECTED(name_len >= 128)) {
			if (UNEXPECTED(p + 3 >= end)) return 0;
			name_len = ((name_len & 0x7f) << 24);
			name_len |= (*p++ << 16);
			name_len |= (*p++ << 8);
			name_len |= *p++;
		}
		if (UNEXPECTED(p >= end)) return 0;
		val_len = *p++;
		if (UNEXPECTED(val_len >= 128)) {
			if (UNEXPECTED(p + 3 >= end)) return 0;
			val_len = ((val_len & 0x7f) << 24);
			val_len |= (*p++ << 16);
			val_len |= (*p++ << 8);
			val_len |= *p++;
		}
		if (UNEXPECTED(name_len + val_len > (unsigned int) (end - p))) {
			/* Malformed request */
			return 0;
		}
		fcgi_hash_set(&req->env, FCGI_HASH_FUNC(p, name_len), (char*)p, name_len, (char*)p + name_len, val_len);
		p += name_len + val_len;
	}
	return 1;
}

static int fcgi_read_request(fcgi_request *req)
{
	fcgi_header hdr;
	int len, padding;
	unsigned char buf[FCGI_MAX_LENGTH+8];

	req->keep = 0;
	req->ended = 0;
	req->in_len = 0;
	req->out_hdr = NULL;
	req->out_pos = req->out_buf;

	if (req->has_env) {
		fcgi_hash_clean(&req->env);
	} else {
		req->has_env = 1;
	}

	if (safe_read(req, &hdr, sizeof(fcgi_header)) != sizeof(fcgi_header) ||
	    hdr.version < FCGI_VERSION_1) {
		return 0;
	}

	len = (hdr.contentLengthB1 << 8) | hdr.contentLengthB0;
	padding = hdr.paddingLength;

	while (hdr.type == FCGI_STDIN && len == 0) {
		if (safe_read(req, &hdr, sizeof(fcgi_header)) != sizeof(fcgi_header) ||
		    hdr.version < FCGI_VERSION_1) {
			return 0;
		}

		len = (hdr.contentLengthB1 << 8) | hdr.contentLengthB0;
		padding = hdr.paddingLength;
	}

	if (len + padding > FCGI_MAX_LENGTH) {
		return 0;
	}

	req->id = (hdr.requestIdB1 << 8) + hdr.requestIdB0;

	if (hdr.type == FCGI_BEGIN_REQUEST && len == sizeof(fcgi_begin_request)) {
		fcgi_begin_request *b;

		if (safe_read(req, buf, len+padding) != len+padding) {
			return 0;
		}

		b = (fcgi_begin_request*)buf;
		req->keep = (b->flags & FCGI_KEEP_CONN);
#ifdef TCP_NODELAY
		if (req->keep && req->tcp && !req->nodelay) {
# ifdef _WIN32
			BOOL on = 1;
# else
			int on = 1;
# endif

			setsockopt(req->fd, IPPROTO_TCP, TCP_NODELAY, (char*)&on, sizeof(on));
			req->nodelay = 1;
		}
#endif
		switch ((b->roleB1 << 8) + b->roleB0) {
			case FCGI_RESPONDER:
				fcgi_hash_set(&req->env, FCGI_HASH_FUNC("FCGI_ROLE", sizeof("FCGI_ROLE")-1), "FCGI_ROLE", sizeof("FCGI_ROLE")-1, "RESPONDER", sizeof("RESPONDER")-1);
				break;
			case FCGI_AUTHORIZER:
				fcgi_hash_set(&req->env, FCGI_HASH_FUNC("FCGI_ROLE", sizeof("FCGI_ROLE")-1), "FCGI_ROLE", sizeof("FCGI_ROLE")-1, "AUTHORIZER", sizeof("AUTHORIZER")-1);
				break;
			case FCGI_FILTER:
				fcgi_hash_set(&req->env, FCGI_HASH_FUNC("FCGI_ROLE", sizeof("FCGI_ROLE")-1), "FCGI_ROLE", sizeof("FCGI_ROLE")-1, "FILTER", sizeof("FILTER")-1);
				break;
			default:
				return 0;
		}

		if (safe_read(req, &hdr, sizeof(fcgi_header)) != sizeof(fcgi_header) ||
		    hdr.version < FCGI_VERSION_1) {
			return 0;
		}

		len = (hdr.contentLengthB1 << 8) | hdr.contentLengthB0;
		padding = hdr.paddingLength;

		while (hdr.type == FCGI_PARAMS && len > 0) {
			if (len + padding > FCGI_MAX_LENGTH) {
				return 0;
			}

			if (safe_read(req, buf, len+padding) != len+padding) {
				req->keep = 0;
				return 0;
			}

			if (!fcgi_get_params(req, buf, buf+len)) {
				req->keep = 0;
				return 0;
			}

			if (safe_read(req, &hdr, sizeof(fcgi_header)) != sizeof(fcgi_header) ||
			    hdr.version < FCGI_VERSION_1) {
				req->keep = 0;
				return 0;
			}
			len = (hdr.contentLengthB1 << 8) | hdr.contentLengthB0;
			padding = hdr.paddingLength;
		}
	} else if (hdr.type == FCGI_GET_VALUES) {
		unsigned char *p = buf + sizeof(fcgi_header);
		zval *value;
		unsigned int zlen;
		fcgi_hash_bucket *q;

		if (safe_read(req, buf, len+padding) != len+padding) {
			req->keep = 0;
			return 0;
		}

		if (!fcgi_get_params(req, buf, buf+len)) {
			req->keep = 0;
			return 0;
		}

		q = req->env.list;
		while (q != NULL) {
			if ((value = zend_hash_str_find(&fcgi_mgmt_vars, q->var, q->var_len)) == NULL) {
				q = q->list_next;
				continue;
			}
			zlen = (unsigned int)Z_STRLEN_P(value);
			if ((p + 4 + 4 + q->var_len + zlen) >= (buf + sizeof(buf))) {
				break;
			}
			if (q->var_len < 0x80) {
				*p++ = q->var_len;
			} else {
				*p++ = ((q->var_len >> 24) & 0xff) | 0x80;
				*p++ = (q->var_len >> 16) & 0xff;
				*p++ = (q->var_len >> 8) & 0xff;
				*p++ = q->var_len & 0xff;
			}
			if (zlen < 0x80) {
				*p++ = zlen;
			} else {
				*p++ = ((zlen >> 24) & 0xff) | 0x80;
				*p++ = (zlen >> 16) & 0xff;
				*p++ = (zlen >> 8) & 0xff;
				*p++ = zlen & 0xff;
			}
			p = zend_mempcpy(p, q->var, q->var_len);
			p = zend_mempcpy(p, Z_STRVAL_P(value), zlen);
			q = q->list_next;
		}
		len = (int)(p - buf - sizeof(fcgi_header));
		len += fcgi_make_header((fcgi_header*)buf, FCGI_GET_VALUES_RESULT, 0, len);
		if (safe_write(req, buf, sizeof(fcgi_header) + len) != (ssize_t)sizeof(fcgi_header)+len) {
			req->keep = 0;
			return 0;
		}
		return 2;
	} else {
		return 0;
	}

	return 1;
}

int fcgi_read(fcgi_request *req, char *str, int len)
{
	int ret, n, rest;
	fcgi_header hdr;
	unsigned char buf[255];

	n = 0;
	rest = len;
	while (rest > 0) {
		if (req->in_len == 0) {
			if (safe_read(req, &hdr, sizeof(fcgi_header)) != sizeof(fcgi_header) ||
			    hdr.version < FCGI_VERSION_1 ||
			    hdr.type != FCGI_STDIN) {
				req->keep = 0;
				return 0;
			}
			req->in_len = (hdr.contentLengthB1 << 8) | hdr.contentLengthB0;
			req->in_pad = hdr.paddingLength;
			if (req->in_len == 0) {
				return n;
			}
		}

		if (req->in_len >= rest) {
			ret = (int)safe_read(req, str, rest);
		} else {
			ret = (int)safe_read(req, str, req->in_len);
		}
		if (ret < 0) {
			req->keep = 0;
			return ret;
		} else if (ret > 0) {
			req->in_len -= ret;
			rest -= ret;
			n += ret;
			str += ret;
			if (req->in_len == 0) {
				if (req->in_pad) {
					if (safe_read(req, buf, req->in_pad) != req->in_pad) {
						req->keep = 0;
						return ret;
					}
				}
			} else {
				return n;
			}
		} else {
			return n;
		}
	}
	return n;
}

void fcgi_close(fcgi_request *req, int force, int destroy)
{
	if (destroy && req->has_env) {
		fcgi_hash_clean(&req->env);
		req->has_env = 0;
	}

#ifdef _WIN32
	if (is_impersonate && !req->tcp) {
		RevertToSelf();
	}
#endif

	if ((force || !req->keep) && req->fd >= 0) {
#ifdef _WIN32
		if (!req->tcp) {
			HANDLE pipe = (HANDLE)_get_osfhandle(req->fd);

			if (!force) {
				FlushFileBuffers(pipe);
			}
			DisconnectNamedPipe(pipe);
		} else {
			if (!force) {
				char buf[8];

				shutdown(req->fd, 1);
				/* read any remaining data, it may be omitted */
				while (recv(req->fd, buf, sizeof(buf), 0) > 0) {}
			}
			closesocket(req->fd);
		}
#else
		if (!force) {
			char buf[8];

			shutdown(req->fd, 1);
			/* read any remaining data, it may be omitted */
			while (recv(req->fd, buf, sizeof(buf), 0) > 0) {}
		}
		close(req->fd);
#endif
#ifdef TCP_NODELAY
		req->nodelay = 0;
#endif
		req->fd = -1;

		req->hook.on_close();
	}
}

int fcgi_is_closed(fcgi_request *req)
{
	return (req->fd < 0);
}

static int fcgi_is_allowed(void) {
	int i;

	if (client_sa.sa.sa_family == AF_UNIX) {
		return 1;
	}
	if (!allowed_clients) {
		return 1;
	}
	if (client_sa.sa.sa_family == AF_INET) {
		for (i = 0; allowed_clients[i].sa.sa_family ; i++) {
			if (allowed_clients[i].sa.sa_family == AF_INET
				&& !memcmp(&client_sa.sa_inet.sin_addr, &allowed_clients[i].sa_inet.sin_addr, 4)) {
				return 1;
			}
		}
	}
#ifdef HAVE_IPV6
	if (client_sa.sa.sa_family == AF_INET6) {
		for (i = 0; allowed_clients[i].sa.sa_family ; i++) {
			if (allowed_clients[i].sa.sa_family == AF_INET6
				&& !memcmp(&client_sa.sa_inet6.sin6_addr, &allowed_clients[i].sa_inet6.sin6_addr, 12)) {
				return 1;
			}
#ifdef IN6_IS_ADDR_V4MAPPED
			if (allowed_clients[i].sa.sa_family == AF_INET
			    && IN6_IS_ADDR_V4MAPPED(&client_sa.sa_inet6.sin6_addr)
				&& !memcmp(((char *)&client_sa.sa_inet6.sin6_addr)+12, &allowed_clients[i].sa_inet.sin_addr, 4)) {
				return 1;
			}
#endif
		}
	}
#endif

	return 0;
}

int fcgi_accept_request(fcgi_request *req)
{
#ifdef _WIN32
	HANDLE pipe;
	OVERLAPPED ov;
#endif

	while (1) {
		if (req->fd < 0) {
			while (1) {
				if (in_shutdown) {
					return -1;
				}

				req->hook.on_accept();
#ifdef _WIN32
				if (!req->tcp) {
					pipe = (HANDLE)_get_osfhandle(req->listen_socket);
					FCGI_LOCK(req->listen_socket);
					ov.hEvent = CreateEvent(NULL, TRUE, FALSE, NULL);
					if (!ConnectNamedPipe(pipe, &ov)) {
						errno = GetLastError();
						if (errno == ERROR_IO_PENDING) {
							while (WaitForSingleObject(ov.hEvent, 1000) == WAIT_TIMEOUT) {
								if (in_shutdown) {
									CloseHandle(ov.hEvent);
									FCGI_UNLOCK(req->listen_socket);
									return -1;
								}
							}
						} else if (errno != ERROR_PIPE_CONNECTED) {
						}
					}
					CloseHandle(ov.hEvent);
					req->fd = req->listen_socket;
					FCGI_UNLOCK(req->listen_socket);
				} else {
					SOCKET listen_socket = (SOCKET)_get_osfhandle(req->listen_socket);
#else
				{
					int listen_socket = req->listen_socket;
#endif
					sa_t sa;
					socklen_t len = sizeof(sa);

					FCGI_LOCK(req->listen_socket);
					req->fd = accept(listen_socket, (struct sockaddr *)&sa, &len);
					FCGI_UNLOCK(req->listen_socket);

					client_sa = sa;
					if (req->fd >= 0 && !fcgi_is_allowed()) {
						fcgi_log(FCGI_ERROR, "Connection disallowed: IP address '%s' has been dropped.", fcgi_get_last_client_ip());
						closesocket(req->fd);
						req->fd = -1;
						continue;
					}
				}

#ifdef _WIN32
				if (req->fd < 0 && (in_shutdown || errno != EINTR)) {
#else
				if (req->fd < 0 && (in_shutdown || (errno != EINTR && errno != ECONNABORTED))) {
#endif
					return -1;
				}

#if defined(F_SETFD) && defined(FD_CLOEXEC)
				int fd_attrs = fcntl(req->fd, F_GETFD);
				if (0 > fd_attrs) {
					fcgi_log(FCGI_WARNING, "failed to get attributes of the connection socket");
				}
				if (0 > fcntl(req->fd, F_SETFD, fd_attrs | FD_CLOEXEC)) {
					fcgi_log(FCGI_WARNING, "failed to change attribute of the connection socket");
				}
#endif

#ifdef _WIN32
				break;
#else
				if (req->fd >= 0) {
#if defined(HAVE_POLL)
					struct pollfd fds;
					int ret;

					fds.fd = req->fd;
					fds.events = POLLIN;
					fds.revents = 0;
					do {
						errno = 0;
						ret = poll(&fds, 1, 5000);
					} while (ret < 0 && errno == EINTR);
					if (ret > 0 && (fds.revents & POLLIN)) {
						break;
					}
					fcgi_close(req, 1, 0);
#else
					if (req->fd < FD_SETSIZE) {
						struct timeval tv = {5,0};
						fd_set set;
						int ret;

						FD_ZERO(&set);
						FD_SET(req->fd, &set);
						do {
							errno = 0;
							ret = select(req->fd + 1, &set, NULL, NULL, &tv) >= 0;
						} while (ret < 0 && errno == EINTR);
						if (ret > 0 && FD_ISSET(req->fd, &set)) {
							break;
						}
						fcgi_close(req, 1, 0);
					} else {
						fcgi_log(FCGI_ERROR, "Too many open file descriptors. FD_SETSIZE limit exceeded.");
						fcgi_close(req, 1, 0);
					}
#endif
				}
#endif
			}
		} else if (in_shutdown) {
			return -1;
		}
		req->hook.on_read();
		int read_result = fcgi_read_request(req);
		if (read_result == 1) {
#ifdef _WIN32
			if (is_impersonate && !req->tcp) {
				pipe = (HANDLE)_get_osfhandle(req->fd);
				if (!ImpersonateNamedPipeClient(pipe)) {
					fcgi_close(req, 1, 1);
					continue;
				}
			}
#endif
			return req->fd;
		} else if (read_result == 0) {
			fcgi_close(req, 1, 1);
		}
	}
}

static inline fcgi_header* open_packet(fcgi_request *req, fcgi_request_type type)
{
	req->out_hdr = (fcgi_header*) req->out_pos;
	req->out_hdr->type = type;
	req->out_pos += sizeof(fcgi_header);
	return req->out_hdr;
}

static inline void close_packet(fcgi_request *req)
{
	if (req->out_hdr) {
		int len = (int)(req->out_pos - ((unsigned char*)req->out_hdr + sizeof(fcgi_header)));

		req->out_pos += fcgi_make_header(req->out_hdr, (fcgi_request_type)req->out_hdr->type, req->id, len);
		req->out_hdr = NULL;
	}
}

int fcgi_flush(fcgi_request *req, int end)
{
	int len;

	close_packet(req);

	len = (int)(req->out_pos - req->out_buf);

	if (end) {
		fcgi_end_request_rec *rec = (fcgi_end_request_rec*)(req->out_pos);

		fcgi_make_header(&rec->hdr, FCGI_END_REQUEST, req->id, sizeof(fcgi_end_request));
		rec->body.appStatusB3 = 0;
		rec->body.appStatusB2 = 0;
		rec->body.appStatusB1 = 0;
		rec->body.appStatusB0 = 0;
		rec->body.protocolStatus = FCGI_REQUEST_COMPLETE;
		len += sizeof(fcgi_end_request_rec);
	}

	if (safe_write(req, req->out_buf, len) != len) {
		req->keep = 0;
		req->out_pos = req->out_buf;
		return 0;
	}

	req->out_pos = req->out_buf;
	return 1;
}

int fcgi_write(fcgi_request *req, fcgi_request_type type, const char *str, int len)
{
	int limit, rest;

	if (len <= 0) {
		return 0;
	}

	if (req->out_hdr && req->out_hdr->type != type) {
		close_packet(req);
	}
#if 0
	/* Unoptimized, but clear version */
	rest = len;
	while (rest > 0) {
		limit = sizeof(req->out_buf) - (req->out_pos - req->out_buf);

		if (!req->out_hdr) {
			if (limit < sizeof(fcgi_header)) {
				if (!fcgi_flush(req, 0)) {
					return -1;
				}
			}
			open_packet(req, type);
		}
		limit = sizeof(req->out_buf) - (req->out_pos - req->out_buf);
		if (rest < limit) {
			memcpy(req->out_pos, str, rest);
			req->out_pos += rest;
			return len;
		} else {
			memcpy(req->out_pos, str, limit);
			req->out_pos += limit;
			rest -= limit;
			str += limit;
			if (!fcgi_flush(req, 0)) {
				return -1;
			}
		}
	}
#else
	/* Optimized version */
	limit = (int)(sizeof(req->out_buf) - (req->out_pos - req->out_buf));
	if (!req->out_hdr) {
		limit -= sizeof(fcgi_header);
		if (limit < 0) limit = 0;
	}

	if (len < limit) {
		if (!req->out_hdr) {
			open_packet(req, type);
		}
		req->out_pos = zend_mempcpy(req->out_pos, str, len);
	} else if (len - limit < (int)(sizeof(req->out_buf) - sizeof(fcgi_header))) {
		if (limit > 0) {
			if (!req->out_hdr) {
				open_packet(req, type);
			}
			req->out_pos = zend_mempcpy(req->out_pos, str, limit);
		}
		if (!fcgi_flush(req, 0)) {
			return -1;
		}
		if (len > limit) {
			open_packet(req, type);
			req->out_pos = zend_mempcpy(req->out_pos, str + limit, len - limit);
		}
	} else {
		int pos = 0;
		int pad;

		close_packet(req);
		while ((len - pos) > 0xffff) {
			open_packet(req, type);
			fcgi_make_header(req->out_hdr, type, req->id, 0xfff8);
			req->out_hdr = NULL;
			if (!fcgi_flush(req, 0)) {
				return -1;
			}
			if (safe_write(req, str + pos, 0xfff8) != 0xfff8) {
				req->keep = 0;
				return -1;
			}
			pos += 0xfff8;
		}

		pad = (((len - pos) + 7) & ~7) - (len - pos);
		rest = pad ? 8 - pad : 0;

		open_packet(req, type);
		fcgi_make_header(req->out_hdr, type, req->id, (len - pos) - rest);
		req->out_hdr = NULL;
		if (!fcgi_flush(req, 0)) {
			return -1;
		}
		if (safe_write(req, str + pos, (len - pos) - rest) != (len - pos) - rest) {
			req->keep = 0;
			return -1;
		}
		if (pad) {
			open_packet(req, type);
			req->out_pos = zend_mempcpy(req->out_pos, str + len - rest, rest);
		}
	}
#endif
	return len;
}

int fcgi_end(fcgi_request *req) {
	int ret = 1;
	if (!req->ended) {
		ret = fcgi_flush(req, 1);
		req->ended = 1;
	}
	return ret;
}

int fcgi_finish_request(fcgi_request *req, int force_close)
{
	int ret = 1;

	if (req->fd >= 0) {
		ret = fcgi_end(req);
		fcgi_close(req, force_close, 1);
	}
	return ret;
}

int fcgi_has_env(fcgi_request *req)
{
	return req && req->has_env;
}

char* fcgi_getenv(fcgi_request *req, const char* var, int var_len)
{
	unsigned int val_len;

	if (!req) return NULL;

	return fcgi_hash_get(&req->env, FCGI_HASH_FUNC(var, var_len), (char*)var, var_len, &val_len);
}

char* fcgi_quick_getenv(fcgi_request *req, const char* var, int var_len, unsigned int hash_value)
{
	unsigned int val_len;

	return fcgi_hash_get(&req->env, hash_value, (char*)var, var_len, &val_len);
}

char* fcgi_putenv(fcgi_request *req, char* var, int var_len, char* val)
{
	if (!req) return NULL;
	if (val == NULL) {
		fcgi_hash_del(&req->env, FCGI_HASH_FUNC(var, var_len), var, var_len);
		return NULL;
	} else {
		return fcgi_hash_set(&req->env, FCGI_HASH_FUNC(var, var_len), var, var_len, val, (unsigned int)strlen(val));
	}
}

char* fcgi_quick_putenv(fcgi_request *req, char* var, int var_len, unsigned int hash_value, char* val)
{
	if (val == NULL) {
		fcgi_hash_del(&req->env, hash_value, var, var_len);
		return NULL;
	} else {
		return fcgi_hash_set(&req->env, hash_value, var, var_len, val, (unsigned int)strlen(val));
	}
}

void fcgi_loadenv(fcgi_request *req, fcgi_apply_func func, zval *array)
{
	fcgi_hash_apply(&req->env, func, array);
}

#ifdef _WIN32
void fcgi_impersonate(void)
{
	char *os_name;

	os_name = getenv("OS");
	if (os_name && stricmp(os_name, "Windows_NT") == 0) {
		is_impersonate = 1;
	}
}
#endif

void fcgi_set_mgmt_var(const char * name, size_t name_len, const char * value, size_t value_len)
{
	zval zvalue;
	zend_string *key = zend_string_init(name, name_len, 1);
	ZVAL_NEW_STR(&zvalue, zend_string_init(value, value_len, 1));
	GC_MAKE_PERSISTENT_LOCAL(key);
	GC_MAKE_PERSISTENT_LOCAL(Z_STR(zvalue));
	zend_hash_add(&fcgi_mgmt_vars, key, &zvalue);
	zend_string_release_ex(key, 1);
}

void fcgi_free_mgmt_var_cb(zval *zv)
{
	pefree(Z_STR_P(zv), 1);
}

const char *fcgi_get_last_client_ip(void)
{
	static char str[INET6_ADDRSTRLEN];

	/* Ipv4 */
	if (client_sa.sa.sa_family == AF_INET) {
		return inet_ntop(client_sa.sa.sa_family, &client_sa.sa_inet.sin_addr, str, INET6_ADDRSTRLEN);
	}
#ifdef HAVE_IPV6
#ifdef IN6_IS_ADDR_V4MAPPED
	/* Ipv4-Mapped-Ipv6 */
	if (client_sa.sa.sa_family == AF_INET6
		&& IN6_IS_ADDR_V4MAPPED(&client_sa.sa_inet6.sin6_addr)) {
		return inet_ntop(AF_INET, ((char *)&client_sa.sa_inet6.sin6_addr)+12, str, INET6_ADDRSTRLEN);
	}
#endif
	/* Ipv6 */
	if (client_sa.sa.sa_family == AF_INET6) {
		return inet_ntop(client_sa.sa.sa_family, &client_sa.sa_inet6.sin6_addr, str, INET6_ADDRSTRLEN);
	}
#endif
	/* Unix socket */
	return NULL;
}<|MERGE_RESOLUTION|>--- conflicted
+++ resolved
@@ -737,13 +737,8 @@
 		memset(&sa.sa_unix, 0, sizeof(sa.sa_unix));
 		sa.sa_unix.sun_family = AF_UNIX;
 		memcpy(sa.sa_unix.sun_path, path, path_len + 1);
-<<<<<<< HEAD
-		sock_len = (size_t)(((struct sockaddr_un *)0)->sun_path)	+ path_len;
+		sock_len = XtOffsetOf(struct sockaddr_un, sun_path) + path_len;
 #ifdef HAVE_STRUCT_SOCKADDR_UN_SUN_LEN
-=======
-		sock_len = XtOffsetOf(struct sockaddr_un, sun_path) + path_len;
-#ifdef HAVE_SOCKADDR_UN_SUN_LEN
->>>>>>> 6bb6ff2a
 		sa.sa_unix.sun_len = sock_len;
 #endif
 		unlink(path);
