/*
   +----------------------------------------------------------------------+
   | PHP Version 5                                                        |
   +----------------------------------------------------------------------+
   | Copyright (c) 1997-2014 The PHP Group                                |
   +----------------------------------------------------------------------+
   | This source file is subject to version 3.01 of the PHP license,      |
   | that is bundled with this package in the file LICENSE, and is        |
   | available through the world-wide-web at the following url:           |
   | http://www.php.net/license/3_01.txt                                  |
   | If you did not receive a copy of the PHP license and are unable to   |
   | obtain it through the world-wide-web, please send a note to          |
   | license@php.net so we can mail you a copy immediately.               |
   +----------------------------------------------------------------------+
   | Author:                                                              |
   +----------------------------------------------------------------------+
*/

/* $Id$ */

#include "php.h"
#include "SAPI.h"
#include "rfc1867.h"

#include "php_content_types.h"

/* {{{ php_post_entries[]
 */
static sapi_post_entry php_post_entries[] = {
	{ DEFAULT_POST_CONTENT_TYPE, sizeof(DEFAULT_POST_CONTENT_TYPE)-1, sapi_read_standard_form_data,	php_std_post_handler },
	{ MULTIPART_CONTENT_TYPE,    sizeof(MULTIPART_CONTENT_TYPE)-1,    NULL,                         rfc1867_post_handler },
	{ NULL, 0, NULL, NULL }
};
/* }}} */

/* {{{ SAPI_POST_READER_FUNC
 */
SAPI_API SAPI_POST_READER_FUNC(php_default_post_reader)
{
	if (!strcmp(SG(request_info).request_method, "POST")) {
		if (NULL == SG(request_info).post_entry) {
			/* no post handler registered, so we just swallow the data */
			sapi_read_standard_form_data(TSRMLS_C);
		}
<<<<<<< HEAD
=======

		if (populate_raw_post_data(TSRMLS_C)) {
			size_t length;
			char *data = NULL;

			php_stream_rewind(SG(request_info).request_body);
			length = php_stream_copy_to_mem(SG(request_info).request_body, &data, PHP_STREAM_COPY_ALL, 0);
			php_stream_rewind(SG(request_info).request_body);

			if (length > INT_MAX) {
				sapi_module.sapi_error(E_WARNING,
					"HTTP_RAW_POST_DATA truncated from %lu to %d bytes",
					(unsigned long) length, INT_MAX);
				length = INT_MAX;
			}
			SET_VAR_STRINGL("HTTP_RAW_POST_DATA", data, length);

			sapi_module.sapi_error(E_DEPRECATED,
				"Automatically populating $HTTP_RAW_POST_DATA is deprecated and "
				"will be removed in a future version. To avoid this warning set "
				"'always_populate_raw_post_data' to '-1' in php.ini and use the "
				"php://input stream instead.");
		}
>>>>>>> 6696cbcc
	}
}
/* }}} */

/* {{{ php_startup_sapi_content_types
 */
int php_startup_sapi_content_types(TSRMLS_D)
{
	sapi_register_default_post_reader(php_default_post_reader TSRMLS_CC);
	sapi_register_treat_data(php_default_treat_data TSRMLS_CC);
	sapi_register_input_filter(php_default_input_filter, NULL TSRMLS_CC);
	return SUCCESS;
}
/* }}} */

/* {{{ php_setup_sapi_content_types
 */
int php_setup_sapi_content_types(TSRMLS_D)
{
	sapi_register_post_entries(php_post_entries TSRMLS_CC);

	return SUCCESS;
}
/* }}} */

/*
 * Local variables:
 * tab-width: 4
 * c-basic-offset: 4
 * End:
 * vim600: sw=4 ts=4 fdm=marker
 * vim<600: sw=4 ts=4
 */<|MERGE_RESOLUTION|>--- conflicted
+++ resolved
@@ -42,8 +42,6 @@
 			/* no post handler registered, so we just swallow the data */
 			sapi_read_standard_form_data(TSRMLS_C);
 		}
-<<<<<<< HEAD
-=======
 
 		if (populate_raw_post_data(TSRMLS_C)) {
 			size_t length;
@@ -67,7 +65,6 @@
 				"'always_populate_raw_post_data' to '-1' in php.ini and use the "
 				"php://input stream instead.");
 		}
->>>>>>> 6696cbcc
 	}
 }
 /* }}} */
