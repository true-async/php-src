--- conflicted
+++ resolved
@@ -35,20 +35,7 @@
 PHPAPI int php_getopt(int argc, char* const *argv, const opt_struct opts[], char **optarg, int *optind, int show_err, int arg_start);
 END_EXTERN_C()
 
-<<<<<<< HEAD
-#endif
-=======
 /* php_getopt will return this value if there is an error in arguments */
 #define PHP_GETOPT_INVALID_ARG (-2)
 
-#endif
-
-/*
- * Local variables:
- * tab-width: 4
- * c-basic-offset: 4
- * End:
- * vim600: noet sw=4 ts=4 fdm=marker
- * vim<600: noet sw=4 ts=4
- */
->>>>>>> fd08f062
+#endif