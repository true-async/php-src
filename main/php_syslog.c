/*
   +----------------------------------------------------------------------+
   | Copyright (c) The PHP Group                                          |
   +----------------------------------------------------------------------+
   | This source file is subject to version 3.01 of the PHP license,      |
   | that is bundled with this package in the file LICENSE, and is        |
   | available through the world-wide-web at the following url:           |
   | https://www.php.net/license/3_01.txt                                 |
   | If you did not receive a copy of the PHP license and are unable to   |
   | obtain it through the world-wide-web, please send a note to          |
   | license@php.net so we can mail you a copy immediately.               |
   +----------------------------------------------------------------------+
   | Author: Philip Prindeville <philipp@redfish-solutions.com>           |
   +----------------------------------------------------------------------+
*/

#include <stdio.h>
#include <string.h>
#include <stdlib.h>
#include "php.h"
#include "php_syslog.h"

#include "zend.h"
#include "zend_smart_string.h"

/*
 * The SCO OpenServer 5 Development System (not the UDK)
 * defines syslog to std_syslog.
 */

#ifdef HAVE_STD_SYSLOG
#define syslog std_syslog
#endif

<<<<<<< HEAD
PHPAPI void php_syslog_str(int priority, const zend_string* message)
{
	smart_string sbuf = {0};

	if (PG(syslog_filter) == PHP_SYSLOG_FILTER_RAW) {
		/* Just send it directly to the syslog */
		syslog(priority, "%s", ZSTR_VAL(message));
		return;
	}

	/* We use < because we don't want the final NUL byte to be converted to '\x00' */
	for (size_t i = 0; i < ZSTR_LEN(message); ++i) {
		unsigned char c = ZSTR_VAL(message)[i];

		/* check for NVT ASCII only unless test disabled */
		if (((0x20 <= c) && (c <= 0x7e))) {
			smart_string_appendc(&sbuf, c);
		} else if ((c >= 0x80) && (PG(syslog_filter) != PHP_SYSLOG_FILTER_ASCII)) {
			smart_string_appendc(&sbuf, c);
		} else if (c == '\n') {
			/* Smart string is not NUL terminated */
			syslog(priority, "%.*s", (int)sbuf.len, sbuf.c);
			smart_string_reset(&sbuf);
		} else if ((c < 0x20) && (PG(syslog_filter) == PHP_SYSLOG_FILTER_ALL)) {
			smart_string_appendc(&sbuf, c);
		} else {
			const char xdigits[] = "0123456789abcdef";

			smart_string_appendl(&sbuf, "\\x", 2);
			smart_string_appendc(&sbuf, xdigits[c >> 4]);
			smart_string_appendc(&sbuf, xdigits[c & 0xf]);
		}
	}

	/* Smart string is not NUL terminated */
	syslog(priority, "%.*s", (int)sbuf.len, sbuf.c);
	smart_string_free(&sbuf);
=======
void php_openlog(const char *ident, int option, int facility)
{
	openlog(ident, option, facility);
	PG(have_called_openlog) = 1;
}

void php_closelog()
{
	closelog();
	PG(have_called_openlog) = 0;
>>>>>>> e330f443
}

#ifdef PHP_WIN32
PHPAPI void php_syslog(int priority, const char *format, ...) /* {{{ */
{
	va_list args;

	/*
	 * don't rely on openlog() being called by syslog() if it's
	 * not already been done; call it ourselves and pass the
	 * correct parameters!
	 */
	if (!PG(have_called_openlog)) {
		php_openlog(PG(syslog_ident), 0, PG(syslog_facility));
	}

	va_start(args, format);
	vsyslog(priority, format, args);
	va_end(args);
}
/* }}} */
#else
PHPAPI void php_syslog(int priority, const char *format, ...) /* {{{ */
{
	zend_string *fbuf = NULL;
	va_list args;

	/*
	 * don't rely on openlog() being called by syslog() if it's
	 * not already been done; call it ourselves and pass the
	 * correct parameters!
	 */
	if (!PG(have_called_openlog)) {
		php_openlog(PG(syslog_ident), 0, PG(syslog_facility));
	}

	va_start(args, format);
	fbuf = zend_vstrpprintf(0, format, args);
	va_end(args);

	php_syslog_str(priority, fbuf);

	zend_string_release(fbuf);
}
/* }}} */
#endif<|MERGE_RESOLUTION|>--- conflicted
+++ resolved
@@ -32,7 +32,6 @@
 #define syslog std_syslog
 #endif
 
-<<<<<<< HEAD
 PHPAPI void php_syslog_str(int priority, const zend_string* message)
 {
 	smart_string sbuf = {0};
@@ -70,7 +69,8 @@
 	/* Smart string is not NUL terminated */
 	syslog(priority, "%.*s", (int)sbuf.len, sbuf.c);
 	smart_string_free(&sbuf);
-=======
+}
+
 void php_openlog(const char *ident, int option, int facility)
 {
 	openlog(ident, option, facility);
@@ -81,7 +81,6 @@
 {
 	closelog();
 	PG(have_called_openlog) = 0;
->>>>>>> e330f443
 }
 
 #ifdef PHP_WIN32
