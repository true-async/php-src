--- conflicted
+++ resolved
@@ -207,22 +207,21 @@
 	void *wrapperthis;		/* convenience pointer for an instance of a wrapper */
 	zval wrapperdata;		/* fgetwrapperdata retrieves this */
 
-	uint8_t is_persistent:1;
-	uint8_t in_free:2;			/* to prevent recursion during free */
-	uint8_t eof:1;
-	uint8_t __exposed:1;	/* non-zero if exposed as a zval somewhere */
+	uint16_t is_persistent:1;
+	uint16_t in_free:2;			/* to prevent recursion during free */
+	uint16_t eof:1;
+	uint16_t __exposed:1;	/* non-zero if exposed as a zval somewhere */
 
 	/* so we know how to clean it up correctly.  This should be set to
 	 * PHP_STREAM_FCLOSE_XXX as appropriate */
-	uint8_t fclose_stdiocast:2;
-
-<<<<<<< HEAD
+	uint16_t fclose_stdiocast:2;
+
+
 	/* flag to mark whether the stream has buffered data */
-	uint8_t has_buffered_data:1;
-=======
+	uint16_t has_buffered_data:1;
+
 	/* whether stdio cast flushing is in progress */
-	uint8_t fclose_stdiocast_flush_in_progress:1;
->>>>>>> 4da89d86
+	uint16_t fclose_stdiocast_flush_in_progress:1;
 
 	char mode[16];			/* "rwb" etc. ala stdio */
 
