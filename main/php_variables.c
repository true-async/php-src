/*
   +----------------------------------------------------------------------+
   | Copyright (c) The PHP Group                                          |
   +----------------------------------------------------------------------+
   | This source file is subject to version 3.01 of the PHP license,      |
   | that is bundled with this package in the file LICENSE, and is        |
   | available through the world-wide-web at the following url:           |
   | https://www.php.net/license/3_01.txt                                 |
   | If you did not receive a copy of the PHP license and are unable to   |
   | obtain it through the world-wide-web, please send a note to          |
   | license@php.net so we can mail you a copy immediately.               |
   +----------------------------------------------------------------------+
   | Authors: Rasmus Lerdorf <rasmus@lerdorf.on.ca>                       |
   |          Zeev Suraski <zeev@php.net>                                 |
   +----------------------------------------------------------------------+
 */

#include <stdio.h>
#include "php.h"
#include "ext/standard/php_standard.h"
#include "ext/standard/credits.h"
#include "zend_smart_str.h"
#include "php_variables.h"
#include "php_globals.h"
#include "php_content_types.h"
#include "SAPI.h"
#include "zend_globals.h"

/* for systems that need to override reading of environment variables */
void _php_import_environment_variables(zval *array_ptr);
void _php_load_environment_variables(zval *array_ptr);
PHPAPI void (*php_import_environment_variables)(zval *array_ptr) = _php_import_environment_variables;
PHPAPI void (*php_load_environment_variables)(zval *array_ptr) = _php_load_environment_variables;

PHPAPI void php_register_variable(const char *var, const char *strval, zval *track_vars_array)
{
	php_register_variable_safe(var, strval, strlen(strval), track_vars_array);
}

/* binary-safe version */
PHPAPI void php_register_variable_safe(const char *var, const char *strval, size_t str_len, zval *track_vars_array)
{
	zval new_entry;
	assert(strval != NULL);

	ZVAL_STRINGL_FAST(&new_entry, strval, str_len);

	php_register_variable_ex(var, &new_entry, track_vars_array);
}

static zend_always_inline void php_register_variable_quick(const char *name, size_t name_len, zval *val, HashTable *ht)
{
	zend_string *key = zend_string_init_interned(name, name_len, 0);

	zend_hash_update_ind(ht, key, val);
	zend_string_release_ex(key, 0);
}

<<<<<<< HEAD
PHPAPI void php_register_known_variable(const char *var_name, size_t var_name_len, zval *value, zval *track_vars_array)
{
	HashTable *symbol_table = NULL;

	ZEND_ASSERT(var_name != NULL);
	ZEND_ASSERT(var_name_len != 0);
	ZEND_ASSERT(track_vars_array != NULL && Z_TYPE_P(track_vars_array) == IS_ARRAY);

	symbol_table = Z_ARRVAL_P(track_vars_array);

#if ZEND_DEBUG
	/* Verify the name is valid for a PHP variable */
	ZEND_ASSERT(!(var_name_len == strlen("GLOBALS") && !memcmp(var_name, "GLOBALS", strlen("GLOBALS"))));
	ZEND_ASSERT(!(var_name_len == strlen("this") && !memcmp(var_name, "this", strlen("this"))));

	/* Assert that the variable name is not numeric */
	zend_ulong idx;
	ZEND_ASSERT(!ZEND_HANDLE_NUMERIC_STR(var_name, var_name_len, idx));
	/* ensure that we don't have null bytes, spaces, dots, or array bracket in the variable name (not binary safe) */
	const char *p = var_name;
	for (size_t l = 0; l < var_name_len; l++) {
		ZEND_ASSERT(*p != '\0' && *p != ' ' && *p != '.' && *p != '[');
		p++;
	}

	/* Do not allow to register cookies this way */
	ZEND_ASSERT(Z_TYPE(PG(http_globals)[TRACK_VARS_COOKIE]) == IS_UNDEF ||
		Z_ARRVAL(PG(http_globals)[TRACK_VARS_COOKIE]) != symbol_table);
#endif

	php_register_variable_quick(var_name, var_name_len, value, symbol_table);
=======
/* Discard variable if mangling made it start with __Host-, where pre-mangling it did not start with __Host-
 * Discard variable if mangling made it start with __Secure-, where pre-mangling it did not start with __Secure- */
static bool php_is_forbidden_variable_name(const char *mangled_name, size_t mangled_name_len, const char *pre_mangled_name)
{
	if (mangled_name_len >= sizeof("__Host-")-1 && strncmp(mangled_name, "__Host-", sizeof("__Host-")-1) == 0 && strncmp(pre_mangled_name, "__Host-", sizeof("__Host-")-1) != 0) {
		return true;
	}

	if (mangled_name_len >= sizeof("__Secure-")-1 && strncmp(mangled_name, "__Secure-", sizeof("__Secure-")-1) == 0 && strncmp(pre_mangled_name, "__Secure-", sizeof("__Secure-")-1) != 0) {
		return true;
	}

	return false;
>>>>>>> de4f7f93
}

PHPAPI void php_register_variable_ex(const char *var_name, zval *val, zval *track_vars_array)
{
	char *p = NULL;
	char *ip = NULL;		/* index pointer */
	char *index;
	char *var, *var_orig;
	size_t var_len, index_len;
	zval gpc_element, *gpc_element_p;
	bool is_array = 0;
	HashTable *symtable1 = NULL;
	ALLOCA_FLAG(use_heap)

	assert(var_name != NULL);

	if (track_vars_array && Z_TYPE_P(track_vars_array) == IS_ARRAY) {
		symtable1 = Z_ARRVAL_P(track_vars_array);
	}

	if (!symtable1) {
		/* Nothing to do */
		zval_ptr_dtor_nogc(val);
		return;
	}


	/* ignore leading spaces in the variable name */
	while (*var_name==' ') {
		var_name++;
	}

	/*
	 * Prepare variable name
	 */
	var_len = strlen(var_name);
	var = var_orig = do_alloca(var_len + 1, use_heap);
	memcpy(var_orig, var_name, var_len + 1);

	/* ensure that we don't have spaces or dots in the variable name (not binary safe) */
	for (p = var; *p; p++) {
		if (*p == ' ' || *p == '.') {
			*p='_';
		} else if (*p == '[') {
			is_array = 1;
			ip = p;
			*p = 0;
			break;
		}
	}
	var_len = p - var;

	if (var_len==0) { /* empty variable name, or variable name with a space in it */
		zval_ptr_dtor_nogc(val);
		free_alloca(var_orig, use_heap);
		return;
	}

	if (var_len == sizeof("this")-1 && EG(current_execute_data)) {
		zend_execute_data *ex = EG(current_execute_data);

		while (ex) {
			if (ex->func && ZEND_USER_CODE(ex->func->common.type)) {
				if ((ZEND_CALL_INFO(ex) & ZEND_CALL_HAS_SYMBOL_TABLE)
						&& ex->symbol_table == symtable1) {
					if (memcmp(var, "this", sizeof("this")-1) == 0) {
						zend_throw_error(NULL, "Cannot re-assign $this");
						zval_ptr_dtor_nogc(val);
						free_alloca(var_orig, use_heap);
						return;
					}
				}
				break;
			}
			ex = ex->prev_execute_data;
		}
	}

	/* GLOBALS hijack attempt, reject parameter */
	if (symtable1 == &EG(symbol_table) &&
		var_len == sizeof("GLOBALS")-1 &&
		!memcmp(var, "GLOBALS", sizeof("GLOBALS")-1)) {
		zval_ptr_dtor_nogc(val);
		free_alloca(var_orig, use_heap);
		return;
	}

	index = var;
	index_len = var_len;

	if (is_array) {
		int nest_level = 0;
		while (1) {
			char *index_s;
			size_t new_idx_len = 0;

			if(++nest_level > PG(max_input_nesting_level)) {
				HashTable *ht;
				/* too many levels of nesting */

				if (track_vars_array) {
					ht = Z_ARRVAL_P(track_vars_array);
					zend_symtable_str_del(ht, var, var_len);
				}

				zval_ptr_dtor_nogc(val);

				/* do not output the error message to the screen,
				 this helps us to to avoid "information disclosure" */
				if (!PG(display_errors)) {
					php_error_docref(NULL, E_WARNING, "Input variable nesting level exceeded " ZEND_LONG_FMT ". To increase the limit change max_input_nesting_level in php.ini.", PG(max_input_nesting_level));
				}
				free_alloca(var_orig, use_heap);
				return;
			}

			ip++;
			index_s = ip;
			if (isspace(*ip)) {
				ip++;
			}
			if (*ip==']') {
				index_s = NULL;
			} else {
				ip = strchr(ip, ']');
				if (!ip) {
					/* not an index; un-terminate the var name */
					*(index_s - 1) = '_';
					/* PHP variables cannot contain ' ', '.', '[' in their names, so we replace the characters with a '_' */
					for (p = index_s; *p; p++) {
						if (*p == ' ' || *p == '.' || *p == '[') {
							*p = '_';
						}
					}

					index_len = 0;
					if (index) {
						index_len = strlen(index);
					}
					goto plain_var;
					return;
				}
				*ip = 0;
				new_idx_len = strlen(index_s);
			}

			if (!index) {
				array_init(&gpc_element);
				if ((gpc_element_p = zend_hash_next_index_insert(symtable1, &gpc_element)) == NULL) {
					zend_array_destroy(Z_ARR(gpc_element));
					zval_ptr_dtor_nogc(val);
					free_alloca(var_orig, use_heap);
					return;
				}
			} else {
				if (php_is_forbidden_variable_name(index, index_len, var_name)) {
					zval_ptr_dtor_nogc(val);
					free_alloca(var_orig, use_heap);
					return;
				}

				gpc_element_p = zend_symtable_str_find(symtable1, index, index_len);
				if (!gpc_element_p) {
					zval tmp;
					array_init(&tmp);
					gpc_element_p = zend_symtable_str_update_ind(symtable1, index, index_len, &tmp);
				} else {
					if (Z_TYPE_P(gpc_element_p) == IS_INDIRECT) {
						gpc_element_p = Z_INDIRECT_P(gpc_element_p);
					}
					if (Z_TYPE_P(gpc_element_p) != IS_ARRAY) {
						zval_ptr_dtor_nogc(gpc_element_p);
						array_init(gpc_element_p);
					} else {
						SEPARATE_ARRAY(gpc_element_p);
					}
				}
			}
			symtable1 = Z_ARRVAL_P(gpc_element_p);
			/* ip pointed to the '[' character, now obtain the key */
			index = index_s;
			index_len = new_idx_len;

			ip++;
			if (*ip == '[') {
				is_array = 1;
				*ip = 0;
			} else {
				goto plain_var;
			}
		}
	} else {
plain_var:
		if (!index) {
			if (zend_hash_next_index_insert(symtable1, val) == NULL) {
				zval_ptr_dtor_nogc(val);
			}
		} else {
			if (php_is_forbidden_variable_name(index, index_len, var_name)) {
				zval_ptr_dtor_nogc(val);
				free_alloca(var_orig, use_heap);
				return;
			}

			zend_ulong idx;

			/*
			 * According to rfc2965, more specific paths are listed above the less specific ones.
			 * If we encounter a duplicate cookie name, we should skip it, since it is not possible
			 * to have the same (plain text) cookie name for the same path and we should not overwrite
			 * more specific cookies with the less specific ones.
			 */
			if (Z_TYPE(PG(http_globals)[TRACK_VARS_COOKIE]) != IS_UNDEF &&
				symtable1 == Z_ARRVAL(PG(http_globals)[TRACK_VARS_COOKIE]) &&
				zend_symtable_str_exists(symtable1, index, index_len)) {
				zval_ptr_dtor_nogc(val);
			} else if (ZEND_HANDLE_NUMERIC_STR(index, index_len, idx)) {
				zend_hash_index_update(symtable1, idx, val);
			} else {
				php_register_variable_quick(index, index_len, val, symtable1);
			}
		}
	}
	free_alloca(var_orig, use_heap);
}

typedef struct post_var_data {
	smart_str str;
	char *ptr;
	char *end;
	uint64_t cnt;

	/* Bytes in ptr that have already been scanned for '&' */
	size_t already_scanned;
} post_var_data_t;

static bool add_post_var(zval *arr, post_var_data_t *var, bool eof)
{
	char *start, *ksep, *vsep, *val;
	size_t klen, vlen;
	size_t new_vlen;

	if (var->ptr >= var->end) {
		return 0;
	}

	start = var->ptr + var->already_scanned;
	vsep = memchr(start, '&', var->end - start);
	if (!vsep) {
		if (!eof) {
			var->already_scanned = var->end - var->ptr;
			return 0;
		} else {
			vsep = var->end;
		}
	}

	ksep = memchr(var->ptr, '=', vsep - var->ptr);
	if (ksep) {
		*ksep = '\0';
		/* "foo=bar&" or "foo=&" */
		klen = ksep - var->ptr;
		vlen = vsep - ++ksep;
	} else {
		ksep = "";
		/* "foo&" */
		klen = vsep - var->ptr;
		vlen = 0;
	}

	php_url_decode(var->ptr, klen);

	val = estrndup(ksep, vlen);
	if (vlen) {
		vlen = php_url_decode(val, vlen);
	}

	if (sapi_module.input_filter(PARSE_POST, var->ptr, &val, vlen, &new_vlen)) {
		php_register_variable_safe(var->ptr, val, new_vlen, arr);
	}
	efree(val);

	var->ptr = vsep + (vsep != var->end);
	var->already_scanned = 0;
	return 1;
}

static inline int add_post_vars(zval *arr, post_var_data_t *vars, bool eof)
{
	uint64_t max_vars = PG(max_input_vars);

	vars->ptr = ZSTR_VAL(vars->str.s);
	vars->end = ZSTR_VAL(vars->str.s) + ZSTR_LEN(vars->str.s);
	while (add_post_var(arr, vars, eof)) {
		if (++vars->cnt > max_vars) {
			php_error_docref(NULL, E_WARNING,
					"Input variables exceeded %" PRIu64 ". "
					"To increase the limit change max_input_vars in php.ini.",
					max_vars);
			return FAILURE;
		}
	}

	if (!eof && ZSTR_VAL(vars->str.s) != vars->ptr) {
		memmove(ZSTR_VAL(vars->str.s), vars->ptr, ZSTR_LEN(vars->str.s) = vars->end - vars->ptr);
	}
	return SUCCESS;
}

#ifdef PHP_WIN32
#define SAPI_POST_HANDLER_BUFSIZ 16384
#else
# define SAPI_POST_HANDLER_BUFSIZ BUFSIZ
#endif
SAPI_API SAPI_POST_HANDLER_FUNC(php_std_post_handler)
{
	zval *arr = (zval *) arg;
	php_stream *s = SG(request_info).request_body;
	post_var_data_t post_data;

	if (s && SUCCESS == php_stream_rewind(s)) {
		memset(&post_data, 0, sizeof(post_data));

		while (!php_stream_eof(s)) {
			char buf[SAPI_POST_HANDLER_BUFSIZ] = {0};
			ssize_t len = php_stream_read(s, buf, SAPI_POST_HANDLER_BUFSIZ);

			if (len > 0) {
				smart_str_appendl(&post_data.str, buf, len);

				if (SUCCESS != add_post_vars(arr, &post_data, 0)) {
					smart_str_free(&post_data.str);
					return;
				}
			}

			if (len != SAPI_POST_HANDLER_BUFSIZ){
				break;
			}
		}

		if (post_data.str.s) {
			add_post_vars(arr, &post_data, 1);
			smart_str_free(&post_data.str);
		}
	}
}
#undef SAPI_POST_HANDLER_BUFSIZ

SAPI_API SAPI_INPUT_FILTER_FUNC(php_default_input_filter)
{
	/* TODO: check .ini setting here and apply user-defined input filter */
	if(new_val_len) *new_val_len = val_len;
	return 1;
}

SAPI_API SAPI_TREAT_DATA_FUNC(php_default_treat_data)
{
	char *res = NULL, *var, *val, *separator = NULL;
	const char *c_var;
	zval array;
	int free_buffer = 0;
	char *strtok_buf = NULL;
	zend_long count = 0;

	ZVAL_UNDEF(&array);
	switch (arg) {
		case PARSE_POST:
		case PARSE_GET:
		case PARSE_COOKIE:
			array_init(&array);
			switch (arg) {
				case PARSE_POST:
					zval_ptr_dtor_nogc(&PG(http_globals)[TRACK_VARS_POST]);
					ZVAL_COPY_VALUE(&PG(http_globals)[TRACK_VARS_POST], &array);
					break;
				case PARSE_GET:
					zval_ptr_dtor_nogc(&PG(http_globals)[TRACK_VARS_GET]);
					ZVAL_COPY_VALUE(&PG(http_globals)[TRACK_VARS_GET], &array);
					break;
				case PARSE_COOKIE:
					zval_ptr_dtor_nogc(&PG(http_globals)[TRACK_VARS_COOKIE]);
					ZVAL_COPY_VALUE(&PG(http_globals)[TRACK_VARS_COOKIE], &array);
					break;
			}
			break;
		default:
			ZVAL_COPY_VALUE(&array, destArray);
			break;
	}

	if (arg == PARSE_POST) {
		sapi_handle_post(&array);
		return;
	}

	if (arg == PARSE_GET) {		/* GET data */
		c_var = SG(request_info).query_string;
		if (c_var && *c_var) {
			res = (char *) estrdup(c_var);
			free_buffer = 1;
		} else {
			free_buffer = 0;
		}
	} else if (arg == PARSE_COOKIE) {		/* Cookie data */
		c_var = SG(request_info).cookie_data;
		if (c_var && *c_var) {
			res = (char *) estrdup(c_var);
			free_buffer = 1;
		} else {
			free_buffer = 0;
		}
	} else if (arg == PARSE_STRING) {		/* String data */
		res = str;
		free_buffer = 1;
	}

	if (!res) {
		return;
	}

	switch (arg) {
		case PARSE_GET:
		case PARSE_STRING:
			separator = PG(arg_separator).input;
			break;
		case PARSE_COOKIE:
			separator = ";\0";
			break;
	}

	var = php_strtok_r(res, separator, &strtok_buf);

	while (var) {
		size_t val_len;
		size_t new_val_len;

		val = strchr(var, '=');

		if (arg == PARSE_COOKIE) {
			/* Remove leading spaces from cookie names, needed for multi-cookie header where ; can be followed by a space */
			while (isspace(*var)) {
				var++;
			}
			if (var == val || *var == '\0') {
				goto next_cookie;
			}
		}

		if (++count > PG(max_input_vars)) {
			php_error_docref(NULL, E_WARNING, "Input variables exceeded " ZEND_LONG_FMT ". To increase the limit change max_input_vars in php.ini.", PG(max_input_vars));
			break;
		}

		if (val) { /* have a value */

			*val++ = '\0';

			if (arg == PARSE_COOKIE) {
				val_len = php_raw_url_decode(val, strlen(val));
			} else {
				val_len = php_url_decode(val, strlen(val));
			}
		} else {
			val     = "";
			val_len =  0;
		}

		val = estrndup(val, val_len);
		if (arg != PARSE_COOKIE) {
			php_url_decode(var, strlen(var));
		}
		if (sapi_module.input_filter(arg, var, &val, val_len, &new_val_len)) {
			php_register_variable_safe(var, val, new_val_len, &array);
		}
		efree(val);
next_cookie:
		var = php_strtok_r(NULL, separator, &strtok_buf);
	}

	if (free_buffer) {
		efree(res);
	}
}

static zend_always_inline int valid_environment_name(const char *name, const char *end)
{
	const char *s;

	for (s = name; s < end; s++) {
		if (*s == ' ' || *s == '.' || *s == '[') {
			return 0;
		}
	}
	return 1;
}

static zend_always_inline void import_environment_variable(HashTable *ht, char *env)
{
	char *p;
	size_t name_len, len;
	zval val;
	zend_ulong idx;

	p = strchr(env, '=');
	if (!p
		|| p == env
		|| !valid_environment_name(env, p)) {
		/* malformed entry? */
		return;
	}
	name_len = p - env;
	p++;
	len = strlen(p);
	ZVAL_STRINGL_FAST(&val, p, len);
	if (ZEND_HANDLE_NUMERIC_STR(env, name_len, idx)) {
		zend_hash_index_update(ht, idx, &val);
	} else {
		php_register_variable_quick(env, name_len, &val, ht);
	}
}

void _php_import_environment_variables(zval *array_ptr)
{
	tsrm_env_lock();

#ifndef PHP_WIN32
	for (char **env = environ; env != NULL && *env != NULL; env++) {
		import_environment_variable(Z_ARRVAL_P(array_ptr), *env);
	}
#else
	wchar_t *environmentw = GetEnvironmentStringsW();
	for (wchar_t *envw = environmentw; envw != NULL && *envw; envw += wcslen(envw) + 1) {
		char *env = php_win32_cp_w_to_any(envw);
		if (env != NULL) {
			import_environment_variable(Z_ARRVAL_P(array_ptr), env);
			free(env);
		}
	}
	FreeEnvironmentStringsW(environmentw);
#endif

	tsrm_env_unlock();
}

void _php_load_environment_variables(zval *array_ptr)
{
	php_import_environment_variables(array_ptr);
}

bool php_std_auto_global_callback(char *name, uint32_t name_len)
{
	zend_printf("%s\n", name);
	return 0; /* don't rearm */
}

/* {{{ php_build_argv */
PHPAPI void php_build_argv(const char *s, zval *track_vars_array)
{
	zval arr, argc, tmp;
	int count = 0;

	if (!(SG(request_info).argc || track_vars_array)) {
		return;
	}

	array_init(&arr);

	/* Prepare argv */
	if (SG(request_info).argc) { /* are we in cli sapi? */
		int i;
		for (i = 0; i < SG(request_info).argc; i++) {
			ZVAL_STRING(&tmp, SG(request_info).argv[i]);
			if (zend_hash_next_index_insert(Z_ARRVAL(arr), &tmp) == NULL) {
				zend_string_efree(Z_STR(tmp));
			}
		}
	} else 	if (s && *s) {
		while (1) {
			const char *space = strchr(s, '+');
			/* auto-type */
			ZVAL_STRINGL(&tmp, s, space ? space - s : strlen(s));
			count++;
			if (zend_hash_next_index_insert(Z_ARRVAL(arr), &tmp) == NULL) {
				zend_string_efree(Z_STR(tmp));
			}
			if (!space) {
				break;
			}
			s = space + 1;
		}
	}

	/* prepare argc */
	if (SG(request_info).argc) {
		ZVAL_LONG(&argc, SG(request_info).argc);
	} else {
		ZVAL_LONG(&argc, count);
	}

	if (SG(request_info).argc) {
		Z_ADDREF(arr);
		zend_hash_update(&EG(symbol_table), ZSTR_KNOWN(ZEND_STR_ARGV), &arr);
		zend_hash_update(&EG(symbol_table), ZSTR_KNOWN(ZEND_STR_ARGC), &argc);
	}
	if (track_vars_array && Z_TYPE_P(track_vars_array) == IS_ARRAY) {
		Z_ADDREF(arr);
		zend_hash_update(Z_ARRVAL_P(track_vars_array), ZSTR_KNOWN(ZEND_STR_ARGV), &arr);
		zend_hash_update(Z_ARRVAL_P(track_vars_array), ZSTR_KNOWN(ZEND_STR_ARGC), &argc);
	}
	zval_ptr_dtor_nogc(&arr);
}
/* }}} */

/* {{{ php_register_server_variables */
static inline void php_register_server_variables(void)
{
	zval tmp;
	zval *arr = &PG(http_globals)[TRACK_VARS_SERVER];
	HashTable *ht;

	zval_ptr_dtor_nogc(arr);
	array_init(arr);

	/* Server variables */
	if (sapi_module.register_server_variables) {
		sapi_module.register_server_variables(arr);
	}
	ht = Z_ARRVAL_P(arr);

	/* PHP Authentication support */
	if (SG(request_info).auth_user) {
		ZVAL_STRING(&tmp, SG(request_info).auth_user);
		php_register_variable_quick("PHP_AUTH_USER", sizeof("PHP_AUTH_USER")-1, &tmp, ht);
	}
	if (SG(request_info).auth_password) {
		ZVAL_STRING(&tmp, SG(request_info).auth_password);
		php_register_variable_quick("PHP_AUTH_PW", sizeof("PHP_AUTH_PW")-1, &tmp, ht);
	}
	if (SG(request_info).auth_digest) {
		ZVAL_STRING(&tmp, SG(request_info).auth_digest);
		php_register_variable_quick("PHP_AUTH_DIGEST", sizeof("PHP_AUTH_DIGEST")-1, &tmp, ht);
	}

	/* store request init time */
	ZVAL_DOUBLE(&tmp, sapi_get_request_time());
	php_register_variable_quick("REQUEST_TIME_FLOAT", sizeof("REQUEST_TIME_FLOAT")-1, &tmp, ht);
	ZVAL_LONG(&tmp, zend_dval_to_lval(Z_DVAL(tmp)));
	php_register_variable_quick("REQUEST_TIME", sizeof("REQUEST_TIME")-1, &tmp, ht);
}
/* }}} */

/* {{{ php_autoglobal_merge */
static void php_autoglobal_merge(HashTable *dest, HashTable *src)
{
	zval *src_entry, *dest_entry;
	zend_string *string_key;
	zend_ulong num_key;
	int globals_check = (dest == (&EG(symbol_table)));

	ZEND_HASH_FOREACH_KEY_VAL(src, num_key, string_key, src_entry) {
		if (Z_TYPE_P(src_entry) != IS_ARRAY
			|| (string_key && (dest_entry = zend_hash_find(dest, string_key)) == NULL)
			|| (string_key == NULL && (dest_entry = zend_hash_index_find(dest, num_key)) == NULL)
			|| Z_TYPE_P(dest_entry) != IS_ARRAY) {
			Z_TRY_ADDREF_P(src_entry);
			if (string_key) {
				if (!globals_check || !zend_string_equals_literal(string_key, "GLOBALS")) {
					zend_hash_update(dest, string_key, src_entry);
				} else {
					Z_TRY_DELREF_P(src_entry);
				}
			} else {
				zend_hash_index_update(dest, num_key, src_entry);
			}
		} else {
			SEPARATE_ARRAY(dest_entry);
			php_autoglobal_merge(Z_ARRVAL_P(dest_entry), Z_ARRVAL_P(src_entry));
		}
	} ZEND_HASH_FOREACH_END();
}
/* }}} */

/* {{{ php_hash_environment */
PHPAPI int php_hash_environment(void)
{
	memset(PG(http_globals), 0, sizeof(PG(http_globals)));
	zend_activate_auto_globals();
	if (PG(register_argc_argv)) {
		php_build_argv(SG(request_info).query_string, &PG(http_globals)[TRACK_VARS_SERVER]);
	}
	return SUCCESS;
}
/* }}} */

static bool php_auto_globals_create_get(zend_string *name)
{
	if (PG(variables_order) && (strchr(PG(variables_order),'G') || strchr(PG(variables_order),'g'))) {
		sapi_module.treat_data(PARSE_GET, NULL, NULL);
	} else {
		zval_ptr_dtor_nogc(&PG(http_globals)[TRACK_VARS_GET]);
		array_init(&PG(http_globals)[TRACK_VARS_GET]);
	}

	zend_hash_update(&EG(symbol_table), name, &PG(http_globals)[TRACK_VARS_GET]);
	Z_ADDREF(PG(http_globals)[TRACK_VARS_GET]);

	return 0; /* don't rearm */
}

static bool php_auto_globals_create_post(zend_string *name)
{
	if (PG(variables_order) &&
			(strchr(PG(variables_order),'P') || strchr(PG(variables_order),'p')) &&
		!SG(headers_sent) &&
		SG(request_info).request_method &&
		!strcasecmp(SG(request_info).request_method, "POST")) {
		sapi_module.treat_data(PARSE_POST, NULL, NULL);
	} else {
		zval_ptr_dtor_nogc(&PG(http_globals)[TRACK_VARS_POST]);
		array_init(&PG(http_globals)[TRACK_VARS_POST]);
	}

	zend_hash_update(&EG(symbol_table), name, &PG(http_globals)[TRACK_VARS_POST]);
	Z_ADDREF(PG(http_globals)[TRACK_VARS_POST]);

	return 0; /* don't rearm */
}

static bool php_auto_globals_create_cookie(zend_string *name)
{
	if (PG(variables_order) && (strchr(PG(variables_order),'C') || strchr(PG(variables_order),'c'))) {
		sapi_module.treat_data(PARSE_COOKIE, NULL, NULL);
	} else {
		zval_ptr_dtor_nogc(&PG(http_globals)[TRACK_VARS_COOKIE]);
		array_init(&PG(http_globals)[TRACK_VARS_COOKIE]);
	}

	zend_hash_update(&EG(symbol_table), name, &PG(http_globals)[TRACK_VARS_COOKIE]);
	Z_ADDREF(PG(http_globals)[TRACK_VARS_COOKIE]);

	return 0; /* don't rearm */
}

static bool php_auto_globals_create_files(zend_string *name)
{
	if (Z_TYPE(PG(http_globals)[TRACK_VARS_FILES]) == IS_UNDEF) {
		array_init(&PG(http_globals)[TRACK_VARS_FILES]);
	}

	zend_hash_update(&EG(symbol_table), name, &PG(http_globals)[TRACK_VARS_FILES]);
	Z_ADDREF(PG(http_globals)[TRACK_VARS_FILES]);

	return 0; /* don't rearm */
}

/* Ugly hack to fix HTTP_PROXY issue, see bug #72573 */
static void check_http_proxy(HashTable *var_table)
{
	if (zend_hash_str_exists(var_table, "HTTP_PROXY", sizeof("HTTP_PROXY")-1)) {
		char *local_proxy = getenv("HTTP_PROXY");

		if (!local_proxy) {
			zend_hash_str_del(var_table, "HTTP_PROXY", sizeof("HTTP_PROXY")-1);
		} else {
			zval local_zval;
			ZVAL_STRING(&local_zval, local_proxy);
			zend_hash_str_update(var_table, "HTTP_PROXY", sizeof("HTTP_PROXY")-1, &local_zval);
		}
	}
}

static bool php_auto_globals_create_server(zend_string *name)
{
	if (PG(variables_order) && (strchr(PG(variables_order),'S') || strchr(PG(variables_order),'s'))) {
		php_register_server_variables();

		if (PG(register_argc_argv)) {
			if (SG(request_info).argc) {
				zval *argc, *argv;

				if ((argc = zend_hash_find_ex_ind(&EG(symbol_table), ZSTR_KNOWN(ZEND_STR_ARGC), 1)) != NULL &&
					(argv = zend_hash_find_ex_ind(&EG(symbol_table), ZSTR_KNOWN(ZEND_STR_ARGV), 1)) != NULL) {
					Z_ADDREF_P(argv);
					zend_hash_update(Z_ARRVAL(PG(http_globals)[TRACK_VARS_SERVER]), ZSTR_KNOWN(ZEND_STR_ARGV), argv);
					zend_hash_update(Z_ARRVAL(PG(http_globals)[TRACK_VARS_SERVER]), ZSTR_KNOWN(ZEND_STR_ARGC), argc);
				}
			} else {
				php_build_argv(SG(request_info).query_string, &PG(http_globals)[TRACK_VARS_SERVER]);
			}
		}

	} else {
		zval_ptr_dtor_nogc(&PG(http_globals)[TRACK_VARS_SERVER]);
		array_init(&PG(http_globals)[TRACK_VARS_SERVER]);
	}

	check_http_proxy(Z_ARRVAL(PG(http_globals)[TRACK_VARS_SERVER]));
	zend_hash_update(&EG(symbol_table), name, &PG(http_globals)[TRACK_VARS_SERVER]);
	Z_ADDREF(PG(http_globals)[TRACK_VARS_SERVER]);

	/* TODO: TRACK_VARS_SERVER is modified in a number of places (e.g. phar) past this point,
	 * where rc>1 due to the $_SERVER global. Ideally this shouldn't happen, but for now we
	 * ignore this issue, as it would probably require larger changes. */
	HT_ALLOW_COW_VIOLATION(Z_ARRVAL(PG(http_globals)[TRACK_VARS_SERVER]));

	return 0; /* don't rearm */
}

static bool php_auto_globals_create_env(zend_string *name)
{
	zval_ptr_dtor_nogc(&PG(http_globals)[TRACK_VARS_ENV]);
	array_init(&PG(http_globals)[TRACK_VARS_ENV]);

	if (PG(variables_order) && (strchr(PG(variables_order),'E') || strchr(PG(variables_order),'e'))) {
		php_import_environment_variables(&PG(http_globals)[TRACK_VARS_ENV]);
	}

	check_http_proxy(Z_ARRVAL(PG(http_globals)[TRACK_VARS_ENV]));
	zend_hash_update(&EG(symbol_table), name, &PG(http_globals)[TRACK_VARS_ENV]);
	Z_ADDREF(PG(http_globals)[TRACK_VARS_ENV]);

	return 0; /* don't rearm */
}

static bool php_auto_globals_create_request(zend_string *name)
{
	zval form_variables;
	unsigned char _gpc_flags[3] = {0, 0, 0};
	char *p;

	array_init(&form_variables);

	if (PG(request_order) != NULL) {
		p = PG(request_order);
	} else {
		p = PG(variables_order);
	}

	for (; p && *p; p++) {
		switch (*p) {
			case 'g':
			case 'G':
				if (!_gpc_flags[0]) {
					php_autoglobal_merge(Z_ARRVAL(form_variables), Z_ARRVAL(PG(http_globals)[TRACK_VARS_GET]));
					_gpc_flags[0] = 1;
				}
				break;
			case 'p':
			case 'P':
				if (!_gpc_flags[1]) {
					php_autoglobal_merge(Z_ARRVAL(form_variables), Z_ARRVAL(PG(http_globals)[TRACK_VARS_POST]));
					_gpc_flags[1] = 1;
				}
				break;
			case 'c':
			case 'C':
				if (!_gpc_flags[2]) {
					php_autoglobal_merge(Z_ARRVAL(form_variables), Z_ARRVAL(PG(http_globals)[TRACK_VARS_COOKIE]));
					_gpc_flags[2] = 1;
				}
				break;
		}
	}

	zend_hash_update(&EG(symbol_table), name, &form_variables);
	return 0;
}

void php_startup_auto_globals(void)
{
	zend_register_auto_global(zend_string_init_interned("_GET", sizeof("_GET")-1, 1), 0, php_auto_globals_create_get);
	zend_register_auto_global(zend_string_init_interned("_POST", sizeof("_POST")-1, 1), 0, php_auto_globals_create_post);
	zend_register_auto_global(zend_string_init_interned("_COOKIE", sizeof("_COOKIE")-1, 1), 0, php_auto_globals_create_cookie);
	zend_register_auto_global(ZSTR_KNOWN(ZEND_STR_AUTOGLOBAL_SERVER), PG(auto_globals_jit), php_auto_globals_create_server);
	zend_register_auto_global(ZSTR_KNOWN(ZEND_STR_AUTOGLOBAL_ENV), PG(auto_globals_jit), php_auto_globals_create_env);
	zend_register_auto_global(ZSTR_KNOWN(ZEND_STR_AUTOGLOBAL_REQUEST), PG(auto_globals_jit), php_auto_globals_create_request);
	zend_register_auto_global(zend_string_init_interned("_FILES", sizeof("_FILES")-1, 1), 0, php_auto_globals_create_files);
}<|MERGE_RESOLUTION|>--- conflicted
+++ resolved
@@ -56,7 +56,6 @@
 	zend_string_release_ex(key, 0);
 }
 
-<<<<<<< HEAD
 PHPAPI void php_register_known_variable(const char *var_name, size_t var_name_len, zval *value, zval *track_vars_array)
 {
 	HashTable *symbol_table = NULL;
@@ -88,7 +87,8 @@
 #endif
 
 	php_register_variable_quick(var_name, var_name_len, value, symbol_table);
-=======
+}
+
 /* Discard variable if mangling made it start with __Host-, where pre-mangling it did not start with __Host-
  * Discard variable if mangling made it start with __Secure-, where pre-mangling it did not start with __Secure- */
 static bool php_is_forbidden_variable_name(const char *mangled_name, size_t mangled_name_len, const char *pre_mangled_name)
@@ -102,7 +102,6 @@
 	}
 
 	return false;
->>>>>>> de4f7f93
 }
 
 PHPAPI void php_register_variable_ex(const char *var_name, zval *val, zval *track_vars_array)
