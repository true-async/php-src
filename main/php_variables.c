--- conflicted
+++ resolved
@@ -547,10 +547,6 @@
 	zval val;
 	zend_ulong idx;
 
-<<<<<<< HEAD
-	tsrm_env_lock();
-
-=======
 	p = strchr(env, '=');
 	if (!p
 		|| p == env
@@ -583,15 +579,12 @@
 	char *environment, *env;
 #endif
 
+	tsrm_env_lock();
+
 #ifndef PHP_WIN32
->>>>>>> 7b464ce6
 	for (env = environ; env != NULL && *env != NULL; env++) {
 		import_environment_variable(Z_ARRVAL_P(array_ptr), *env);
 	}
-<<<<<<< HEAD
-
-	tsrm_env_unlock();
-=======
 #else
 	environment = GetEnvironmentStringsA();
 	for (env = environment; env != NULL && *env; env += strlen(env) + 1) {
@@ -599,7 +592,8 @@
 	}
 	FreeEnvironmentStringsA(environment);
 #endif
->>>>>>> 7b464ce6
+
+	tsrm_env_unlock();
 }
 
 zend_bool php_std_auto_global_callback(char *name, uint32_t name_len)
