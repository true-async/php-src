--- conflicted
+++ resolved
@@ -107,13 +107,9 @@
 
 For example for APXS:
 
-<<<<<<< HEAD
+```m4
 PHP_SELECT_SAPI(apache, shared, sapi_apache.c mod_php.c php_apache.c)
-=======
-```m4
-PHP_SELECT_SAPI(apache, shared, sapi_apache.c mod_php7.c php_apache.c)
 ```
->>>>>>> 1c94aac8
 
 ## General info
 
