# PHP Release Process

A release manager's role includes making packaged source code from the canonical
repository available according to the release schedule.

The release schedule for each version is published on the
[PHP wiki](https://wiki.php.net):

- [PHP 8.2](https://wiki.php.net/todo/php82)
- [PHP 8.1](https://wiki.php.net/todo/php81)
- [PHP 8.0](https://wiki.php.net/todo/php80)
- [PHP 7.4](https://wiki.php.net/todo/php74)

The PHP project publishes builds every two weeks.

We publish [general availability][] (GA) releases for major and minor versions of
PHP on the fourth Thursday of November each year. Following the GA release, we
publish patch-level releases every four weeks, with at least one release
candidate (RC) published two weeks before each patch-level release.

Each major and minor version undergoes a 24-week pre-release cycle before GA
release. The pre-release cycle begins on the second Thursday of June with the
first alpha release of the new major/minor version. The pre-release cycle
consists of at least:

- 3 alpha releases
- 3 beta releases
- 6 release candidates

Feature freeze for the next major/minor occurs with the first beta release.

We refer to alpha, beta, and RC as *non-stable releases*, while GA are *stable*.

The process of making packaged source available and announcing availability is
explained in detail below. The process differs slightly for non-stable and
stable releases.

<<<<<<< HEAD
New release managers should review [New release manager
checklist](#new-release-manager-checklist) at the end of this document. This
section  explains the procedures for getting ready to begin work on managing PHP
releases.
=======
    - https://travis-ci.com/github/php/php-src
    - https://dev.azure.com/phpazuredevops/PHP/
    - https://cirrus-ci.com/github/php/php-src
>>>>>>> f47dc259


## General notes and tips

1. Do not release on Fridays, Saturdays, or Sundays as this gives poor lead
   time for downstream consumers adhering to a typical work week.

   Our general procedure is to release on Thursdays, whenever possible.

2. Package two days before a release.

   If the release is to be on Thursday, package on Tuesday. Think about
   timezones as well.

3. Ensure that the relevant tests on CI are green.

   - https://travis-ci.com/github/php/php-src
   - https://ci.appveyor.com/project/php/php-src
   - https://dev.azure.com/phpazuredevops/PHP/
   - https://cirrus-ci.com/github/php/php-src

   > 💡 **Tip** \
   > We recommend checking the build status a couple of days before packaging day
   > to allow enough time to investigate failures, communicate with the authors,
   > and commit any fixes.
   >
   > Check the CI status for your branch periodically and resolve the failures
   > ASAP.
   >
   > See more in https://wiki.php.net/rfc/travis_ci.

4. Follow all steps to the letter.

   > 💡 **Tip** \
   > When you are unsure about anything, ask a previous RM before proceeding.
   > Ideally, make sure a previous RM is available to answer questions during
   > the first few releases of your version. For the steps related to the
   > `web-php`, `web-qa`, and `web-php-distributions` repositories, try to have
   > someone from the webmaster team on hand.

5. Verify the tags to be extra sure everything was tagged properly.

6. There is a PHP release Docker image https://github.com/sgolemon/php-release
   with forks available to help with releases.

7. Communicate with release managers via release-managers@php.net.

8. References to repositories in this document refer to the canonical source
   located at https://github.com/php.

9. It might be helpful to name your remote repositories something other than
   "origin" to avoid accidentally pushing changes to "origin" with [muscle
   memory][].

10. It might also be helpful to set up conditional includes in your global
    `~/.gitconfig` to set the proper `user.name`, `user.email`, and
    `user.signingKey` values to use with your local PHP repositories. See
    [Conditional Includes For Git Config][] for more information.


## Packaging a non-stable release (alpha/beta/RC)

All releases during the pre-release cycle (alpha/beta/RC) leading up to the GA
release for a version are *non-stable* releases. Following the GA release, all
RCs are *non-stable* releases.

All non-stable releases follow a similar pattern, though pre-GA releases have
slightly different steps. We'll call attention where the steps differ.

1. Check that CI is passing (see above).

2. Run `./scripts/dev/credits` in php-src and commit the changes to the credits
   files in `ext/standard`.

   > 💬 **Hint** \
   > It's rare this script will make any changes, so if you run `git diff`
   > and do not see anything, there's no need to panic. That means there are no
   > changes to the credits files.

3. Check out the *release branch* for this release from the *version branch*.

   > 🔶 **Non-stable version branches: pre-GA** \
   > There is no *version branch* for alpha or beta releases. Instead, treat the
   > main branch as the version branch. You will create a local-only release
   > branch from the main branch. Do not push it!
   >
   > ```shell
   > git checkout -b php-X.Y.0alpha1-local-release-branch upstream/master
   > ```
   >
   > During the first RC release, you will create (and push!) the version
   > branch for the pre-GA release, e.g., `PHP-8.2`. See
   > "[Forking a new version branch](#forking-a-new-version-branch)" below.
   > From this point forward, all pre-GA release branches will be created from
   > this version branch. Again, these release branches are local-only. Do not
   > push them!
   >
   > ```shell
   > git checkout -b php-X.Y.0beta2-local-release-branch upstream/PHP-X.Y
   > ```

   > 🔷 **Non-stable version branches: post-GA** \
   > After GA, you will create (and push) a new *patch-level version branch*
   > along with each non-stable release. For example, if you are building a
   > release for PHP 8.2.8 RC1, you will create the `PHP-8.2.8` patch-level
   > version branch from the `PHP-8.2` version branch.
   >
   > ```shell
   > git checkout -b PHP-X.Y.Z upstream/PHP-X.Y
   > git push upstream PHP-X.Y.Z
   > ```
   >
   > We will use the patch-level version branch to commit any critical bug or
   > security fixes before this version's GA.
   >
   > Then, from the patch-level version branch, you will create another
   > local-only release branch. Do not push this one!
   >
   > ```shell
   > git checkout -b php-X.Y.ZRC1-local-release-branch upstream/PHP-X.Y.Z
   > ```

4. Using your local-only release branch, bump the version numbers in
   `main/php_version.h`, `Zend/zend.h`, `configure.ac`, and possibly
   `NEWS`.

   For examples, see [Update versions for PHP 8.1.0beta3][] (for a pre-GA
   example) or [Update versions for PHP 8.1.6RC1][] along with
   [Update NEWS for PHP 8.1.6RC1][] (for a post-GA example).

   > ⚠️ **Important** \
   > Do not use abbreviations for alpha or beta. Do not use dashes as
   > separators.
   >
   > Do this:
   >
   > ```c
   > #define PHP_VERSION "7.4.22RC1"
   > ```
   >
   > Not this:
   >
   > ```c
   > #define PHP_VERSION "7.4.22-RC1"
   > ```

   > 🗒 **Note** \
   > We update `Zend/zend.h` only when preparing RC and GA releases. We do not
   > update `ZEND_VERSION` for alpha or beta releases.

   > 🚨 **API version bump for pre-GA** \
   > When releasing the *first release candidate* of a pre-GA release, you must
   > also bump the API version numbers in `Zend/zend_extensions.h`,
   > `Zend/zend_modules.h`, and `main/php.h`. See [Prepare for PHP 8.1.0RC1][],
   > for example.
   >
   > The API versions between the alpha, beta, and X.Y.0RCn releases may remain
   > the same, or be bumped as little as possible because PHP extensions need to
   > be rebuilt with each bump.
   >
   > Do *not* bump the API versions after RC1.

5. Compile and run `make test`, with and without ZTS (Zend Thread Safety), using
   the correct Bison and re2c versions, e.g., for PHP 7.4, Bison 3.0.0 and re2c
   0.13.4 are required, as a minimum.

   For example:

   ```shell
   # With ZTS
   make distclean || \
   ./buildconf --force \
       && ./configure --enable-zts --disable-all --enable-debug --enable-opcache --enable-opcache-jit \
       && make -j$(nproc) \
       && make test TEST_PHP_ARGS="-q -j$(nproc)" \
       || ./sapi/cli/php -v

   # Without ZTS
   make distclean || \
   ./buildconf --force \
       && ./configure --disable-all --enable-debug --enable-opcache --enable-opcache-jit \
       && make -j$(nproc) \
       && make test TEST_PHP_ARGS="-q -j$(nproc)" \
       || ./sapi/cli/php -v
   ```

6. After each build, check the output of `./sapi/cli/php -v` to ensure the
   versions match the release.

7. If all is correct, commit the changes to your local-only release branch.

   ```shell
   git add -p
   git commit --gpg-sign=YOURKEYID -m "Update versions for PHP X.Y.ZRCn"
   ```

8. Tag your local-only release branch with the release version.

   ```shell
   git tag -s -u YOURKEYID php-X.Y.ZRCn -m "Tag for php-X.Y.ZRCn"
   ```

9. 🔷 **For post-GA releases only,** switch back to the *version branch* for
   your release (e.g., `PHP-8.2`) and bump the version numbers in
   `main/php_version.h`, `Zend/zend.h`, `configure.ac` and `NEWS`. This prepares
   the version branch for the next version.

   For example, if the RC is `8.2.1RC1` then the version numbers in the version
   branch should be bumped to `8.2.2-dev`. We do this regardless of whether we
   build a new RC to make sure `version_compare()` works correctly. See
   [Bump for 8.1.8-dev][] for a real example.

   Commit the changes to the version branch.

   ```shell
   git add -p
   git commit --gpg-sign=YOURKEYID -m "PHP-X.Y is now for PHP X.Y.Z-dev"
   ```

   > 💡 **Tip** \
   > Version branches (e.g. `PHP-8.1`) will *always* have version numbers in
   > `main/php_version.h`, `Zend/zend.h`, and `configure.ac` that end in `-dev`.
   > Patch-level version branches (e.g. `PHP-8.1.7`) will also *always* have
   > version numbers that end in `-dev` in these files. The main branch (i.e.
   > `master`) will *always* have version numbers that end in `-dev` in these
   > files.
   >
   > Only release tags should have version numbers in these files that do not
   > end in `-dev` (e.g., `8.1.7`, `8.1.7RC1`, `8.2.0alpha1`, etc.).

10. Push the changes to the `php-src`.

    ```shell
    git push upstream php-X.Y.ZRCn # tag name
    git push upstream PHP-X.Y.Z    # patch-level version branch (post-GA only)
    git push upstream PHP-X.Y      # version branch
    ```

    > 🚨 **Attention** \
    > Do not push with `--tags`, as this will push all local tags, including
    > tags you might not wish to push.
    >
    > Local-only release branches should not be pushed!

11. Run the following using the release tag to export the tree, create the
    `configure` script, and build and compress three tarballs (`.tar.gz`,
    `.tar.bz2` and `.tar.xz`).

    ```shell
    ./scripts/dev/makedist php-X.Y.ZRCn
    ```

12. Run the following using the release tag and your GPG key ID to sign the
    tarballs and save the signatures to `php-X.Y.ZRCn.manifest`, which you can
    upload to GitHub and include in the announcement emails.

    ```shell
    ./scripts/dev/gen_verify_stub X.Y.ZRCn YOURKEYID > php-X.Y.ZRCn.manifest
    ```

13. If you have the [GitHub command line tool][] installed, run the following to
    create a public Gist for the manifest file:

    ```shell
    gh gist create --public php-X.Y.ZRCn.manifest
    ```

    Or you may go to https://gist.github.com to create it manually.

14. Copy the tarballs (using scp, rsync, etc.) to your `public_html/` folder on
    downloads.php.net.

    ```shell
    scp php-X.Y.ZRCn.tar.* downloads.php.net:~/public_html/
    ```

    > 💬 **Hint** \
    > If you do not have a `public_html` directory, create it and set its
    > permissions to `0755`.

15. Now the tarballs and signatures may be found at
    `https://downloads.php.net/~yourname/`, e.g. https://downloads.php.net/~derick/.

16. Once the release is tagged, contact the release-managers@ distribution
    list so that Windows binaries can be created. Once those are made, they may
    be found at https://windows.php.net/qa/.

    Here is an example "ready for builds" message to release-managers@php.net:

    ```text
    Subject: PHP 8.1.6RC1 ready for builds

    Hi, all!

    Tag: php-8.1.6RC1
    Tarballs: https://downloads.php.net/~ramsey/
    Manifest: https://gist.github.com/ramsey/5d73f0717effb6d8d17699381361e4b1

    Cheers,
    Ben

    << PASTE FULL MANIFEST CONTENTS HERE >>
    ```


## Announcing a non-stable release (alpha/beta/RC)

1. Switch to your local clone of the `web-qa` repository and update the
   information in the `$QA_RELEASES` array in `include/release-qa.php`.

   Follow the documentation in the file for editing the QA release information.
   See also [Announce 8.1.0RC3][] and [8.1.6RC1][] for examples.

   Add, commit, and push your changes, when finished.

   ```shell
   git add -p
   git commit --gpg-sign=YOURKEYID -m "Announce PHP X.Y.ZRCn"
   git push upstream master
   ```

2. 🔶 **For pre-GA releases only,** add a short notice to `web-php` stating
   there is a new release, and highlight the major changes (e.g., security
   fixes).

   To help produce the files for this, use the `bin/createNewsEntry` tool. When
   you run it, it will ask several questions (see below). For pre-GA non-stable
   releases, use only the "frontpage" category.

   ```shell
   cd /path/to/repos/php/web-php
   ./bin/createNewsEntry
   # Please type in the title: PHP X.Y.0 Alpha n available for testing
   # Categories:
   #     0: PHP.net frontpage news   [frontpage]
   #     1: New PHP release          [releases]
   #     2: Conference announcement  [conferences]
   #     3: Call for Papers          [cfp]
   # Please select appropriate categories, separated with space: 0
   # Will a picture be accompanying this entry? no
   # And at last; paste/write your news item here.
   # To end it, hit <enter>.<enter>
   #
   #   [[ Here you will paste the full HTML of the post. ]]
   # .
   #
   git add -p
   git add archive/entries/*.xml
   git commit --gpg-sign=YOURKEYID -m "Announce PHP X.Y.0RCn"
   git push upstream master
   ```

   Each news entry for pre-GA releases will be similar, though we change the
   text slightly to indicate progression through the pre-release cycle. For
   example, here are all the news posts for the pre-GA releases of PHP 8.1.0:

   * [Announce 8.1.0alpha1](https://github.com/php/web-php/commit/57b9675c8d8550493289fa1fba77427c93cdd472)
   * [Announce 8.1.0alpha2](https://github.com/php/web-php/commit/cec044fc0763f5cfa77d0e79479f8b6279023570)
   * [Announce 8.1.0alpha3](https://github.com/php/web-php/commit/5c480765f444a3fddfd575e01fe0be3fcfdde05b)
   * [Announce 8.1.0beta1](https://github.com/php/web-php/commit/40840e3c3f89d6dd95baa4b8cdf22d6f206f86c2)
   * [Announce 8.1.0beta2](https://github.com/php/web-php/commit/7bf6acdadd4940bd9db711bf3f9d5a4054dc0722)
   * [Announce 8.1.0beta3](https://github.com/php/web-php/commit/38c8a872700fb0c2ebde49e2eae3374257ba6d08)
   * [Announce 8.1.0RC1](https://github.com/php/web-php/commit/6e4bf3d0228ce113728d5f1a769ed42e0d63ca10)
   * [Announce 8.1.0RC2](https://github.com/php/web-php/commit/1ae95f4b686a5d614a94a664a7466ee0e5cd21eb)
   * [Announce 8.1.0RC3](https://github.com/php/web-php/commit/3091246d77a3f445fcc593587597d0abcab8c373)
   * [Announce 8.1.0RC4](https://github.com/php/web-php/commit/fbaeb9403f4e2856115889946d3f63751e183c7b)
   * [Announce 8.1.0RC5](https://github.com/php/web-php/commit/46473ccccfb5f7fedc3f169c55fb7c22a596b55d)
   * [Announce 8.1.0RC6](https://github.com/php/web-php/commit/cacaef9c41352b5dbf3fbbf44702cc6c0cbfb478)

   > ⚠️ **Important** \
   > In your announcement news entry, be sure to include the following text or
   > text similar to the following:
   >
   > > Please DO NOT use this version in production, it is an early test version.

   > 🗒 **Note** \
   > When a version is in its post-GA phase, we do not post news entries for
   > non-stable releases.

3. Wait for the web and qa sites to update with the new information before
   sending announcements. This could take up to an hour.

4. Send *separate* announcement emails to:

   * `internals@lists.php.net`
   * `php-general@lists.php.net`
   * `php-qa@lists.php.net`
   * `primary-qa-tester@lists.php.net`

   In the announcement message, point out the location of the release and the
   possible release date of either the next RC or the final release. Also
   include the manifest generated by `gen_verify_stub` when you packaged the
   build.

   Here are a few examples of non-stable release announcement emails:

   * [PHP 8.1.0alpha1 is available for testing](https://news-web.php.net/php.qa/69043)
   * [PHP 8.1.0beta3 available for testing](https://news-web.php.net/php.qa/69079)
   * [PHP 8.1.0RC6 available for testing](https://news-web.php.net/php.qa/69117)
   * [PHP 8.1.7RC1 Ready for testing](https://news-web.php.net/php.qa/69163)

   > 🚨 **Send separate emails!** \
   > Do *not* send a single email message with all addresses in the `To`, `Cc`,
   > or `Bcc` headers. If a user replies to one of these messages, we do not
   > want their email client to automatically send the reply to each list, as
   > often occurs.

   > 💬 **Hint** \
   > We send emails to the followers of these mailing lists to notify them of
   > new releases, so they can make sure their projects keep working and can
   > report any potential bugs that should be fixed before the upcoming GA
   > release.

5. 🔶 **For pre-GA *RCs* only,** coordinate with the social media team (i.e.,
   Derick) to post a tweet with the RC release announcement and link to the news
   entry on php.net. ([@official_php](https://twitter.com/official_php))


## Packaging a stable release

1. Check out the *patch-level version branch* for the release
   (e.g., `PHP-8.1.7`).

   > 💬 **Hint** \
   > You should have created this branch when packaging the non-stable release
   > candidate for this version.

2. If a CVE commit needs to be merged to the release, have it committed to
   the base branches and [merged upwards as usual][] (e.g. commit the CVE fix
   to 7.2, merge to 7.3, 7.4, etc.). Then, you can cherry-pick it into the
   patch-level version branch for this release.

   Commit these changes and push the patch-level version branch. Ensure
   that CI is still passing (see above).

   > 💡 **Tip** \
   > Don't forget to update `NEWS` manually in an extra commit to the
   > patch-level version branch.

3. Run the `./scripts/dev/credits` script in the patch-level version branch,
   and commit the changes in the credits files in `ext/standard`.

   > 🗒 **Note** \
   > It's very rare this will make changes at this point, but we run it here
   > in case the credits changed as a result of a bug fix that was
   > cherry-picked into this branch.

4. Create a local-only release branch for this release from the *patch-level
   version branch*.

   ```shell
   git checkout -b php-X.Y.Z-local-release-branch upstream/PHP-X.Y.Z
   ```

5. Using your local-only release branch, bump the version numbers in
   `main/php_version.h`, `Zend/zend.h`, `configure.ac`, and possibly
   `NEWS`.

   For example, if you're releasing a stable version for PHP 8.1.8, then all
   the version numbers in the patch-level version branch should be
   `8.1.8-dev`. In your local-only release branch, you will change them all to
   `8.1.8`.

   See [Update versions for PHP 8.1.7][] and [Update NEWS for PHP 8.1.7][] for
   an example.

6. Compile and run `make test`, with and without ZTS (Zend Thread Safety), using
   the correct Bison and re2c versions, e.g., for PHP 7.4, Bison 3.0.0 and re2c
   0.13.4 are required, as a minimum.

   For example:

   ```shell
   # With ZTS
   make distclean || \
   ./buildconf --force \
       && ./configure --enable-zts --disable-all --enable-debug --enable-opcache --enable-opcache-jit \
       && make -j$(nproc) \
       && make test TEST_PHP_ARGS="-q -j$(nproc)" \
       || ./sapi/cli/php -v

   # Without ZTS
   make distclean || \
   ./buildconf --force \
       && ./configure --disable-all --enable-debug --enable-opcache --enable-opcache-jit \
       && make -j$(nproc) \
       && make test TEST_PHP_ARGS="-q -j$(nproc)" \
       || ./sapi/cli/php -v
   ```

7. After each build, check the output of `./sapi/cli/php -v` to ensure the
   versions match the release.

8. If all is correct, commit the changes to your local-only release branch.

   ```shell
   git add -p
   git commit --gpg-sign=YOURKEYID -m "Update versions for PHP X.Y.Z"
   ```

9. Tag your local-only release branch with the release version and push the tag.

   ```shell
   git tag -s -u YOURKEYID php-X.Y.Z -m "Tag for php-X.Y.Z"
   git push upstream php-X.Y.Z
   ```

10. Run the following using the release tag to export the tree, create the
    `configure` script, and build and compress three tarballs (`.tar.gz`,
    `.tar.bz2` and `.tar.xz`).

    ```shell
    ./scripts/dev/makedist php-X.Y.Z
    ```

    > 💬 **Hint** \
    > Check if the PEAR files are updated (Phar).

    > 💡 **Tip** \
    > On some systems the behavior of GNU tar can default to produce POSIX
    > compliant archives with PAX headers. As not every application is
    > compatible with that format, creation of archives with PAX headers should
    > be avoided. When packaging on such a system, the GNU tar can be influenced
    > by defining the environment variable `TAR_OPTIONS='--format=gnu'`.

11. Run the following using the release tag and your GPG key ID to sign the
    tarballs and save the signatures to `php-X.Y.Z.manifest`, which you can
    upload to GitHub and include in the announcement emails.

    ```shell
    ./scripts/dev/gen_verify_stub X.Y.Z YOURKEYID > php-X.Y.Z.manifest
    ```

12. If you have the [GitHub command line tool][] installed, run the following to
    create a public Gist for the manifest file:

    ```shell
    gh gist create --public php-X.Y.Z.manifest
    ```

    Or you may go to https://gist.github.com to create it manually.

13. Switch to your local clone of the `web-php-distributions` repository and
    copy the tarballs and signature files into the repository. Add, commit, and
    push them.

    ```shell
    cd /path/to/repos/php/web-php-distributions
    mv /path/to/repos/php/php-src/php-X.Y.Z.tar.* .
    git add php-X.Y.Z.tar.*
    git commit --gpg-sign=YOURKEYID -m "Add tarballs for php-X.Y.Z"
    git push upstream master
    ```

14. Switch to your local clone of the `web-php` repository and update the
    `web-php-distributions` submodule.

    ```shell
    cd /path/to/repos/php/web-php
    git pull --rebase upstream master
    git submodule init
    git submodule update
    cd distributions
    git fetch --all
    git pull --rebase upstream master
    cd ..
    git commit distributions
    git push upstream master
    ```

    > 💬 **Hint** \
    > This fetches the last commit ID from `web-php-distributions` and pins the
    > "distributions" submodule in `web-php` to this commit ID.
    >
    > When the website syncs, which should happen within an hour, the tarballs
    > will be available from `https://www.php.net/distributions/php-X.Y.Z.tar.gz`,
    > etc.

15. Once the release is tagged, contact the release-managers@ distribution
    list so that Windows binaries can be created. Once those are made, they may
    be found at https://windows.php.net/qa/.

    > ⚠️ **Important** \
    > Do *not* send this announcement to any public lists.

    Here is an example "ready for builds" message to release-managers@php.net:

    ```text
    Subject: PHP 8.1.6 ready for builds

    Hi, all!

    Tag: php-8.1.6
    Tarballs: web-php-distributions
    Manifest: https://gist.github.com/ramsey/432fcf8afcbfb1f1de6c3ab47d82e366

    Cheers,
    Ben

    << PASTE FULL MANIFEST CONTENTS HERE >>
    ```


## Announcing a stable release

1. Switch to your local clone of `web-php` and add the information for the
   previous release to `include/releases.inc`.

   For example, if you are preparing to announce version 8.2.2, then the
   previous release is 8.2.1, so you will add the information for 8.2.1 to this
   file. Most of the time, you can do this using the `bin/bumpRelease` tool.

   ```shell
   ./bin/bumpRelease 8 2
   ```

   The first number is the major version, and the second number is the minor
   version. In this example, we're bumping the release information for version
   8.2. There is no need to provide the patch level.

   > 💡 **Tip** \
   > If this fails for any reason, you can manually copy the information
   > for the previous release from `include/version.inc` into
   > `include/releases.inc`.

2. Update the version information for the new release in `include/version.inc`.

   Find the part of the `$data` array that is related to your version (e.g.,
   `$data['8.2']` for 8.2.x releases), and make the following edits:

   * Set `version` to the full version number (e.g. '8.2.1')
   * Set `date` to the release date in `j M Y` format (e.g. '5 Jan 2021')
   * Update the `tags` array to include `'security'` if this is a security release
   * Update the `sha256` array with the hashes for each of the release tarballs

3. Create the release file and news entry for the new version.

   ```shell
   ./bin/createReleaseEntry -v X.Y.Z -r # --security for security releases
   ```

   This will create a release file (i.e., `releases/X_Y_Z.php`) and a news entry
   file (i.e., `archive/entries/YYYY-MM-DD-n.xml`), while also updating
   `archive/archive.xml`.

   Within these files, it will generate standard messages for the new version.
   You may edit the generated files to expand on the base message, if needed.

4. Update the ChangeLog file for the given major version (e.g., `ChangeLog-8.php`).

   ```shell
   ./bin/news2html 'https://github.com/php/php-src/raw/php-X.Y.Z/NEWS' 'X.Y.Z' 'ChangeLog-X.php'
   ```

5. Review all the changes in `web-php`, commit, and push them.

   ```shell
   git add -p
   git add archive/entries/*.xml releases/*.php
   git commit --gpg-sign=YOURKEYID -m "Announce PHP X.Y.Z"
   git push upstream master
   ```

   See [Announce PHP 8.1.6][] for an example commit.

6. Switch to your local clone of the `web-qa` repository and update the
   information in the `$QA_RELEASES` array in `include/release-qa.php`.

   The array probably contains information about the RC released two weeks ago
   in preparation for the current release. Since the current release is now GA,
   it's time to remove the RC build from the QA website.

   It is sufficient to set the `number` property for the release to `0` to
   stop displaying the RC build on the QA website. You may also remove the
   sha256 hashes for the RC tarballs, but it's not necessary. For an example,
   see [PHP 8.1.6 released][].

   Add, commit, and push your changes, when finished.

   ```shell
   git add -p
   git commit --gpg-sign=YOURKEYID -m "PHP X.Y.Z released"
   git push upstream master
   ```

7. 🚨 **Before sending announcement emails, check to make sure the websites have
   synced.**

   * Make sure the tarballs are available from, e.g.,
     `https://www.php.net/distributions/php-X.Y.Z.tar.gz`
   * Check the "downloads" page to make sure the new version appears:
     https://www.php.net/downloads
   * Does the news entry show up on the home page? https://www.php.net
   * Do the updates to the ChangeLog appear?
     e.g., https://www.php.net/ChangeLog-8.php
   * Is there a release page for the new version?
     e.g., `https://www.php.net/releases/X_Y_Z.php`
   * Does the RC for this version still appear on the QA home page?
     https://qa.php.net

   Keep in mind it may take up to an hour for the websites to sync.

8. Please note down the sha256 and the PGP signature (.asc). These *must* be
   included in the release mail.

9. Send *separate* announcement emails to:

   * `php-announce@lists.php.net`
   * `php-general@lists.php.net`
   * `internals@lists.php.net`

   Release announcement emails must include the manifest generated when
   packaging the build, along with links to the sources, Windows binaries, and
   changelog. Here are a few examples of stable release announcement emails:

   * [PHP 8.1.0 Released](https://news-web.php.net/php.announce/321)
   * [PHP 8.1.3 Released](https://news-web.php.net/php.announce/325)
   * [PHP 8.1.6 Released](https://news-web.php.net/php.announce/331)

   > ⚠️ **Important** \
   > For standard patch-level releases, we will note "This is a bugfix release."
   > If it is a security release, we must note "This is a security release."

   > 🚨 **Send separate emails!** \
   > Do *not* send a single email message with all addresses in the `To`, `Cc`,
   > or `Bcc` headers. If a user replies to one of these messages, we do not
   > want their email client to automatically send the reply to each list, as
   > often occurs.

10. Coordinate with the social media team (i.e., Derick) to post a tweet with
    the release announcement and link to the news entry on php.net.
    ([@official_php](https://twitter.com/official_php))


## Re-releasing the same version or a patch-level (i.e., `-plN`)

While unlikely, there may be times we need to re-release the same version. This
might happen if the tarballs have a corrupted file, for example.

Should this occur *before* announcing the release, you may choose to delete the
tag and go through the full packaging process again, as described above.

> 💬 **Hint** \
> This is one of the reasons we package releases two days before announcing
> them.

If this happens *after* announcing the release, you may choose to tag, package,
and release a patch-level (i.e., *pl*) release. If it is not critical and/or
affects a very limited subset of users, then you may choose to wait until the
next release.

If you choose to create a patch-level release, follow these steps:

1. Commit the new binaries to `web-php-distributions`

2. Update $data['X.Y'] in `web-php:/include/version.inc`
   (X.Y=major.minor release, e.g. '8.0'):

    * `version` to the full version number (e.g. '8.0.1-pl1')
    * `date` to the release date in `j M Y` format (e.g. '9 Jan 2021')
    * `tags` array should include `security` if this is a security release
    * `sha256` array and sub-elements for all SHA256 sums

3. Add a short notice to `web-php` stating that there is a new release, and
   highlight the major important things (security fixes) and when it is
   important to upgrade.

    * Call `php bin/createReleaseEntry -v <version> [ --security ]` in your
      local web-php checkout.

4. Commit all the changes (`include/version.inc`, `archive/archive.xml`,
   `archive/entries/YYYY-MM-DD-N.xml`).

5. Wait an hour or two, then send a mail to php-announce@lists.php.net,
   php-general@lists.php.net and internals@lists.php.net with a text similar to
   the news entry.

   Please make sure that the mail to php-announce@ is its own completely
   separate email. This is to make sure that replies to the announcement on
   php-general@ or internals@ will not accidentally hit the php-announce@
   mailinglist.


## Feature freeze

A major/minor version [feature freeze][] occurs with the first beta release.
Specifically, it occurs when the first beta release is packaged, which means the
feature freeze occurs two days before the first beta release.

The feature freeze for `php-src` means that we will not accept any new features
after the date of the feature freeze. For any RFCs to be included in the new
version, they should be discussed and have the voting polls closed no later than
the feature freeze date. However, this does not mean the new feature must have a
complete implementation by this date.

Following the feature freeze, the focus of work for the new version will be on
fixing bugs, writing tests, and completing/polishing all accepted features.

As a courtesy to the community, the release managers should remind others about
the upcoming feature freeze by posting reminders to internals@lists.php.net at
4-weeks, 3-weeks, 2-weeks, and 1-week prior to the feature freeze. This is a
recommendation and the intervals may vary based on work load.


## Forking a new version branch

When the new version has reached the first RC, it is time to create a new
version branch. This frees up the main branch (i.e., `master`) for any new
feature development that cannot go into the new version.

1. One week prior to tagging `X.Y.0RC1`, warn internals@ that your version's
   branch is about to be created. Be specific about when the branch creation
   will occur. For example: https://news-web.php.net/php.internals/99864

2. Just prior to tagging `X.Y.0RC1`, create the new version branch locally,
   i.e. `PHP-X.Y`.

3. Add a commit on the main branch (i.e., `master`) after the branch point.

   This commit should:

   * clear the `NEWS`, `UPGRADING`, and `UPGRADING.INTERNALS` files;
   * update the version numbers in `configure.ac`, `main/php_version.h`,
     `Zend/zend.h`, and `win32/build/confutils.js`;
   * update the API version numbers in `Zend/zend_extensions.h`,
     `Zend/zend_modules.h`, and `main/php.h`; and
   * add the new branch to the list in `CONTRIBUTING.md`.

   See [Prepare for PHP 8.2][] and [Prepare for PHP 8.2 (bis)][] for an example
   of what this commit should include.

4. Push the new version branch and the changes to the `master` branch, with an
   appropriate commit message (e.g., "master is now for PHP 8.3.0-dev").

5. Immediately notify internals@ of the new branch and advise on the new merging
   order. For example: https://news-web.php.net/php.internals/99903

6. Update `web-php:git.php` and https://wiki.php.net/vcs/gitworkflow to reflect
   the new branch.

   For example:

   * [Add PHP-8.1 to the Git steps page][]
   * [Changes to the wiki][]

> 💬 **Hint** \
> We create the new version branch at the first release candidate rather than at
> feature freeze to allow a period of time where the focus is on making the new
> version ready for RC and GA. During this time, the main branch is *only* for
> minor improvements and bug fixes. All major improvements and new features must
> wait.


## Preparing for the initial stable version (PHP X.Y.0)

1. When you release the first pre-GA RC, remind the documentation team
   (phpdoc@lists.php.net) to write the [migration guide][]. Make sure the guide
   is available before releasing the initial stable version, since you should
   link to it in the release announcements.

2. Timely get used to the differences in preparing and announcing a stable
   release.

3. Before releasing X.Y.0, merge the `NEWS` entries of the pre-releases, so that
   there is only a single section about PHP X.Y.0, instead of individual
   sections for each pre-release.


## Prime the selection of release managers for the next version

About three months prior to the scheduled release of the first alpha release of
the next  minor or major version (around March 1st or shortly thereafter), the
release managers for the latest version branch should issue a call for
volunteers to begin the selection process for the next release managers.

1. Issue the call for volunteers on internals@lists.php.net on or around March
   1st. See, for example: https://news-web.php.net/php.internals/113334

   There is no rule for how long the call for volunteers must remain open. We
   should aim to select the release managers by early April, so announcing the
   call in early March gives people about a month to decide whether they wish to
   volunteer.

2. There should be two or more volunteers. Typically, one should be a veteran
   release manager (having previously served as a `php-src` release manager),
   while the other one (or two) should be rookies. Hold a vote if necessary (see
   https://wiki.php.net/rfc/releaseprocess#release_managers_selection).

3. Help the new release managers with their first steps.


## New release manager checklist

1. Email systems@php.net to get setup for access to downloads.php.net and to be
   added to the release-managers@ distribution list.

2. Request membership to the release managers group on GitHub.

3. Create a [GPG key][] for your @php.net address.

   > 💡 **Tip** \
   > If you're new to GPG, follow GitHub's instructions for
   > [Generating a new GPG key][].

   Publish your key by editing `include/gpg-keys.inc` in the `web-php`
   repository. Add a `case` for your username to the `gpg_key_get()` function,
   and paste the output from `gpg --fingerprint`. You may also need to update
   the `$branches` array in the `gpg_key_get_branches()` function to include
   your username alongside your branch.

   ```console
   ❯ gpg --fingerprint ramsey@php.net
   pub   rsa4096 2021-04-26 [SC] [expires: 2025-11-24]
   39B6 4134 3D8C 104B 2B14  6DC3 F9C3 9DC0 B969 8544
   uid           [ultimate] Ben Ramsey <ramsey@php.net>
   sub   rsa4096 2021-04-26 [E] [expires: 2025-11-24]
   ```

   Have one or more of the other RMs [sign your GPG key][], and publish your
   public key to a keyserver:

   ```shell
   gpg --keyserver pgp.mit.edu --send-keys YOURKEYID
   gpg --keyserver keyserver.ubuntu.com --send-keys YOURKEYID
   ```

   Add your public key to `php-keyring.gpg` in `web-php-distributions`. To do
   this, you will need to import all keys from the current PHP keyring file to
   your local GPG keyring. You will need to take note of the key IDs for each of
   the release managers listed in `php-keyring.gpg`. Then, you will export,
   specifying your key ID in addition to the key IDs of every other release
   manager. Save this export back to `php-keyring.gpg`, commit the changes,
   and push.

   ```shell
   cd /path/to/repos/php/web-php-distributions
   gpg php-keyring.gpg            # lists all keys in the keyring
   gpg --import php-keyring.gpg   # imports all keys to your local keyring
   gpg --export \
       --export-options export-minimal \
       --armor \
       YOURKEYID F9C39DC0B9698544 DBDB397470D12172 MORE RM KEY IDS ... \
       > php-keyring.gpg
   gpg php-keyring.gpg  # verify all the keys are present, including yours
   git add -p
   git commit --gpg-sign=YOURKEYID -m "Update PHP release manager keyring"
   git push
   ```

4. Request moderation access to php-announce@lists.php.net and
   primary-qa-tester@lists.php.net lists, so you are able to moderate your
   release announcements. All the announcements should be sent from your
   @php.net address.

   > 💬 **Hint** \
   > To send email from your @php.net address, you will need to use a custom
   > SMTP server. If you use Gmail, you may
   > "[Send emails from a different address or alias][]."

   > 💡 **Tip** \
   > Make sure that you are set as a moderator for
   > `primary-qa-tester@lists.php.net` by having someone (Hannes, Dan, Derick)
   > run the following commands for you:
   >
   > ```shell
   > ssh lists.php.net
   > sudo -u ezmlm ezmlm-sub ~ezmlm/primary-qa-tester mod moderator-email-address
   > ```

5. Make sure you have the following repositories cloned locally:

   * https://github.com/php/php-src
   * https://github.com/php/web-php
   * https://github.com/php/web-qa
   * https://github.com/php/web-php-distributions


[general availability]: https://en.wikipedia.org/wiki/Software_release_life_cycle#General_availability_(GA)
[muscle memory]: https://en.wikipedia.org/wiki/Muscle_memory
[Conditional Includes For Git Config]: https://motowilliams.com/2017-05-11-conditional-includes-for-git-config/
[Update versions for PHP 8.1.0beta3]: https://github.com/php/php-src/commit/3edd1087c70bee2ec21f0fbec1a575d78a500f15
[Update versions for PHP 8.1.6RC1]: https://github.com/php/php-src/commit/40e8ced23898e3069340ca03ea5febc5361015ad
[Update NEWS for PHP 8.1.6RC1]: https://github.com/php/php-src/commit/a4fdeaebe419b88e3b4a1f5aba845c2d4e81fd4e
[Prepare for PHP 8.1.0RC1]: https://github.com/php/php-src/commit/5764414eb8900ae98020a3c20693f4fb793efa99
[Bump for 8.1.8-dev]: https://github.com/php/php-src/commit/3b6ee1eb19c14c3339ebfcf5c967065a9f828971
[GitHub command line tool]: https://cli.github.com
[Announce 8.1.0RC3]: https://github.com/php/web-qa/commit/f264b711fd3827803b79bbb342959eae57ea502b
[8.1.6RC1]: https://github.com/php/web-qa/commit/e6d61ad7a9d8be0b1cd159af29f3b9cbdde33384
[merged upwards as usual]: https://wiki.php.net/vcs/gitworkflow
[Update versions for PHP 8.1.7]: https://github.com/php/php-src/commit/d35e577a1bd0b35b9386cea97cddc73fd98eed6d
[Update NEWS for PHP 8.1.7]: https://github.com/php/php-src/commit/b241f07f52ca9f87bf52be81817f475e6e727439
[Announce PHP 8.1.6]: https://github.com/php/web-php/commit/9f796a96c65f07e45845ec248933bfb0010b94a9
[PHP 8.1.6 released]: https://github.com/php/web-qa/commit/bff725f8373cf6fd9d97ba62a8517b19721a4c2e
[feature freeze]: https://en.wikipedia.org/wiki/Freeze_(software_engineering)
[Prepare for PHP 8.2]: https://github.com/php/php-src/commit/1c33ddb5e5598c5385c4c965992c6e031fd00dd6
[Prepare for PHP 8.2 (bis)]: https://github.com/php/php-src/commit/a93e12f8a6dfc23e334339317c97aa35356db821
[Add PHP-8.1 to the Git steps page]: https://github.com/php/web-php/commit/1fcd78c2817cf1fbf1a1de2ddec1350be4e26491
[Changes to the wiki]: https://wiki.php.net/vcs/gitworkflow?do=diff&rev2%5B0%5D=1617123194&rev2%5B1%5D=1654728193&difftype=sidebyside
[migration guide]: https://www.php.net/manual/en/migration81.php
[GPG key]: https://en.wikipedia.org/wiki/GNU_Privacy_Guard
[Generating a new GPG key]: https://docs.github.com/en/authentication/managing-commit-signature-verification/generating-a-new-gpg-key
[sign your GPG key]: https://carouth.com/articles/signing-pgp-keys/
[Send emails from a different address or alias]: https://support.google.com/mail/answer/22370?hl=en<|MERGE_RESOLUTION|>--- conflicted
+++ resolved
@@ -35,16 +35,10 @@
 explained in detail below. The process differs slightly for non-stable and
 stable releases.
 
-<<<<<<< HEAD
 New release managers should review [New release manager
 checklist](#new-release-manager-checklist) at the end of this document. This
 section  explains the procedures for getting ready to begin work on managing PHP
 releases.
-=======
-    - https://travis-ci.com/github/php/php-src
-    - https://dev.azure.com/phpazuredevops/PHP/
-    - https://cirrus-ci.com/github/php/php-src
->>>>>>> f47dc259
 
 
 ## General notes and tips
@@ -62,7 +56,6 @@
 3. Ensure that the relevant tests on CI are green.
 
    - https://travis-ci.com/github/php/php-src
-   - https://ci.appveyor.com/project/php/php-src
    - https://dev.azure.com/phpazuredevops/PHP/
    - https://cirrus-ci.com/github/php/php-src
 
